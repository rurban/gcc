#   Copyright (C) 1992, 1993, 1994, 1995, 1996, 1997, 1998, 1999, 2000,
#   2001, 2002, 2003, 2004, 2005, 2006, 2007, 2008, 2009, 2010, 2011, 2012
#   Free Software Foundation, Inc.
#
# This file is free software; you can redistribute it and/or modify it
# under the terms of the GNU General Public License as published by
# the Free Software Foundation; either version 3 of the License, or
# (at your option) any later version.
#
# This program is distributed in the hope that it will be useful, but
# WITHOUT ANY WARRANTY; without even the implied warranty of
# MERCHANTABILITY or FITNESS FOR A PARTICULAR PURPOSE.  See the GNU
# General Public License for more details.
#
# You should have received a copy of the GNU General Public License
# along with this program; see the file COPYING3.  If not see
# <http://www.gnu.org/licenses/>.

##############################################################################
### WARNING: this file contains embedded tabs.  Do not run untabify on this file.

m4_include(config/acx.m4)
m4_include(config/override.m4)
m4_include(config/proginstall.m4)
m4_include(config/elf.m4)
m4_include([libtool.m4])
m4_include([ltoptions.m4])
m4_include([ltsugar.m4])
m4_include([ltversion.m4])
m4_include([lt~obsolete.m4])
m4_include([config/isl.m4])
m4_include([config/cloog.m4])

AC_INIT(move-if-change)
AC_PREREQ(2.64)
AC_DISABLE_OPTION_CHECKING

progname=$0
# if PWD already has a value, it is probably wrong.
if test -n "$PWD" ; then PWD=`${PWDCMD-pwd}`; fi

# Export original configure arguments for use by sub-configures.
# Quote arguments with shell meta charatcers.
TOPLEVEL_CONFIGURE_ARGUMENTS=
set -- "$progname" "$@"
for ac_arg
do
  case "$ac_arg" in
  *" "*|*"	"*|*[[\[\]\~\#\$\^\&\*\(\)\{\}\\\|\;\<\>\?\']]*)
    ac_arg=`echo "$ac_arg" | sed "s/'/'\\\\\\\\''/g"`
    # if the argument is of the form -foo=baz, quote the baz part only
    ac_arg=`echo "'$ac_arg'" | sed "s/^'\([[-a-zA-Z0-9]]*=\)/\\1'/"` ;;
  *) ;;
  esac
  # Add the quoted argument to the list.
  TOPLEVEL_CONFIGURE_ARGUMENTS="$TOPLEVEL_CONFIGURE_ARGUMENTS $ac_arg"
done
if test "$silent" = yes; then
  TOPLEVEL_CONFIGURE_ARGUMENTS="$TOPLEVEL_CONFIGURE_ARGUMENTS --silent"
fi
# Remove the initial space we just introduced and, as these will be
# expanded by make, quote '$'.
TOPLEVEL_CONFIGURE_ARGUMENTS=`echo "x$TOPLEVEL_CONFIGURE_ARGUMENTS" | sed -e 's/^x *//' -e 's,\\$,$$,g'`
AC_SUBST(TOPLEVEL_CONFIGURE_ARGUMENTS)

# Find the build, host, and target systems.
ACX_NONCANONICAL_BUILD
ACX_NONCANONICAL_HOST
ACX_NONCANONICAL_TARGET

dnl Autoconf 2.5x and later will set a default program prefix if
dnl --target was used, even if it was the same as --host.  Disable
dnl that behavior.  This must be done before AC_CANONICAL_SYSTEM
dnl to take effect.
test "$host_noncanonical" = "$target_noncanonical" &&
  test "$program_prefix$program_suffix$program_transform_name" = \
    NONENONEs,x,x, &&
  program_transform_name=s,y,y,

AC_CANONICAL_SYSTEM
AC_ARG_PROGRAM

m4_pattern_allow([^AS_FOR_TARGET$])dnl
m4_pattern_allow([^AS_FOR_BUILD$])dnl

# Get 'install' or 'install-sh' and its variants.
AC_PROG_INSTALL
ACX_PROG_LN
AC_PROG_LN_S
AC_PROG_SED
AC_PROG_AWK

srcpwd=`cd ${srcdir} ; ${PWDCMD-pwd}`

# We pass INSTALL explicitly to sub-makes.  Make sure that it is not
# a relative path.
if test "$INSTALL" = "${srcdir}/install-sh -c"; then
  INSTALL="${srcpwd}/install-sh -c"
fi

# Set srcdir to "." if that's what it is.
# This is important for multilib support.
pwd=`${PWDCMD-pwd}`
if test "${pwd}" = "${srcpwd}" ; then
  srcdir=.
fi

topsrcdir=$srcpwd

extra_host_args=

### To add a new directory to the tree, first choose whether it is a target
### or a host dependent tool.  Then put it into the appropriate list
### (library or tools, host or target), doing a dependency sort.

# Subdirs will be configured in the order listed in build_configdirs, 
# configdirs, or target_configdirs; see the serialization section below.

# Dependency sorting is only needed when *configuration* must be done in 
# a particular order.  In all cases a dependency should be specified in 
# the Makefile, whether or not it's implicitly specified here.

# Double entries in build_configdirs, configdirs, or target_configdirs may
# cause circular dependencies and break everything horribly.

# these library is used by various programs built for the build
# environment
#
build_libs="build-libiberty"

# these tools are built for the build environment
build_tools="build-texinfo build-flex build-bison build-m4 build-fixincludes"

# these libraries are used by various programs built for the host environment
#
host_libs="intl libiberty opcodes bfd readline tcl tk itcl libgui zlib libbacktrace libcpp libdecnumber gmp mpfr mpc isl cloog libelf libiconv"

# these tools are built for the host environment
# Note, the powerpc-eabi build depends on sim occurring before gdb in order to
# know that we are building the simulator.
# binutils, gas and ld appear in that order because it makes sense to run
# "make check" in that particular order.
# If --enable-gold is used, "gold" may replace "ld".
host_tools="texinfo flex bison binutils gas ld fixincludes gcc cgen sid sim gdb gprof etc expect dejagnu m4 utils guile fastjar gnattools"

# libgcj represents the runtime libraries only used by gcj.
libgcj="target-libffi \
	target-zlib \
	target-libjava"

# these libraries are built for the target environment, and are built after
# the host libraries and the host tools (which may be a cross compiler)
# Note that libiberty is not a target library.
target_libraries="target-libgcc \
		target-libbacktrace \
		target-libgloss \
		target-newlib \
		target-libgomp \
		target-libcilkrts \
		target-libatomic \
		target-libitm \
		target-libstdc++-v3 \
		target-libsanitizer \
		target-libvtv \
		target-libssp \
		target-libquadmath \
		target-libgfortran \
		target-boehm-gc \
		${libgcj} \
		target-libobjc \
		target-libgupc \
		target-libada \
		target-libgo"

# these tools are built using the target libraries, and are intended to
# run only in the target environment
#
# note: any program that *uses* libraries that are in the "target_libraries"
# list belongs in this list.
#
target_tools="target-rda"

################################################################################

## All tools belong in one of the four categories, and are assigned above
## We assign ${configdirs} this way to remove all embedded newlines.  This
## is important because configure will choke if they ever get through.
## ${configdirs} is directories we build using the host tools.
## ${target_configdirs} is directories we build using the target tools.
configdirs=`echo ${host_libs} ${host_tools}`
target_configdirs=`echo ${target_libraries} ${target_tools}`
build_configdirs=`echo ${build_libs} ${build_tools}`

m4_divert_text([PARSE_ARGS],
[case $srcdir in
  *" "*)
m4_pushdef([AS_MESSAGE_LOG_FD], [])dnl
    AC_MSG_ERROR([path to source, $srcdir, contains spaces])
m4_popdef([AS_MESSAGE_LOG_FD])dnl
    ;;
esac
ac_subdirs_all=`cd $srcdir && echo */configure | sed 's,/configure,,g'`
])

################################################################################

srcname="gnu development package"

# This gets set non-empty for some net releases of packages.
appdirs=""

# Define is_cross_compiler to save on calls to 'test'.
is_cross_compiler=
if test x"${host}" = x"${target}" ; then
  is_cross_compiler=no
else
  is_cross_compiler=yes
fi	

# Find the build and target subdir names.
GCC_TOPLEV_SUBDIRS
# Be sure to cover against remnants of an in-tree build.
if test $srcdir != .  && test -d $srcdir/host-${host_noncanonical}; then
  AC_MSG_ERROR([building out of tree but $srcdir contains host-${host_noncanonical}.
Use a pristine source tree when building in a separate tree])
fi

# Skipdirs are removed silently.
skipdirs=
# Noconfigdirs are removed loudly.
noconfigdirs=""

use_gnu_ld=
# Make sure we don't let GNU ld be added if we didn't want it.
if test x$with_gnu_ld = xno ; then
  use_gnu_ld=no
  noconfigdirs="$noconfigdirs ld gold"
fi

use_gnu_as=
# Make sure we don't let GNU as be added if we didn't want it.
if test x$with_gnu_as = xno ; then
  use_gnu_as=no
  noconfigdirs="$noconfigdirs gas"
fi

use_included_zlib=
# Make sure we don't let ZLIB be added if we didn't want it.
if test x$with_system_zlib = xyes ; then
  use_included_zlib=no
  noconfigdirs="$noconfigdirs zlib"
fi

# some tools are so dependent upon X11 that if we're not building with X, 
# it's not even worth trying to configure, much less build, that tool.

case ${with_x} in
  yes | "") ;; # the default value for this tree is that X11 is available
  no)
    skipdirs="${skipdirs} tk itcl libgui"
    # We won't be able to build gdbtk without X.
    enable_gdbtk=no 
    ;;
  *)  echo "*** bad value \"${with_x}\" for -with-x flag; ignored" 1>&2 ;;
esac

# Some are only suitable for cross toolchains.
# Remove these if host=target.
cross_only="target-libgloss target-newlib target-opcodes"

case $is_cross_compiler in
  no) skipdirs="${skipdirs} ${cross_only}" ;;
esac

# If both --with-headers and --with-libs are specified, default to
# --without-newlib.
if test x"${with_headers}" != x && test x"${with_headers}" != xno \
   && test x"${with_libs}" != x && test x"${with_libs}" != xno ; then
  if test x"${with_newlib}" = x ; then
    with_newlib=no
  fi
fi

# Recognize --with-newlib/--without-newlib.
case ${with_newlib} in
  no) skipdirs="${skipdirs} target-newlib" ;;
  yes) skipdirs=`echo " ${skipdirs} " | sed -e 's/ target-newlib / /'` ;;
esac

# Handle --enable-gold, --enable-ld.
# --disable-gold [--enable-ld]
#     Build only ld.  Default option.
# --enable-gold [--enable-ld]
#     Build both gold and ld.  Install gold as "ld.gold", install ld
#     as "ld.bfd" and "ld".
# --enable-gold=default [--enable-ld]
#     Build both gold and ld.  Install gold as "ld.gold" and "ld",
#     install ld as "ld.bfd".
# --enable-gold[=default] --disable-ld
#     Build only gold, which is then installed as both "ld.gold" and "ld".
# --enable-gold --enable-ld=default
#     Build both gold (installed as "ld.gold") and ld (installed as "ld"
#     and ld.bfd).
#     In other words, ld is default
# --enable-gold=default --enable-ld=default
#     Error.

default_ld=
AC_ARG_ENABLE(gold,
[AS_HELP_STRING([[--enable-gold[=ARG]]],
		[build gold @<:@ARG={default,yes,no}@:>@])],
ENABLE_GOLD=$enableval,
ENABLE_GOLD=no)
case "${ENABLE_GOLD}" in
  yes|default)
    # Check for ELF target.
    is_elf=no
    case "${target}" in
      *-*-elf* | *-*-sysv4* | *-*-unixware* | *-*-eabi* | hppa*64*-*-hpux* \
      | *-*-linux* | *-*-gnu* | frv-*-uclinux* | *-*-irix5* | *-*-irix6* \
      | *-*-netbsd* | *-*-openbsd* | *-*-freebsd* | *-*-dragonfly* \
      | *-*-solaris2* | *-*-nto* | *-*-nacl*)
        case "${target}" in
          *-*-linux*aout* | *-*-linux*oldld*)
            ;;
          *)
            is_elf=yes
            ;;
        esac
    esac

    if test "$is_elf" = "yes"; then
      # Check for target supported by gold.
      case "${target}" in
        i?86-*-* | x86_64-*-* | sparc*-*-* | powerpc*-*-* | arm*-*-* | tilegx*-*-*)
	  configdirs="$configdirs gold"
	  if test x${ENABLE_GOLD} = xdefault; then
	    default_ld=gold
	  fi
	  ENABLE_GOLD=yes
          ;;
      esac
    fi
    ;;
  no)
    ;;
  *)
    AC_MSG_ERROR([invalid --enable-gold argument])
    ;;
esac

AC_ARG_ENABLE(ld,
[AS_HELP_STRING([[--enable-ld[=ARG]]],
		[build ld @<:@ARG={default,yes,no}@:>@])],
ENABLE_LD=$enableval,
ENABLE_LD=yes)

case "${ENABLE_LD}" in
  default)
    if test x${default_ld} != x; then
      AC_MSG_ERROR([either gold or ld can be the default ld])
    fi
    ;;
  yes)
    ;;
  no)
    if test x${ENABLE_GOLD} != xyes; then
      AC_MSG_WARN([neither ld nor gold are enabled])
    fi
    configdirs=`echo " ${configdirs} " | sed -e 's/ ld / /'`
    ;;
  *)
    AC_MSG_ERROR([invalid --enable-ld argument])
    ;;
esac

# Configure extra directories which are host specific

case "${host}" in
  *-cygwin*)
    configdirs="$configdirs libtermcap" ;;
esac

# A target can indicate whether a language isn't supported for some reason.
# Only spaces may be used in this macro; not newlines or tabs.
unsupported_languages=

# Remove more programs from consideration, based on the host or 
# target this usually means that a port of the program doesn't
# exist yet.

case "${host}" in
  i[[3456789]]86-*-msdosdjgpp*)
    noconfigdirs="$noconfigdirs tcl tk itcl"
    ;;
esac


AC_ARG_ENABLE(libquadmath,
AS_HELP_STRING([--disable-libquadmath],
  [do not build libquadmath directory]),
ENABLE_LIBQUADMATH=$enableval,
ENABLE_LIBQUADMATH=yes)
if test "${ENABLE_LIBQUADMATH}" = "no" ; then
  noconfigdirs="$noconfigdirs target-libquadmath"
fi


AC_ARG_ENABLE(libquadmath-support,
AS_HELP_STRING([--disable-libquadmath-support],
  [disable libquadmath support for Fortran]),
ENABLE_LIBQUADMATH_SUPPORT=$enableval,
ENABLE_LIBQUADMATH_SUPPORT=yes)
enable_libquadmath_support=
if test "${ENABLE_LIBQUADMATH_SUPPORT}" = "no" ; then
  enable_libquadmath_support=no
fi


AC_ARG_ENABLE(libada,
[AS_HELP_STRING([--enable-libada], [build libada directory])],
ENABLE_LIBADA=$enableval,
ENABLE_LIBADA=yes)
if test "${ENABLE_LIBADA}" != "yes" ; then
  noconfigdirs="$noconfigdirs gnattools"
fi

AC_ARG_ENABLE(libssp,
[AS_HELP_STRING([--enable-libssp], [build libssp directory])],
ENABLE_LIBSSP=$enableval,
ENABLE_LIBSSP=yes)

AC_ARG_ENABLE(libstdcxx,
AS_HELP_STRING([--disable-libstdcxx],
  [do not build libstdc++-v3 directory]),
ENABLE_LIBSTDCXX=$enableval,
ENABLE_LIBSTDCXX=default)
[if test "${ENABLE_LIBSTDCXX}" = "no" ; then
  noconfigdirs="$noconfigdirs target-libstdc++-v3"
fi]

# Save it here so that, even in case of --enable-libgcj, if the Java
# front-end isn't enabled, we still get libgcj disabled.
libgcj_saved=$libgcj
case $enable_libgcj in
yes)
  # If we reset it here, it won't get added to noconfigdirs in the
  # target-specific build rules, so it will be forcibly enabled
  # (unless the Java language itself isn't enabled).
  libgcj=
  ;;
no)
  # Make sure we get it printed in the list of not supported target libs.
  # Don't disable libffi, though, other languages use it.
  noconfigdirs="$noconfigdirs `echo ${libgcj} | sed -e 's/target-libffi//'`"
  # Clear libgcj_saved so that even if java is enabled libffi won't be
  # built.
  libgcj_saved=
  ;;
esac

AC_ARG_ENABLE(static-libjava,
[AS_HELP_STRING([[--enable-static-libjava[=ARG]]],
		[build static libjava @<:@default=no@:>@])],
ENABLE_STATIC_LIBJAVA=$enableval,
ENABLE_STATIC_LIBJAVA=no)
enable_static_libjava=
if test "${ENABLE_STATIC_LIBJAVA}" = "yes" ; then
  enable_static_libjava=yes
fi

if test x$enable_static_libjava != xyes ; then
  EXTRA_CONFIGARGS_LIBJAVA=--disable-static
fi
AC_SUBST(EXTRA_CONFIGARGS_LIBJAVA)

posix_based_os="yes"
case "${target}" in
    *-*-linux* | *-*-gnu* | *-*-k*bsd*-gnu | *-*-kopensolaris*-gnu)
	;;
    *-*-netbsd* | *-*-freebsd* | *-*-openbsd* | *-*-dragonfly*)
	;;
    *-*-solaris2* | *-*-hpux11*)
	;;
    *-*-darwin* | *-*-aix*)
	;;
    *)
    posix_based_os="no"
    ;;
esac

# Enable libgomp by default on POSIX hosted systems.
if test x$enable_libgomp = x -a $posix_based_os = "no" ; then
    # Disable libgomp on non POSIX hosted systems.
    noconfigdirs="$noconfigdirs target-libgomp"
fi

# Enable libgupc by default on POSIX hosted systems.
if test x$enable_libgupc = x -a $posix_based_os = "no" ; then
    # Disable libgupc on non POSIX hosted systems.
    noconfigdirs="$noconfigdirs target-libgupc"
fi

# Disable libatomic on unsupported systems.
if test -d ${srcdir}/libatomic; then
    if test x$enable_libatomic = x; then
	AC_MSG_CHECKING([for libatomic support])
	if (srcdir=${srcdir}/libatomic; \
		. ${srcdir}/configure.tgt; \
		test -n "$UNSUPPORTED")
	then
	    AC_MSG_RESULT([no])
	    noconfigdirs="$noconfigdirs target-libatomic"
	else
	    AC_MSG_RESULT([yes])
	fi
    fi
fi

# Disable libcilkrts on unsupported systems.
if test -d ${srcdir}/libcilkrts; then
    if test x$enable_libcilkrts = x; then
	AC_MSG_CHECKING([for libcilkrts support])
	if (srcdir=${srcdir}/libcilkrts; \
		. ${srcdir}/configure.tgt; \
		test -n "$UNSUPPORTED")
	then
	    AC_MSG_RESULT([no])
	    noconfigdirs="$noconfigdirs target-libcilkrts"
	else
	    AC_MSG_RESULT([yes])
	fi
    fi
fi

# Disable libitm on unsupported systems.
if test -d ${srcdir}/libitm; then
    if test x$enable_libitm = x; then
	AC_MSG_CHECKING([for libitm support])
	if (srcdir=${srcdir}/libitm; \
		. ${srcdir}/configure.tgt; \
		test -n "$UNSUPPORTED")
	then
	    AC_MSG_RESULT([no])
	    noconfigdirs="$noconfigdirs target-libitm"
	else
	    AC_MSG_RESULT([yes])
	fi
    fi
fi

# Disable libsanitizer on unsupported systems.
if test -d ${srcdir}/libsanitizer; then
    if test x$enable_libsanitizer = x; then
	AC_MSG_CHECKING([for libsanitizer support])
	if (srcdir=${srcdir}/libsanitizer; \
		. ${srcdir}/configure.tgt; \
		test -n "$UNSUPPORTED")
	then
	    AC_MSG_RESULT([no])
	    noconfigdirs="$noconfigdirs target-libsanitizer"
	else
	    AC_MSG_RESULT([yes])
	fi
    fi
fi

# Disable libvtv on unsupported systems.
if test -d ${srcdir}/libvtv; then
    if test x$enable_libvtv = x; then
	AC_MSG_CHECKING([for libvtv support])
	if (srcdir=${srcdir}/libvtv; \
		. ${srcdir}/configure.tgt; \
		test "$VTV_SUPPORTED" != "yes")
	then
	    AC_MSG_RESULT([no])
	    noconfigdirs="$noconfigdirs target-libvtv"
	else
	    AC_MSG_RESULT([yes])
	fi
    fi
fi

# Disable libquadmath for some systems.
case "${target}" in
  avr-*-*)
    noconfigdirs="$noconfigdirs target-libquadmath"
    ;;
  # libquadmath is unused on AIX and libquadmath build process use of
  # LD_LIBRARY_PATH can break AIX bootstrap.
  powerpc-*-aix* | rs6000-*-aix*)
    noconfigdirs="$noconfigdirs target-libquadmath"
    ;;
esac

# Disable libssp for some systems.
case "${target}" in
  avr-*-*)
    # No hosted I/O support.
    noconfigdirs="$noconfigdirs target-libssp"
    ;;
  powerpc-*-aix* | rs6000-*-aix*)
    noconfigdirs="$noconfigdirs target-libssp"
    ;;
  rl78-*-*)
    # libssp uses a misaligned load to trigger a fault, but the RL78
    # doesn't fault for those - instead, it gives a build-time error
    # for explicit misaligned loads.
    noconfigdirs="$noconfigdirs target-libssp"
    ;;
esac

# Disable libstdc++-v3 for some systems.
# Allow user to override this if they pass --enable-libstdc++-v3
if test "${ENABLE_LIBSTDCXX}" = "default" ; then
  case "${target}" in
    *-*-vxworks*)
      # VxWorks uses the Dinkumware C++ library.
      noconfigdirs="$noconfigdirs target-libstdc++-v3"
      ;;
    arm*-wince-pe*)
      # the C++ libraries don't build on top of CE's C libraries
      noconfigdirs="$noconfigdirs target-libstdc++-v3"
      ;;
    avr-*-*)
      noconfigdirs="$noconfigdirs target-libstdc++-v3"
      ;;
  esac
fi

# Disable Fortran for some systems.
case "${target}" in
  mmix-*-*)
    # See <http://gcc.gnu.org/ml/gcc-patches/2004-11/msg00572.html>.
    unsupported_languages="$unsupported_languages fortran"
    ;;
esac

# Disable Java if libffi is not supported.
case "${target}" in
  aarch64-*-*)
    ;;
  alpha*-*-*)
    ;;
  arm*-*-*)
    ;;
  cris-*-*)
    ;;
  frv-*-*)
    ;;
  hppa*-*-linux*)
    ;;
  hppa*-*-hpux*)
    ;;
  i?86-*-*)
    ;;
  ia64*-*-*)
    ;;
  m32r*-*-*)
    ;;
  m68k-*-*)
    ;;
  mips*-*-rtems*)
    ;;
  mips*-*-linux*)
    ;;
  powerpc*-*-linux*)
    ;;
  powerpc-*-darwin*)
    ;;
  powerpc-*-aix* | rs6000-*-aix*)
    ;;
  powerpc-*-freebsd*)
    ;;
  powerpc64-*-freebsd*)
    ;;
  powerpc*-*-rtems*)
    ;;
  s390-*-* | s390x-*-*)
    ;;
  sh-*-* | sh[[34]]*-*-*)
    ;;
  sh64-*-* | sh5*-*-*)
    ;;
  sparc*-*-*)
    ;;
  x86_64-*-*)
    ;;
  *-*-*)
    unsupported_languages="$unsupported_languages java"
    ;;
esac

# Disable Java, libgcj or related libraries for some systems.
case "${target}" in
  powerpc-*-darwin*)
    ;;
  i[[3456789]]86-*-darwin*)
    ;;
  x86_64-*-darwin[[912]]*)
    ;;
  *-*-darwin*)
    noconfigdirs="$noconfigdirs ${libgcj}"
    ;;
  *-*-netware*)
    noconfigdirs="$noconfigdirs ${libgcj}"
    ;;
  *-*-rtems*)
    noconfigdirs="$noconfigdirs ${libgcj}"
    ;;
  *-*-tpf*)
    noconfigdirs="$noconfigdirs ${libgcj}"
    ;;
  *-*-uclinux*)
    noconfigdirs="$noconfigdirs ${libgcj}"
    ;;
  *-*-vxworks*)
    noconfigdirs="$noconfigdirs ${libgcj}"
    ;;
  alpha*-*-*vms*)
    noconfigdirs="$noconfigdirs ${libgcj}"
    ;;
  arm-wince-pe)
    noconfigdirs="$noconfigdirs ${libgcj}"
    ;;
  arm*-*-symbianelf*)
    noconfigdirs="$noconfigdirs ${libgcj}"
    ;;
  bfin-*-*)
    noconfigdirs="$noconfigdirs target-boehm-gc"
    ;;
  cris-*-* | crisv32-*-*)
    unsupported_languages="$unsupported_languages java"
    case "${target}" in
      *-*-linux*)
	;;
      *) # See PR46792 regarding target-libffi.
	noconfigdirs="$noconfigdirs target-libffi target-boehm-gc";;
    esac
    ;;
  hppa*64*-*-linux*)
    # In this case, it's because the hppa64-linux target is for
    # the kernel only at this point and has no libc, and thus no
    # headers, crt*.o, etc., all of which are needed by these.
    unsupported_languages="$unsupported_languages java"
    ;;
  hppa*64*-*-hpux*)
    noconfigdirs="$noconfigdirs ${libgcj}"
    ;;
  hppa*-hp-hpux11*)
    ;;
  hppa*-*-hpux*)
    # According to Alexandre Oliva <aoliva@redhat.com>, libjava won't
    # build on HP-UX 10.20.
    noconfigdirs="$noconfigdirs ${libgcj}"
    ;;
  ia64*-*-*vms*)
    noconfigdirs="$noconfigdirs ${libgcj}"
    ;;
  i[[3456789]]86-w64-mingw*)
    noconfigdirs="$noconfigdirs ${libgcj}"
    ;;
  i[[3456789]]86-*-mingw*)
    noconfigdirs="$noconfigdirs ${libgcj}"
    ;;
  x86_64-*-mingw*)
    noconfigdirs="$noconfigdirs ${libgcj}"
    ;;
  mmix-*-*)
    noconfigdirs="$noconfigdirs target-libffi target-boehm-gc"
    ;;
  powerpc-*-aix*)
    # copied from rs6000-*-* entry
    noconfigdirs="$noconfigdirs ${libgcj}"
    ;;
  rs6000-*-aix*)
    noconfigdirs="$noconfigdirs ${libgcj}"
    ;;
  *-*-lynxos*)
    noconfigdirs="$noconfigdirs ${libgcj}"
    ;; 
esac

# Disable libgo for some systems where it is known to not work.
# For testing, you can easily override this with --enable-libgo.
if test x$enable_libgo = x; then
    case "${target}" in
    *-*-darwin*)
	# PR 46986
	noconfigdirs="$noconfigdirs target-libgo"
	;;
    *-*-cygwin* | *-*-mingw*)
	noconfigdirs="$noconfigdirs target-libgo"
	;;
    *-*-aix*)
	noconfigdirs="$noconfigdirs target-libgo"
	;;
    esac
fi

# Default libgloss CPU subdirectory.
libgloss_dir="$target_cpu"

case "${target}" in
  sh*-*-pe|mips*-*-pe|*arm-wince-pe)
    libgloss_dir=wince
    ;;
  aarch64*-*-* )
    libgloss_dir=aarch64
    ;;
  arm*-*-*)
    libgloss_dir=arm
    ;;
  cris-*-* | crisv32-*-*)
    libgloss_dir=cris
    ;;
  hppa*-*-*)
    libgloss_dir=pa
    ;;
  i[[3456789]]86-*-*)
    libgloss_dir=i386
    ;;
  m68hc11-*-*|m6811-*-*|m68hc12-*-*|m6812-*-*)
    libgloss_dir=m68hc11
    ;;
  m68*-*-* | fido-*-*)
    libgloss_dir=m68k
    ;;
  mips*-*-*)
    libgloss_dir=mips
    ;;
  powerpc*-*-*)
    libgloss_dir=rs6000
    ;;
  sparc*-*-*)
    libgloss_dir=sparc
    ;;
esac

# Disable newlib and libgloss for various target OSes.
case "${target}" in
  alpha*-dec-osf*)
    noconfigdirs="$noconfigdirs target-newlib target-libgloss"
    ;;
  i[[3456789]]86-*-linux*)
    # This section makes it possible to build newlib natively on linux.
    # If we are using a cross compiler then don't configure newlib.
    if test x${is_cross_compiler} != xno ; then
      noconfigdirs="$noconfigdirs target-newlib"
    fi
    noconfigdirs="$noconfigdirs target-libgloss"
    # If we are not using a cross compiler, do configure newlib.
    # Note however, that newlib will only be configured in this situation
    # if the --with-newlib option has been given, because otherwise
    # 'target-newlib' will appear in skipdirs.
    ;;
  i[[3456789]]86-*-rdos*)
    noconfigdirs="$noconfigdirs target-newlib target-libgloss"
    ;;
  sh*-*-pe|mips*-*-pe|arm-wince-pe)
    noconfigdirs="$noconfigdirs target-newlib target-libgloss"
    ;;
  sparc-*-sunos4*)
    noconfigdirs="$noconfigdirs target-newlib target-libgloss"
    ;;
  *-*-aix*)
    noconfigdirs="$noconfigdirs target-newlib target-libgloss"
    ;;
  *-*-beos*)
    noconfigdirs="$noconfigdirs target-newlib target-libgloss"
    ;;
  *-*-chorusos)
    noconfigdirs="$noconfigdirs target-newlib target-libgloss"
    ;;
  *-*-dragonfly*)
    noconfigdirs="$noconfigdirs target-newlib target-libgloss"
    ;;
  *-*-freebsd*)
    noconfigdirs="$noconfigdirs target-newlib target-libgloss"
    ;;
  *-*-linux* | *-*-gnu* | *-*-k*bsd*-gnu | *-*-kopensolaris*-gnu)
    noconfigdirs="$noconfigdirs target-newlib target-libgloss"
    ;;
  *-*-lynxos*)
    noconfigdirs="$noconfigdirs target-newlib target-libgloss"
    ;; 
  *-*-mingw*)
    noconfigdirs="$noconfigdirs target-newlib target-libgloss"
    ;;
  *-*-netbsd*)
    noconfigdirs="$noconfigdirs target-newlib target-libgloss"
    ;;
  *-*-netware*)
    noconfigdirs="$noconfigdirs target-newlib target-libgloss"
    ;;
  *-*-tpf*)
    noconfigdirs="$noconfigdirs target-newlib target-libgloss"
    ;;
  *-*-uclinux*)
    noconfigdirs="$noconfigdirs target-newlib target-libgloss"
    ;;
  *-*-vxworks*)
    noconfigdirs="$noconfigdirs target-newlib target-libgloss"
    ;;
esac

case "${target}" in
  *-*-chorusos)
    ;;
  powerpc-*-darwin*)
    noconfigdirs="$noconfigdirs ld gas gdb gprof"
    noconfigdirs="$noconfigdirs sim target-rda"
    ;;
  i[[3456789]]86-*-darwin*)
    noconfigdirs="$noconfigdirs ld gprof"
    noconfigdirs="$noconfigdirs sim target-rda"
    ;;
  x86_64-*-darwin[[912]]*)
    noconfigdirs="$noconfigdirs ld gas gprof"
    noconfigdirs="$noconfigdirs sim target-rda"
    ;;
  *-*-darwin*)
    noconfigdirs="$noconfigdirs ld gas gdb gprof"
    noconfigdirs="$noconfigdirs sim target-rda"
    ;;
  *-*-dragonfly*)
    ;;
  *-*-freebsd*)
    if test "x$with_gmp" = x && test "x$with_gmp_dir" = x \
	&& test -f /usr/local/include/gmp.h; then
      with_gmp=/usr/local
    fi
    ;;
  *-*-kaos*)
    # Remove unsupported stuff on all kaOS configurations.
    noconfigdirs="$noconfigdirs target-libgloss"
    ;;
  *-*-netbsd*)
    ;;
  *-*-netware*)
    ;;
  *-*-rtems*)
    noconfigdirs="$noconfigdirs target-libgloss"
    ;;
    # The tpf target doesn't support gdb yet.
  *-*-tpf*)
    noconfigdirs="$noconfigdirs gdb tcl tk libgui itcl"
    ;;
  *-*-uclinux*)
    noconfigdirs="$noconfigdirs target-rda"
    ;;
  *-*-vxworks*)
    ;;
  alpha*-dec-osf*)
    # ld works, but does not support shared libraries.
    # gas doesn't generate exception information.
    noconfigdirs="$noconfigdirs gas ld"
    ;;
  alpha*-*-*vms*)
    noconfigdirs="$noconfigdirs gdb target-newlib target-libgloss"
    ;;
  alpha*-*-*)
    # newlib is not 64 bit ready
    noconfigdirs="$noconfigdirs target-newlib target-libgloss"
    ;;
  sh*-*-pe|mips*-*-pe|*arm-wince-pe)
    noconfigdirs="$noconfigdirs tcl tk itcl libgui sim"
    ;;
  arc-*-*|arceb-*-*)
    noconfigdirs="$noconfigdirs target-libgloss"
    ;;
  arm-*-pe*)
    noconfigdirs="$noconfigdirs target-libgloss"
    ;;
  arm-*-riscix*)
    noconfigdirs="$noconfigdirs ld target-libgloss"
    ;;
  avr-*-rtems*)
    ;;
  avr-*-*)
    if test x${with_avrlibc} != xno; then
      noconfigdirs="$noconfigdirs target-newlib target-libgloss"
    fi
    ;;
  c4x-*-* | tic4x-*-*)
    noconfigdirs="$noconfigdirs target-libgloss"
    ;;
  tic54x-*-*)
    noconfigdirs="$noconfigdirs target-libgloss gdb"
    ;;
  d10v-*-*)
    noconfigdirs="$noconfigdirs target-libgloss"
    ;;
  d30v-*-*)
    noconfigdirs="$noconfigdirs gdb"
    ;;
  fr30-*-elf*)
    noconfigdirs="$noconfigdirs gdb"
    ;;
  moxie-*-*)
    noconfigdirs="$noconfigdirs gprof"
    ;;
  h8300*-*-*)
    noconfigdirs="$noconfigdirs target-libgloss"
    ;;
  h8500-*-*)
    noconfigdirs="$noconfigdirs target-libgloss"
    ;;
  hppa1.1-*-osf* | hppa1.1-*-bsd* )
    ;;
  hppa*64*-*-linux*)
    ;;
  hppa*-*-linux*)
    ;;
  hppa*-*-*elf* | \
  hppa*-*-lites* | \
  hppa*-*-openbsd* | \
  hppa*64*-*-*)
    ;;
  hppa*-hp-hpux11*)
    noconfigdirs="$noconfigdirs ld"
    ;;
  hppa*-*-pro*)
    ;;
  hppa*-*-*)
    noconfigdirs="$noconfigdirs ld"
    ;;
  i960-*-*)
    noconfigdirs="$noconfigdirs gdb"
    ;;
  ia64*-*-elf*)
    # No gdb support yet.
    noconfigdirs="$noconfigdirs readline libgui itcl gdb"
    ;;
  ia64*-**-hpux*)
    # No ld support yet.
    noconfigdirs="$noconfigdirs libgui itcl ld"
    ;;
  ia64*-*-*vms*)
    # No ld support yet.
    noconfigdirs="$noconfigdirs libgui itcl ld"
    ;;
  i[[3456789]]86-w64-mingw*)
    ;;
  i[[3456789]]86-*-mingw*)
    target_configdirs="$target_configdirs target-winsup"
    ;;
  *-*-cygwin*)
    target_configdirs="$target_configdirs target-libtermcap target-winsup"
    noconfigdirs="$noconfigdirs target-libgloss"
    # always build newlib if winsup directory is present.
    if test -d "$srcdir/winsup/cygwin"; then
      skipdirs=`echo " ${skipdirs} " | sed -e 's/ target-newlib / /'`
    elif test -d "$srcdir/newlib"; then
      echo "Warning: winsup/cygwin is missing so newlib can't be built."
    fi
    ;;
  i[[3456789]]86-*-pe)
    noconfigdirs="$noconfigdirs target-libgloss"
    ;;
  i[[3456789]]86-*-sco3.2v5*)
    # The linker does not yet know about weak symbols in COFF,
    # and is not configured to handle mixed ELF and COFF.
    noconfigdirs="$noconfigdirs ld target-libgloss"
    ;;
  i[[3456789]]86-*-sco*)
    noconfigdirs="$noconfigdirs gprof target-libgloss"
    ;;
  i[[3456789]]86-*-solaris2* | x86_64-*-solaris2.1[[0-9]]*)
    noconfigdirs="$noconfigdirs target-libgloss"
    ;;
  i[[3456789]]86-*-sysv4*)
    noconfigdirs="$noconfigdirs target-libgloss"
    ;;
  i[[3456789]]86-*-beos*)
    noconfigdirs="$noconfigdirs gdb"
    ;;
  i[[3456789]]86-*-rdos*)
    noconfigdirs="$noconfigdirs gdb"
    ;;
  mmix-*-*)
    noconfigdirs="$noconfigdirs gdb"
    ;;
  mt-*-*)
    noconfigdirs="$noconfigdirs sim"
    ;;
  powerpc-*-aix*)
    # copied from rs6000-*-* entry
    noconfigdirs="$noconfigdirs gprof"
    ;;
  powerpc*-*-winnt* | powerpc*-*-pe*)
    target_configdirs="$target_configdirs target-winsup"
    noconfigdirs="$noconfigdirs gdb tcl tk target-libgloss itcl"
    # always build newlib.
    skipdirs=`echo " ${skipdirs} " | sed -e 's/ target-newlib / /'`
    ;;
    # This is temporary until we can link against shared libraries
  powerpcle-*-solaris*)
    noconfigdirs="$noconfigdirs gdb sim tcl tk itcl"
    ;;
  powerpc-*-beos*)
    noconfigdirs="$noconfigdirs gdb"
    ;;
  rs6000-*-lynxos*)
    noconfigdirs="$noconfigdirs gprof"
    ;;
  rs6000-*-aix*)
    noconfigdirs="$noconfigdirs gprof"
    ;;
  rs6000-*-*)
    noconfigdirs="$noconfigdirs gprof"
    ;;
  m68k-apollo-*)
    noconfigdirs="$noconfigdirs ld binutils gprof target-libgloss"
    ;;
  microblaze*)
    noconfigdirs="$noconfigdirs gprof"
    ;;
  mips*-sde-elf* | mips*-mti-elf*)
    if test x$with_newlib = xyes; then
      noconfigdirs="$noconfigdirs gprof"
    fi
    ;;
  mips*-*-irix5*)
    noconfigdirs="$noconfigdirs gprof target-libgloss"
    ;;
  mips*-*-irix6*)
    noconfigdirs="$noconfigdirs gprof target-libgloss"
    ;;
  mips*-*-bsd*)
    noconfigdirs="$noconfigdirs ld gas gprof target-libgloss"
    ;;
  mips*-*-linux*)
    ;;
  mips*-*-ultrix* | mips*-*-osf* | mips*-*-ecoff* | mips*-*-pe* \
  | mips*-*-irix* | mips*-*-lnews* | mips*-*-riscos*)
    noconfigdirs="$noconfigdirs ld gas gprof"
    ;;
  mips*-*-*)
    noconfigdirs="$noconfigdirs gprof"
    ;;
  sh-*-* | sh64-*-*)
    case "${target}" in
      sh*-*-elf)
         ;;
      *)
         noconfigdirs="$noconfigdirs target-libgloss" ;;
    esac
    ;;
  sparc-*-sunos4*)
    if test x${is_cross_compiler} = xno ; then
           use_gnu_ld=no
    fi
    ;;
  tic6x-*-*)
    noconfigdirs="$noconfigdirs sim"
    ;;
  tilepro*-*-* | tilegx*-*-*)
    noconfigdirs="$noconfigdirs sim"
    ;;
  v810-*-*)
    noconfigdirs="$noconfigdirs bfd binutils gas gdb ld opcodes target-libgloss"
    ;;
  vax-*-*)
    noconfigdirs="$noconfigdirs target-newlib target-libgloss"
    ;;
esac

# If we aren't building newlib, then don't build libgloss, since libgloss
# depends upon some newlib header files.
case "${noconfigdirs}" in
  *target-libgloss*) ;;
  *target-newlib*) noconfigdirs="$noconfigdirs target-libgloss" ;;
esac

# Work in distributions that contain no compiler tools, like Autoconf.
host_makefile_frag=/dev/null
if test -d ${srcdir}/config ; then
case "${host}" in
  i[[3456789]]86-*-msdosdjgpp*)
    host_makefile_frag="config/mh-djgpp"
    ;;
  *-cygwin*)
    ACX_CHECK_CYGWIN_CAT_WORKS
    host_makefile_frag="config/mh-cygwin"
    ;;
  *-mingw*)
    host_makefile_frag="config/mh-mingw"
    ;;
  hppa*-hp-hpux10*)
    host_makefile_frag="config/mh-pa-hpux10"
    ;;
  hppa*-hp-hpux*)
    host_makefile_frag="config/mh-pa"
    ;;
  hppa*-*)	
    host_makefile_frag="config/mh-pa"
    ;;
  *-*-darwin*)
    host_makefile_frag="config/mh-darwin"
    ;;
  powerpc-*-aix*)
    host_makefile_frag="config/mh-ppc-aix"
    ;;
  rs6000-*-aix*)
    host_makefile_frag="config/mh-ppc-aix"
    ;;
esac
fi

if test "${build}" != "${host}" ; then
  AR_FOR_BUILD=${AR_FOR_BUILD-ar}
  AS_FOR_BUILD=${AS_FOR_BUILD-as}
  CC_FOR_BUILD=${CC_FOR_BUILD-gcc}
  CXX_FOR_BUILD=${CXX_FOR_BUILD-g++}
  GCJ_FOR_BUILD=${GCJ_FOR_BUILD-gcj}
  GFORTRAN_FOR_BUILD=${GFORTRAN_FOR_BUILD-gfortran}
  GOC_FOR_BUILD=${GOC_FOR_BUILD-gccgo}
  GUPC_FOR_BUILD=${GUPC_FOR_BUILD-gupc}
  DLLTOOL_FOR_BUILD=${DLLTOOL_FOR_BUILD-dlltool}
  LD_FOR_BUILD=${LD_FOR_BUILD-ld}
  NM_FOR_BUILD=${NM_FOR_BUILD-nm}
  RANLIB_FOR_BUILD=${RANLIB_FOR_BUILD-ranlib}
  WINDRES_FOR_BUILD=${WINDRES_FOR_BUILD-windres}
  WINDMC_FOR_BUILD=${WINDMC_FOR_BUILD-windmc}
else
  AR_FOR_BUILD="\$(AR)"
  AS_FOR_BUILD="\$(AS)"
  CC_FOR_BUILD="\$(CC)"
  CXX_FOR_BUILD="\$(CXX)"
  GCJ_FOR_BUILD="\$(GCJ)"
  GFORTRAN_FOR_BUILD="\$(GFORTRAN)"
  GOC_FOR_BUILD="\$(GOC)"
  GUPC_FOR_BUILD="\$(GUPC)"
  DLLTOOL_FOR_BUILD="\$(DLLTOOL)"
  LD_FOR_BUILD="\$(LD)"
  NM_FOR_BUILD="\$(NM)"
  RANLIB_FOR_BUILD="\$(RANLIB)"
  WINDRES_FOR_BUILD="\$(WINDRES)"
  WINDMC_FOR_BUILD="\$(WINDMC)"
fi

AC_PROG_CC
AC_PROG_CXX

# We must set the default linker to the linker used by gcc for the correct
# operation of libtool.  If LD is not defined and we are using gcc, try to
# set the LD default to the ld used by gcc.
if test -z "$LD"; then
  if test "$GCC" = yes; then
    case $build in
    *-*-mingw*)
      gcc_prog_ld=`$CC -print-prog-name=ld 2>&1 | tr -d '\015'` ;;
    *)
      gcc_prog_ld=`$CC -print-prog-name=ld 2>&1` ;;
    esac
    case $gcc_prog_ld in
    # Accept absolute paths.
    [[\\/]* | [A-Za-z]:[\\/]*)]
      LD="$gcc_prog_ld" ;;
    esac
  fi
fi

# Check whether -static-libstdc++ -static-libgcc is supported.
have_static_libs=no
if test "$GCC" = yes; then
  saved_LDFLAGS="$LDFLAGS"

  LDFLAGS="$LDFLAGS -static-libstdc++ -static-libgcc"
  AC_MSG_CHECKING([whether g++ accepts -static-libstdc++ -static-libgcc])
  AC_LANG_PUSH(C++)
  AC_LINK_IFELSE([
#if (__GNUC__ < 4) || (__GNUC__ == 4 && __GNUC_MINOR__ < 5)
#error -static-libstdc++ not implemented
#endif
int main() {}],
    [AC_MSG_RESULT([yes]); have_static_libs=yes],
    [AC_MSG_RESULT([no])])
  AC_LANG_POP(C++)

  LDFLAGS="$saved_LDFLAGS"
fi

ACX_PROG_GNAT
ACX_PROG_CMP_IGNORE_INITIAL

AC_ARG_ENABLE([bootstrap],
[AS_HELP_STRING([--enable-bootstrap],
		[enable bootstrapping @<:@yes if native build@:>@])],,
enable_bootstrap=default)

# Issue errors and warnings for invalid/strange bootstrap combinations.
if test -r $srcdir/gcc/configure; then
  have_compiler=yes
else
  have_compiler=no
fi

case "$have_compiler:$host:$target:$enable_bootstrap" in
  *:*:*:no) ;;

  # Default behavior.  Enable bootstrap if we have a compiler
  # and we are in a native configuration.
  yes:$build:$build:default)
    enable_bootstrap=yes ;;

  *:*:*:default)
    enable_bootstrap=no ;;

  # We have a compiler and we are in a native configuration, bootstrap is ok
  yes:$build:$build:yes)
    ;;

  # Other configurations, but we have a compiler.  Assume the user knows
  # what he's doing.
  yes:*:*:yes)
    AC_MSG_WARN([trying to bootstrap a cross compiler])
    ;;

  # No compiler: if they passed --enable-bootstrap explicitly, fail
  no:*:*:yes)
    AC_MSG_ERROR([cannot bootstrap without a compiler]) ;;

  # Fail if wrong command line
  *)
    AC_MSG_ERROR([invalid option for --enable-bootstrap])
    ;;
esac

# Used for setting $lt_cv_objdir
_LT_CHECK_OBJDIR

# Check for GMP, MPFR and MPC
gmplibs="-lmpc -lmpfr -lgmp"
gmpinc=
have_gmp=no

# Specify a location for mpc
# check for this first so it ends up on the link line before mpfr.
AC_ARG_WITH(mpc,
[AS_HELP_STRING([--with-mpc=PATH],
		[specify prefix directory for installed MPC package.
		 Equivalent to --with-mpc-include=PATH/include
		 plus --with-mpc-lib=PATH/lib])])
AC_ARG_WITH(mpc-include,
[AS_HELP_STRING([--with-mpc-include=PATH],
		[specify directory for installed MPC include files])])
AC_ARG_WITH(mpc-lib,
[AS_HELP_STRING([--with-mpc-lib=PATH],
		[specify directory for the installed MPC library])])

if test "x$with_mpc" != x; then
  gmplibs="-L$with_mpc/lib $gmplibs"
  gmpinc="-I$with_mpc/include $gmpinc"
fi
if test "x$with_mpc_include" != x; then
  gmpinc="-I$with_mpc_include $gmpinc"
fi
if test "x$with_mpc_lib" != x; then
  gmplibs="-L$with_mpc_lib $gmplibs"
fi
if test "x$with_mpc$with_mpc_include$with_mpc_lib" = x && test -d ${srcdir}/mpc; then
  gmplibs='-L$$r/$(HOST_SUBDIR)/mpc/src/'"$lt_cv_objdir $gmplibs"
  gmpinc='-I$$s/mpc/src '"$gmpinc"
  # Do not test the mpc version.  Assume that it is sufficient, since
  # it is in the source tree, and the library has not been built yet
  # but it would be included on the link line in the version check below
  # hence making the test fail.
  have_gmp=yes
fi

# Specify a location for mpfr
# check for this first so it ends up on the link line before gmp.
AC_ARG_WITH(mpfr-dir,
[AS_HELP_STRING([--with-mpfr-dir=PATH], [this option has been REMOVED])],
[AC_MSG_ERROR([The --with-mpfr-dir=PATH option has been removed.
Use --with-mpfr=PATH or --with-mpfr-include=PATH plus --with-mpfr-lib=PATH])])

AC_ARG_WITH(mpfr,
[AS_HELP_STRING([--with-mpfr=PATH],
		[specify prefix directory for installed MPFR package.
		 Equivalent to --with-mpfr-include=PATH/include
		 plus --with-mpfr-lib=PATH/lib])])
AC_ARG_WITH(mpfr-include,
[AS_HELP_STRING([--with-mpfr-include=PATH],
		[specify directory for installed MPFR include files])])
AC_ARG_WITH(mpfr-lib,
[AS_HELP_STRING([--with-mpfr-lib=PATH],
		[specify directory for the installed MPFR library])])

if test "x$with_mpfr" != x; then
  gmplibs="-L$with_mpfr/lib $gmplibs"
  gmpinc="-I$with_mpfr/include $gmpinc"
fi
if test "x$with_mpfr_include" != x; then
  gmpinc="-I$with_mpfr_include $gmpinc"
fi
if test "x$with_mpfr_lib" != x; then
  gmplibs="-L$with_mpfr_lib $gmplibs"
fi
if test "x$with_mpfr$with_mpfr_include$with_mpfr_lib" = x && test -d ${srcdir}/mpfr; then
  # MPFR v3.1.0 moved the sources into a src sub-directory.
  if test -d ${srcdir}/mpfr/src; then
    gmplibs='-L$$r/$(HOST_SUBDIR)/mpfr/src/'"$lt_cv_objdir $gmplibs"
    gmpinc='-I$$r/$(HOST_SUBDIR)/mpfr/src -I$$s/mpfr/src '"$gmpinc"
    extra_mpc_mpfr_configure_flags='--with-mpfr-include=$$s/mpfr/src --with-mpfr-lib=$$r/$(HOST_SUBDIR)/mpfr/src/'"$lt_cv_objdir"
  else
    gmplibs='-L$$r/$(HOST_SUBDIR)/mpfr/'"$lt_cv_objdir $gmplibs"
    gmpinc='-I$$r/$(HOST_SUBDIR)/mpfr -I$$s/mpfr '"$gmpinc"
    extra_mpc_mpfr_configure_flags='--with-mpfr-include=$$s/mpfr --with-mpfr-lib=$$r/$(HOST_SUBDIR)/mpfr/'"$lt_cv_objdir"
  fi
  # Do not test the mpfr version.  Assume that it is sufficient, since
  # it is in the source tree, and the library has not been built yet
  # but it would be included on the link line in the version check below
  # hence making the test fail.
  have_gmp=yes
fi

# Specify a location for gmp
AC_ARG_WITH(gmp-dir,
[AS_HELP_STRING([--with-gmp-dir=PATH], [this option has been REMOVED])],
[AC_MSG_ERROR([The --with-gmp-dir=PATH option has been removed.
Use --with-gmp=PATH or --with-gmp-include=PATH plus --with-gmp-lib=PATH])])

AC_ARG_WITH(gmp,
[AS_HELP_STRING([--with-gmp=PATH],
		[specify prefix directory for the installed GMP package.
		 Equivalent to --with-gmp-include=PATH/include
		 plus --with-gmp-lib=PATH/lib])])
AC_ARG_WITH(gmp-include,
[AS_HELP_STRING([--with-gmp-include=PATH],
		[specify directory for installed GMP include files])])
AC_ARG_WITH(gmp-lib,
[AS_HELP_STRING([--with-gmp-lib=PATH],
		[specify directory for the installed GMP library])])


if test "x$with_gmp" != x; then
  gmplibs="-L$with_gmp/lib $gmplibs"
  gmpinc="-I$with_gmp/include $gmpinc"
fi
if test "x$with_gmp_include" != x; then
  gmpinc="-I$with_gmp_include $gmpinc"
fi
if test "x$with_gmp_lib" != x; then
  gmplibs="-L$with_gmp_lib $gmplibs"
fi
if test "x$with_gmp$with_gmp_include$with_gmp_lib" = x && test -d ${srcdir}/gmp; then
  gmplibs='-L$$r/$(HOST_SUBDIR)/gmp/'"$lt_cv_objdir $gmplibs"
  gmpinc='-I$$r/$(HOST_SUBDIR)/gmp -I$$s/gmp '"$gmpinc"
  extra_mpfr_configure_flags='--with-gmp-include=$$r/$(HOST_SUBDIR)/gmp --with-gmp-lib=$$r/$(HOST_SUBDIR)/gmp/'"$lt_cv_objdir"
  extra_mpc_gmp_configure_flags='--with-gmp-include=$$r/$(HOST_SUBDIR)/gmp --with-gmp-lib=$$r/$(HOST_SUBDIR)/gmp/'"$lt_cv_objdir"
  extra_isl_gmp_configure_flags='--with-gmp-builddir=$$r/$(HOST_SUBDIR)/gmp'
  # Do not test the gmp version.  Assume that it is sufficient, since
  # it is in the source tree, and the library has not been built yet
  # but it would be included on the link line in the version check below
  # hence making the test fail.
  have_gmp=yes
fi

if test -d ${srcdir}/gcc && test "x$have_gmp" = xno; then
  have_gmp=yes
  saved_CFLAGS="$CFLAGS"
  CFLAGS="$CFLAGS $gmpinc"
  # Check for the recommended and required versions of GMP.
  AC_MSG_CHECKING([for the correct version of gmp.h])
  AC_TRY_COMPILE([#include "gmp.h"],[
  #define GCC_GMP_VERSION_NUM(a,b,c) (((a) << 16L) | ((b) << 8) | (c))
  #define GCC_GMP_VERSION GCC_GMP_VERSION_NUM(__GNU_MP_VERSION,__GNU_MP_VERSION_MINOR,__GNU_MP_VERSION_PATCHLEVEL)
  #if GCC_GMP_VERSION < GCC_GMP_VERSION_NUM(4,2,3)
  choke me
  #endif
  ], [AC_TRY_COMPILE([#include <gmp.h>],[
  #define GCC_GMP_VERSION_NUM(a,b,c) (((a) << 16L) | ((b) << 8) | (c))
  #define GCC_GMP_VERSION GCC_GMP_VERSION_NUM(__GNU_MP_VERSION,__GNU_MP_VERSION_MINOR,__GNU_MP_VERSION_PATCHLEVEL)
  #if GCC_GMP_VERSION < GCC_GMP_VERSION_NUM(4,3,2)
  choke me
  #endif
  ], [AC_MSG_RESULT([yes])], [AC_MSG_RESULT([buggy but acceptable])])],
   [AC_MSG_RESULT([no]); have_gmp=no])

  # If we have GMP, check the MPFR version.
  if test x"$have_gmp" = xyes; then
    # Check for the recommended and required versions of MPFR.
    AC_MSG_CHECKING([for the correct version of mpfr.h])
    AC_TRY_COMPILE([#include <gmp.h>
    #include <mpfr.h>],[
    #if MPFR_VERSION < MPFR_VERSION_NUM(2,4,0)
    choke me
    #endif
    ], [AC_TRY_COMPILE([#include <gmp.h>
    #include <mpfr.h>],[
    #if MPFR_VERSION < MPFR_VERSION_NUM(2,4,2)
    choke me
    #endif
    ], [AC_MSG_RESULT([yes])], [AC_MSG_RESULT([buggy but acceptable])])],
     [AC_MSG_RESULT([no]); have_gmp=no])
  fi

  # Check for the MPC header version.
  if test x"$have_gmp" = xyes ; then
    # Check for the recommended and required versions of MPC.
    AC_MSG_CHECKING([for the correct version of mpc.h])
    AC_TRY_COMPILE([#include <mpc.h>],[
    #if MPC_VERSION < MPC_VERSION_NUM(0,8,0)
    choke me
    #endif
    ], [AC_TRY_COMPILE([#include <mpc.h>],[
    #if MPC_VERSION < MPC_VERSION_NUM(0,8,1)
    choke me
    #endif
    ], [AC_MSG_RESULT([yes])], [AC_MSG_RESULT([buggy but acceptable])])],
     [AC_MSG_RESULT([no]); have_gmp=no])
  fi

  # Now check the MPFR library.
  if test x"$have_gmp" = xyes; then
    saved_LIBS="$LIBS"
    LIBS="$LIBS $gmplibs"
    AC_MSG_CHECKING([for the correct version of the gmp/mpfr/mpc libraries])
    AC_TRY_LINK([#include <mpc.h>],[
    mpfr_t n;
    mpfr_t x;
    mpc_t c;
    int t;
    mpfr_init (n);
    mpfr_init (x);
    mpfr_atan2 (n, n, x, GMP_RNDN);
    mpfr_erfc (n, x, GMP_RNDN);
    mpfr_subnormalize (x, t, GMP_RNDN);
    mpfr_clear(n);
    mpfr_clear(x);
    mpc_init2 (c, 53);
    mpc_set_ui_ui (c, 1, 1, MPC_RNDNN);
    mpc_cosh (c, c, MPC_RNDNN);
    mpc_pow (c, c, c, MPC_RNDNN);
    mpc_acosh (c, c, MPC_RNDNN);
    mpc_clear (c);
    ], [AC_MSG_RESULT([yes])], [AC_MSG_RESULT([no]); have_gmp=no])
    LIBS="$saved_LIBS"
  fi

  CFLAGS="$saved_CFLAGS"

# The library versions listed in the error message below should match
# the HARD-minimums enforced above.
  if test x$have_gmp != xyes; then
    AC_MSG_ERROR([Building GCC requires GMP 4.2+, MPFR 2.4.0+ and MPC 0.8.0+.
Try the --with-gmp, --with-mpfr and/or --with-mpc options to specify
their locations.  Source code for these libraries can be found at
their respective hosting sites as well as at
ftp://gcc.gnu.org/pub/gcc/infrastructure/.  See also
http://gcc.gnu.org/install/prerequisites.html for additional info.  If
you obtained GMP, MPFR and/or MPC from a vendor distribution package,
make sure that you have installed both the libraries and the header
files.  They may be located in separate packages.])
  fi
fi

# Flags needed for both GMP, MPFR and/or MPC.
AC_SUBST(gmplibs)
AC_SUBST(gmpinc)
AC_SUBST(extra_mpfr_configure_flags)
AC_SUBST(extra_mpc_gmp_configure_flags)
AC_SUBST(extra_mpc_mpfr_configure_flags)
AC_SUBST(extra_isl_gmp_configure_flags)

# Allow host libstdc++ to be specified for static linking with PPL.
AC_ARG_WITH(host-libstdcxx,
[AS_HELP_STRING([--with-host-libstdcxx=L],
		[use linker arguments L to link with libstdc++
		 when linking with PPL])])

case $with_host_libstdcxx in
  no|yes)
    AC_MSG_ERROR([-with-host-libstdcxx needs an argument])
    ;;
esac

# Libraries to use for stage1 or when not bootstrapping.
AC_ARG_WITH(stage1-libs,
[AS_HELP_STRING([--with-stage1-libs=LIBS], [libraries for stage1])],
[if test "$withval" = "no" -o "$withval" = "yes"; then
   stage1_libs=
 else
   stage1_libs=$withval
 fi],
[stage1_libs=$with_host_libstdcxx])
AC_SUBST(stage1_libs)

# Linker flags to use for stage1 or when not bootstrapping.
AC_ARG_WITH(stage1-ldflags,
[AS_HELP_STRING([--with-stage1-ldflags=FLAGS], [linker flags for stage1])],
[if test "$withval" = "no" -o "$withval" = "yes"; then
   stage1_ldflags=
 else
   stage1_ldflags=$withval
 fi],
[stage1_ldflags=
 # In stage 1, default to linking libstdc++ and libgcc statically with GCC
 # if supported.  But if the user explicitly specified the libraries to use,
 # trust that they are doing what they want.
 if test "$stage1_libs" = "" -a "$have_static_libs" = yes; then
   stage1_ldflags="-static-libstdc++ -static-libgcc"
 fi])
AC_SUBST(stage1_ldflags)

# Libraries to use for stage2 and later builds.  This defaults to the
# argument passed to --with-host-libstdcxx.
AC_ARG_WITH(boot-libs,
[AS_HELP_STRING([--with-boot-libs=LIBS], [libraries for stage2 and later])],
[if test "$withval" = "no" -o "$withval" = "yes"; then
   poststage1_libs=
 else
   poststage1_libs=$withval
 fi],
[poststage1_libs=$with_host_libstdcxx])
AC_SUBST(poststage1_libs)

# Linker flags to use for stage2 and later builds.
AC_ARG_WITH(boot-ldflags,
[AS_HELP_STRING([--with-boot-ldflags=FLAGS],
		[linker flags for stage2 and later])],
[if test "$withval" = "no" -o "$withval" = "yes"; then
   poststage1_ldflags=
 else
   poststage1_ldflags=$withval
 fi],
[poststage1_ldflags=
 # In stages 2 and 3, default to linking libstdc++ and libgcc
 # statically.  But if the user explicitly specified the libraries to
 # use, trust that they are doing what they want.
 if test "$poststage1_libs" = ""; then
   poststage1_ldflags="-static-libstdc++ -static-libgcc"
 fi])
AC_SUBST(poststage1_ldflags)

# GCC GRAPHITE dependences, ISL and CLOOG which in turn requires ISL.
# Basic setup is inlined here, actual checks are in config/cloog.m4 and
# config/isl.m4

AC_ARG_WITH(cloog,
  [AS_HELP_STRING(
    [--with-cloog=PATH],
    [Specify prefix directory for the installed CLooG-ISL package.
     Equivalent to --with-cloog-include=PATH/include
     plus --with-cloog-lib=PATH/lib])])
AC_ARG_WITH(isl,
  [AS_HELP_STRING(
   [--with-isl=PATH],
   [Specify prefix directory for the installed ISL package.
    Equivalent to --with-isl-include=PATH/include
    plus --with-isl-lib=PATH/lib])])

# Treat either --without-cloog or --without-isl as a request to disable
# GRAPHITE support and skip all following checks.
if test "x$with_isl" != "xno" &&
   test "x$with_cloog" != "xno"; then
  # Check for ISL
  dnl Provide configure switches and initialize islinc & isllibs
  dnl with user input.
  ISL_INIT_FLAGS
  dnl The versions of ISL that work for Graphite
  ISL_CHECK_VERSION(0,10)
  if test "${gcc_cv_isl}" = no ; then
    ISL_CHECK_VERSION(0,11)
    if test "${gcc_cv_isl}" = no ; then
      ISL_CHECK_VERSION(0,12)
    fi
  fi
  dnl Only execute fail-action, if ISL has been requested.
  ISL_IF_FAILED([
    AC_MSG_ERROR([Unable to find a usable ISL.  See config.log for details.])])

  if test "x$gcc_cv_isl" != "xno"; then
    # Check for CLOOG
    dnl Provide configure switches and initialize clooginc & clooglibs
    dnl with user input.
    CLOOG_INIT_FLAGS
    dnl The versions of CLooG that work for Graphite.
    CLOOG_CHECK_VERSION(0,17,0)
    if test "${gcc_cv_cloog}" = no ; then
      CLOOG_CHECK_VERSION(0,18,0)
    fi

    dnl Only execute fail-action, if CLooG has been requested.
    CLOOG_IF_FAILED([
      AC_MSG_ERROR([Unable to find a usable CLooG.  See config.log for details.])])
  fi
fi

# If either the ISL or the CLooG check failed, disable builds of in-tree
# variants of both
if test "x$with_isl" = xno ||
   test "x$with_cloog" = xno ||
   test "x$gcc_cv_cloog" = xno ||
   test "x$gcc_cv_isl" = xno; then
  noconfigdirs="$noconfigdirs cloog isl"
  islinc=
  clooginc=
  clooglibs=
fi

AC_SUBST(islinc)
AC_SUBST(clooglibs)
AC_SUBST(clooginc)


# Check for LTO support.
AC_ARG_ENABLE(lto,
[AS_HELP_STRING([--enable-lto], [enable link time optimization support])],
enable_lto=$enableval,
enable_lto=yes; default_enable_lto=yes)

ACX_ELF_TARGET_IFELSE([# ELF platforms build the lto-plugin always.
  build_lto_plugin=yes
],[if test x"$default_enable_lto" = x"yes" ; then
    case $target in
      *-apple-darwin9* | *-cygwin* | *-mingw*) ;;
      # On other non-ELF platforms, LTO has yet to be validated.
      *) enable_lto=no ;;
    esac
  else
  # Apart from ELF platforms, only Windows and Darwin support LTO so far.
  # It would also be nice to check the binutils support, but we don't
  # have gcc_GAS_CHECK_FEATURE available here.  For now, we'll just
  # warn during gcc/ subconfigure; unless you're bootstrapping with
  # -flto it won't be needed until after installation anyway.
    case $target in
      *-cygwin* | *-mingw* | *-apple-darwin*) ;;
      *) if test x"$enable_lto" = x"yes"; then
	AC_MSG_ERROR([LTO support is not enabled for this target.])
        fi
      ;;
    esac
  fi
  # Among non-ELF, only Windows platforms support the lto-plugin so far.
  # Build it unless LTO was explicitly disabled.
  case $target in
    *-cygwin* | *-mingw*) build_lto_plugin=$enable_lto ;;
    *) ;;
  esac
])


# By default, C and C++ are the only stage 1 languages.
stage1_languages=,c,

# Target libraries that we bootstrap.
bootstrap_target_libs=,target-libgcc,

# Figure out what language subdirectories are present.
# Look if the user specified --enable-languages="..."; if not, use
# the environment variable $LANGUAGES if defined. $LANGUAGES might
# go away some day.
# NB:  embedded tabs in this IF block -- do not untabify
if test -d ${srcdir}/gcc; then
  if test x"${enable_languages+set}" != xset; then
    if test x"${LANGUAGES+set}" = xset; then
      enable_languages="${LANGUAGES}"
        echo configure.in: warning: setting LANGUAGES is deprecated, use --enable-languages instead 1>&2
    else
      enable_languages=all
    fi
  else
    if test x"${enable_languages}" = x ||
       test x"${enable_languages}" = xyes;
       then
      echo configure.in: --enable-languages needs at least one language argument 1>&2
      exit 1
    fi
  fi
  enable_languages=`echo "${enable_languages}" | sed -e 's/[[ 	,]][[ 	,]]*/,/g' -e 's/,$//'`

  # 'f95' is the old name for the 'fortran' language. We issue a warning
  # and make the substitution.
  case ,${enable_languages}, in
    *,f95,*)
      echo configure.in: warning: 'f95' as language name is deprecated, use 'fortran' instead 1>&2
      enable_languages=`echo "${enable_languages}" | sed -e 's/f95/fortran/g'`
      ;;
  esac

  # If bootstrapping, C++ must be enabled.
  case ",$enable_languages,:$enable_bootstrap" in
    *,c++,*:*) ;;
    *:yes)
      if test -f ${srcdir}/gcc/cp/config-lang.in; then
        enable_languages="${enable_languages},c++"
      else
        AC_MSG_ERROR([bootstrapping requires c++ sources])
      fi
      ;;
  esac

  # First scan to see if an enabled language requires some other language.
  # We assume that a given config-lang.in will list all the language
  # front ends it requires, even if some are required indirectly.
  for lang_frag in ${srcdir}/gcc/*/config-lang.in .. ; do
    case ${lang_frag} in
      ..) ;;
      # The odd quoting in the next line works around
      # an apparent bug in bash 1.12 on linux.
      ${srcdir}/gcc/[[*]]/config-lang.in) ;;
      *)
        # From the config-lang.in, get $language, $lang_requires, and
        # $lang_requires_boot_languages.
        language=
        lang_requires=
        lang_requires_boot_languages=
        . ${lang_frag}
        for other in ${lang_requires} ${lang_requires_boot_languages}; do
          case ,${enable_languages}, in
	    *,$other,*) ;;
	    *,all,*) ;;
	    *,$language,*)
	      echo " \`$other' language required by \`$language'; enabling" 1>&2
	      enable_languages="${enable_languages},${other}"
	      ;;
	  esac
        done
	for other in ${lang_requires_boot_languages} ; do
	  if test "$other" != "c"; then
	    case ,${enable_stage1_languages}, in
	      *,$other,*) ;;
	      *,all,*) ;;
	      *)
		case ,${enable_languages}, in
		  *,$language,*)
		    echo " '$other' language required by '$language' in stage 1; enabling" 1>&2
		    enable_stage1_languages="$enable_stage1_languages,${other}"
		    ;;
		esac
		;;
	    esac
          fi
        done
        ;;
    esac
  done

  new_enable_languages=,c,

  # If LTO is enabled, add the LTO front end.
  extra_host_libiberty_configure_flags=
  if test "$enable_lto" = "yes" ; then
    case ,${enable_languages}, in
      *,lto,*) ;;
      *) enable_languages="${enable_languages},lto" ;;
    esac
    if test "${build_lto_plugin}" = "yes" ; then
      configdirs="$configdirs lto-plugin"
      extra_host_libiberty_configure_flags=--enable-shared
    fi
  fi
  AC_SUBST(extra_host_libiberty_configure_flags)

  missing_languages=`echo ",$enable_languages," | sed -e s/,all,/,/ -e s/,c,/,/ `
  potential_languages=,c,

  enabled_target_libs=
  disabled_target_libs=

  for lang_frag in ${srcdir}/gcc/*/config-lang.in .. ; do
    case ${lang_frag} in
      ..) ;;
      # The odd quoting in the next line works around
      # an apparent bug in bash 1.12 on linux.
      ${srcdir}/gcc/[[*]]/config-lang.in) ;;
      *)
        # From the config-lang.in, get $language, $target_libs, 
        # $lang_dirs, $boot_language, and $build_by_default
        language=
        target_libs=
        lang_dirs=
        subdir_requires=
        boot_language=no
        build_by_default=yes
        . ${lang_frag}
        if test x${language} = x; then
          echo "${lang_frag} doesn't set \$language." 1>&2
          exit 1
        fi

	if test "$language" = "c++"; then
	  boot_language=yes
	fi

        add_this_lang=no
        case ,${enable_languages}, in
          *,${language},*)
            # Language was explicitly selected; include it
	    # unless it is C, which is enabled by default.
	    if test "$language" != "c"; then
	      add_this_lang=yes
	    fi
            ;;
          *,all,*)
            # 'all' was selected, select it if it is a default language
	    if test "$language" != "c"; then
	      add_this_lang=${build_by_default}
	    fi
            ;;
        esac

        # Disable languages that need other directories if these aren't available.
	for i in $subdir_requires; do
	  test -f "$srcdir/gcc/$i/config-lang.in" && continue
	  case ,${enable_languages}, in
            *,${language},*)
              # Specifically requested language; tell them.
              AC_MSG_ERROR([The gcc/$i directory contains parts of $language but is missing])
              ;;
            *)
              # Silently disable.
              add_this_lang=unsupported
              ;;
          esac
	done

        # Disable Ada if no preexisting GNAT is available.
        case ,${enable_languages},:${language}:${have_gnat} in
          *,${language},*:ada:no)
            # Specifically requested language; tell them.
            AC_MSG_ERROR([GNAT is required to build $language])
            ;;
          *:ada:no)
            # Silently disable.
            add_this_lang=unsupported
            ;;
        esac

	# Disable a language that is unsupported by the target.
	case " $unsupported_languages " in
	  *" $language "*)
	    add_this_lang=unsupported
	    ;;
	esac

	case $add_this_lang in
	  unsupported)
            # Remove language-dependent dirs.
	    disabled_target_libs="$disabled_target_libs $target_libs"
	    noconfigdirs="$noconfigdirs $lang_dirs"
	    ;;
	  no)
            # Remove language-dependent dirs; still show language as supported.
	    disabled_target_libs="$disabled_target_libs $target_libs"
	    noconfigdirs="$noconfigdirs $lang_dirs"
            potential_languages="${potential_languages}${language},"
	    ;;
          yes)
	    new_enable_languages="${new_enable_languages}${language},"
            potential_languages="${potential_languages}${language},"
	    missing_languages=`echo "$missing_languages" | sed "s/,$language,/,/"`
	    enabled_target_libs="$enabled_target_libs $target_libs"
	    case "${boot_language}:,$enable_stage1_languages," in
	      yes:* | *:*,$language,* | *:*,yes, | *:*,all,)
		# Add to (comma-separated) list of stage 1 languages.
		case ",$stage1_languages," in
		  *,$language,* | ,yes, | ,all,) ;;
		  *) stage1_languages="${stage1_languages}${language}," ;;
		esac
		# We need to bootstrap any supporting libraries.
		bootstrap_target_libs="${bootstrap_target_libs}${target_libs},"
		;;
	    esac
	    ;;
        esac
        ;;
    esac
  done

  # Add target libraries which are only needed for disabled languages
  # to noconfigdirs.
  if test -n "$disabled_target_libs"; then
    for dir in $disabled_target_libs; do
      case " $enabled_target_libs " in
      *" ${dir} "*) ;;
      *) noconfigdirs="$noconfigdirs $dir" ;;
      esac
    done
  fi

  AC_ARG_ENABLE(stage1-languages,
  [AS_HELP_STRING([[--enable-stage1-languages[=all]]],
		  [choose additional languages to build during
		  stage1.  Mostly useful for compiler development])],
  [case ,${enable_stage1_languages}, in
    ,no,|,,)
      # Set it to something that will have no effect in the loop below
      enable_stage1_languages=c ;;
    ,yes,)
      enable_stage1_languages=`echo $new_enable_languages | \
	sed -e "s/^,//" -e "s/,$//" ` ;;
    *,all,*)
      enable_stage1_languages=`echo ,$enable_stage1_languages, | \
	sed -e "s/,all,/$new_enable_languages/" -e "s/^,//" -e "s/,$//" ` ;;
  esac

  # Add "good" languages from enable_stage1_languages to stage1_languages,
  # while "bad" languages go in missing_languages.  Leave no duplicates.
  for i in `echo $enable_stage1_languages | sed 's/,/ /g' `; do
    case $potential_languages in
      *,$i,*)
        case $stage1_languages in
          *,$i,*) ;;
          *) stage1_languages="$stage1_languages$i," ;;
        esac ;;
      *)
        case $missing_languages in
          *,$i,*) ;;
          *) missing_languages="$missing_languages$i," ;;
        esac ;;
     esac
  done])

  # Remove leading/trailing commas that were added for simplicity
  potential_languages=`echo "$potential_languages" | sed -e "s/^,//" -e "s/,$//"`
  missing_languages=`echo "$missing_languages" | sed -e "s/^,//" -e "s/,$//"`
  stage1_languages=`echo "$stage1_languages" | sed -e "s/^,//" -e "s/,$//"`
  new_enable_languages=`echo "$new_enable_languages" | sed -e "s/^,//" -e "s/,$//"`

  if test "x$missing_languages" != x; then
    AC_MSG_ERROR([
The following requested languages could not be built: ${missing_languages}
Supported languages are: ${potential_languages}])
  fi
  if test "x$new_enable_languages" != "x$enable_languages"; then
    echo The following languages will be built: ${new_enable_languages}
    enable_languages="$new_enable_languages"
  fi

  AC_SUBST(stage1_languages)
  ac_configure_args=`echo " $ac_configure_args" | sed -e "s/ '--enable-languages=[[^ ]]*'//g" -e "s/$/ '--enable-languages="$enable_languages"'/" `
fi

# Handle --disable-<component> generically.
for dir in $configdirs $build_configdirs $target_configdirs ; do
  dirname=`echo $dir | sed -e s/target-//g -e s/build-//g -e s/-/_/g`
  varname=`echo $dirname | sed -e s/+/_/g`
  if eval test x\${enable_${varname}} "=" xno ; then
    noconfigdirs="$noconfigdirs $dir"
  fi
done

# Check for Boehm's garbage collector
AC_ARG_ENABLE(objc-gc,
[AS_HELP_STRING([--enable-objc-gc],
		[enable use of Boehm's garbage collector with the
		 GNU Objective-C runtime])],
[case ,${enable_languages},:${enable_objc_gc}:${noconfigdirs} in
  *,objc,*:*:yes:*target-boehm-gc*)
    AC_MSG_ERROR([Boehm's garbage collector was requested yet not supported in this configuration])
    ;;
esac])

# Make sure we only build Boehm's garbage collector if required.
case ,${enable_languages},:${enable_objc_gc} in
  *,objc,*:yes)
    # Keep target-boehm-gc if requested for Objective-C.
    ;;
  *)
    # Otherwise remove target-boehm-gc depending on target-libjava.
    if echo " ${noconfigdirs} " | grep "target-libjava" >/dev/null 2>&1; then
      noconfigdirs="$noconfigdirs target-boehm-gc"
    fi
    ;;
esac

<<<<<<< HEAD
AC_ARG_WITH([upc-pts],
AS_HELP_STRING(
[[--with-upc-pts=[{struct,packed}]]],
 [choose the default representation of a UPC pointer-to-shared]),
[
  if test "$withval"x != "struct"x && test "$withval"x != "packed"x; then \
    AC_MSG_ERROR([$withval is an invalid option to --with-upc-pts])
  fi
],[])

# Disable libitm, libsanitizer, libvtv if we're not building C++
=======
# Disable libcilkrts, libitm, libsanitizer, libvtv if we're not building C++
>>>>>>> 27e83a44
case ,${enable_languages}, in
  *,c++,*)
    # Disable libcilkrts, libitm, libsanitizer if we're not building libstdc++
    case "${noconfigdirs}" in
      *target-libstdc++-v3*)
        noconfigdirs="$noconfigdirs target-libcilkrts target-libitm target-libsanitizer"
        ;;
      *) ;;
    esac
    ;;
  *)
    noconfigdirs="$noconfigdirs target-libcilkrts target-libitm target-libsanitizer target-libvtv"
    ;;
esac

# Remove the entries in $skipdirs and $noconfigdirs from $configdirs,
# $build_configdirs and $target_configdirs.
# If we have the source for $noconfigdirs entries, add them to $notsupp.

notsupp=""
for dir in . $skipdirs $noconfigdirs ; do
  dirname=`echo $dir | sed -e s/target-//g -e s/build-//g`
  if test $dir != .  && echo " ${configdirs} " | grep " ${dir} " >/dev/null 2>&1; then
    configdirs=`echo " ${configdirs} " | sed -e "s/ ${dir} / /"`
    if test -r $srcdir/$dirname/configure ; then
      if echo " ${skipdirs} " | grep " ${dir} " >/dev/null 2>&1; then
	true
      else
	notsupp="$notsupp $dir"
      fi
    fi
  fi
  if test $dir != .  && echo " ${build_configdirs} " | grep " ${dir} " >/dev/null 2>&1; then
    build_configdirs=`echo " ${build_configdirs} " | sed -e "s/ ${dir} / /"`
    if test -r $srcdir/$dirname/configure ; then
      if echo " ${skipdirs} " | grep " ${dir} " >/dev/null 2>&1; then
	true
      else
	notsupp="$notsupp $dir"
      fi
    fi
  fi
  if test $dir != . && echo " ${target_configdirs} " | grep " ${dir} " >/dev/null 2>&1; then
    target_configdirs=`echo " ${target_configdirs} " | sed -e "s/ ${dir} / /"`
    if test -r $srcdir/$dirname/configure ; then
      if echo " ${skipdirs} " | grep " ${dir} " >/dev/null 2>&1; then
	true
      else
	notsupp="$notsupp $dir"
      fi
    fi
  fi
done

# Quietly strip out all directories which aren't configurable in this tree.
# This relies on all configurable subdirectories being autoconfiscated, which
# is now the case.
build_configdirs_all="$build_configdirs"
build_configdirs=
for i in ${build_configdirs_all} ; do
  j=`echo $i | sed -e s/build-//g` 
  if test -f ${srcdir}/$j/configure ; then
    build_configdirs="${build_configdirs} $i"
  fi
done

configdirs_all="$configdirs"
configdirs=
for i in ${configdirs_all} ; do
  if test -f ${srcdir}/$i/configure ; then
    configdirs="${configdirs} $i"
  fi
done

target_configdirs_all="$target_configdirs"
target_configdirs=
for i in ${target_configdirs_all} ; do
  j=`echo $i | sed -e s/target-//g` 
  if test -f ${srcdir}/$j/configure ; then
    target_configdirs="${target_configdirs} $i"
  fi
done

# Produce a warning message for the subdirs we can't configure.
# This isn't especially interesting in the Cygnus tree, but in the individual
# FSF releases, it's important to let people know when their machine isn't
# supported by the one or two programs in a package.

if test -n "${notsupp}" && test -z "${norecursion}" ; then
  # If $appdirs is non-empty, at least one of those directories must still
  # be configured, or we error out.  (E.g., if the gas release supports a
  # specified target in some subdirs but not the gas subdir, we shouldn't
  # pretend that all is well.)
  if test -n "$appdirs" ; then
    for dir in $appdirs ; do
      if test -r $dir/Makefile.in ; then
	if echo " ${configdirs} " | grep " ${dir} " >/dev/null 2>&1; then
	  appdirs=""
	  break
	fi
	if echo " ${target_configdirs} " | grep " target-${dir} " >/dev/null 2>&1; then
	  appdirs=""
	  break
	fi
      fi
    done
    if test -n "$appdirs" ; then
      echo "*** This configuration is not supported by this package." 1>&2
      exit 1
    fi
  fi
  # Okay, some application will build, or we don't care to check.  Still
  # notify of subdirs not getting built.
  echo "*** This configuration is not supported in the following subdirectories:" 1>&2
  echo "    ${notsupp}" 1>&2
  echo "    (Any other directories should still work fine.)" 1>&2
fi

case "$host" in
  *msdosdjgpp*)
    enable_gdbtk=no ;;
esac

# To find our prefix, in gcc_cv_tool_prefix.
ACX_TOOL_DIRS

copy_dirs=

AC_ARG_WITH([build-sysroot], 
  [AS_HELP_STRING([--with-build-sysroot=SYSROOT],
		  [use sysroot as the system root during the build])],
  [if test x"$withval" != x ; then
     SYSROOT_CFLAGS_FOR_TARGET="--sysroot=$withval"
   fi],
  [SYSROOT_CFLAGS_FOR_TARGET=])
AC_SUBST(SYSROOT_CFLAGS_FOR_TARGET)

AC_ARG_WITH([debug-prefix-map],
  [AS_HELP_STRING([--with-debug-prefix-map='A=B C=D ...'],
		  [map A to B, C to D ... in debug information])],
  [if test x"$withval" != x; then
     DEBUG_PREFIX_CFLAGS_FOR_TARGET=
     for debug_map in $withval; do
       DEBUG_PREFIX_CFLAGS_FOR_TARGET="$DEBUG_PREFIX_CFLAGS_FOR_TARGET -fdebug-prefix-map=$debug_map"
     done
   fi],
  [DEBUG_PREFIX_CFLAGS_FOR_TARGET=])
AC_SUBST(DEBUG_PREFIX_CFLAGS_FOR_TARGET)

# During gcc bootstrap, if we use some random cc for stage1 then CFLAGS
# might be empty or "-g".  We don't require a C++ compiler, so CXXFLAGS
# might also be empty (or "-g", if a non-GCC C++ compiler is in the path).
# We want to ensure that TARGET libraries (which we know are built with
# gcc) are built with "-O2 -g", so include those options when setting
# CFLAGS_FOR_TARGET and CXXFLAGS_FOR_TARGET.
if test "x$CFLAGS_FOR_TARGET" = x; then
  CFLAGS_FOR_TARGET=$CFLAGS
  case " $CFLAGS " in
    *" -O2 "*) ;;
    *) CFLAGS_FOR_TARGET="-O2 $CFLAGS_FOR_TARGET" ;;
  esac
  case " $CFLAGS " in
    *" -g "* | *" -g3 "*) ;;
    *) CFLAGS_FOR_TARGET="-g $CFLAGS_FOR_TARGET" ;;
  esac
fi
AC_SUBST(CFLAGS_FOR_TARGET)

if test "x$CXXFLAGS_FOR_TARGET" = x; then
  CXXFLAGS_FOR_TARGET=$CXXFLAGS
  case " $CXXFLAGS " in
    *" -O2 "*) ;;
    *) CXXFLAGS_FOR_TARGET="-O2 $CXXFLAGS_FOR_TARGET" ;;
  esac
  case " $CXXFLAGS " in
    *" -g "* | *" -g3 "*) ;;
    *) CXXFLAGS_FOR_TARGET="-g $CXXFLAGS_FOR_TARGET" ;;
  esac
fi
AC_SUBST(CXXFLAGS_FOR_TARGET)

AC_SUBST(LDFLAGS_FOR_TARGET)

# Handle --with-headers=XXX.  If the value is not "yes", the contents of
# the named directory are copied to $(tooldir)/sys-include.
if test x"${with_headers}" != x && test x"${with_headers}" != xno ; then
  if test x${is_cross_compiler} = xno ; then
    echo 1>&2 '***' --with-headers is only supported when cross compiling
    exit 1
  fi
  if test x"${with_headers}" != xyes ; then
    x=${gcc_cv_tool_prefix}
    copy_dirs="${copy_dirs} ${with_headers} $x/${target_noncanonical}/sys-include"
  fi
fi

# Handle --with-libs=XXX.  If the value is not "yes", the contents of
# the name directories are copied to $(tooldir)/lib.  Multiple directories
# are permitted.
if test x"${with_libs}" != x && test x"${with_libs}" != xno ; then
  if test x${is_cross_compiler} = xno ; then
    echo 1>&2 '***' --with-libs is only supported when cross compiling
    exit 1
  fi
  if test x"${with_libs}" != xyes ; then
    # Copy the libraries in reverse order, so that files in the first named
    # library override files in subsequent libraries.
    x=${gcc_cv_tool_prefix}
    for l in ${with_libs}; do
      copy_dirs="$l $x/${target_noncanonical}/lib ${copy_dirs}"
    done
  fi
fi

# Set with_gnu_as, with_gnu_ld, and with_system_zlib as appropriate.
#
# This is done by determining whether or not the appropriate directory
# is available, and by checking whether or not specific configurations
# have requested that this magic not happen.
# 
# The command line options always override the explicit settings in 
# configure.in, and the settings in configure.in override this magic.
#
# If the default for a toolchain is to use GNU as and ld, and you don't 
# want to do that, then you should use the --without-gnu-as and
# --without-gnu-ld options for the configure script.  Similarly, if
# the default is to use the included zlib and you don't want to do that,
# you should use the --with-system-zlib option for the configure script.

if test x${use_gnu_as} = x &&
   echo " ${configdirs} " | grep " gas " > /dev/null 2>&1 ; then
  with_gnu_as=yes
  extra_host_args="$extra_host_args --with-gnu-as"
fi

if test x${use_gnu_ld} = x &&
   echo " ${configdirs} " | egrep " (go)?ld " > /dev/null 2>&1 ; then
  with_gnu_ld=yes
  extra_host_args="$extra_host_args --with-gnu-ld"
fi

if test x${use_included_zlib} = x &&
   echo " ${configdirs} " | grep " zlib " > /dev/null 2>&1 ; then
  :
else
  with_system_zlib=yes
  extra_host_args="$extra_host_args --with-system-zlib"
fi

# If using newlib, add --with-newlib to the extra_host_args so that gcc/configure
# can detect this case.

if test x${with_newlib} != xno && echo " ${target_configdirs} " | grep " target-newlib " > /dev/null 2>&1 ; then
  with_newlib=yes
  extra_host_args="$extra_host_args --with-newlib"
fi

# Handle ${copy_dirs}
set fnord ${copy_dirs}
shift
while test $# != 0 ; do
  if test -f $2/COPIED && test x"`cat $2/COPIED`" = x"$1" ; then
    :
  else
    echo Copying $1 to $2

    # Use the install script to create the directory and all required
    # parent directories.
    if test -d $2 ; then
      :
    else
      echo >config.temp
      ${srcdir}/install-sh -c -m 644 config.temp $2/COPIED
    fi

    # Copy the directory, assuming we have tar.
    # FIXME: Should we use B in the second tar?  Not all systems support it.
    (cd $1; tar -cf - .) | (cd $2; tar -xpf -)

    # It is the responsibility of the user to correctly adjust all
    # symlinks.  If somebody can figure out how to handle them correctly
    # here, feel free to add the code.

    echo $1 > $2/COPIED
  fi
  shift; shift
done

# Determine a target-dependent exec_prefix that the installed
# gcc will search in.  Keep this list sorted by triplet, with
# the *-*-osname triplets last.
md_exec_prefix=
case "${target}" in
  i[[34567]]86-pc-msdosdjgpp*)
    md_exec_prefix=/dev/env/DJDIR/bin
    ;;
  *-*-hpux* | \
  *-*-nto-qnx* | \
  *-*-solaris2*)
    md_exec_prefix=/usr/ccs/bin
    ;;
esac

extra_arflags_for_target=
extra_nmflags_for_target=
extra_ranlibflags_for_target=
target_makefile_frag=/dev/null
case "${target}" in
  spu-*-*)
    target_makefile_frag="config/mt-spu"
    ;;
  mips*-sde-elf* | mips*-mti-elf*)
    target_makefile_frag="config/mt-sde"
    ;;
  mipsisa*-*-elfoabi*)
    target_makefile_frag="config/mt-mips-elfoabi"
    ;;
  mips*-*-*linux* | mips*-*-gnu*)
    target_makefile_frag="config/mt-mips-gnu"
    ;;
  nios2-*-elf*)
    target_makefile_frag="config/mt-nios2-elf"
    ;;
  *-*-linux* | *-*-gnu* | *-*-k*bsd*-gnu | *-*-kopensolaris*-gnu)
    target_makefile_frag="config/mt-gnu"
    ;;
  *-*-aix4.[[3456789]]* | *-*-aix[[56789]].*)
    # nm and ar from AIX 4.3 and above require -X32_64 flag to all ar and nm 
    # commands to handle both 32-bit and 64-bit objects.  These flags are
    # harmless if we're using GNU nm or ar.
    extra_arflags_for_target=" -X32_64"
    extra_nmflags_for_target=" -B -X32_64"
    ;;
esac

alphaieee_frag=/dev/null
case $target in
  alpha*-*-*)
    # This just makes sure to use the -mieee option to build target libs.
    # This should probably be set individually by each library.
    alphaieee_frag="config/mt-alphaieee"
    ;;
esac

# If --enable-target-optspace always use -Os instead of -O2 to build
# the target libraries, similarly if it is not specified, use -Os
# on selected platforms.
ospace_frag=/dev/null
case "${enable_target_optspace}:${target}" in
  yes:*)
    ospace_frag="config/mt-ospace"
    ;;
  :d30v-*)
    ospace_frag="config/mt-d30v"
    ;;
  :m32r-* | :d10v-* | :fr30-*)
    ospace_frag="config/mt-ospace"
    ;;
  no:* | :*)
    ;;
  *)
    echo "*** bad value \"${enable_target_optspace}\" for --enable-target-optspace flag; ignored" 1>&2
    ;;
esac

# Some systems (e.g., one of the i386-aix systems the gas testers are
# using) don't handle "\$" correctly, so don't use it here.
tooldir='${exec_prefix}'/${target_noncanonical}
build_tooldir=${tooldir}

# Create a .gdbinit file which runs the one in srcdir
# and tells GDB to look there for source files.

if test -r ${srcdir}/.gdbinit ; then
  case ${srcdir} in
    .) ;;
    *) cat > ./.gdbinit <<EOF
# ${NO_EDIT}
dir ${srcdir}
dir .
source ${srcdir}/.gdbinit
EOF
    ;;
  esac
fi

# Make sure that the compiler is able to generate an executable.  If it
# can't, we are probably in trouble.  We don't care whether we can run the
# executable--we might be using a cross compiler--we only care whether it
# can be created.  At this point the main configure script has set CC.
we_are_ok=no
echo "int main () { return 0; }" > conftest.c
${CC} -o conftest ${CFLAGS} ${CPPFLAGS} ${LDFLAGS} conftest.c
if test $? = 0 ; then
  if test -s conftest || test -s conftest.exe ; then
    we_are_ok=yes
  fi
fi 
case $we_are_ok in
  no)
    echo 1>&2 "*** The command '${CC} -o conftest ${CFLAGS} ${CPPFLAGS} ${LDFLAGS} conftest.c' failed."
    echo 1>&2 "*** You must set the environment variable CC to a working compiler."
    rm -f conftest*
    exit 1
    ;;
esac
rm -f conftest*

# Decide which environment variable is used to find dynamic libraries.
case "${host}" in
  *-*-hpux*) RPATH_ENVVAR=SHLIB_PATH ;;
  *-*-darwin*) RPATH_ENVVAR=DYLD_LIBRARY_PATH ;;
  *-*-mingw* | *-*-cygwin ) RPATH_ENVVAR=PATH ;;
  *) RPATH_ENVVAR=LD_LIBRARY_PATH ;;
esac

# On systems where the dynamic library environment variable is PATH,
# gcc/ will put dynamic libraries into a subdirectory to avoid adding
# built executables to PATH.
if test "$RPATH_ENVVAR" = PATH; then
  GCC_SHLIB_SUBDIR=/shlib
else
  GCC_SHLIB_SUBDIR=
fi

# Adjust the toplevel makefile according to whether bootstrap was selected.
case $enable_bootstrap in
  yes)
    bootstrap_suffix=bootstrap
    BUILD_CONFIG=bootstrap-debug
    ;;
  no)
    bootstrap_suffix=no-bootstrap
    BUILD_CONFIG=
    ;;
esac

AC_MSG_CHECKING(for default BUILD_CONFIG)

AC_ARG_WITH([build-config],
  [AS_HELP_STRING([--with-build-config='NAME NAME2...'],
		  [use config/NAME.mk build configuration])],
  [case $with_build_config in
   yes) with_build_config= ;;
   no) with_build_config= BUILD_CONFIG= ;;
   esac])

if test "x${with_build_config}" != x; then
  BUILD_CONFIG=$with_build_config
else
  case $BUILD_CONFIG in
  bootstrap-debug)
    if echo "int f (void) { return 0; }" > conftest.c &&
       ${CC} -c conftest.c &&
       mv conftest.o conftest.o.g0 &&
       ${CC} -c -g conftest.c &&
       mv conftest.o conftest.o.g &&
       ${srcdir}/contrib/compare-debug conftest.o.g0 conftest.o.g > /dev/null 2>&1; then
      :
    else
      BUILD_CONFIG=
    fi
    rm -f conftest.c conftest.o conftest.o.g0 conftest.o.g
    ;;
  esac
fi
AC_MSG_RESULT($BUILD_CONFIG)
AC_SUBST(BUILD_CONFIG)

# Use same top-level configure hooks in libgcc/libstdc++/libvtv.
AC_MSG_CHECKING([for --enable-vtable-verify])
AC_ARG_ENABLE(vtable-verify,
[  --enable-vtable-verify    Enable vtable verification feature ],
[case "$enableval" in
 yes) enable_vtable_verify=yes ;;
 no)  enable_vtable_verify=no ;;
 *)   enable_vtable_verify=no;;
 esac],
[enable_vtable_verify=no])
AC_MSG_RESULT($enable_vtable_verify)

# Record target_configdirs and the configure arguments for target and
# build configuration in Makefile.
target_configdirs=`echo "${target_configdirs}" | sed -e 's/target-//g'`
build_configdirs=`echo "${build_configdirs}" | sed -e 's/build-//g'`
bootstrap_fixincludes=no

# If we are building libgomp, bootstrap it.
if echo " ${target_configdirs} " | grep " libgomp " > /dev/null 2>&1 ; then
  bootstrap_target_libs=${bootstrap_target_libs}target-libgomp,
fi

# If we are building libsanitizer and $BUILD_CONFIG contains bootstrap-asan
# or bootstrap-ubsan, bootstrap it.
if echo " ${target_configdirs} " | grep " libsanitizer " > /dev/null 2>&1; then
  case "$BUILD_CONFIG" in
    *bootstrap-asan* | *bootstrap-ubsan* )
      bootstrap_target_libs=${bootstrap_target_libs}target-libsanitizer,
      bootstrap_fixincludes=yes
      ;;
  esac
fi

# If we are building libvtv and --enable-vtable-verify, bootstrap it.
if echo " ${target_configdirs} " | grep " libvtv " > /dev/null 2>&1 &&
   test "$enable_vtable_verify" != no; then
  bootstrap_target_libs=${bootstrap_target_libs}target-libvtv,
fi

# Determine whether gdb needs tk/tcl or not.
# Use 'maybe' since enable_gdbtk might be true even if tk isn't available
# and in that case we want gdb to be built without tk.  Ugh!
# In fact I believe gdb is the *only* package directly dependent on tk,
# so we should be able to put the 'maybe's in unconditionally and
# leave out the maybe dependencies when enable_gdbtk is false.  I'm not
# 100% sure that that's safe though.

gdb_tk="maybe-all-tcl maybe-all-tk maybe-all-itcl maybe-all-libgui"
case "$enable_gdbtk" in
  no)
    GDB_TK="" ;;
  yes)
    GDB_TK="${gdb_tk}" ;;
  *)
    # Only add the dependency on gdbtk when GDBtk is part of the gdb
    # distro.  Eventually someone will fix this and move Insight, nee
    # gdbtk to a separate directory.
    if test -d ${srcdir}/gdb/gdbtk ; then
      GDB_TK="${gdb_tk}"
    else
      GDB_TK=""
    fi
    ;;
esac
CONFIGURE_GDB_TK=`echo ${GDB_TK} | sed s/-all-/-configure-/g`
INSTALL_GDB_TK=`echo ${GDB_TK} | sed s/-all-/-install-/g`

# Strip out unwanted targets.

# While at that, we remove Makefiles if we were started for recursive
# configuration, so that the top-level Makefile reconfigures them,
# like we used to do when configure itself was recursive.

# Loop over modules.  We used to use the "$extrasub" feature from Autoconf
# but now we're fixing up the Makefile ourselves with the additional
# commands passed to AC_CONFIG_FILES.  Use separate variables
# extrasub-{build,host,target} not because there is any reason to split
# the substitutions up that way, but only to remain below the limit of
# 99 commands in a script, for HP-UX sed.
# Do not nest @if/@endif pairs, because configure will not warn you at all.

case "$enable_bootstrap:$ENABLE_GOLD: $configdirs :,$stage1_languages," in
  yes:yes:*\ gold\ *:*,c++,*) ;;
  yes:yes:*\ gold\ *:*)
    AC_MSG_ERROR([in a combined tree, bootstrapping with --enable-gold requires c++ in stage1_languages])
    ;;
esac

extrasub_build=
for module in ${build_configdirs} ; do
  if test -z "${no_recursion}" \
     && test -f ${build_subdir}/${module}/Makefile; then
    echo 1>&2 "*** removing ${build_subdir}/${module}/Makefile to force reconfigure"
    rm -f ${build_subdir}/${module}/Makefile
  fi
  extrasub_build="$extrasub_build
/^@if build-$module\$/d
/^@endif build-$module\$/d
/^@if build-$module-$bootstrap_suffix\$/d
/^@endif build-$module-$bootstrap_suffix\$/d"
done
extrasub_host=
for module in ${configdirs} ; do
  if test -z "${no_recursion}"; then
    for file in stage*-${module}/Makefile prev-${module}/Makefile ${module}/Makefile; do
      if test -f ${file}; then
	echo 1>&2 "*** removing ${file} to force reconfigure"
	rm -f ${file}
      fi
    done
  fi
  case ${module},${bootstrap_fixincludes} in
    fixincludes,no) host_bootstrap_suffix=no-bootstrap ;;
    *) host_bootstrap_suffix=$bootstrap_suffix ;;
  esac
  extrasub_host="$extrasub_host
/^@if $module\$/d
/^@endif $module\$/d
/^@if $module-$host_bootstrap_suffix\$/d
/^@endif $module-$host_bootstrap_suffix\$/d"
done
extrasub_target=
for module in ${target_configdirs} ; do
  if test -z "${no_recursion}" \
     && test -f ${target_subdir}/${module}/Makefile; then
    echo 1>&2 "*** removing ${target_subdir}/${module}/Makefile to force reconfigure"
    rm -f ${target_subdir}/${module}/Makefile
  fi

  # We only bootstrap target libraries listed in bootstrap_target_libs.
  case $bootstrap_target_libs in
    *,target-$module,*) target_bootstrap_suffix=$bootstrap_suffix ;;
    *) target_bootstrap_suffix=no-bootstrap ;;
  esac

  extrasub_target="$extrasub_target
/^@if target-$module\$/d
/^@endif target-$module\$/d
/^@if target-$module-$target_bootstrap_suffix\$/d
/^@endif target-$module-$target_bootstrap_suffix\$/d"
done

# Do the final fixup along with target modules.
extrasub_target="$extrasub_target
/^@if /,/^@endif /d"

# Create the serialization dependencies.  This uses a temporary file.

AC_ARG_ENABLE([serial-configure],
[AS_HELP_STRING([[--enable-serial-[{host,target,build}-]configure]],
		[force sequential configuration of
		 sub-packages for the host, target or build
		 machine, or all sub-packages])])

case ${enable_serial_configure} in
  yes)
    enable_serial_build_configure=yes
    enable_serial_host_configure=yes
    enable_serial_target_configure=yes
    ;;
esac

# These force 'configure's to be done one at a time, to avoid problems
# with contention over a shared config.cache.
rm -f serdep.tmp
echo '# serdep.tmp' > serdep.tmp
olditem=
test "x${enable_serial_build_configure}" = xyes &&
for item in ${build_configdirs} ; do
  case ${olditem} in
    "") ;;
    *) echo "configure-build-${item}: configure-build-${olditem}" >> serdep.tmp ;;
  esac
  olditem=${item}
done
olditem=
test "x${enable_serial_host_configure}" = xyes &&
for item in ${configdirs} ; do
  case ${olditem} in
    "") ;;
    *) echo "configure-${item}: configure-${olditem}" >> serdep.tmp ;;
  esac
  olditem=${item}
done
olditem=
test "x${enable_serial_target_configure}" = xyes &&
for item in ${target_configdirs} ; do
  case ${olditem} in
    "") ;;
    *) echo "configure-target-${item}: configure-target-${olditem}" >> serdep.tmp ;;
  esac
  olditem=${item}
done
serialization_dependencies=serdep.tmp
AC_SUBST_FILE(serialization_dependencies)

# Base args.  Strip norecursion, cache-file, srcdir, host, build,
# target, nonopt, and variable assignments.  These are the ones we
# might not want to pass down to subconfigures.  The exception being
# --cache-file=/dev/null, which is used to turn off the use of cache
# files altogether, and which should be passed on to subconfigures.
# Also strip program-prefix, program-suffix, and program-transform-name,
# so that we can pass down a consistent program-transform-name.
baseargs=
tbaseargs=
keep_next=no
skip_next=no
eval "set -- $ac_configure_args"
for ac_arg
do
  if test X"$skip_next" = X"yes"; then
    skip_next=no
    continue
  fi
  if test X"$keep_next" = X"yes"; then
    case $ac_arg in
      *\'*)
	ac_arg=`echo "$ac_arg" | sed "s/'/'\\\\\\\\''/g"` ;;
    esac
    baseargs="$baseargs '$ac_arg'"
    tbaseargs="$tbaseargs '$ac_arg'"
    keep_next=no
    continue
  fi

  # Handle separated arguments.  Based on the logic generated by
  # autoconf 2.59.
  case $ac_arg in
    *=* | --config-cache | -C | -disable-* | --disable-* \
      | -enable-* | --enable-* | -gas | --g* | -nfp | --nf* \
      | -q | -quiet | --q* | -silent | --sil* | -v | -verb* \
      | -with-* | --with-* | -without-* | --without-* | --x)
      separate_arg=no
      ;;
    -*)
      separate_arg=yes
      ;;
    *)
      separate_arg=no
      ;;
  esac

  skip_targ=no
  case $ac_arg in
changequote(,)
  --with-* | --without-*)
    libopt=`echo "$ac_arg" | sed -e 's,^--[^-_]*[-_],,' -e 's,=.*$,,'`

    case $libopt in
    *[-_]include)
      lib=`echo "$libopt" | sed 's,[-_]include$,,'`
      ;;
    *[-_]lib)
      lib=`echo "$libopt" | sed 's,[-_]lib$,,'`
      ;;
    *)
      lib=$libopt
      ;;
    esac
changequote([,])

    case $lib in
    mpc | mpfr | gmp | cloog)
      # If we're processing --with-$lib, --with-$lib-include or
      # --with-$lib-lib, for one of the libs above, and target is
      # different from host, don't pass the current argument to any
      # target library's configure.
      if test x$is_cross_compiler = xyes; then
        skip_targ=yes
      fi
      ;;
    esac
    ;;
  esac

  case "$ac_arg" in
    --cache-file=/dev/null | \
    -cache-file=/dev/null )
      # Handled here to avoid the test to skip args below.
      baseargs="$baseargs '$ac_arg'"
      tbaseargs="$tbaseargs '$ac_arg'"
      # Assert: $separate_arg should always be no.
      keep_next=$separate_arg
      ;;
    --no*)
      continue
      ;;
    --c* | \
    --sr* | \
    --ho* | \
    --bu* | \
    --t* | \
    --program-* | \
    -cache_file* | \
    -srcdir* | \
    -host* | \
    -build* | \
    -target* | \
    -program-prefix* | \
    -program-suffix* | \
    -program-transform-name* )
      skip_next=$separate_arg
      continue
      ;;
    -*)
      # An option.  Add it.
      case $ac_arg in
	*\'*)
	  ac_arg=`echo "$ac_arg" | sed "s/'/'\\\\\\\\''/g"` ;;
      esac
      baseargs="$baseargs '$ac_arg'"
      if test X"$skip_targ" = Xno; then
        tbaseargs="$tbaseargs '$ac_arg'"
      fi
      keep_next=$separate_arg
      ;;
    *)
      # Either a variable assignment, or a nonopt (triplet).  Don't
      # pass it down; let the Makefile handle this.
      continue
      ;;
  esac
done
# Remove the initial space we just introduced and, as these will be
# expanded by make, quote '$'.
baseargs=`echo "x$baseargs" | sed -e 's/^x *//' -e 's,\\$,$$,g'`

# Add in --program-transform-name, after --program-prefix and
# --program-suffix have been applied to it.  Autoconf has already
# doubled dollar signs and backslashes in program_transform_name; we want
# the backslashes un-doubled, and then the entire thing wrapped in single
# quotes, because this will be expanded first by make and then by the shell. 
# Also, because we want to override the logic in subdir configure scripts to
# choose program_transform_name, replace any s,x,x, with s,y,y,.
sed -e "s,\\\\\\\\,\\\\,g; s,','\\\\'',g; s/s,x,x,/s,y,y,/" <<EOF_SED > conftestsed.out
${program_transform_name}
EOF_SED
gcc_transform_name=`cat conftestsed.out`
rm -f conftestsed.out
baseargs="$baseargs --program-transform-name='${gcc_transform_name}'"
tbaseargs="$tbaseargs --program-transform-name='${gcc_transform_name}'"
if test "$silent" = yes; then
  baseargs="$baseargs --silent"
  tbaseargs="$tbaseargs --silent"
fi
baseargs="$baseargs --disable-option-checking"
tbaseargs="$tbaseargs --disable-option-checking"

# Record and document user additions to sub configure arguments.
AC_ARG_VAR([build_configargs],
	   [additional configure arguments for build directories])
AC_ARG_VAR([host_configargs],
	   [additional configure arguments for host directories])
AC_ARG_VAR([target_configargs],
	   [additional configure arguments for target directories])

# For the build-side libraries, we just need to pretend we're native,
# and not use the same cache file.  Multilibs are neither needed nor
# desired.
build_configargs="$build_configargs --cache-file=../config.cache ${baseargs}"

# For host modules, accept cache file option, or specification as blank.
case "${cache_file}" in
"") # empty
  cache_file_option="" ;;
/* | [[A-Za-z]]:[[\\/]]* ) # absolute path
  cache_file_option="--cache-file=${cache_file}" ;;
*) # relative path
  cache_file_option="--cache-file=../${cache_file}" ;;
esac

# Host dirs don't like to share a cache file either, horribly enough.
# This seems to be due to autoconf 2.5x stupidity.
host_configargs="$host_configargs --cache-file=./config.cache ${extra_host_args} ${baseargs}"

target_configargs="$target_configargs ${tbaseargs}"

# Passing a --with-cross-host argument lets the target libraries know
# whether they are being built with a cross-compiler or being built
# native.  However, it would be better to use other mechanisms to make the
# sorts of decisions they want to make on this basis.  Please consider
# this option to be deprecated.  FIXME.
if test x${is_cross_compiler} = xyes ; then
  target_configargs="--with-cross-host=${host_noncanonical} ${target_configargs}"
fi

# Special user-friendly check for native x86_64-linux build, if
# multilib is not explicitly enabled.
case "$target:$have_compiler:$host:$target:$enable_multilib" in
  x86_64-*linux*:yes:$build:$build:)
    # Make sure we have a developement environment that handles 32-bit
    dev64=no
    echo "int main () { return 0; }" > conftest.c
    ${CC} -m32 -o conftest ${CFLAGS} ${CPPFLAGS} ${LDFLAGS} conftest.c
    if test $? = 0 ; then
      if test -s conftest || test -s conftest.exe ; then
	dev64=yes
      fi
    fi 
    rm -f conftest*
    if test x${dev64} != xyes ; then
      AC_MSG_ERROR([I suspect your system does not have 32-bit developement libraries (libc and headers). If you have them, rerun configure with --enable-multilib. If you do not have them, and want to build a 64-bit-only compiler, rerun configure with --disable-multilib.])
    fi
    ;;
esac

# Default to --enable-multilib.
if test x${enable_multilib} = x ; then
  target_configargs="--enable-multilib ${target_configargs}"
fi

# Pass --with-newlib if appropriate.  Note that target_configdirs has
# changed from the earlier setting of with_newlib.
if test x${with_newlib} != xno && echo " ${target_configdirs} " | grep " newlib " > /dev/null 2>&1 && test -d ${srcdir}/newlib ; then
  target_configargs="--with-newlib ${target_configargs}"
fi

# Different target subdirs use different values of certain variables
# (notably CXX).  Worse, multilibs use *lots* of different values.
# Worse yet, autoconf 2.5x makes some of these 'precious', meaning that
# it doesn't automatically accept command-line overrides of them.
# This means it's not safe for target subdirs to share a cache file,
# which is disgusting, but there you have it.  Hopefully this can be
# fixed in future.  It's still worthwhile to use a cache file for each
# directory.  I think.

# Pass the appropriate --build, --host, --target and --cache-file arguments.
# We need to pass --target, as newer autoconf's requires consistency
# for target_alias and gcc doesn't manage it consistently.
target_configargs="--cache-file=./config.cache ${target_configargs}"

FLAGS_FOR_TARGET=
case " $target_configdirs " in
 *" newlib "*)
  case " $target_configargs " in
  *" --with-newlib "*)
   case "$target" in
    *-cygwin*)
      FLAGS_FOR_TARGET=$FLAGS_FOR_TARGET' -L$$r/$(TARGET_SUBDIR)/winsup/cygwin -isystem $$s/winsup/cygwin/include'
      ;;
   esac

   # If we're not building GCC, don't discard standard headers.
   if test -d ${srcdir}/gcc; then
     FLAGS_FOR_TARGET=$FLAGS_FOR_TARGET' -nostdinc'

     if test "${build}" != "${host}"; then
       # On Canadian crosses, CC_FOR_TARGET will have already been set
       # by `configure', so we won't have an opportunity to add -Bgcc/
       # to it.  This is right: we don't want to search that directory
       # for binaries, but we want the header files in there, so add
       # them explicitly.
       FLAGS_FOR_TARGET=$FLAGS_FOR_TARGET' -isystem $$r/$(HOST_SUBDIR)/gcc/include -isystem $$r/$(HOST_SUBDIR)/gcc/include-fixed'

       # Someone might think of using the pre-installed headers on
       # Canadian crosses, in case the installed compiler is not fully
       # compatible with the compiler being built.  In this case, it
       # would be better to flag an error than risking having
       # incompatible object files being constructed.  We can't
       # guarantee that an error will be flagged, but let's hope the
       # compiler will do it, when presented with incompatible header
       # files.
     fi
   fi

   case "${target}-${is_cross_compiler}" in
   i[[3456789]]86-*-linux*-no)
      # Here host == target, so we don't need to build gcc,
      # so we don't want to discard standard headers.
      FLAGS_FOR_TARGET=`echo " $FLAGS_FOR_TARGET " | sed -e 's/ -nostdinc / /'`
      ;;
   *)
      # If we're building newlib, use its generic headers last, but search
      # for any libc-related directories first (so make it the last -B
      # switch).
      FLAGS_FOR_TARGET=$FLAGS_FOR_TARGET' -B$$r/$(TARGET_SUBDIR)/newlib/ -isystem $$r/$(TARGET_SUBDIR)/newlib/targ-include -isystem $$s/newlib/libc/include'

      # If we're building libgloss, find the startup file, simulator library
      # and linker script.
      case " $target_configdirs " in
	*" libgloss "*)
	# Look for startup file, simulator library and maybe linker script.
	FLAGS_FOR_TARGET=$FLAGS_FOR_TARGET' -B$$r/$(TARGET_SUBDIR)/libgloss/'"$libgloss_dir"
	# Look for libnosys.a in case the target needs it.
	FLAGS_FOR_TARGET=$FLAGS_FOR_TARGET' -L$$r/$(TARGET_SUBDIR)/libgloss/libnosys'
	# Most targets have the linker script in the source directory.
	FLAGS_FOR_TARGET=$FLAGS_FOR_TARGET' -L$$s/libgloss/'"$libgloss_dir"
	;;
      esac
      ;;
   esac
   ;;
  esac
  ;;
esac

case "$target" in
  x86_64-*mingw* | *-w64-mingw*)
  # MinGW-w64 does not use newlib, nor does it use winsup. It may,
  # however, use a symlink named 'mingw' in ${prefix} .
    FLAGS_FOR_TARGET=$FLAGS_FOR_TARGET' -L${prefix}/${target}/lib -L${prefix}/mingw/lib -isystem ${prefix}/${target}/include -isystem ${prefix}/mingw/include'
    ;;
  *-mingw*)
  # MinGW can't be handled as Cygwin above since it does not use newlib.
    FLAGS_FOR_TARGET=$FLAGS_FOR_TARGET' -L$$r/$(TARGET_SUBDIR)/winsup/mingw -L$$r/$(TARGET_SUBDIR)/winsup/w32api/lib -isystem $$s/winsup/mingw/include -isystem $$s/winsup/w32api/include'
    ;;
esac

# Allow the user to override the flags for
# our build compiler if desired.
if test x"${build}" = x"${host}" ; then
  CFLAGS_FOR_BUILD=${CFLAGS_FOR_BUILD-${CFLAGS}}
  CXXFLAGS_FOR_BUILD=${CXXFLAGS_FOR_BUILD-${CXXFLAGS}}
  LDFLAGS_FOR_BUILD=${LDFLAGS_FOR_BUILD-${LDFLAGS}}
fi

# On Canadian crosses, we'll be searching the right directories for
# the previously-installed cross compiler, so don't bother to add
# flags for directories within the install tree of the compiler
# being built; programs in there won't even run.
if test "${build}" = "${host}" && test -d ${srcdir}/gcc; then
  # Search for pre-installed headers if nothing else fits.
  FLAGS_FOR_TARGET=$FLAGS_FOR_TARGET' -B$(build_tooldir)/bin/ -B$(build_tooldir)/lib/ -isystem $(build_tooldir)/include -isystem $(build_tooldir)/sys-include'
fi

if test "x${use_gnu_ld}" = x &&
   echo " ${configdirs} " | grep " ld " > /dev/null ; then
  # Arrange for us to find uninstalled linker scripts.
  FLAGS_FOR_TARGET=$FLAGS_FOR_TARGET' -L$$r/$(HOST_SUBDIR)/ld'
fi

# Search for other target-specific linker scripts and such.
case "${target}" in
  mep*)
    FLAGS_FOR_TARGET="$FLAGS_FOR_TARGET -mlibrary"
    ;;
esac

# UPC linker script check
AC_MSG_CHECKING([for UPC link script support])
AC_ARG_ENABLE(upc-link-script,
AS_HELP_STRING(
  [--enable-upc-link-script],
  [enable UPC's use of a custom linker script;
  this will define the UPC shared section as a no load section on
  targets where this feature is supported (requires GNU LD)]),
[
  case $enableval in
  yes | no) ;;
  *)
    AC_MSG_ERROR([--enable-upc-link-script accepts only yes or no.])
    ;;
  esac
],
[
  if test x${use_gnu_ld} != xno ; then
    case "$target" in
      # disable linker script for Apple Mac OS X
      *-*-darwin*)
        enable_upc_link_script=no
        ;;
      *)
        enable_upc_link_script=yes
        ;;
    esac
  else
    enable_upc_link_script=no
  fi
  if test "$enable_upc_link_script" = yes; then
    target_configargs="${target_configargs} --enable-upc-link-script"
    host_configargs="${host_configargs} --enable-upc-link-script"
  fi
])
if test "$enable_upc_link_script" = yes; then
  AC_MSG_RESULT([yes]);
else
  AC_MSG_RESULT([no]);
fi


# Makefile fragments.
for frag in host_makefile_frag target_makefile_frag alphaieee_frag ospace_frag;
do
  eval fragval=\$$frag
  if test $fragval != /dev/null; then
    eval $frag=${srcdir}/$fragval
  fi
done
AC_SUBST_FILE(host_makefile_frag)
AC_SUBST_FILE(target_makefile_frag)
AC_SUBST_FILE(alphaieee_frag)
AC_SUBST_FILE(ospace_frag)

# Miscellanea: directories, flags, etc.
AC_SUBST(RPATH_ENVVAR)
AC_SUBST(GCC_SHLIB_SUBDIR)
AC_SUBST(tooldir)
AC_SUBST(build_tooldir)
AC_SUBST(CONFIGURE_GDB_TK)
AC_SUBST(GDB_TK)
AC_SUBST(INSTALL_GDB_TK)

# Build module lists & subconfigure args.
AC_SUBST(build_configargs)
AC_SUBST(build_configdirs)

# Host module lists & subconfigure args.
AC_SUBST(host_configargs)
AC_SUBST(configdirs)
AC_SUBST(target_configdirs)

# Target module lists & subconfigure args.
AC_SUBST(target_configargs)


# Build tools.
AC_SUBST(AR_FOR_BUILD)
AC_SUBST(AS_FOR_BUILD)
AC_SUBST(CC_FOR_BUILD)
AC_SUBST(CFLAGS_FOR_BUILD)
AC_SUBST(CXXFLAGS_FOR_BUILD)
AC_SUBST(CXX_FOR_BUILD)
AC_SUBST(DLLTOOL_FOR_BUILD)
AC_SUBST(GCJ_FOR_BUILD)
AC_SUBST(GFORTRAN_FOR_BUILD)
AC_SUBST(GOC_FOR_BUILD)
AC_SUBST(GUPC_FOR_BUILD)
AC_SUBST(LDFLAGS_FOR_BUILD)
AC_SUBST(LD_FOR_BUILD)
AC_SUBST(NM_FOR_BUILD)
AC_SUBST(RANLIB_FOR_BUILD)
AC_SUBST(WINDMC_FOR_BUILD)
AC_SUBST(WINDRES_FOR_BUILD)

# Generate default definitions for YACC, M4, LEX and other programs that run
# on the build machine.  These are used if the Makefile can't locate these
# programs in objdir.
MISSING=`cd $ac_aux_dir && ${PWDCMD-pwd}`/missing

AC_CHECK_PROGS([YACC], ['bison -y' byacc yacc], [$MISSING bison -y])
case " $build_configdirs " in
  *" bison "*) YACC='$$r/$(BUILD_SUBDIR)/bison/tests/bison -y' ;;
esac

AC_CHECK_PROGS([BISON], [bison], [$MISSING bison])
case " $build_configdirs " in
  *" bison "*) BISON='$$r/$(BUILD_SUBDIR)/bison/tests/bison' ;;
esac

AC_CHECK_PROGS([M4], [gm4 gnum4 m4], [$MISSING m4])
case " $build_configdirs " in
  *" m4 "*) M4='$$r/$(BUILD_SUBDIR)/m4/m4' ;;
esac

AC_CHECK_PROGS([LEX], [flex lex], [$MISSING flex])
case " $build_configdirs " in
  *" flex "*) LEX='$$r/$(BUILD_SUBDIR)/flex/flex' ;;
  *" lex "*) LEX='$$r/$(BUILD_SUBDIR)/lex/lex' ;;
esac

AC_CHECK_PROGS([FLEX], [flex], [$MISSING flex])
case " $build_configdirs " in
  *" flex "*) FLEX='$$r/$(BUILD_SUBDIR)/flex/flex' ;;
esac

AC_CHECK_PROGS([MAKEINFO], makeinfo, [$MISSING makeinfo])
case " $build_configdirs " in
  *" texinfo "*) MAKEINFO='$$r/$(BUILD_SUBDIR)/texinfo/makeinfo/makeinfo' ;;
  *)
changequote(,)
    # For an installed makeinfo, we require it to be from texinfo 4.7 or
    # higher, else we use the "missing" dummy.
    if ${MAKEINFO} --version \
       | egrep 'texinfo[^0-9]*(4\.([7-9]|[1-9][0-9])|[5-9]|[1-9][0-9])' >/dev/null 2>&1; then
      :
    else
      MAKEINFO="$MISSING makeinfo"
    fi
    ;;
changequote([,])
esac

# FIXME: expect and dejagnu may become build tools?

AC_CHECK_PROGS(EXPECT, expect, expect)
case " $configdirs " in
  *" expect "*)
    test $host = $build && EXPECT='$$r/$(HOST_SUBDIR)/expect/expect'
    ;;
esac

AC_CHECK_PROGS(RUNTEST, runtest, runtest)
case " $configdirs " in
  *" dejagnu "*)
    test $host = $build && RUNTEST='$$s/$(HOST_SUBDIR)/dejagnu/runtest'
    ;;
esac


# Host tools.
NCN_STRICT_CHECK_TOOLS(AR, ar)
NCN_STRICT_CHECK_TOOLS(AS, as)
NCN_STRICT_CHECK_TOOLS(DLLTOOL, dlltool)
NCN_STRICT_CHECK_TOOLS(LD, ld)
NCN_STRICT_CHECK_TOOLS(LIPO, lipo)
NCN_STRICT_CHECK_TOOLS(NM, nm)
NCN_STRICT_CHECK_TOOLS(RANLIB, ranlib, true)
NCN_STRICT_CHECK_TOOLS(STRIP, strip, true)
NCN_STRICT_CHECK_TOOLS(WINDRES, windres)
NCN_STRICT_CHECK_TOOLS(WINDMC, windmc)
NCN_STRICT_CHECK_TOOLS(OBJCOPY, objcopy)
NCN_STRICT_CHECK_TOOLS(OBJDUMP, objdump)
NCN_STRICT_CHECK_TOOLS(READELF, readelf)
AC_SUBST(CC)
AC_SUBST(CXX)
AC_SUBST(CFLAGS)
AC_SUBST(CXXFLAGS)

# Target tools.
AC_ARG_WITH([build-time-tools], 
  [AS_HELP_STRING([--with-build-time-tools=PATH],
		  [use given path to find target tools during the build])],
  [case x"$withval" in
     x/*) ;;
     *)
       with_build_time_tools=
       AC_MSG_WARN([argument to --with-build-time-tools must be an absolute path])
       ;;
   esac],
  [with_build_time_tools=])

NCN_STRICT_CHECK_TARGET_TOOLS(CC_FOR_TARGET, cc gcc)
NCN_STRICT_CHECK_TARGET_TOOLS(CXX_FOR_TARGET, c++ g++ cxx gxx)
NCN_STRICT_CHECK_TARGET_TOOLS(GCC_FOR_TARGET, gcc, ${CC_FOR_TARGET})
NCN_STRICT_CHECK_TARGET_TOOLS(GCJ_FOR_TARGET, gcj)
NCN_STRICT_CHECK_TARGET_TOOLS(GFORTRAN_FOR_TARGET, gfortran)
NCN_STRICT_CHECK_TARGET_TOOLS(GOC_FOR_TARGET, gccgo)
NCN_STRICT_CHECK_TARGET_TOOLS(GUPC_FOR_TARGET, gupc)

ACX_CHECK_INSTALLED_TARGET_TOOL(AR_FOR_TARGET, ar)
ACX_CHECK_INSTALLED_TARGET_TOOL(AS_FOR_TARGET, as)
ACX_CHECK_INSTALLED_TARGET_TOOL(DLLTOOL_FOR_TARGET, dlltool)
ACX_CHECK_INSTALLED_TARGET_TOOL(LD_FOR_TARGET, ld)
ACX_CHECK_INSTALLED_TARGET_TOOL(LIPO_FOR_TARGET, lipo)
ACX_CHECK_INSTALLED_TARGET_TOOL(NM_FOR_TARGET, nm)
ACX_CHECK_INSTALLED_TARGET_TOOL(OBJDUMP_FOR_TARGET, objdump)
ACX_CHECK_INSTALLED_TARGET_TOOL(RANLIB_FOR_TARGET, ranlib)
ACX_CHECK_INSTALLED_TARGET_TOOL(READELF_FOR_TARGET, readelf)
ACX_CHECK_INSTALLED_TARGET_TOOL(STRIP_FOR_TARGET, strip)
ACX_CHECK_INSTALLED_TARGET_TOOL(WINDRES_FOR_TARGET, windres)
ACX_CHECK_INSTALLED_TARGET_TOOL(WINDMC_FOR_TARGET, windmc)

RAW_CXX_FOR_TARGET="$CXX_FOR_TARGET"

GCC_TARGET_TOOL(ar, AR_FOR_TARGET, AR, [binutils/ar])
GCC_TARGET_TOOL(as, AS_FOR_TARGET, AS, [gas/as-new])
GCC_TARGET_TOOL(cc, CC_FOR_TARGET, CC, [gcc/xgcc -B$$r/$(HOST_SUBDIR)/gcc/])
dnl see comments for CXX_FOR_TARGET_FLAG_TO_PASS
GCC_TARGET_TOOL(c++, CXX_FOR_TARGET, CXX,
		[gcc/xg++ -B$$r/$(HOST_SUBDIR)/gcc/ -nostdinc++ `if test -f $$r/$(TARGET_SUBDIR)/libstdc++-v3/scripts/testsuite_flags; then $(SHELL) $$r/$(TARGET_SUBDIR)/libstdc++-v3/scripts/testsuite_flags --build-includes; else echo -funconfigured-libstdc++-v3 ; fi` -L$$r/$(TARGET_SUBDIR)/libstdc++-v3/src -L$$r/$(TARGET_SUBDIR)/libstdc++-v3/src/.libs -L$$r/$(TARGET_SUBDIR)/libstdc++-v3/libsupc++/.libs],
		c++)
GCC_TARGET_TOOL(c++ for libstdc++, RAW_CXX_FOR_TARGET, CXX,
		[gcc/xgcc -shared-libgcc -B$$r/$(HOST_SUBDIR)/gcc -nostdinc++ -L$$r/$(TARGET_SUBDIR)/libstdc++-v3/src -L$$r/$(TARGET_SUBDIR)/libstdc++-v3/src/.libs -L$$r/$(TARGET_SUBDIR)/libstdc++-v3/libsupc++/.libs],
		c++)
GCC_TARGET_TOOL(dlltool, DLLTOOL_FOR_TARGET, DLLTOOL, [binutils/dlltool])
GCC_TARGET_TOOL(gcc, GCC_FOR_TARGET, , [gcc/xgcc -B$$r/$(HOST_SUBDIR)/gcc/])
GCC_TARGET_TOOL(gcj, GCJ_FOR_TARGET, GCJ,
		[gcc/gcj -B$$r/$(HOST_SUBDIR)/gcc/], java)
GCC_TARGET_TOOL(gfortran, GFORTRAN_FOR_TARGET, GFORTRAN,
		[gcc/gfortran -B$$r/$(HOST_SUBDIR)/gcc/], fortran)
GCC_TARGET_TOOL(gccgo, GOC_FOR_TARGET, GOC,
		[gcc/gccgo -B$$r/$(HOST_SUBDIR)/gcc/], go)
GCC_TARGET_TOOL(gupc, GUPC_FOR_TARGET, GUPC,
		[gcc/gupc -B$$r/$(HOST_SUBDIR)/gcc/], upc)
GCC_TARGET_TOOL(ld, LD_FOR_TARGET, LD, [ld/ld-new])
GCC_TARGET_TOOL(lipo, LIPO_FOR_TARGET, LIPO)
GCC_TARGET_TOOL(nm, NM_FOR_TARGET, NM, [binutils/nm-new])
GCC_TARGET_TOOL(objdump, OBJDUMP_FOR_TARGET, OBJDUMP, [binutils/objdump])
GCC_TARGET_TOOL(ranlib, RANLIB_FOR_TARGET, RANLIB, [binutils/ranlib])
GCC_TARGET_TOOL(readelf, READELF_FOR_TARGET, READELF, [binutils/readelf])
GCC_TARGET_TOOL(strip, STRIP_FOR_TARGET, STRIP, [binutils/strip-new])
GCC_TARGET_TOOL(windres, WINDRES_FOR_TARGET, WINDRES, [binutils/windres])
GCC_TARGET_TOOL(windmc, WINDMC_FOR_TARGET, WINDMC, [binutils/windmc])

AC_SUBST(FLAGS_FOR_TARGET)
AC_SUBST(RAW_CXX_FOR_TARGET)

# Certain tools may need extra flags.
AR_FOR_TARGET=${AR_FOR_TARGET}${extra_arflags_for_target}
RANLIB_FOR_TARGET=${RANLIB_FOR_TARGET}${extra_ranlibflags_for_target}
NM_FOR_TARGET=${NM_FOR_TARGET}${extra_nmflags_for_target}

# When building target libraries, except in a Canadian cross, we use
# the same toolchain as the compiler we just built.
COMPILER_AS_FOR_TARGET='$(AS_FOR_TARGET)'
COMPILER_LD_FOR_TARGET='$(LD_FOR_TARGET)'
COMPILER_NM_FOR_TARGET='$(NM_FOR_TARGET)'
if test $host = $build; then
  case " $configdirs " in
    *" gcc "*)
      COMPILER_AS_FOR_TARGET='$$r/$(HOST_SUBDIR)/gcc/as'
      COMPILER_LD_FOR_TARGET='$$r/$(HOST_SUBDIR)/gcc/collect-ld'
      COMPILER_NM_FOR_TARGET='$$r/$(HOST_SUBDIR)/gcc/nm'${extra_nmflags_for_target}
      ;;
  esac
fi

AC_SUBST(COMPILER_AS_FOR_TARGET)
AC_SUBST(COMPILER_LD_FOR_TARGET)
AC_SUBST(COMPILER_NM_FOR_TARGET)

AC_MSG_CHECKING([whether to enable maintainer-specific portions of Makefiles])
AC_ARG_ENABLE(maintainer-mode,
[AS_HELP_STRING([--enable-maintainer-mode],
		[enable make rules and dependencies not useful
		 (and sometimes confusing) to the casual installer])],
      USE_MAINTAINER_MODE=$enableval,
      USE_MAINTAINER_MODE=no)
AC_MSG_RESULT($USE_MAINTAINER_MODE)
AC_SUBST(MAINTAINER_MODE_TRUE)
AC_SUBST(MAINTAINER_MODE_FALSE)
if test "$USE_MAINTAINER_MODE" = yes; then
  MAINTAINER_MODE_TRUE=
  MAINTAINER_MODE_FALSE='#'
else
  MAINTAINER_MODE_TRUE='#'
  MAINTAINER_MODE_FALSE=
fi	
MAINT=$MAINTAINER_MODE_TRUE
AC_SUBST(MAINT)dnl

# ---------------------
# GCC bootstrap support
# ---------------------

# Stage specific cflags for build.
stage1_cflags="-g"
case $build in
  vax-*-*)
    case ${GCC} in
      yes) stage1_cflags="-g -Wa,-J" ;;
      *) stage1_cflags="-g -J" ;;
    esac ;;
esac

AC_SUBST(stage1_cflags)

# Enable --enable-checking in stage1 of the compiler.
AC_ARG_ENABLE(stage1-checking,
[AS_HELP_STRING([[--enable-stage1-checking[=all]]],
		[choose additional checking for stage1 of the compiler])],
[stage1_checking=--enable-checking=${enable_stage1_checking}],
[if test "x$enable_checking" = xno || test "x$enable_checking" = x; then
  stage1_checking=--enable-checking=yes,types
else
  stage1_checking=--enable-checking=$enable_checking,types
fi])
AC_SUBST(stage1_checking)

# Enable -Werror in bootstrap stage2 and later.
AC_ARG_ENABLE(werror,
[AS_HELP_STRING([--enable-werror],
		[enable -Werror in bootstrap stage2 and later])], [],
[if test -d ${srcdir}/gcc && test x"`cat $srcdir/gcc/DEV-PHASE`" = xexperimental; then
  enable_werror=yes
else
  enable_werror=no
fi])
case ${enable_werror} in
  yes) stage2_werror_flag="--enable-werror-always" ;;
  *) stage2_werror_flag="" ;;
esac
AC_SUBST(stage2_werror_flag)

# Enable --enable-host-shared.
AC_ARG_ENABLE(host-shared,
[AS_HELP_STRING([--enable-host-shared],
		[build host code as shared libraries])],
[host_shared=$enableval], [host_shared=no])
AC_SUBST(host_shared)

# Specify what files to not compare during bootstrap.

compare_exclusions="gcc/cc*-checksum\$(objext) | gcc/ada/*tools/*"
case "$target" in
  hppa*64*-*-hpux*) ;;
  hppa*-*-hpux*) compare_exclusions="gcc/cc*-checksum\$(objext) | */libgcc/lib2funcs* | gcc/ada/*tools/*" ;;
  powerpc*-ibm-aix*) compare_exclusions="gcc/cc*-checksum\$(objext) | gcc/ada/*tools/* | *libgomp*\$(objext)" ;;
esac
AC_SUBST(compare_exclusions)

AC_CONFIG_FILES([Makefile],
  [sed "$extrasub_build" Makefile |
   sed "$extrasub_host" |
   sed "$extrasub_target" > mf$$
   mv -f mf$$ Makefile],
  [extrasub_build="$extrasub_build"
   extrasub_host="$extrasub_host"
   extrasub_target="$extrasub_target"])
AC_OUTPUT<|MERGE_RESOLUTION|>--- conflicted
+++ resolved
@@ -2069,7 +2069,6 @@
     ;;
 esac
 
-<<<<<<< HEAD
 AC_ARG_WITH([upc-pts],
 AS_HELP_STRING(
 [[--with-upc-pts=[{struct,packed}]]],
@@ -2080,10 +2079,7 @@
   fi
 ],[])
 
-# Disable libitm, libsanitizer, libvtv if we're not building C++
-=======
 # Disable libcilkrts, libitm, libsanitizer, libvtv if we're not building C++
->>>>>>> 27e83a44
 case ,${enable_languages}, in
   *,c++,*)
     # Disable libcilkrts, libitm, libsanitizer if we're not building libstdc++
