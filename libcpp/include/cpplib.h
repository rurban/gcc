/* Definitions for CPP library.
   Copyright (C) 1995-2020 Free Software Foundation, Inc.
   Written by Per Bothner, 1994-95.

This program is free software; you can redistribute it and/or modify it
under the terms of the GNU General Public License as published by the
Free Software Foundation; either version 3, or (at your option) any
later version.

This program is distributed in the hope that it will be useful,
but WITHOUT ANY WARRANTY; without even the implied warranty of
MERCHANTABILITY or FITNESS FOR A PARTICULAR PURPOSE.  See the
GNU General Public License for more details.

You should have received a copy of the GNU General Public License
along with this program; see the file COPYING3.  If not see
<http://www.gnu.org/licenses/>.

 In other words, you are welcome to use, share and improve this program.
 You are forbidden to forbid anyone else to use, share and improve
 what you give them.   Help stamp out software-hoarding!  */
#ifndef LIBCPP_CPPLIB_H
#define LIBCPP_CPPLIB_H

#include <sys/types.h>
#include "symtab.h"
#include "line-map.h"

typedef struct cpp_reader cpp_reader;
typedef struct cpp_buffer cpp_buffer;
typedef struct cpp_options cpp_options;
typedef struct cpp_token cpp_token;
typedef struct cpp_string cpp_string;
typedef struct cpp_hashnode cpp_hashnode;
typedef struct cpp_macro cpp_macro;
typedef struct cpp_callbacks cpp_callbacks;
typedef struct cpp_dir cpp_dir;

struct _cpp_file;

/* The first three groups, apart from '=', can appear in preprocessor
   expressions (+= and -= are used to indicate unary + and - resp.).
   This allows a lookup table to be implemented in _cpp_parse_expr.

   The first group, to CPP_LAST_EQ, can be immediately followed by an
   '='.  The lexer needs operators ending in '=', like ">>=", to be in
   the same order as their counterparts without the '=', like ">>".

   See the cpp_operator table optab in expr.c if you change the order or
   add or remove anything in the first group.  */

#define TTYPE_TABLE							\
  OP(EQ,		"=")						\
  OP(NOT,		"!")						\
  OP(GREATER,		">")	/* compare */				\
  OP(LESS,		"<")						\
  OP(PLUS,		"+")	/* math */				\
  OP(MINUS,		"-")						\
  OP(MULT,		"*")						\
  OP(DIV,		"/")						\
  OP(MOD,		"%")						\
  OP(AND,		"&")	/* bit ops */				\
  OP(OR,		"|")						\
  OP(XOR,		"^")						\
  OP(RSHIFT,		">>")						\
  OP(LSHIFT,		"<<")						\
									\
  OP(COMPL,		"~")						\
  OP(AND_AND,		"&&")	/* logical */				\
  OP(OR_OR,		"||")						\
  OP(QUERY,		"?")						\
  OP(COLON,		":")						\
  OP(COMMA,		",")	/* grouping */				\
  OP(OPEN_PAREN,	"(")						\
  OP(CLOSE_PAREN,	")")						\
  TK(EOF,		NONE)						\
  OP(EQ_EQ,		"==")	/* compare */				\
  OP(NOT_EQ,		"!=")						\
  OP(GREATER_EQ,	">=")						\
  OP(LESS_EQ,		"<=")						\
  OP(SPACESHIP,		"<=>")						\
									\
  /* These two are unary + / - in preprocessor expressions.  */		\
  OP(PLUS_EQ,		"+=")	/* math */				\
  OP(MINUS_EQ,		"-=")						\
									\
  OP(MULT_EQ,		"*=")						\
  OP(DIV_EQ,		"/=")						\
  OP(MOD_EQ,		"%=")						\
  OP(AND_EQ,		"&=")	/* bit ops */				\
  OP(OR_EQ,		"|=")						\
  OP(XOR_EQ,		"^=")						\
  OP(RSHIFT_EQ,		">>=")						\
  OP(LSHIFT_EQ,		"<<=")						\
  /* Digraphs together, beginning with CPP_FIRST_DIGRAPH.  */		\
  OP(HASH,		"#")	/* digraphs */				\
  OP(PASTE,		"##")						\
  OP(OPEN_SQUARE,	"[")						\
  OP(CLOSE_SQUARE,	"]")						\
  OP(OPEN_BRACE,	"{")						\
  OP(CLOSE_BRACE,	"}")						\
  /* The remainder of the punctuation.	Order is not significant.  */	\
  OP(SEMICOLON,		";")	/* structure */				\
  OP(ELLIPSIS,		"...")						\
  OP(PLUS_PLUS,		"++")	/* increment */				\
  OP(MINUS_MINUS,	"--")						\
  OP(DEREF,		"->")	/* accessors */				\
  OP(DOT,		".")						\
  OP(SCOPE,		"::")						\
  OP(DEREF_STAR,	"->*")						\
  OP(DOT_STAR,		".*")						\
  OP(ATSIGN,		"@")  /* used in Objective-C */			\
									\
  TK(NAME,		IDENT)	 /* word */				\
  TK(AT_NAME,		IDENT)	 /* @word - Objective-C */		\
  TK(NUMBER,		LITERAL) /* 34_be+ta  */			\
									\
  TK(CHAR,		LITERAL) /* 'char' */				\
  TK(WCHAR,		LITERAL) /* L'char' */				\
  TK(CHAR16,		LITERAL) /* u'char' */				\
  TK(CHAR32,		LITERAL) /* U'char' */				\
  TK(UTF8CHAR,		LITERAL) /* u8'char' */				\
  TK(OTHER,		LITERAL) /* stray punctuation */		\
									\
  TK(STRING,		LITERAL) /* "string" */				\
  TK(WSTRING,		LITERAL) /* L"string" */			\
  TK(STRING16,		LITERAL) /* u"string" */			\
  TK(STRING32,		LITERAL) /* U"string" */			\
  TK(UTF8STRING,	LITERAL) /* u8"string" */			\
  TK(OBJC_STRING,	LITERAL) /* @"string" - Objective-C */		\
  TK(HEADER_NAME,	LITERAL) /* <stdio.h> in #include */		\
									\
  TK(CHAR_USERDEF,	LITERAL) /* 'char'_suffix - C++-0x */		\
  TK(WCHAR_USERDEF,	LITERAL) /* L'char'_suffix - C++-0x */		\
  TK(CHAR16_USERDEF,	LITERAL) /* u'char'_suffix - C++-0x */		\
  TK(CHAR32_USERDEF,	LITERAL) /* U'char'_suffix - C++-0x */		\
  TK(UTF8CHAR_USERDEF,	LITERAL) /* u8'char'_suffix - C++-0x */		\
  TK(STRING_USERDEF,	LITERAL) /* "string"_suffix - C++-0x */		\
  TK(WSTRING_USERDEF,	LITERAL) /* L"string"_suffix - C++-0x */	\
  TK(STRING16_USERDEF,	LITERAL) /* u"string"_suffix - C++-0x */	\
  TK(STRING32_USERDEF,	LITERAL) /* U"string"_suffix - C++-0x */	\
  TK(UTF8STRING_USERDEF,LITERAL) /* u8"string"_suffix - C++-0x */	\
									\
  TK(COMMENT,		LITERAL) /* Only if output comments.  */	\
				 /* SPELL_LITERAL happens to DTRT.  */	\
  TK(MACRO_ARG,		NONE)	 /* Macro argument.  */			\
  TK(PRAGMA,		NONE)	 /* Only for deferred pragmas.  */	\
  TK(PRAGMA_EOL,	NONE)	 /* End-of-line for deferred pragmas.  */ \
  TK(PADDING,		NONE)	 /* Whitespace for -E.	*/

#define OP(e, s) CPP_ ## e,
#define TK(e, s) CPP_ ## e,
enum cpp_ttype
{
  TTYPE_TABLE
  N_TTYPES,

  /* A token type for keywords, as opposed to ordinary identifiers.  */
  CPP_KEYWORD,

  /* Positions in the table.  */
  CPP_LAST_EQ        = CPP_LSHIFT,
  CPP_FIRST_DIGRAPH  = CPP_HASH,
  CPP_LAST_PUNCTUATOR= CPP_ATSIGN,
  CPP_LAST_CPP_OP    = CPP_LESS_EQ
};
#undef OP
#undef TK

/* C language kind, used when calling cpp_create_reader.  */
enum c_lang {CLK_GNUC89 = 0, CLK_GNUC99, CLK_GNUC11, CLK_GNUC17, CLK_GNUC2X,
	     CLK_STDC89, CLK_STDC94, CLK_STDC99, CLK_STDC11, CLK_STDC17,
	     CLK_STDC2X,
	     CLK_GNUCXX, CLK_CXX98, CLK_GNUCXX11, CLK_CXX11,
	     CLK_GNUCXX14, CLK_CXX14, CLK_GNUCXX17, CLK_CXX17,
	     CLK_GNUCXX20, CLK_CXX20, CLK_ASM};

/* Payload of a NUMBER, STRING, CHAR or COMMENT token.  */
struct GTY(()) cpp_string {
  unsigned int len;
  const unsigned char *text;
};

/* Flags for the cpp_token structure.  */
#define PREV_WHITE	(1 << 0) /* If whitespace before this token.  */
#define DIGRAPH		(1 << 1) /* If it was a digraph.  */
#define STRINGIFY_ARG	(1 << 2) /* If macro argument to be stringified.  */
#define PASTE_LEFT	(1 << 3) /* If on LHS of a ## operator.  */
#define NAMED_OP	(1 << 4) /* C++ named operators.  */
#define PREV_FALLTHROUGH (1 << 5) /* On a token preceeded by FALLTHROUGH
				     comment.  */
#define BOL		(1 << 6) /* Token at beginning of line.  */
#define PURE_ZERO	(1 << 7) /* Single 0 digit, used by the C++ frontend,
				    set in c-lex.c.  */
#define SP_DIGRAPH	(1 << 8) /* # or ## token was a digraph.  */
#define SP_PREV_WHITE	(1 << 9) /* If whitespace before a ##
				    operator, or before this token
				    after a # operator.  */
#define NO_EXPAND	(1 << 10) /* Do not macro-expand this token.  */

/* Specify which field, if any, of the cpp_token union is used.  */

enum cpp_token_fld_kind {
  CPP_TOKEN_FLD_NODE,
  CPP_TOKEN_FLD_SOURCE,
  CPP_TOKEN_FLD_STR,
  CPP_TOKEN_FLD_ARG_NO,
  CPP_TOKEN_FLD_TOKEN_NO,
  CPP_TOKEN_FLD_PRAGMA,
  CPP_TOKEN_FLD_NONE
};

/* A macro argument in the cpp_token union.  */
struct GTY(()) cpp_macro_arg {
  /* Argument number.  */
  unsigned int arg_no;
  /* The original spelling of the macro argument token.  */
  cpp_hashnode *
    GTY ((nested_ptr (union tree_node,
		"%h ? CPP_HASHNODE (GCC_IDENT_TO_HT_IDENT (%h)) : NULL",
			"%h ? HT_IDENT_TO_GCC_IDENT (HT_NODE (%h)) : NULL")))
       spelling;
};

/* An identifier in the cpp_token union.  */
struct GTY(()) cpp_identifier {
  /* The canonical (UTF-8) spelling of the identifier.  */
  cpp_hashnode *
    GTY ((nested_ptr (union tree_node,
		"%h ? CPP_HASHNODE (GCC_IDENT_TO_HT_IDENT (%h)) : NULL",
			"%h ? HT_IDENT_TO_GCC_IDENT (HT_NODE (%h)) : NULL")))
       node;
  /* The original spelling of the identifier.  */
  cpp_hashnode *
    GTY ((nested_ptr (union tree_node,
		"%h ? CPP_HASHNODE (GCC_IDENT_TO_HT_IDENT (%h)) : NULL",
			"%h ? HT_IDENT_TO_GCC_IDENT (HT_NODE (%h)) : NULL")))
       spelling;
};

/* A preprocessing token.  This has been carefully packed and should
   occupy 16 bytes on 32-bit hosts and 24 bytes on 64-bit hosts.  */
struct GTY(()) cpp_token {

  /* Location of first char of token, together with range of full token.  */
  location_t src_loc;

  ENUM_BITFIELD(cpp_ttype) type : CHAR_BIT;  /* token type */
  unsigned short flags;		/* flags - see above */

  union cpp_token_u
  {
    /* An identifier.  */
    struct cpp_identifier GTY ((tag ("CPP_TOKEN_FLD_NODE"))) node;
	 
    /* Inherit padding from this token.  */
    cpp_token * GTY ((tag ("CPP_TOKEN_FLD_SOURCE"))) source;

    /* A string, or number.  */
    struct cpp_string GTY ((tag ("CPP_TOKEN_FLD_STR"))) str;

    /* Argument no. (and original spelling) for a CPP_MACRO_ARG.  */
    struct cpp_macro_arg GTY ((tag ("CPP_TOKEN_FLD_ARG_NO"))) macro_arg;

    /* Original token no. for a CPP_PASTE (from a sequence of
       consecutive paste tokens in a macro expansion).  */
    unsigned int GTY ((tag ("CPP_TOKEN_FLD_TOKEN_NO"))) token_no;

    /* Caller-supplied identifier for a CPP_PRAGMA.  */
    unsigned int GTY ((tag ("CPP_TOKEN_FLD_PRAGMA"))) pragma;
  } GTY ((desc ("cpp_token_val_index (&%1)"))) val;
};

/* Say which field is in use.  */
extern enum cpp_token_fld_kind cpp_token_val_index (const cpp_token *tok);

/* A type wide enough to hold any multibyte source character.
   cpplib's character constant interpreter requires an unsigned type.
   Also, a typedef for the signed equivalent.
   The width of this type is capped at 32 bits; there do exist targets
   where wchar_t is 64 bits, but only in a non-default mode, and there
   would be no meaningful interpretation for a wchar_t value greater
   than 2^32 anyway -- the widest wide-character encoding around is
   ISO 10646, which stops at 2^31.  */
#if CHAR_BIT * SIZEOF_INT >= 32
# define CPPCHAR_SIGNED_T int
#elif CHAR_BIT * SIZEOF_LONG >= 32
# define CPPCHAR_SIGNED_T long
#else
# error "Cannot find a least-32-bit signed integer type"
#endif
typedef unsigned CPPCHAR_SIGNED_T cppchar_t;
typedef CPPCHAR_SIGNED_T cppchar_signed_t;

/* Style of header dependencies to generate.  */
enum cpp_deps_style { DEPS_NONE = 0, DEPS_USER, DEPS_SYSTEM };

/* The possible normalization levels, from most restrictive to least.  */
enum cpp_normalize_level {
  /* In NFKC.  */
  normalized_KC = 0,
  /* In NFC.  */
  normalized_C,
  /* In NFC, except for subsequences where being in NFC would make
     the identifier invalid.  */
  normalized_identifier_C,
  /* Not normalized at all.  */
  normalized_none
};

enum cpp_main_search 
{
  CMS_none,
  CMS_user,
  CMS_system
};

/* This structure is nested inside struct cpp_reader, and
   carries all the options visible to the command line.  */
struct cpp_options
{
  /* The language we're preprocessing.  */
  enum c_lang lang;

  /* Nonzero means use extra default include directories for C++.  */
  unsigned char cplusplus;

  /* Nonzero means handle cplusplus style comments.  */
  unsigned char cplusplus_comments;

  /* Nonzero means define __OBJC__, treat @ as a special token, use
     the OBJC[PLUS]_INCLUDE_PATH environment variable, and allow
     "#import".  */
  unsigned char objc;

  /* Nonzero means don't copy comments into the output file.  */
  unsigned char discard_comments;

  /* Nonzero means don't copy comments into the output file during
     macro expansion.  */
  unsigned char discard_comments_in_macro_exp;

  /* Nonzero means process the ISO trigraph sequences.  */
  unsigned char trigraphs;

  /* Nonzero means process the ISO digraph sequences.  */
  unsigned char digraphs;

  /* Nonzero means to allow hexadecimal floats and LL suffixes.  */
  unsigned char extended_numbers;

  /* Nonzero means process u/U prefix literals (UTF-16/32).  */
  unsigned char uliterals;

  /* Nonzero means process u8 prefixed character literals (UTF-8).  */
  unsigned char utf8_char_literals;

  /* Nonzero means process r/R raw strings.  If this is set, uliterals
     must be set as well.  */
  unsigned char rliterals;

  /* Nonzero means print names of header files (-H).  */
  unsigned char print_include_names;

  /* Nonzero means complain about deprecated features.  */
  unsigned char cpp_warn_deprecated;

  /* Nonzero means warn if slash-star appears in a comment.  */
  unsigned char warn_comments;

  /* Nonzero means to warn about __DATA__, __TIME__ and __TIMESTAMP__ usage.   */
  unsigned char warn_date_time;

  /* Nonzero means warn if a user-supplied include directory does not
     exist.  */
  unsigned char warn_missing_include_dirs;

  /* Nonzero means warn if there are any trigraphs.  */
  unsigned char warn_trigraphs;

  /* Nonzero means warn about multicharacter charconsts.  */
  unsigned char warn_multichar;

  /* Nonzero means warn about various incompatibilities with
     traditional C.  */
  unsigned char cpp_warn_traditional;

  /* Nonzero means warn about long long numeric constants.  */
  unsigned char cpp_warn_long_long;

  /* Nonzero means warn about text after an #endif (or #else).  */
  unsigned char warn_endif_labels;

  /* Nonzero means warn about implicit sign changes owing to integer
     promotions.  */
  unsigned char warn_num_sign_change;

  /* Zero means don't warn about __VA_ARGS__ usage in c89 pedantic mode.
     Presumably the usage is protected by the appropriate #ifdef.  */
  unsigned char warn_variadic_macros;

  /* Nonzero means warn about builtin macros that are redefined or
     explicitly undefined.  */
  unsigned char warn_builtin_macro_redefined;

  /* Different -Wimplicit-fallthrough= levels.  */
  unsigned char cpp_warn_implicit_fallthrough;

  /* Nonzero means we should look for header.gcc files that remap file
     names.  */
  unsigned char remap;

  /* Zero means dollar signs are punctuation.  */
  unsigned char dollars_in_ident;

  /* Nonzero means UCNs are accepted in identifiers.  */
  unsigned char extended_identifiers;

  /* True if we should warn about dollars in identifiers or numbers
     for this translation unit.  */
  unsigned char warn_dollars;

  /* Nonzero means warn if undefined identifiers are evaluated in an #if.  */
  unsigned char warn_undef;

  /* Nonzero means warn if "defined" is encountered in a place other than
     an #if.  */
  unsigned char warn_expansion_to_defined;

  /* Nonzero means warn of unused macros from the main file.  */
  unsigned char warn_unused_macros;

  /* Nonzero for the 1999 C Standard, including corrigenda and amendments.  */
  unsigned char c99;

  /* Nonzero if we are conforming to a specific C or C++ standard.  */
  unsigned char std;

  /* Nonzero means give all the error messages the ANSI standard requires.  */
  unsigned char cpp_pedantic;

  /* Nonzero means we're looking at already preprocessed code, so don't
     bother trying to do macro expansion and whatnot.  */
  unsigned char preprocessed;
  
  /* Nonzero means we are going to emit debugging logs during
     preprocessing.  */
  unsigned char debug;

  /* Nonzero means we are tracking locations of tokens involved in
     macro expansion. 1 Means we track the location in degraded mode
     where we do not track locations of tokens resulting from the
     expansion of arguments of function-like macro.  2 Means we do
     track all macro expansions. This last option is the one that
     consumes the highest amount of memory.  */
  unsigned char track_macro_expansion;

  /* Nonzero means handle C++ alternate operator names.  */
  unsigned char operator_names;

  /* Nonzero means warn about use of C++ alternate operator names.  */
  unsigned char warn_cxx_operator_names;

  /* True for traditional preprocessing.  */
  unsigned char traditional;

  /* Nonzero for C++ 2011 Standard user-defined literals.  */
  unsigned char user_literals;

  /* Nonzero means warn when a string or character literal is followed by a
     ud-suffix which does not beging with an underscore.  */
  unsigned char warn_literal_suffix;

  /* Nonzero means interpret imaginary, fixed-point, or other gnu extension
     literal number suffixes as user-defined literal number suffixes.  */
  unsigned char ext_numeric_literals;

  /* Nonzero means extended identifiers allow the characters specified
     in C11 and C++11.  */
  unsigned char c11_identifiers;

  /* Nonzero for C++ 2014 Standard binary constants.  */
  unsigned char binary_constants;

  /* Nonzero for C++ 2014 Standard digit separators.  */
  unsigned char digit_separators;

  /* Nonzero for C2X decimal floating-point constants.  */
  unsigned char dfp_constants;

  /* Nonzero for C++20 __VA_OPT__ feature.  */
  unsigned char va_opt;

  /* Nonzero for the '::' token.  */
  unsigned char scope;

  /* Nonzero means tokenize C++20 module directives.  */
  unsigned char module_directives;

  /* Holds the name of the target (execution) character set.  */
  const char *narrow_charset;

  /* Holds the name of the target wide character set.  */
  const char *wide_charset;

  /* Holds the name of the input character set.  */
  const char *input_charset;

  /* The minimum permitted level of normalization before a warning
     is generated.  See enum cpp_normalize_level.  */
  int warn_normalize;

  /* True to warn about precompiled header files we couldn't use.  */
  bool warn_invalid_pch;

  /* True if dependencies should be restored from a precompiled header.  */
  bool restore_pch_deps;

  /* True if warn about differences between C90 and C99.  */
  signed char cpp_warn_c90_c99_compat;

  /* True if warn about differences between C11 and C2X.  */
  signed char cpp_warn_c11_c2x_compat;

  /* True if warn about differences between C++98 and C++11.  */
  bool cpp_warn_cxx11_compat;

  /* Dependency generation.  */
  struct
  {
    /* Style of header dependencies to generate.  */
    enum cpp_deps_style style;

    /* Assume missing files are generated files.  */
    bool missing_files;

    /* Generate phony targets for each dependency apart from the first
       one.  */
    bool phony_targets;

    /* Generate dependency info for modules.  */
    bool modules;

    /* If true, no dependency is generated on the main file.  */
    bool ignore_main_file;

    /* If true, intend to use the preprocessor output (e.g., for compilation)
       in addition to the dependency info.  */
    bool need_preprocessor_output;
  } deps;

  /* Target-specific features set by the front end or client.  */

  /* Precision for target CPP arithmetic, target characters, target
     ints and target wide characters, respectively.  */
  size_t precision, char_precision, int_precision, wchar_precision;

  /* True means chars (wide chars) are unsigned.  */
  bool unsigned_char, unsigned_wchar;

  /* True if the most significant byte in a word has the lowest
     address in memory.  */
  bool bytes_big_endian;

  /* Nonzero means __STDC__ should have the value 0 in system headers.  */
  unsigned char stdc_0_in_system_headers;

  /* True disables tokenization outside of preprocessing directives. */
  bool directives_only;

  /* True enables canonicalization of system header file paths. */
  bool canonical_system_headers;

  /* The maximum depth of the nested #include.  */
  unsigned int max_include_depth;

  cpp_main_search main_search : 8;
};

/* Diagnostic levels.  To get a diagnostic without associating a
   position in the translation unit with it, use cpp_error_with_line
   with a line number of zero.  */

enum cpp_diagnostic_level {
  /* Warning, an error with -Werror.  */
  CPP_DL_WARNING = 0,
  /* Same as CPP_DL_WARNING, except it is not suppressed in system headers.  */
  CPP_DL_WARNING_SYSHDR,
  /* Warning, an error with -pedantic-errors or -Werror.  */
  CPP_DL_PEDWARN,
  /* An error.  */
  CPP_DL_ERROR,
  /* An internal consistency check failed.  Prints "internal error: ",
     otherwise the same as CPP_DL_ERROR.  */
  CPP_DL_ICE,
  /* An informative note following a warning.  */
  CPP_DL_NOTE,
  /* A fatal error.  */
  CPP_DL_FATAL
};

/* Warning reason codes. Use a reason code of CPP_W_NONE for unclassified
   warnings and diagnostics that are not warnings.  */

enum cpp_warning_reason {
  CPP_W_NONE = 0,
  CPP_W_DEPRECATED,
  CPP_W_COMMENTS,
  CPP_W_MISSING_INCLUDE_DIRS,
  CPP_W_TRIGRAPHS,
  CPP_W_MULTICHAR,
  CPP_W_TRADITIONAL,
  CPP_W_LONG_LONG,
  CPP_W_ENDIF_LABELS,
  CPP_W_NUM_SIGN_CHANGE,
  CPP_W_VARIADIC_MACROS,
  CPP_W_BUILTIN_MACRO_REDEFINED,
  CPP_W_DOLLARS,
  CPP_W_UNDEF,
  CPP_W_UNUSED_MACROS,
  CPP_W_CXX_OPERATOR_NAMES,
  CPP_W_NORMALIZE,
  CPP_W_INVALID_PCH,
  CPP_W_WARNING_DIRECTIVE,
  CPP_W_LITERAL_SUFFIX,
  CPP_W_DATE_TIME,
  CPP_W_PEDANTIC,
  CPP_W_C90_C99_COMPAT,
  CPP_W_C11_C2X_COMPAT,
  CPP_W_CXX11_COMPAT,
  CPP_W_EXPANSION_TO_DEFINED
};

/* Callback for header lookup for HEADER, which is the name of a
   source file.  It is used as a method of last resort to find headers
   that are not otherwise found during the normal include processing.
   The return value is the malloced name of a header to try and open,
   if any, or NULL otherwise.  This callback is called only if the
   header is otherwise unfound.  */
typedef const char *(*missing_header_cb)(cpp_reader *, const char *header, cpp_dir **);

/* Call backs to cpplib client.  */
struct cpp_callbacks
{
  /* Called when a new line of preprocessed output is started.  */
  void (*line_change) (cpp_reader *, const cpp_token *, int);

  /* Called when switching to/from a new file.
     The line_map is for the new file.  It is NULL if there is no new file.
     (In C this happens when done with <built-in>+<command line> and also
     when done with a main file.)  This can be used for resource cleanup.  */
  void (*file_change) (cpp_reader *, const line_map_ordinary *);

  void (*dir_change) (cpp_reader *, const char *);
  void (*include) (cpp_reader *, location_t, const unsigned char *,
		   const char *, int, const cpp_token **);
  void (*define) (cpp_reader *, location_t, cpp_hashnode *);
  void (*undef) (cpp_reader *, location_t, cpp_hashnode *);
  void (*ident) (cpp_reader *, location_t, const cpp_string *);
  void (*def_pragma) (cpp_reader *, location_t);
  int (*valid_pch) (cpp_reader *, const char *, int);
  void (*read_pch) (cpp_reader *, const char *, int, const char *);
  missing_header_cb missing_header;

  /* Context-sensitive macro support.  Returns macro (if any) that should
     be expanded.  */
  cpp_hashnode * (*macro_to_expand) (cpp_reader *, const cpp_token *);

  /* Called to emit a diagnostic.  This callback receives the
     translated message.  */
  bool (*diagnostic) (cpp_reader *,
		      enum cpp_diagnostic_level,
		      enum cpp_warning_reason,
		      rich_location *,
		      const char *, va_list *)
       ATTRIBUTE_FPTR_PRINTF(5,0);

  /* Callbacks for when a macro is expanded, or tested (whether
     defined or not at the time) in #ifdef, #ifndef or "defined".  */
  void (*used_define) (cpp_reader *, location_t, cpp_hashnode *);
  void (*used_undef) (cpp_reader *, location_t, cpp_hashnode *);
  /* Called before #define and #undef or other macro definition
     changes are processed.  */
  void (*before_define) (cpp_reader *);
  /* Called whenever a macro is expanded or tested.
     Second argument is the location of the start of the current expansion.  */
  void (*used) (cpp_reader *, location_t, cpp_hashnode *);

  /* Callback to identify whether an attribute exists.  */
  int (*has_attribute) (cpp_reader *);

  /* Callback to determine whether a built-in function is recognized.  */
  int (*has_builtin) (cpp_reader *);

  /* Callback that can change a user lazy into normal macro.  */
  void (*user_lazy_macro) (cpp_reader *, cpp_macro *, unsigned);

  /* Callback to handle deferred cpp_macros.  */
  cpp_macro *(*user_deferred_macro) (cpp_reader *, location_t, cpp_hashnode *);

  /* Callback to parse SOURCE_DATE_EPOCH from environment.  */
  time_t (*get_source_date_epoch) (cpp_reader *);

  /* Callback for providing suggestions for misspelled directives.  */
  const char *(*get_suggestion) (cpp_reader *, const char *, const char *const *);

  /* Callback for when a comment is encountered, giving the location
     of the opening slash, a pointer to the content (which is not
     necessarily 0-terminated), and the length of the content.
     The content contains the opening slash-star (or slash-slash),
     and for C-style comments contains the closing star-slash.  For
     C++-style comments it does not include the terminating newline.  */
  void (*comment) (cpp_reader *, location_t, const unsigned char *,
		   size_t);

  /* Callback for filename remapping in __FILE__ and __BASE_FILE__ macro
     expansions.  */
  const char *(*remap_filename) (const char*);

  /* Maybe translate a #include into something else.  Return a
     cpp_buffer containing the translation if translating.  */
  char *(*translate_include) (cpp_reader *, line_maps *, location_t,
			      const char *path);
};

#ifdef VMS
#define INO_T_CPP ino_t ino[3]
#else
#define INO_T_CPP ino_t ino
#endif

/* Chain of directories to look for include files in.  */
struct cpp_dir
{
  /* NULL-terminated singly-linked list.  */
  struct cpp_dir *next;

  /* NAME of the directory, NUL-terminated.  */
  char *name;
  unsigned int len;

  /* One if a system header, two if a system header that has extern
     "C" guards for C++.  */
  unsigned char sysp;

  /* Is this a user-supplied directory? */
  bool user_supplied_p;

  /* The canonicalized NAME as determined by lrealpath.  This field 
     is only used by hosts that lack reliable inode numbers.  */
  char *canonical_name;

  /* Mapping of file names for this directory for MS-DOS and related
     platforms.  A NULL-terminated array of (from, to) pairs.  */
  const char **name_map;

  /* Routine to construct pathname, given the search path name and the
     HEADER we are trying to find, return a constructed pathname to
     try and open.  If this is NULL, the constructed pathname is as
     constructed by append_file_to_dir.  */
  char *(*construct) (const char *header, cpp_dir *dir);

  /* The C front end uses these to recognize duplicated
     directories in the search path.  */
  INO_T_CPP;
  dev_t dev;
};

/* The kind of the cpp_macro.  */
enum cpp_macro_kind {
  cmk_macro,	/* An ISO macro (token expansion).  */
  cmk_assert,   /* An assertion.  */
  cmk_traditional	/* A traditional macro (text expansion).  */
};

/* Each macro definition is recorded in a cpp_macro structure.
   Variadic macros cannot occur with traditional cpp.  */
struct GTY(()) cpp_macro {
  union cpp_parm_u 
  {
    /* Parameters, if any.  If parameter names use extended identifiers,
       the original spelling of those identifiers, not the canonical
       UTF-8 spelling, goes here.  */
    cpp_hashnode ** GTY ((tag ("false"),
			  nested_ptr (union tree_node,
	"%h ? CPP_HASHNODE (GCC_IDENT_TO_HT_IDENT (%h)) : NULL",
	"%h ? HT_IDENT_TO_GCC_IDENT (HT_NODE (%h)) : NULL"),
			  length ("%1.paramc"))) params;

    /* If this is an assertion, the next one in the chain.  */
    cpp_macro *GTY ((tag ("true"))) next;
  } GTY ((desc ("%1.kind == cmk_assert"))) parm;

  /* Definition line number.  */
  location_t line;

  /* Number of tokens in body, or bytes for traditional macros.  */
  /* Do we really need 2^32-1 range here?  */
  unsigned int count;

  /* Number of parameters.  */
  unsigned short paramc;

  /* Non-zero if this is a user-lazy macro, value provided by user.  */
  unsigned char lazy;

  /* The kind of this macro (ISO, trad or assert) */
  unsigned kind : 2;

  /* If a function-like macro.  */
  unsigned int fun_like : 1;

  /* If a variadic macro.  */
  unsigned int variadic : 1;

  /* If macro defined in system header.  */
  unsigned int syshdr   : 1;

  /* Nonzero if it has been expanded or had its existence tested.  */
  unsigned int used     : 1;

  /* Indicate whether the tokens include extra CPP_PASTE tokens at the
     end to track invalid redefinitions with consecutive CPP_PASTE
     tokens.  */
  unsigned int extra_tokens : 1;

  /* Imported (from a legacy header module).  */
  unsigned int imported : 1;

  /* 0 bits spare (32-bit). 32 on 64-bit target.  */

  union cpp_exp_u
  {
    /* Trailing array of replacement tokens (ISO), or assertion body value.  */
    cpp_token GTY ((tag ("false"), length ("%1.count"))) tokens[1];

    /* Pointer to replacement text (traditional).  See comment at top
       of cpptrad.c for how traditional function-like macros are
       encoded.  */
    const unsigned char *GTY ((tag ("true"))) text;
  } GTY ((desc ("%1.kind == cmk_traditional"))) exp;
};

/* Poisoned identifiers are flagged NODE_POISONED.  NODE_OPERATOR (C++
   only) indicates an identifier that behaves like an operator such as
   "xor".  NODE_DIAGNOSTIC is for speed in lex_token: it indicates a
   diagnostic may be required for this node.  Currently this only
   applies to __VA_ARGS__, poisoned identifiers, and -Wc++-compat
   warnings about NODE_OPERATOR.  */

/* Hash node flags.  */
#define NODE_OPERATOR	(1 << 0)	/* C++ named operator.  */
#define NODE_POISONED	(1 << 1)	/* Poisoned identifier.  */
#define NODE_DIAGNOSTIC (1 << 2)	/* Possible diagnostic when lexed.  */
#define NODE_WARN	(1 << 3)	/* Warn if redefined or undefined.  */
#define NODE_DISABLED	(1 << 4)	/* A disabled macro.  */
#define NODE_USED	(1 << 5)	/* Dumped with -dU.  */
#define NODE_CONDITIONAL (1 << 6)	/* Conditional macro */
#define NODE_WARN_OPERATOR (1 << 7)	/* Warn about C++ named operator.  */
#define NODE_MODULE (1 << 8)		/* C++-20 module-related name.  */

/* Different flavors of hash node.  */
enum node_type
{
  NT_VOID = 0,	   /* Maybe an assert?  */
  NT_MACRO_ARG,	   /* A macro arg.  */
  NT_USER_MACRO,   /* A user macro.  */
  NT_BUILTIN_MACRO, /* A builtin macro.  */
  NT_MACRO_MASK = NT_USER_MACRO  /* Mask for either macro kind.  */
};

/* Different flavors of builtin macro.  _Pragma is an operator, but we
   handle it with the builtin code for efficiency reasons.  */
enum cpp_builtin_type
{
  BT_SPECLINE = 0,		/* `__LINE__' */
  BT_DATE,			/* `__DATE__' */
  BT_FILE,			/* `__FILE__' */
  BT_BASE_FILE,			/* `__BASE_FILE__' */
  BT_INCLUDE_LEVEL,		/* `__INCLUDE_LEVEL__' */
  BT_TIME,			/* `__TIME__' */
  BT_STDC,			/* `__STDC__' */
  BT_PRAGMA,			/* `_Pragma' operator */
  BT_TIMESTAMP,			/* `__TIMESTAMP__' */
  BT_COUNTER,			/* `__COUNTER__' */
  BT_HAS_ATTRIBUTE,		/* `__has_attribute(x)' */
  BT_HAS_BUILTIN,		/* `__has_builtin(x)' */
  BT_HAS_INCLUDE,		/* `__has_include(x)' */
  BT_HAS_INCLUDE_NEXT		/* `__has_include_next(x)' */
};

#define CPP_HASHNODE(HNODE)	((cpp_hashnode *) (HNODE))
#define HT_NODE(NODE)		(&(NODE)->ident)
#define NODE_LEN(NODE)		HT_LEN (HT_NODE (NODE))
#define NODE_NAME(NODE)		HT_STR (HT_NODE (NODE))

/* The common part of an identifier node shared amongst all 3 C front
   ends.  Also used to store CPP identifiers, which are a superset of
   identifiers in the grammatical sense.  */

union GTY(()) _cpp_hashnode_value {
  /* Assert (maybe NULL) */
  cpp_macro * GTY((tag ("NT_VOID"))) answers;
  /* Macro (maybe NULL) */
  cpp_macro * GTY((tag ("NT_USER_MACRO"))) macro;
  /* Code for a builtin macro.  */
  enum cpp_builtin_type GTY ((tag ("NT_BUILTIN_MACRO"))) builtin;
  /* Macro argument index.  */
  unsigned short GTY ((tag ("NT_MACRO_ARG"))) arg_index;
};

struct GTY(()) cpp_hashnode {
  struct ht_identifier ident;
  unsigned int is_directive : 1;
  unsigned int directive_index : 7;	/* If is_directive,
					   then index into directive table.
					   Otherwise, a NODE_OPERATOR.  */
  unsigned int rid_code : 8;		/* Rid code - for front ends.  */
  unsigned int flags : 9;		/* CPP flags.  */
  ENUM_BITFIELD(node_type) type : 2;	/* CPP node type.  */

  /* 5 bits spare.  */

  /* On a 64-bit system there would be 32-bits of padding to the value
     field.  So placing the deferred index here is not costly.   */
  unsigned deferred;			/* Deferred index, (unless zero).  */

  union _cpp_hashnode_value GTY ((desc ("%1.type"))) value;
};

/* A class for iterating through the source locations within a
   string token (before escapes are interpreted, and before
   concatenation).  */

class cpp_string_location_reader {
 public:
  cpp_string_location_reader (location_t src_loc,
			      line_maps *line_table);

  source_range get_next ();

 private:
  location_t m_loc;
  int m_offset_per_column;
};

/* A class for storing the source ranges of all of the characters within
   a string literal, after escapes are interpreted, and after
   concatenation.

   This is not GTY-marked, as instances are intended to be temporary.  */

class cpp_substring_ranges
{
 public:
  cpp_substring_ranges ();
  ~cpp_substring_ranges ();

  int get_num_ranges () const { return m_num_ranges; }
  source_range get_range (int idx) const
  {
    linemap_assert (idx < m_num_ranges);
    return m_ranges[idx];
  }

  void add_range (source_range range);
  void add_n_ranges (int num, cpp_string_location_reader &loc_reader);

 private:
  source_range *m_ranges;
  int m_num_ranges;
  int m_alloc_ranges;
};

/* Call this first to get a handle to pass to other functions.

   If you want cpplib to manage its own hashtable, pass in a NULL
   pointer.  Otherwise you should pass in an initialized hash table
   that cpplib will share; this technique is used by the C front
   ends.  */
extern cpp_reader *cpp_create_reader (enum c_lang, struct ht *,
				      class line_maps *);

/* Reset the cpp_reader's line_map.  This is only used after reading a
   PCH file.  */
extern void cpp_set_line_map (cpp_reader *, class line_maps *);

/* Call this to change the selected language standard (e.g. because of
   command line options).  */
extern void cpp_set_lang (cpp_reader *, enum c_lang);

/* Set the include paths.  */
extern void cpp_set_include_chains (cpp_reader *, cpp_dir *, cpp_dir *, int);

/* Call these to get pointers to the options, callback, and deps
   structures for a given reader.  These pointers are good until you
   call cpp_finish on that reader.  You can either edit the callbacks
   through the pointer returned from cpp_get_callbacks, or set them
   with cpp_set_callbacks.  */
extern cpp_options *cpp_get_options (cpp_reader *) ATTRIBUTE_PURE;
extern cpp_callbacks *cpp_get_callbacks (cpp_reader *) ATTRIBUTE_PURE;
extern void cpp_set_callbacks (cpp_reader *, cpp_callbacks *);
extern class mkdeps *cpp_get_deps (cpp_reader *) ATTRIBUTE_PURE;

extern const char *cpp_find_header_unit (cpp_reader *, const char *file,
					 bool angle_p,  location_t);

/* This function reads the file, but does not start preprocessing.  It
   returns the name of the original file; this is the same as the
   input file, except for preprocessed input.  This will generate at
   least one file change callback, and possibly a line change callback
   too.  If there was an error opening the file, it returns NULL.  */
extern const char *cpp_read_main_file (cpp_reader *, const char *,
				       bool injecting = false);
extern location_t cpp_main_loc (const cpp_reader *);

/* Adjust for the main file to be an include.  */
extern void cpp_retrofit_as_include (cpp_reader *);

/* Set up built-ins with special behavior.  Use cpp_init_builtins()
   instead unless your know what you are doing.  */
extern void cpp_init_special_builtins (cpp_reader *);

/* Set up built-ins like __FILE__.  */
extern void cpp_init_builtins (cpp_reader *, int);

/* This is called after options have been parsed, and partially
   processed.  */
extern void cpp_post_options (cpp_reader *);

/* Set up translation to the target character set.  */
extern void cpp_init_iconv (cpp_reader *);

/* Call this to finish preprocessing.  If you requested dependency
   generation, pass an open stream to write the information to,
   otherwise NULL.  It is your responsibility to close the stream.  */
extern void cpp_finish (cpp_reader *, FILE *deps_stream);

/* Call this to release the handle at the end of preprocessing.  Any
   use of the handle after this function returns is invalid.  */
extern void cpp_destroy (cpp_reader *);

extern unsigned int cpp_token_len (const cpp_token *);
extern unsigned char *cpp_token_as_text (cpp_reader *, const cpp_token *);
extern unsigned char *cpp_spell_token (cpp_reader *, const cpp_token *,
				       unsigned char *, bool);
extern void cpp_register_pragma (cpp_reader *, const char *, const char *,
				 void (*) (cpp_reader *), bool);
extern void cpp_register_deferred_pragma (cpp_reader *, const char *,
					  const char *, unsigned, bool, bool);
extern int cpp_avoid_paste (cpp_reader *, const cpp_token *,
			    const cpp_token *);
extern const cpp_token *cpp_get_token (cpp_reader *);
extern const cpp_token *cpp_get_token_with_location (cpp_reader *,
						     location_t *);
inline bool cpp_user_macro_p (const cpp_hashnode *node)
{
  return node->type == NT_USER_MACRO;
}
inline bool cpp_builtin_macro_p (const cpp_hashnode *node)
{
  return node->type == NT_BUILTIN_MACRO;
}
inline bool cpp_macro_p (const cpp_hashnode *node)
{
  return node->type & NT_MACRO_MASK;
}
inline cpp_macro *cpp_set_deferred_macro (cpp_hashnode *node,
					  cpp_macro *forced = NULL)
{
  cpp_macro *old = node->value.macro;

  node->value.macro = forced;
  node->type = NT_USER_MACRO;
  node->flags &= ~NODE_USED;

  return old;
}
cpp_macro *cpp_get_deferred_macro (cpp_reader *, cpp_hashnode *, location_t);

/* Returns true if NODE is a function-like user macro.  */
inline bool cpp_fun_like_macro_p (cpp_hashnode *node)
{
  return cpp_user_macro_p (node) && node->value.macro->fun_like;
}

extern const unsigned char *cpp_macro_definition (cpp_reader *, cpp_hashnode *);
extern const unsigned char *cpp_macro_definition (cpp_reader *, cpp_hashnode *,
						  const cpp_macro *);
inline location_t cpp_macro_definition_location (cpp_hashnode *node)
{
  const cpp_macro *macro = node->value.macro;
  return macro ? macro->line : 0;
}
/* Return an idempotent time stamp (possibly from SOURCE_DATE_EPOCH).  */
enum class CPP_time_kind 
{
<<<<<<< HEAD
  UNSET,	/* Internal use, never returned.  */
  FIXED,	/* Fixed time via source epoch.  */
  DYNAMIC,	/* Dynamic via time(2).  */
  UNKNOWN	/* Wibbly wobbly, timey wimey.  */
=======
  FIXED = -1,	/* Fixed time via source epoch.  */
  DYNAMIC = -2,	/* Dynamic via time(2).  */
  UNKNOWN = -3	/* Wibbly wobbly, timey wimey.  */
>>>>>>> 4b5f564a
};
extern CPP_time_kind cpp_get_date (cpp_reader *, time_t *);

extern void _cpp_backup_tokens (cpp_reader *, unsigned int);
extern const cpp_token *cpp_peek_token (cpp_reader *, int);

/* Evaluate a CPP_*CHAR* token.  */
extern cppchar_t cpp_interpret_charconst (cpp_reader *, const cpp_token *,
					  unsigned int *, int *);
/* Evaluate a vector of CPP_*STRING* tokens.  */
extern bool cpp_interpret_string (cpp_reader *,
				  const cpp_string *, size_t,
				  cpp_string *, enum cpp_ttype);
extern const char *cpp_interpret_string_ranges (cpp_reader *pfile,
						const cpp_string *from,
						cpp_string_location_reader *,
						size_t count,
						cpp_substring_ranges *out,
						enum cpp_ttype type);
extern bool cpp_interpret_string_notranslate (cpp_reader *,
					      const cpp_string *, size_t,
					      cpp_string *, enum cpp_ttype);

/* Convert a host character constant to the execution character set.  */
extern cppchar_t cpp_host_to_exec_charset (cpp_reader *, cppchar_t);

/* Used to register macros and assertions, perhaps from the command line.
   The text is the same as the command line argument.  */
extern void cpp_define (cpp_reader *, const char *);
extern void cpp_define_formatted (cpp_reader *pfile, 
				  const char *fmt, ...) ATTRIBUTE_PRINTF_2;
extern void cpp_assert (cpp_reader *, const char *);
extern void cpp_undef (cpp_reader *, const char *);
extern void cpp_unassert (cpp_reader *, const char *);

/* Mark a node as a lazily defined macro.  */
extern void cpp_define_lazily (cpp_reader *, cpp_hashnode *node, unsigned N);

/* Undefine all macros and assertions.  */
extern void cpp_undef_all (cpp_reader *);

extern cpp_buffer *cpp_push_buffer (cpp_reader *, const unsigned char *,
				    size_t, int);
extern int cpp_defined (cpp_reader *, const unsigned char *, int);

/* A preprocessing number.  Code assumes that any unused high bits of
   the double integer are set to zero.  */

/* This type has to be equal to unsigned HOST_WIDE_INT, see
   gcc/c-family/c-lex.c.  */
typedef uint64_t cpp_num_part;
typedef struct cpp_num cpp_num;
struct cpp_num
{
  cpp_num_part high;
  cpp_num_part low;
  bool unsignedp;  /* True if value should be treated as unsigned.  */
  bool overflow;   /* True if the most recent calculation overflowed.  */
};

/* cpplib provides two interfaces for interpretation of preprocessing
   numbers.

   cpp_classify_number categorizes numeric constants according to
   their field (integer, floating point, or invalid), radix (decimal,
   octal, hexadecimal), and type suffixes.  */

#define CPP_N_CATEGORY  0x000F
#define CPP_N_INVALID	0x0000
#define CPP_N_INTEGER	0x0001
#define CPP_N_FLOATING	0x0002

#define CPP_N_WIDTH	0x00F0
#define CPP_N_SMALL	0x0010	/* int, float, short _Fract/Accum  */
#define CPP_N_MEDIUM	0x0020	/* long, double, long _Fract/_Accum.  */
#define CPP_N_LARGE	0x0040	/* long long, long double,
				   long long _Fract/Accum.  */

#define CPP_N_WIDTH_MD	0xF0000	/* machine defined.  */
#define CPP_N_MD_W	0x10000
#define CPP_N_MD_Q	0x20000

#define CPP_N_RADIX	0x0F00
#define CPP_N_DECIMAL	0x0100
#define CPP_N_HEX	0x0200
#define CPP_N_OCTAL	0x0400
#define CPP_N_BINARY	0x0800

#define CPP_N_UNSIGNED	0x1000	/* Properties.  */
#define CPP_N_IMAGINARY	0x2000
#define CPP_N_DFLOAT	0x4000
#define CPP_N_DEFAULT	0x8000

#define CPP_N_FRACT	0x100000 /* Fract types.  */
#define CPP_N_ACCUM	0x200000 /* Accum types.  */
#define CPP_N_FLOATN	0x400000 /* _FloatN types.  */
#define CPP_N_FLOATNX	0x800000 /* _FloatNx types.  */

#define CPP_N_USERDEF	0x1000000 /* C++0x user-defined literal.  */

#define CPP_N_WIDTH_FLOATN_NX	0xF0000000 /* _FloatN / _FloatNx value
					      of N, divided by 16.  */
#define CPP_FLOATN_SHIFT	24
#define CPP_FLOATN_MAX	0xF0

/* Classify a CPP_NUMBER token.  The return value is a combination of
   the flags from the above sets.  */
extern unsigned cpp_classify_number (cpp_reader *, const cpp_token *,
				     const char **, location_t);

/* Return the classification flags for a float suffix.  */
extern unsigned int cpp_interpret_float_suffix (cpp_reader *, const char *,
						size_t);

/* Return the classification flags for an int suffix.  */
extern unsigned int cpp_interpret_int_suffix (cpp_reader *, const char *,
					      size_t);

/* Evaluate a token classified as category CPP_N_INTEGER.  */
extern cpp_num cpp_interpret_integer (cpp_reader *, const cpp_token *,
				      unsigned int);

/* Sign extend a number, with PRECISION significant bits and all
   others assumed clear, to fill out a cpp_num structure.  */
cpp_num cpp_num_sign_extend (cpp_num, size_t);

/* Output a diagnostic of some kind.  */
extern bool cpp_error (cpp_reader *, enum cpp_diagnostic_level,
		       const char *msgid, ...)
  ATTRIBUTE_PRINTF_3;
extern bool cpp_warning (cpp_reader *, enum cpp_warning_reason,
			 const char *msgid, ...)
  ATTRIBUTE_PRINTF_3;
extern bool cpp_pedwarning (cpp_reader *, enum cpp_warning_reason,
			    const char *msgid, ...)
  ATTRIBUTE_PRINTF_3;
extern bool cpp_warning_syshdr (cpp_reader *, enum cpp_warning_reason reason,
				const char *msgid, ...)
  ATTRIBUTE_PRINTF_3;

/* Output a diagnostic with "MSGID: " preceding the
   error string of errno.  No location is printed.  */
extern bool cpp_errno (cpp_reader *, enum cpp_diagnostic_level,
		       const char *msgid);
/* Similarly, but with "FILENAME: " instead of "MSGID: ", where
   the filename is not localized.  */
extern bool cpp_errno_filename (cpp_reader *, enum cpp_diagnostic_level,
				const char *filename, location_t loc);

/* Same as cpp_error, except additionally specifies a position as a
   (translation unit) physical line and physical column.  If the line is
   zero, then no location is printed.  */
extern bool cpp_error_with_line (cpp_reader *, enum cpp_diagnostic_level,
				 location_t, unsigned,
				 const char *msgid, ...)
  ATTRIBUTE_PRINTF_5;
extern bool cpp_warning_with_line (cpp_reader *, enum cpp_warning_reason,
				   location_t, unsigned,
				   const char *msgid, ...)
  ATTRIBUTE_PRINTF_5;
extern bool cpp_pedwarning_with_line (cpp_reader *, enum cpp_warning_reason,
				      location_t, unsigned,
				      const char *msgid, ...)
  ATTRIBUTE_PRINTF_5;
extern bool cpp_warning_with_line_syshdr (cpp_reader *, enum cpp_warning_reason,
					  location_t, unsigned,
					  const char *msgid, ...)
  ATTRIBUTE_PRINTF_5;

extern bool cpp_error_at (cpp_reader * pfile, enum cpp_diagnostic_level,
			  location_t src_loc, const char *msgid, ...)
  ATTRIBUTE_PRINTF_4;

extern bool cpp_error_at (cpp_reader * pfile, enum cpp_diagnostic_level,
			  rich_location *richloc, const char *msgid, ...)
  ATTRIBUTE_PRINTF_4;

/* In lex.c */
extern int cpp_ideq (const cpp_token *, const char *);
extern void cpp_output_line (cpp_reader *, FILE *);
extern unsigned char *cpp_output_line_to_string (cpp_reader *,
						 const unsigned char *);
extern const unsigned char *cpp_alloc_token_string
  (cpp_reader *, const unsigned char *, unsigned);
extern void cpp_output_token (const cpp_token *, FILE *);
extern const char *cpp_type2name (enum cpp_ttype, unsigned char flags);
/* Returns the value of an escape sequence, truncated to the correct
   target precision.  PSTR points to the input pointer, which is just
   after the backslash.  LIMIT is how much text we have.  WIDE is true
   if the escape sequence is part of a wide character constant or
   string literal.  Handles all relevant diagnostics.  */
extern cppchar_t cpp_parse_escape (cpp_reader *, const unsigned char ** pstr,
				   const unsigned char *limit, int wide);

/* Structure used to hold a comment block at a given location in the
   source code.  */

typedef struct
{
  /* Text of the comment including the terminators.  */
  char *comment;

  /* source location for the given comment.  */
  location_t sloc;
} cpp_comment;

/* Structure holding all comments for a given cpp_reader.  */

typedef struct
{
  /* table of comment entries.  */
  cpp_comment *entries;

  /* number of actual entries entered in the table.  */
  int count;

  /* number of entries allocated currently.  */
  int allocated;
} cpp_comment_table;

/* Returns the table of comments encountered by the preprocessor. This
   table is only populated when pfile->state.save_comments is true. */
extern cpp_comment_table *cpp_get_comments (cpp_reader *);

/* In hash.c */

/* Lookup an identifier in the hashtable.  Puts the identifier in the
   table if it is not already there.  */
extern cpp_hashnode *cpp_lookup (cpp_reader *, const unsigned char *,
				 unsigned int);

typedef int (*cpp_cb) (cpp_reader *, cpp_hashnode *, void *);
extern void cpp_forall_identifiers (cpp_reader *, cpp_cb, void *);

/* In macro.c */
extern void cpp_scan_nooutput (cpp_reader *);
extern int  cpp_sys_macro_p (cpp_reader *);
extern unsigned char *cpp_quote_string (unsigned char *, const unsigned char *,
					unsigned int);
extern bool cpp_compare_macros (const cpp_macro *macro1,
				const cpp_macro *macro2);

/* In files.c */
extern bool cpp_included (cpp_reader *, const char *);
extern bool cpp_included_before (cpp_reader *, const char *, location_t);
extern void cpp_make_system_header (cpp_reader *, int, int);
extern bool cpp_push_include (cpp_reader *, const char *);
extern bool cpp_push_default_include (cpp_reader *, const char *);
extern void cpp_change_file (cpp_reader *, enum lc_reason, const char *);
extern const char *cpp_get_path (struct _cpp_file *);
extern cpp_dir *cpp_get_dir (struct _cpp_file *);
extern cpp_buffer *cpp_get_buffer (cpp_reader *);
extern struct _cpp_file *cpp_get_file (cpp_buffer *);
extern cpp_buffer *cpp_get_prev (cpp_buffer *);
extern void cpp_clear_file_cache (cpp_reader *);

/* In pch.c */
struct save_macro_data;
extern int cpp_save_state (cpp_reader *, FILE *);
extern int cpp_write_pch_deps (cpp_reader *, FILE *);
extern int cpp_write_pch_state (cpp_reader *, FILE *);
extern int cpp_valid_state (cpp_reader *, const char *, int);
extern void cpp_prepare_state (cpp_reader *, struct save_macro_data **);
extern int cpp_read_state (cpp_reader *, const char *, FILE *,
			   struct save_macro_data *);

/* In lex.c */
extern void cpp_force_token_locations (cpp_reader *, location_t);
extern void cpp_stop_forcing_token_locations (cpp_reader *);
enum CPP_DO_task
{
  CPP_DO_print,
  CPP_DO_location,
  CPP_DO_token
};

extern void cpp_directive_only_process (cpp_reader *pfile,
					void *data,
					void (*cb) (cpp_reader *,
						    CPP_DO_task,
						    void *data, ...));

/* In expr.c */
extern enum cpp_ttype cpp_userdef_string_remove_type
  (enum cpp_ttype type);
extern enum cpp_ttype cpp_userdef_string_add_type
  (enum cpp_ttype type);
extern enum cpp_ttype cpp_userdef_char_remove_type
  (enum cpp_ttype type);
extern enum cpp_ttype cpp_userdef_char_add_type
  (enum cpp_ttype type);
extern bool cpp_userdef_string_p
  (enum cpp_ttype type);
extern bool cpp_userdef_char_p
  (enum cpp_ttype type);
extern const char * cpp_get_userdef_suffix
  (const cpp_token *);

/* In charset.c */

/* A class to manage the state while converting a UTF-8 sequence to cppchar_t
   and computing the display width one character at a time.  */
class cpp_display_width_computation {
 public:
  cpp_display_width_computation (const char *data, int data_length,
				 int tabstop);
  const char *next_byte () const { return m_next; }
  int bytes_processed () const { return m_next - m_begin; }
  int bytes_left () const { return m_bytes_left; }
  bool done () const { return !bytes_left (); }
  int display_cols_processed () const { return m_display_cols; }

  int process_next_codepoint ();
  int advance_display_cols (int n);

 private:
  const char *const m_begin;
  const char *m_next;
  size_t m_bytes_left;
  const int m_tabstop;
  int m_display_cols;
};

/* Convenience functions that are simple use cases for class
   cpp_display_width_computation.  Tab characters will be expanded to spaces
   as determined by TABSTOP.  */
int cpp_byte_column_to_display_column (const char *data, int data_length,
				       int column, int tabstop);
inline int cpp_display_width (const char *data, int data_length,
			      int tabstop)
{
  return cpp_byte_column_to_display_column (data, data_length, data_length,
					    tabstop);
}
int cpp_display_column_to_byte_column (const char *data, int data_length,
				       int display_col, int tabstop);
int cpp_wcwidth (cppchar_t c);

#endif /* ! LIBCPP_CPPLIB_H */<|MERGE_RESOLUTION|>--- conflicted
+++ resolved
@@ -1095,16 +1095,9 @@
 /* Return an idempotent time stamp (possibly from SOURCE_DATE_EPOCH).  */
 enum class CPP_time_kind 
 {
-<<<<<<< HEAD
-  UNSET,	/* Internal use, never returned.  */
-  FIXED,	/* Fixed time via source epoch.  */
-  DYNAMIC,	/* Dynamic via time(2).  */
-  UNKNOWN	/* Wibbly wobbly, timey wimey.  */
-=======
   FIXED = -1,	/* Fixed time via source epoch.  */
   DYNAMIC = -2,	/* Dynamic via time(2).  */
   UNKNOWN = -3	/* Wibbly wobbly, timey wimey.  */
->>>>>>> 4b5f564a
 };
 extern CPP_time_kind cpp_get_date (cpp_reader *, time_t *);
 
