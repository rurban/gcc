/* Part of CPP library.
   Copyright (C) 1997-2020 Free Software Foundation, Inc.

This program is free software; you can redistribute it and/or modify it
under the terms of the GNU General Public License as published by the
Free Software Foundation; either version 3, or (at your option) any
later version.

This program is distributed in the hope that it will be useful,
but WITHOUT ANY WARRANTY; without even the implied warranty of
MERCHANTABILITY or FITNESS FOR A PARTICULAR PURPOSE.  See the
GNU General Public License for more details.

You should have received a copy of the GNU General Public License
along with this program; see the file COPYING3.  If not see
<http://www.gnu.org/licenses/>.  */

/* This header defines all the internal data structures and functions
   that need to be visible across files.  It should not be used outside
   cpplib.  */

#ifndef LIBCPP_INTERNAL_H
#define LIBCPP_INTERNAL_H

#include "symtab.h"
#include "cpplib.h"

#if HAVE_ICONV
#include <iconv.h>
#else
#define HAVE_ICONV 0
typedef int iconv_t;  /* dummy */
#endif

#ifdef __cplusplus
extern "C" {
#endif

struct directive;		/* Deliberately incomplete.  */
struct pending_option;
struct op;
struct _cpp_strbuf;

typedef bool (*convert_f) (iconv_t, const unsigned char *, size_t,
			   struct _cpp_strbuf *);
struct cset_converter
{
  convert_f func;
  iconv_t cd;
  int width;
};

#define BITS_PER_CPPCHAR_T (CHAR_BIT * sizeof (cppchar_t))

/* Test if a sign is valid within a preprocessing number.  */
#define VALID_SIGN(c, prevc) \
  (((c) == '+' || (c) == '-') && \
   ((prevc) == 'e' || (prevc) == 'E' \
    || (((prevc) == 'p' || (prevc) == 'P') \
        && CPP_OPTION (pfile, extended_numbers))))

#define DIGIT_SEP(c) ((c) == '\'' && CPP_OPTION (pfile, digit_separators))

#define CPP_OPTION(PFILE, OPTION) ((PFILE)->opts.OPTION)
#define CPP_BUFFER(PFILE) ((PFILE)->buffer)
#define CPP_BUF_COLUMN(BUF, CUR) ((CUR) - (BUF)->line_base)
#define CPP_BUF_COL(BUF) CPP_BUF_COLUMN(BUF, (BUF)->cur)

#define CPP_INCREMENT_LINE(PFILE, COLS_HINT) do { \
    const class line_maps *line_table = PFILE->line_table; \
    const struct line_map_ordinary *map = \
      LINEMAPS_LAST_ORDINARY_MAP (line_table); \
    linenum_type line = SOURCE_LINE (map, line_table->highest_line); \
    linemap_line_start (PFILE->line_table, line + 1, COLS_HINT); \
  } while (0)

/* Host alignment handling.  */
struct dummy
{
  char c;
  union
  {
    double d;
    int *p;
  } u;
};

#define DEFAULT_ALIGNMENT offsetof (struct dummy, u)
#define CPP_ALIGN2(size, align) (((size) + ((align) - 1)) & ~((align) - 1))
#define CPP_ALIGN(size) CPP_ALIGN2 (size, DEFAULT_ALIGNMENT)

#define _cpp_mark_macro_used(NODE) 					\
  (cpp_user_macro_p (NODE) ? (NODE)->value.macro->used = 1 : 0)

/* A generic memory buffer, and operations on it.  */
typedef struct _cpp_buff _cpp_buff;
struct _cpp_buff
{
  struct _cpp_buff *next;
  unsigned char *base, *cur, *limit;
};

extern _cpp_buff *_cpp_get_buff (cpp_reader *, size_t);
extern void _cpp_release_buff (cpp_reader *, _cpp_buff *);
extern void _cpp_extend_buff (cpp_reader *, _cpp_buff **, size_t);
extern _cpp_buff *_cpp_append_extend_buff (cpp_reader *, _cpp_buff *, size_t);
extern void _cpp_free_buff (_cpp_buff *);
extern unsigned char *_cpp_aligned_alloc (cpp_reader *, size_t);
extern unsigned char *_cpp_unaligned_alloc (cpp_reader *, size_t);

#define BUFF_ROOM(BUFF) (size_t) ((BUFF)->limit - (BUFF)->cur)
#define BUFF_FRONT(BUFF) ((BUFF)->cur)
#define BUFF_LIMIT(BUFF) ((BUFF)->limit)

/* #include types.  */
enum include_type
  {
   /* Directive-based including mechanisms.  */
   IT_INCLUDE,  /* #include */
   IT_INCLUDE_NEXT,  /* #include_next */
   IT_IMPORT,   /* #import  */

   /* Non-directive including mechanisms.  */
   IT_CMDLINE,  /* -include */
   IT_DEFAULT,  /* forced header  */
   IT_MAIN,     /* main, start on line 1 */
   IT_PRE_MAIN,  /* main, but there will be a preamble before line
		    1 */

   IT_DIRECTIVE_HWM = IT_IMPORT + 1,  /* Directives below this.  */
   IT_HEADER_HWM = IT_DEFAULT + 1     /* Header files below this.  */
  };

union utoken
{
  const cpp_token *token;
  const cpp_token **ptoken;
};

/* A "run" of tokens; part of a chain of runs.  */
typedef struct tokenrun tokenrun;
struct tokenrun
{
  tokenrun *next, *prev;
  cpp_token *base, *limit;
};

/* Accessor macros for struct cpp_context.  */
#define FIRST(c) ((c)->u.iso.first)
#define LAST(c) ((c)->u.iso.last)
#define CUR(c) ((c)->u.trad.cur)
#define RLIMIT(c) ((c)->u.trad.rlimit)

/* This describes some additional data that is added to the macro
   token context of type cpp_context, when -ftrack-macro-expansion is
   on.  */
typedef struct
{
  /* The node of the macro we are referring to.  */
  cpp_hashnode *macro_node;
  /* This buffer contains an array of virtual locations.  The virtual
     location at index 0 is the virtual location of the token at index
     0 in the current instance of cpp_context; similarly for all the
     other virtual locations.  */
  location_t *virt_locs;
  /* This is a pointer to the current virtual location.  This is used
     to iterate over the virtual locations while we iterate over the
     tokens they belong to.  */
  location_t *cur_virt_loc;
} macro_context;

/* The kind of tokens carried by a cpp_context.  */
enum context_tokens_kind {
  /* This is the value of cpp_context::tokens_kind if u.iso.first
     contains an instance of cpp_token **.  */
  TOKENS_KIND_INDIRECT,
  /* This is the value of cpp_context::tokens_kind if u.iso.first
     contains an instance of cpp_token *.  */
  TOKENS_KIND_DIRECT,
  /* This is the value of cpp_context::tokens_kind when the token
     context contains tokens resulting from macro expansion.  In that
     case struct cpp_context::macro points to an instance of struct
     macro_context.  This is used only when the
     -ftrack-macro-expansion flag is on.  */
  TOKENS_KIND_EXTENDED
};

typedef struct cpp_context cpp_context;
struct cpp_context
{
  /* Doubly-linked list.  */
  cpp_context *next, *prev;

  union
  {
    /* For ISO macro expansion.  Contexts other than the base context
       are contiguous tokens.  e.g. macro expansions, expanded
       argument tokens.  */
    struct
    {
      union utoken first;
      union utoken last;
    } iso;

    /* For traditional macro expansion.  */
    struct
    {
      const unsigned char *cur;
      const unsigned char *rlimit;
    } trad;
  } u;

  /* If non-NULL, a buffer used for storage related to this context.
     When the context is popped, the buffer is released.  */
  _cpp_buff *buff;

  /* If tokens_kind is TOKEN_KIND_EXTENDED, then (as we thus are in a
     macro context) this is a pointer to an instance of macro_context.
     Otherwise if tokens_kind is *not* TOKEN_KIND_EXTENDED, then, if
     we are in a macro context, this is a pointer to an instance of
     cpp_hashnode, representing the name of the macro this context is
     for.  If we are not in a macro context, then this is just NULL.
     Note that when tokens_kind is TOKEN_KIND_EXTENDED, the memory
     used by the instance of macro_context pointed to by this member
     is de-allocated upon de-allocation of the instance of struct
     cpp_context.  */
  union
  {
    macro_context *mc;
    cpp_hashnode *macro;
  } c;

  /* This determines the type of tokens held by this context.  */
  enum context_tokens_kind tokens_kind;
};

struct lexer_state
{
  /* 1 if we're handling a directive.  2 if it's an include-like
     directive.  */
  unsigned char in_directive;

  /* Nonzero if in a directive that will handle padding tokens itself.
     #include needs this to avoid problems with computed include and
     spacing between tokens.  */
  unsigned char directive_wants_padding;

  /* True if we are skipping a failed conditional group.  */
  unsigned char skipping;

  /* Nonzero if in a directive that takes angle-bracketed headers.  */
  unsigned char angled_headers;

  /* Nonzero if in a #if or #elif directive.  */
  unsigned char in_expression;

  /* Nonzero to save comments.  Turned off if discard_comments, and in
     all directives apart from #define.  */
  unsigned char save_comments;

  /* Nonzero if lexing __VA_ARGS__ and __VA_OPT__ are valid.  */
  unsigned char va_args_ok;

  /* Nonzero if lexing poisoned identifiers is valid.  */
  unsigned char poisoned_ok;

  /* Nonzero to prevent macro expansion.  */
  unsigned char prevent_expansion;

  /* Nonzero when parsing arguments to a function-like macro.  */
  unsigned char parsing_args;

  /* Nonzero if prevent_expansion is true only because output is
     being discarded.  */
  unsigned char discarding_output;

  /* Nonzero to skip evaluating part of an expression.  */
  unsigned int skip_eval;

  /* Nonzero when tokenizing a deferred pragma.  */
  unsigned char in_deferred_pragma;

  /* Count to token that is a header-name.  */
  unsigned char directive_file_token;

  /* Nonzero if the deferred pragma being handled allows macro expansion.  */
  unsigned char pragma_allow_expansion;
};

/* Special nodes - identifiers with predefined significance.  */
struct spec_nodes
{
  cpp_hashnode *n_defined;		/* defined operator */
  cpp_hashnode *n_true;			/* C++ keyword true */
  cpp_hashnode *n_false;		/* C++ keyword false */
  cpp_hashnode *n__VA_ARGS__;		/* C99 vararg macros */
  cpp_hashnode *n__VA_OPT__;		/* C++ vararg macros */

  enum {M_EXPORT, M_MODULE, M_IMPORT, M__IMPORT, M_HWM};
  
  /* C++20 modules, only set when module_directives is in effect.
     incoming variants [0], outgoing ones [1] */
  cpp_hashnode *n_modules[M_HWM][2];
};

typedef struct _cpp_line_note _cpp_line_note;
struct _cpp_line_note
{
  /* Location in the clean line the note refers to.  */
  const unsigned char *pos;

  /* Type of note.  The 9 'from' trigraph characters represent those
     trigraphs, '\\' an escaped newline, ' ' an escaped newline with
     intervening space, 0 represents a note that has already been handled,
     and anything else is invalid.  */
  unsigned int type;
};

/* Represents the contents of a file cpplib has read in.  */
struct cpp_buffer
{
  const unsigned char *cur;        /* Current location.  */
  const unsigned char *line_base;  /* Start of current physical line.  */
  const unsigned char *next_line;  /* Start of to-be-cleaned logical line.  */

  const unsigned char *buf;        /* Entire character buffer.  */
  const unsigned char *rlimit;     /* Writable byte at end of file.  */
  const unsigned char *to_free;	   /* Pointer that should be freed when
				      popping the buffer.  */

  _cpp_line_note *notes;           /* Array of notes.  */
  unsigned int cur_note;           /* Next note to process.  */
  unsigned int notes_used;         /* Number of notes.  */
  unsigned int notes_cap;          /* Size of allocated array.  */

  struct cpp_buffer *prev;

  /* Pointer into the file table; non-NULL if this is a file buffer.
     Used for include_next and to record control macros.  */
  struct _cpp_file *file;

  /* Saved value of __TIMESTAMP__ macro - date and time of last modification
     of the assotiated file.  */
  const unsigned char *timestamp;

  /* Value of if_stack at start of this file.
     Used to prohibit unmatched #endif (etc) in an include file.  */
  struct if_stack *if_stack;

  /* True if we need to get the next clean line.  */
  bool need_line : 1;

  /* True if we have already warned about C++ comments in this file.
     The warning happens only for C89 extended mode with -pedantic on,
     or for -Wtraditional, and only once per file (otherwise it would
     be far too noisy).  */
  bool warned_cplusplus_comments : 1;

  /* True if we don't process trigraphs and escaped newlines.  True
     for preprocessed input, command line directives, and _Pragma
     buffers.  */
  bool from_stage3 : 1;

  /* At EOF, a buffer is automatically popped.  If RETURN_AT_EOF is
     true, a CPP_EOF token is then returned.  Otherwise, the next
     token from the enclosing buffer is returned.  */
  bool return_at_eof : 1;

  /* Is from main file.  */
  bool main_file : 1;

  /* One for a system header, two for a C system header file that therefore
     needs to be extern "C" protected in C++, and zero otherwise.  */
  unsigned char sysp;

  /* The directory of the this buffer's file.  Its NAME member is not
     allocated, so we don't need to worry about freeing it.  */
  struct cpp_dir dir;

  /* Descriptor for converting from the input character set to the
     source character set.  */
  struct cset_converter input_cset_desc;
};

/* The list of saved macros by push_macro pragma.  */
struct def_pragma_macro {
  /* Chain element to previous saved macro.  */
  struct def_pragma_macro *next;
  /* Name of the macro.  */
  char *name;
  /* The stored macro content.  */
  unsigned char *definition;

  /* Definition line number.  */
  location_t line;
  /* If macro defined in system header.  */
  unsigned int syshdr   : 1;
  /* Nonzero if it has been expanded or had its existence tested.  */
  unsigned int used     : 1;

  /* Mark if we save an undefined macro.  */
  unsigned int is_undef : 1;
  /* Nonzero if it was a builtin macro.  */
  unsigned int is_builtin : 1;
};

/* A cpp_reader encapsulates the "state" of a pre-processor run.
   Applying cpp_get_token repeatedly yields a stream of pre-processor
   tokens.  Usually, there is only one cpp_reader object active.  */
struct cpp_reader
{
  /* Top of buffer stack.  */
  cpp_buffer *buffer;

  /* Overlaid buffer (can be different after processing #include).  */
  cpp_buffer *overlaid_buffer;

  /* Lexer state.  */
  struct lexer_state state;

  /* Source line tracking.  */
  class line_maps *line_table;

  /* The line of the '#' of the current directive.  */
  location_t directive_line;

  /* Memory buffers.  */
  _cpp_buff *a_buff;		/* Aligned permanent storage.  */
  _cpp_buff *u_buff;		/* Unaligned permanent storage.  */
  _cpp_buff *free_buffs;	/* Free buffer chain.  */

  /* Context stack.  */
  struct cpp_context base_context;
  struct cpp_context *context;

  /* If in_directive, the directive if known.  */
  const struct directive *directive;

  /* Token generated while handling a directive, if any. */
  cpp_token directive_result;

  /* When expanding a macro at top-level, this is the location of the
     macro invocation.  */
  location_t invocation_location;

  /* This is the node representing the macro being expanded at
     top-level.  The value of this data member is valid iff
     cpp_in_macro_expansion_p() returns TRUE.  */
  cpp_hashnode *top_most_macro_node;

  /* Nonzero if we are about to expand a macro.  Note that if we are
     really expanding a macro, the function macro_of_context returns
     the macro being expanded and this flag is set to false.  Client
     code should use the function cpp_in_macro_expansion_p to know if we
     are either about to expand a macro, or are actually expanding
     one.  */
  bool about_to_expand_macro_p;

  /* Search paths for include files.  */
  struct cpp_dir *quote_include;	/* "" */
  struct cpp_dir *bracket_include;	/* <> */
  struct cpp_dir no_search_path;	/* No path.  */

  /* Chain of all hashed _cpp_file instances.  */
  struct _cpp_file *all_files;

  struct _cpp_file *main_file;

  /* File and directory hash table.  */
  struct htab *file_hash;
  struct htab *dir_hash;
  struct file_hash_entry_pool *file_hash_entries;

  /* Negative path lookup hash table.  */
  struct htab *nonexistent_file_hash;
  struct obstack nonexistent_file_ob;

  /* Nonzero means don't look for #include "foo" the source-file
     directory.  */
  bool quote_ignores_source_dir;

  /* Nonzero if any file has contained #pragma once or #import has
     been used.  */
  bool seen_once_only;

  /* Multiple include optimization.  */
  const cpp_hashnode *mi_cmacro;
  const cpp_hashnode *mi_ind_cmacro;
  bool mi_valid;

  /* Lexing.  */
  cpp_token *cur_token;
  tokenrun base_run, *cur_run;
  unsigned int lookaheads;

  /* Nonzero prevents the lexer from re-using the token runs.  */
  unsigned int keep_tokens;

  /* Buffer to hold macro definition string.  */
  unsigned char *macro_buffer;
  unsigned int macro_buffer_len;

  /* Descriptor for converting from the source character set to the
     execution character set.  */
  struct cset_converter narrow_cset_desc;

  /* Descriptor for converting from the source character set to the
     UTF-8 execution character set.  */
  struct cset_converter utf8_cset_desc;

  /* Descriptor for converting from the source character set to the
     UTF-16 execution character set.  */
  struct cset_converter char16_cset_desc;

  /* Descriptor for converting from the source character set to the
     UTF-32 execution character set.  */
  struct cset_converter char32_cset_desc;

  /* Descriptor for converting from the source character set to the
     wide execution character set.  */
  struct cset_converter wide_cset_desc;

  /* Date and time text.  Calculated together if either is requested.  */
  const unsigned char *date;
  const unsigned char *time;

  /* Time stamp, set idempotently lazily.  */
  time_t time_stamp;
  int time_stamp_kind; /* Or errno.  */

  /* A token forcing paste avoidance, and one demarking macro arguments.  */
  cpp_token avoid_paste;
  cpp_token endarg;

  /* Opaque handle to the dependencies of mkdeps.c.  */
  class mkdeps *deps;

  /* Obstack holding all macro hash nodes.  This never shrinks.
     See identifiers.c */
  struct obstack hash_ob;

  /* Obstack holding buffer and conditional structures.  This is a
     real stack.  See directives.c.  */
  struct obstack buffer_ob;

  /* Pragma table - dynamic, because a library user can add to the
     list of recognized pragmas.  */
  struct pragma_entry *pragmas;

  /* Call backs to cpplib client.  */
  struct cpp_callbacks cb;

  /* Identifier hash table.  */
  struct ht *hash_table;

  /* Expression parser stack.  */
  struct op *op_stack, *op_limit;

  /* User visible options.  */
  struct cpp_options opts;

  /* Special nodes - identifiers with predefined significance to the
     preprocessor.  */
  struct spec_nodes spec_nodes;

  /* Whether cpplib owns the hashtable.  */
  bool our_hashtable;

  /* Traditional preprocessing output buffer (a logical line).  */
  struct
  {
    unsigned char *base;
    unsigned char *limit;
    unsigned char *cur;
    location_t first_line;
  } out;

  /* Used for buffer overlays by traditional.c.  */
  const unsigned char *saved_cur, *saved_rlimit, *saved_line_base;

  /* A saved list of the defined macros, for dependency checking
     of precompiled headers.  */
  struct cpp_savedstate *savedstate;

  /* Next value of __COUNTER__ macro. */
  unsigned int counter;

  /* Table of comments, when state.save_comments is true.  */
  cpp_comment_table comments;

  /* List of saved macros by push_macro.  */
  struct def_pragma_macro *pushed_macros;

  /* If non-zero, the lexer will use this location for the next token
     instead of getting a location from the linemap.  */
  location_t forced_token_location;

  /* Location identifying the main source file -- intended to be line
     zero of said file.  */
  location_t main_loc;
};

/* Character classes.  Based on the more primitive macros in safe-ctype.h.
   If the definition of `numchar' looks odd to you, please look up the
   definition of a pp-number in the C standard [section 6.4.8 of C99].

   In the unlikely event that characters other than \r and \n enter
   the set is_vspace, the macro handle_newline() in lex.c must be
   updated.  */
#define _dollar_ok(x)	((x) == '$' && CPP_OPTION (pfile, dollars_in_ident))

#define is_idchar(x)	(ISIDNUM(x) || _dollar_ok(x))
#define is_numchar(x)	ISIDNUM(x)
#define is_idstart(x)	(ISIDST(x) || _dollar_ok(x))
#define is_numstart(x)	ISDIGIT(x)
#define is_hspace(x)	ISBLANK(x)
#define is_vspace(x)	IS_VSPACE(x)
#define is_nvspace(x)	IS_NVSPACE(x)
#define is_space(x)	IS_SPACE_OR_NUL(x)

#define SEEN_EOL() (pfile->cur_token[-1].type == CPP_EOF)

/* This table is constant if it can be initialized at compile time,
   which is the case if cpp was compiled with GCC >=2.7, or another
   compiler that supports C99.  */
#if HAVE_DESIGNATED_INITIALIZERS
extern const unsigned char _cpp_trigraph_map[UCHAR_MAX + 1];
#else
extern unsigned char _cpp_trigraph_map[UCHAR_MAX + 1];
#endif

#if !defined (HAVE_UCHAR) && !defined (IN_GCC)
typedef unsigned char uchar;
#endif

#define UC (const uchar *)  /* Intended use: UC"string" */

/* Accessors.  */

inline int
_cpp_in_system_header (cpp_reader *pfile)
{
  return pfile->buffer ? pfile->buffer->sysp : 0;
}
#define CPP_PEDANTIC(PF) CPP_OPTION (PF, cpp_pedantic)
#define CPP_WTRADITIONAL(PF) CPP_OPTION (PF, cpp_warn_traditional)

/* Return true if we're in the main file (unless it's considered to be
   an include file in its own right.  */
inline int
_cpp_in_main_source_file (cpp_reader *pfile)
{
<<<<<<< HEAD
  return (!CPP_OPTION (pfile, main_search)
	  && pfile->buffer->file == pfile->main_file);
=======
  return pfile->buffer->file == pfile->main_file;
>>>>>>> bf425849
}

/* True if NODE is a macro for the purposes of ifdef, defined etc.  */
inline bool _cpp_defined_macro_p (cpp_hashnode *node)
{
  /* Do not treat conditional macros as being defined.  This is due to
     the powerpc port using conditional macros for 'vector', 'bool',
     and 'pixel' to act as conditional keywords.  This messes up tests
     like #ifndef bool.  */
  return cpp_macro_p (node) && !(node->flags & NODE_CONDITIONAL);
}

/* In macro.c */
extern bool _cpp_notify_macro_use (cpp_reader *pfile, cpp_hashnode *node,
				   location_t);
inline bool _cpp_maybe_notify_macro_use (cpp_reader *pfile, cpp_hashnode *node,
					 location_t loc)
{
  if (!(node->flags & NODE_USED))
    return _cpp_notify_macro_use (pfile, node, loc);
  return true;
}
extern cpp_macro *_cpp_new_macro (cpp_reader *, cpp_macro_kind, void *);
extern void _cpp_free_definition (cpp_hashnode *);
extern bool _cpp_create_definition (cpp_reader *, cpp_hashnode *);
extern void _cpp_pop_context (cpp_reader *);
extern void _cpp_push_text_context (cpp_reader *, cpp_hashnode *,
				    const unsigned char *, size_t);
extern bool _cpp_save_parameter (cpp_reader *, unsigned, cpp_hashnode *,
				 cpp_hashnode *);
extern void _cpp_unsave_parameters (cpp_reader *, unsigned);
extern bool _cpp_arguments_ok (cpp_reader *, cpp_macro *, const cpp_hashnode *,
			       unsigned int);
extern const unsigned char *_cpp_builtin_macro_text (cpp_reader *,
						     cpp_hashnode *,
						     location_t = 0);
extern int _cpp_warn_if_unused_macro (cpp_reader *, cpp_hashnode *, void *);
extern void _cpp_push_token_context (cpp_reader *, cpp_hashnode *,
				     const cpp_token *, unsigned int);
extern void _cpp_backup_tokens_direct (cpp_reader *, unsigned int);

/* In identifiers.c */
extern void _cpp_init_hashtable (cpp_reader *, cpp_hash_table *);
extern void _cpp_destroy_hashtable (cpp_reader *);

/* In files.c */
enum _cpp_find_file_kind
  { _cpp_FFK_NORMAL, _cpp_FFK_FAKE, _cpp_FFK_PRE_INCLUDE, _cpp_FFK_HAS_INCLUDE };
extern _cpp_file *_cpp_find_file (cpp_reader *, const char *, cpp_dir *,
				  int angle, _cpp_find_file_kind, location_t);
extern bool _cpp_find_failed (_cpp_file *);
extern void _cpp_mark_file_once_only (cpp_reader *, struct _cpp_file *);
extern void _cpp_fake_include (cpp_reader *, const char *);
extern bool _cpp_stack_file (cpp_reader *, _cpp_file*, include_type, location_t);
extern bool _cpp_stack_include (cpp_reader *, const char *, int,
				enum include_type, location_t);
extern int _cpp_compare_file_date (cpp_reader *, const char *, int);
extern void _cpp_report_missing_guards (cpp_reader *);
extern void _cpp_init_files (cpp_reader *);
extern void _cpp_cleanup_files (cpp_reader *);
extern void _cpp_pop_file_buffer (cpp_reader *, struct _cpp_file *,
				  const unsigned char *);
extern bool _cpp_save_file_entries (cpp_reader *pfile, FILE *f);
extern bool _cpp_read_file_entries (cpp_reader *, FILE *);
extern const char *_cpp_get_file_name (_cpp_file *);
extern struct stat *_cpp_get_file_stat (_cpp_file *);
extern bool _cpp_has_header (cpp_reader *, const char *, int,
			     enum include_type);

/* In expr.c */
extern bool _cpp_parse_expr (cpp_reader *, bool);
extern struct op *_cpp_expand_op_stack (cpp_reader *);

/* In lex.c */
extern void _cpp_process_line_notes (cpp_reader *, int);
extern void _cpp_clean_line (cpp_reader *);
extern bool _cpp_get_fresh_line (cpp_reader *);
extern bool _cpp_skip_block_comment (cpp_reader *);
extern cpp_token *_cpp_temp_token (cpp_reader *);
extern const cpp_token *_cpp_lex_token (cpp_reader *);
extern cpp_token *_cpp_lex_direct (cpp_reader *);
extern unsigned char *_cpp_spell_ident_ucns (unsigned char *, cpp_hashnode *);
extern int _cpp_equiv_tokens (const cpp_token *, const cpp_token *);
extern void _cpp_init_tokenrun (tokenrun *, unsigned int);
extern cpp_hashnode *_cpp_lex_identifier (cpp_reader *, const char *);
extern int _cpp_remaining_tokens_num_in_context (cpp_context *);
extern void _cpp_init_lexer (void);
static inline void *_cpp_reserve_room (cpp_reader *pfile, size_t have,
				       size_t extra)
{
  if (BUFF_ROOM (pfile->a_buff) < (have + extra))
    _cpp_extend_buff (pfile, &pfile->a_buff, extra);
  return BUFF_FRONT (pfile->a_buff);
}
extern void *_cpp_commit_buff (cpp_reader *pfile, size_t size);

/* In init.c.  */
extern void _cpp_maybe_push_include_file (cpp_reader *);
extern const char *cpp_named_operator2name (enum cpp_ttype type);
extern void _cpp_restore_special_builtin (cpp_reader *pfile,
					  struct def_pragma_macro *);

/* In directives.c */
extern int _cpp_test_assertion (cpp_reader *, unsigned int *);
extern int _cpp_handle_directive (cpp_reader *, bool);
extern void _cpp_define_builtin (cpp_reader *, const char *);
extern char ** _cpp_save_pragma_names (cpp_reader *);
extern void _cpp_restore_pragma_names (cpp_reader *, char **);
extern int _cpp_do__Pragma (cpp_reader *, location_t);
extern void _cpp_init_directives (cpp_reader *);
extern void _cpp_init_internal_pragmas (cpp_reader *);
extern void _cpp_do_file_change (cpp_reader *, enum lc_reason, const char *,
				 linenum_type, unsigned int);
extern void _cpp_pop_buffer (cpp_reader *);
extern char *_cpp_bracket_include (cpp_reader *);

/* In traditional.c.  */
extern bool _cpp_scan_out_logical_line (cpp_reader *, cpp_macro *, bool);
extern bool _cpp_read_logical_line_trad (cpp_reader *);
extern void _cpp_overlay_buffer (cpp_reader *pfile, const unsigned char *,
				 size_t);
extern void _cpp_remove_overlay (cpp_reader *);
extern cpp_macro *_cpp_create_trad_definition (cpp_reader *);
extern bool _cpp_expansions_different_trad (const cpp_macro *,
					    const cpp_macro *);
extern unsigned char *_cpp_copy_replacement_text (const cpp_macro *,
						  unsigned char *);
extern size_t _cpp_replacement_text_len (const cpp_macro *);

/* In charset.c.  */

/* The normalization state at this point in the sequence.
   It starts initialized to all zeros, and at the end
   'level' is the normalization level of the sequence.  */

struct normalize_state 
{
  /* The previous starter character.  */
  cppchar_t previous;
  /* The combining class of the previous character (whether or not a
     starter).  */
  unsigned char prev_class;
  /* The lowest normalization level so far.  */
  enum cpp_normalize_level level;
};
#define INITIAL_NORMALIZE_STATE { 0, 0, normalized_KC }
#define NORMALIZE_STATE_RESULT(st) ((st)->level)

/* We saw a character C that matches ISIDNUM(), update a
   normalize_state appropriately.  */
#define NORMALIZE_STATE_UPDATE_IDNUM(st, c)	\
  ((st)->previous = (c), (st)->prev_class = 0)

extern bool _cpp_valid_ucn (cpp_reader *, const unsigned char **,
			    const unsigned char *, int,
			    struct normalize_state *state,
			    cppchar_t *,
			    source_range *char_range,
			    cpp_string_location_reader *loc_reader);

extern bool _cpp_valid_utf8 (cpp_reader *pfile,
			     const uchar **pstr,
			     const uchar *limit,
			     int identifier_pos,
			     struct normalize_state *nst,
			     cppchar_t *cp);

extern void _cpp_destroy_iconv (cpp_reader *);
extern unsigned char *_cpp_convert_input (cpp_reader *, const char *,
					  unsigned char *, size_t, size_t,
					  const unsigned char **, off_t *);
extern const char *_cpp_default_encoding (void);
extern cpp_hashnode * _cpp_interpret_identifier (cpp_reader *pfile,
						 const unsigned char *id,
						 size_t len);

/* Utility routines and macros.  */
#define DSC(str) (const unsigned char *)str, sizeof str - 1

/* These are inline functions instead of macros so we can get type
   checking.  */
static inline int ustrcmp (const unsigned char *, const unsigned char *);
static inline int ustrncmp (const unsigned char *, const unsigned char *,
			    size_t);
static inline size_t ustrlen (const unsigned char *);
static inline const unsigned char *uxstrdup (const unsigned char *);
static inline const unsigned char *ustrchr (const unsigned char *, int);
static inline int ufputs (const unsigned char *, FILE *);

/* Use a const char for the second parameter since it is usually a literal.  */
static inline int ustrcspn (const unsigned char *, const char *);

static inline int
ustrcmp (const unsigned char *s1, const unsigned char *s2)
{
  return strcmp ((const char *)s1, (const char *)s2);
}

static inline int
ustrncmp (const unsigned char *s1, const unsigned char *s2, size_t n)
{
  return strncmp ((const char *)s1, (const char *)s2, n);
}

static inline int
ustrcspn (const unsigned char *s1, const char *s2)
{
  return strcspn ((const char *)s1, s2);
}

static inline size_t
ustrlen (const unsigned char *s1)
{
  return strlen ((const char *)s1);
}

static inline const unsigned char *
uxstrdup (const unsigned char *s1)
{
  return (const unsigned char *) xstrdup ((const char *)s1);
}

static inline const unsigned char *
ustrchr (const unsigned char *s1, int c)
{
  return (const unsigned char *) strchr ((const char *)s1, c);
}

static inline int
ufputs (const unsigned char *s, FILE *f)
{
  return fputs ((const char *)s, f);
}

/* In line-map.c.  */

/* Create and return a virtual location for a token that is part of a
   macro expansion-list at a macro expansion point.  See the comment
   inside struct line_map_macro to see what an expansion-list exactly
   is.

   A call to this function must come after a call to
   linemap_enter_macro.

   MAP is the map into which the source location is created.  TOKEN_NO
   is the index of the token in the macro replacement-list, starting
   at number 0.

   ORIG_LOC is the location of the token outside of this macro
   expansion.  If the token comes originally from the macro
   definition, it is the locus in the macro definition; otherwise it
   is a location in the context of the caller of this macro expansion
   (which is a virtual location or a source location if the caller is
   itself a macro expansion or not).

   MACRO_DEFINITION_LOC is the location in the macro definition,
   either of the token itself or of a macro parameter that it
   replaces.  */
location_t linemap_add_macro_token (const line_map_macro *,
				    unsigned int,
				    location_t,
				    location_t);

/* Return the source line number corresponding to source location
   LOCATION.  SET is the line map set LOCATION comes from.  If
   LOCATION is the location of token that is part of the
   expansion-list of a macro expansion return the line number of the
   macro expansion point.  */
int linemap_get_expansion_line (class line_maps *,
				location_t);

/* Return the path of the file corresponding to source code location
   LOCATION.

   If LOCATION is the location of a token that is part of the
   replacement-list of a macro expansion return the file path of the
   macro expansion point.

   SET is the line map set LOCATION comes from.  */
const char* linemap_get_expansion_filename (class line_maps *,
					    location_t);

#ifdef __cplusplus
}
#endif

#endif /* ! LIBCPP_INTERNAL_H */<|MERGE_RESOLUTION|>--- conflicted
+++ resolved
@@ -650,12 +650,8 @@
 inline int
 _cpp_in_main_source_file (cpp_reader *pfile)
 {
-<<<<<<< HEAD
   return (!CPP_OPTION (pfile, main_search)
 	  && pfile->buffer->file == pfile->main_file);
-=======
-  return pfile->buffer->file == pfile->main_file;
->>>>>>> bf425849
 }
 
 /* True if NODE is a macro for the purposes of ifdef, defined etc.  */
