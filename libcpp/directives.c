--- conflicted
+++ resolved
@@ -695,13 +695,8 @@
   /* Body of _cpp_free_definition inlined here for speed.
      Macros and assertions no longer have anything to free.  */
   h->type = NT_VOID;
-<<<<<<< HEAD
-  h->flags &= ~(NODE_POISONED|NODE_DISABLED|NODE_USED);
-  h->value.answers = NULL;
-=======
   h->value.answers = NULL;
   h->flags &= ~(NODE_POISONED|NODE_DISABLED|NODE_USED);
->>>>>>> a570d97f
   return 1;
 }
 
