--- conflicted
+++ resolved
@@ -1059,7 +1059,6 @@
       gomp_fatal ("unexpected mapping");
       break;
 
-<<<<<<< HEAD
     case GOMP_MAP_DECLARE_ALLOCATE:
     case GOMP_MAP_DECLARE_DEALLOCATE:
       {
@@ -1080,9 +1079,9 @@
 	while (pos + 1 < mapnum && (kinds[pos + 1] & 0xff) == GOMP_MAP_POINTER)
 	  pos++;
       }
-=======
+      break;
+
     case GOMP_MAP_ATTACH:
->>>>>>> bafecb52
       break;
 
     default:
