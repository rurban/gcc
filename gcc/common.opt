--- conflicted
+++ resolved
@@ -240,10 +240,7 @@
 Variable
 const char *flag_parallel_jobs = NULL
 
-<<<<<<< HEAD
-=======
 ; Number of jobs to run in parallel (N, jobserver, or auto).
->>>>>>> 07cbaed8
 fparallel-jobs=
 Common Driver RejectNegative Joined Var(flag_parallel_jobs)
 Compiles in parallel with a number of parallel jobs, or jobserver.
