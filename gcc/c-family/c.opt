; Options for the C, ObjC, UPC, C++ and ObjC++ front ends.
; Copyright (C) 2003-2013 Free Software Foundation, Inc.
;
; This file is part of GCC.
;
; GCC is free software; you can redistribute it and/or modify it under
; the terms of the GNU General Public License as published by the Free
; Software Foundation; either version 3, or (at your option) any later
; version.
;
; GCC is distributed in the hope that it will be useful, but WITHOUT ANY
; WARRANTY; without even the implied warranty of MERCHANTABILITY or
; FITNESS FOR A PARTICULAR PURPOSE.  See the GNU General Public License
; for more details.
;
; You should have received a copy of the GNU General Public License
; along with GCC; see the file COPYING3.  If not see
; <http://www.gnu.org/licenses/>.

; See the GCC internals manual for a description of this file's format.

; Please try to keep this file in ASCII collating order.

Language
C

Language
ObjC

Language
UPC

Language
C++

Language
ObjC++

-all-warnings
C UPC ObjC C++ ObjC++ Warning Alias(Wall)

-ansi
C UPC ObjC C++ ObjC++ Alias(ansi)

-assert
C UPC ObjC C++ ObjC++ Separate Alias(A) MissingArgError(assertion missing after %qs)

-assert=
C UPC ObjC C++ ObjC++ Joined Alias(A) MissingArgError(assertion missing after %qs)

-comments
C UPC ObjC C++ ObjC++ Alias(C)

-comments-in-macros
C UPC ObjC C++ ObjC++ Alias(CC)

-define-macro
C UPC ObjC C++ ObjC++ Separate Alias(D) MissingArgError(macro name missing after %qs)

-define-macro=
C UPC ObjC C++ ObjC++ Joined Alias(D) MissingArgError(macro name missing after %qs)

-dependencies
C UPC ObjC C++ ObjC++ Alias(M)

-dump
C UPC ObjC C++ ObjC++ Separate Alias(d)

-dump=
C UPC ObjC C++ ObjC++ Joined Alias(d)

-imacros
C UPC ObjC C++ ObjC++ Separate Alias(imacros) MissingArgError(missing filename after %qs)

-imacros=
C UPC ObjC C++ ObjC++ Joined Alias(imacros) MissingArgError(missing filename after %qs)

-include
C UPC ObjC C++ ObjC++ Separate Alias(include) MissingArgError(missing filename after %qs)

-include=
C UPC ObjC C++ ObjC++ Joined Alias(include) MissingArgError(missing filename after %qs)

-include-barrier
C UPC ObjC C++ ObjC++ Alias(I, -)

-include-directory
C UPC ObjC C++ ObjC++ Separate Alias(I) MissingArgError(missing path after %qs)

-include-directory=
C UPC ObjC C++ ObjC++ Joined Alias(I) MissingArgError(missing path after %qs)

-include-directory-after
C UPC ObjC C++ ObjC++ Separate Alias(idirafter) MissingArgError(missing path after %qs)

-include-directory-after=
C UPC ObjC C++ ObjC++ Joined Alias(idirafter) MissingArgError(missing path after %qs)

-include-prefix
C UPC ObjC C++ ObjC++ Separate Alias(iprefix)

-include-prefix=
C UPC ObjC C++ ObjC++ JoinedOrMissing Alias(iprefix)

-include-with-prefix
C UPC ObjC C++ ObjC++ Separate Alias(iwithprefix)

-include-with-prefix=
C UPC ObjC C++ ObjC++ JoinedOrMissing Alias(iwithprefix)

-include-with-prefix-after
C UPC ObjC C++ ObjC++ Separate Alias(iwithprefix)

-include-with-prefix-after=
C UPC ObjC C++ ObjC++ JoinedOrMissing Alias(iwithprefix)

-include-with-prefix-before
C UPC ObjC C++ ObjC++ Separate Alias(iwithprefixbefore)

-include-with-prefix-before=
C UPC ObjC C++ ObjC++ JoinedOrMissing Alias(iwithprefixbefore)

-no-integrated-cpp
Driver Alias(no-integrated-cpp)

-no-line-commands
C UPC ObjC C++ ObjC++ Alias(P)

-no-standard-includes
C UPC ObjC C++ ObjC++ Alias(nostdinc)

-no-warnings
C UPC ObjC C++ ObjC++ Alias(w)

-output
C UPC ObjC C++ ObjC++ Separate Alias(o)

-output=
C UPC ObjC C++ ObjC++ Joined Alias(o)

-output-pch=
C UPC ObjC C++ ObjC++ Joined Separate

-pedantic
C UPC ObjC C++ ObjC++ Alias(pedantic)

-preprocess
C UPC ObjC C++ ObjC++ Undocumented Alias(E)

-print-missing-file-dependencies
C UPC ObjC C++ ObjC++ Alias(MG)

-trace-includes
C UPC ObjC C++ ObjC++ Alias(H)

-traditional
Driver Alias(traditional)

-traditional-cpp
C UPC ObjC C++ ObjC++ Alias(traditional-cpp)

-trigraphs
C UPC ObjC C++ ObjC++ Alias(trigraphs)

-undefine-macro
C UPC ObjC C++ ObjC++ Separate Alias(U) MissingArgError(macro name missing after %qs)

-undefine-macro=
C UPC ObjC C++ ObjC++ Joined Alias(U) MissingArgError(macro name missing after %qs)

-user-dependencies
C UPC ObjC C++ ObjC++ Alias(MM)

-verbose
Common C UPC ObjC C++ ObjC++ Alias(v)

-write-dependencies
C UPC ObjC C++ ObjC++ NoDriverArg Separate Alias(MD) MissingArgError(missing filename after %qs)

-write-user-dependencies
C UPC ObjC C++ ObjC++ NoDriverArg Separate Alias(MMD) MissingArgError(missing filename after %qs)

A
C UPC ObjC C++ ObjC++ Joined Separate MissingArgError(assertion missing after %qs)
-A<question>=<answer>	Assert the <answer> to <question>.  Putting '-' before <question> disables the <answer> to <question>

C
C UPC ObjC C++ ObjC++
Do not discard comments

CC
C UPC ObjC C++ ObjC++
Do not discard comments in macro expansions

D
C UPC ObjC C++ ObjC++ Joined Separate MissingArgError(macro name missing after %qs)
-D<macro>[=<val>]	Define a <macro> with <val> as its value.  If just <macro> is given, <val> is taken to be 1

E
C UPC ObjC C++ ObjC++ Undocumented Var(flag_preprocess_only)

F
Driver C UPC ObjC C++ ObjC++ Joined Separate MissingArgError(missing path after %qs)
-F <dir>	Add <dir> to the end of the main framework include path

H
C UPC ObjC C++ ObjC++
Print the name of header files as they are used

I
C UPC ObjC C++ ObjC++ Joined Separate MissingArgError(missing path after %qs)
-I <dir>	Add <dir> to the end of the main include path

M
C UPC ObjC C++ ObjC++
Generate make dependencies

MD
C UPC ObjC C++ ObjC++ NoDriverArg Separate MissingArgError(missing filename after %qs)
Generate make dependencies and compile

MF
C UPC ObjC C++ ObjC++ Joined Separate MissingArgError(missing filename after %qs)
-MF <file>	Write dependency output to the given file

MG
C UPC ObjC C++ ObjC++
Treat missing header files as generated files

MM
C UPC ObjC C++ ObjC++
Like -M but ignore system header files

MMD
C UPC ObjC C++ ObjC++ NoDriverArg Separate MissingArgError(missing filename after %qs)
Like -MD but ignore system header files

MP
C UPC ObjC C++ ObjC++
Generate phony targets for all headers

MQ
C UPC ObjC C++ ObjC++ Joined Separate MissingArgError(missing makefile target after %qs)
-MQ <target>	Add a MAKE-quoted target

MT
C UPC ObjC C++ ObjC++ Joined Separate MissingArgError(missing makefile target after %qs)
-MT <target>	Add an unquoted target

P
C UPC ObjC C++ ObjC++
Do not generate #line directives

U
C UPC ObjC C++ ObjC++ Joined Separate MissingArgError(macro name missing after %qs)
-U<macro>	Undefine <macro>

Wabi
C UPC ObjC C++ ObjC++ LTO Var(warn_abi) Warning
Warn about things that will change when compiling with an ABI-compliant compiler

Wabi-tag
C++ ObjC++ Var(warn_abi_tag) Warning
Warn if a subobject has an abi_tag attribute that the complete object type does not have

Wpsabi
C UPC ObjC C++ ObjC++ LTO Var(warn_psabi) Init(1) Undocumented

Waddress
C UPC ObjC C++ ObjC++ Var(warn_address) Warning LangEnabledBy(C UPC ObjC C++ ObjC++,Wall)
Warn about suspicious uses of memory addresses

Wall
C UPC ObjC C++ ObjC++ Warning
Enable most warning messages

Warray-bounds
LangEnabledBy(C UPC ObjC C++ ObjC++,Wall)
; in common.opt

Wassign-intercept
ObjC ObjC++ Var(warn_assign_intercept) Warning
Warn whenever an Objective-C assignment is being intercepted by the garbage collector

Wbad-function-cast
C UPC ObjC Var(warn_bad_function_cast) Warning
Warn about casting functions to incompatible types

Wbuiltin-macro-redefined
C UPC ObjC C++ ObjC++ Warning
Warn when a built-in preprocessor macro is undefined or redefined

Wc++-compat
C UPC ObjC Var(warn_cxx_compat) Warning
Warn about C constructs that are not in the common subset of C and C++

Wc++0x-compat
C++ ObjC++ Var(warn_cxx0x_compat) Warning LangEnabledBy(C++ ObjC++,Wall)
Deprecated in favor of -Wc++11-compat

Wc++11-compat
C++ ObjC++ Warning Alias(Wc++0x-compat)
Warn about C++ constructs whose meaning differs between ISO C++ 1998 and ISO C++ 2011

Wcast-qual
C UPC ObjC C++ ObjC++ Var(warn_cast_qual) Warning
Warn about casts which discard qualifiers

Wchar-subscripts
C UPC ObjC C++ ObjC++ Var(warn_char_subscripts) Warning LangEnabledBy(C UPC ObjC C++ ObjC++,Wall)
Warn about subscripts whose type is \"char\"

Wclobbered
C UPC ObjC C++ ObjC++ Var(warn_clobbered) Warning EnabledBy(Wextra)
Warn about variables that might be changed by \"longjmp\" or \"vfork\"

Wcomment
C UPC ObjC C++ ObjC++ Warning
Warn about possibly nested block comments, and C++ comments spanning more than one physical line

Wcomments
C UPC ObjC C++ ObjC++ Warning Alias(Wcomment)
Synonym for -Wcomment

Wconversion
C UPC ObjC C++ ObjC++ Var(warn_conversion) Warning
Warn for implicit type conversions that may change a value

Wconversion-null
C++ ObjC++ Var(warn_conversion_null) Init(1) Warning
Warn for converting NULL from/to a non-pointer type

Wctor-dtor-privacy
C++ ObjC++ Var(warn_ctor_dtor_privacy) Warning
Warn when all constructors and destructors are private

Wdeclaration-after-statement
C UPC ObjC Var(warn_declaration_after_statement) Warning
Warn when a declaration is found after a statement

Wdelete-non-virtual-dtor
C++ ObjC++ Var(warn_delnonvdtor) Warning LangEnabledBy(C++ ObjC++,Wall)
Warn about deleting polymorphic objects with non-virtual destructors

Wdelete-non-virtual-dtor
LangEnabledBy(C++ ObjC++,Weffc++)
;

Wdeprecated
C UPC C++ ObjC ObjC++ Var(warn_deprecated) Init(1) Warning
Warn if a deprecated compiler feature, class, method, or field is used

Wdiv-by-zero
C UPC ObjC C++ ObjC++ Var(warn_div_by_zero) Init(1) Warning
Warn about compile-time integer division by zero

Weffc++
C++ ObjC++ Var(warn_ecpp) Warning
Warn about violations of Effective C++ style rules

Wempty-body
C UPC ObjC C++ ObjC++ Var(warn_empty_body) Warning EnabledBy(Wextra)
Warn about an empty body in an if or else statement

Wendif-labels
C UPC ObjC C++ ObjC++ Warning
Warn about stray tokens after #elif and #endif

Wenum-compare
C UPC ObjC C++ ObjC++ Var(warn_enum_compare) Init(-1) Warning LangEnabledBy(C UPC ObjC,Wall)
Warn about comparison of different enum types

Wenum-compare
LangEnabledBy(C UPC ObjC,Wc++-compat)
;

Werror
C UPC ObjC C++ ObjC++
; Documented in common.opt

Werror-implicit-function-declaration
C UPC ObjC RejectNegative Warning Alias(Werror=, implicit-function-declaration)
This switch is deprecated; use -Werror=implicit-function-declaration instead

Wfloat-equal
C UPC ObjC C++ ObjC++ Var(warn_float_equal) Warning
Warn if testing floating point numbers for equality

Wformat
C UPC ObjC C++ ObjC++ Warning Alias(Wformat=, 1, 0)
Warn about printf/scanf/strftime/strfmon format string anomalies

Wformat-contains-nul
C UPC ObjC C++ ObjC++ Var(warn_format_contains_nul) Warning LangEnabledBy(C UPC ObjC C++ ObjC++,Wformat=, warn_format >= 1, 0)
Warn about format strings that contain NUL bytes

Wformat-extra-args
C UPC ObjC C++ ObjC++ Var(warn_format_extra_args) Warning LangEnabledBy(C UPC ObjC C++ ObjC++,Wformat=, warn_format >= 1, 0)
Warn if passing too many arguments to a function for its format string

Wformat-nonliteral
C UPC ObjC C++ ObjC++ Var(warn_format_nonliteral) Warning LangEnabledBy(C UPC ObjC C++ ObjC++,Wformat=, warn_format >= 2, 0)
Warn about format strings that are not literals

Wformat-security
C UPC ObjC C++ ObjC++ Var(warn_format_security) Warning LangEnabledBy(C UPC ObjC C++ ObjC++,Wformat=, warn_format >= 2, 0)
Warn about possible security problems with format functions

Wformat-y2k
C UPC ObjC C++ ObjC++ Var(warn_format_y2k) Warning LangEnabledBy(C UPC ObjC C++ ObjC++,Wformat=,warn_format >= 2, 0)
Warn about strftime formats yielding 2-digit years

Wformat-zero-length
C UPC ObjC C++ ObjC++ Var(warn_format_zero_length) Warning LangEnabledBy(C UPC ObjC C++ ObjC++,Wformat=,warn_format >= 1, 0)
Warn about zero-length formats

Wformat=
C UPC ObjC C++ ObjC++ Joined RejectNegative UInteger Var(warn_format) Warning LangEnabledBy(C UPC ObjC C++ ObjC++,Wall, 1, 0)
Warn about printf/scanf/strftime/strfmon format string anomalies

Wignored-qualifiers
C C++ Var(warn_ignored_qualifiers) Warning EnabledBy(Wextra)
Warn whenever type qualifiers are ignored.

Winit-self
C UPC ObjC C++ ObjC++ Var(warn_init_self) Warning LangEnabledBy(C++ ObjC++,Wall)
Warn about variables which are initialized to themselves

Wimplicit
C UPC ObjC Var(warn_implicit) Warning LangEnabledBy(C UPC ObjC,Wall)
Warn about implicit declarations

Wdouble-promotion
C UPC ObjC C++ ObjC++ Var(warn_double_promotion) Warning
Warn about implicit conversions from \"float\" to \"double\"

Wimplicit-function-declaration
C UPC ObjC Var(warn_implicit_function_declaration) Init(-1) Warning LangEnabledBy(C UPC ObjC,Wimplicit)
Warn about implicit function declarations

Wimplicit-int
C UPC ObjC Var(warn_implicit_int) Warning LangEnabledBy(C UPC ObjC,Wimplicit)
Warn when a declaration does not specify a type

Wimport
C UPC ObjC C++ ObjC++ Undocumented Ignore

Winherited-variadic-ctor
C++ ObjC++ Var(warn_inh_var_ctor) Init(1) Warning
Warn about C++11 inheriting constructors when the base has a variadic constructor

Wint-to-pointer-cast
C UPC ObjC C++ ObjC++ Var(warn_int_to_pointer_cast) Init(1) Warning
Warn when there is a cast to a pointer from an integer of a different size

Winvalid-offsetof
C++ ObjC++ Var(warn_invalid_offsetof) Init(1) Warning
Warn about invalid uses of the \"offsetof\" macro

Winvalid-pch
C UPC ObjC C++ ObjC++ Warning
Warn about PCH files that are found but not used

Wjump-misses-init
C UPC ObjC Var(warn_jump_misses_init) Warning LangEnabledby(C UPC ObjC,Wc++-compat)
Warn when a jump misses a variable initialization

Wliteral-suffix
C++ ObjC++ Warning
Warn when a string or character literal is followed by a ud-suffix which does not begin with an underscore.

Wlogical-op
C UPC ObjC C++ ObjC++ Var(warn_logical_op) Init(0) Warning 
Warn when a logical operator is suspiciously always evaluating to true or false

Wlong-long
C UPC ObjC C++ ObjC++ Var(warn_long_long) Init(-1) Warning
Do not warn about using \"long long\" when -pedantic

Wmain
C UPC ObjC C++ ObjC++ Var(warn_main) Init(-1) Warning LangEnabledBy(C UPC ObjC,Wall, 2, 0)
Warn about suspicious declarations of \"main\"

Wmain
LangEnabledBy(C UPC ObjC C++ ObjC++,Wpedantic, 2, 0)
;

Wmissing-braces
C UPC ObjC C++ ObjC++ Var(warn_missing_braces) Warning LangEnabledBy(C UPC ObjC,Wall)
Warn about possibly missing braces around initializers

Wmissing-declarations
C UPC ObjC C++ ObjC++ Var(warn_missing_declarations) Warning
Warn about global functions without previous declarations

Wmissing-field-initializers
C UPC ObjC C++ ObjC++ Var(warn_missing_field_initializers) Warning EnabledBy(Wextra)
Warn about missing fields in struct initializers

Wsizeof-pointer-memaccess
C UPC ObjC C++ ObjC++ Var(warn_sizeof_pointer_memaccess) Warning LangEnabledBy(C UPC ObjC C++ ObjC++,Wall)

Wsuggest-attribute=format
C UPC ObjC C++ ObjC++ Var(warn_suggest_attribute_format) Warning
Warn about functions which might be candidates for format attributes

Wswitch
C UPC ObjC C++ ObjC++ Var(warn_switch) Warning LangEnabledBy(C UPC ObjC C++ ObjC++,Wall)
Warn about enumerated switches, with no default, missing a case

Wswitch-default
C UPC ObjC C++ ObjC++ Var(warn_switch_default) Warning
Warn about enumerated switches missing a \"default:\" statement

Wswitch-enum
C UPC ObjC C++ ObjC++ Var(warn_switch_enum) Warning
Warn about all enumerated switches missing a specific case

Wmissing-format-attribute
C UPC ObjC C++ ObjC++ Alias(Wsuggest-attribute=format)
;

Wmissing-include-dirs
C UPC ObjC C++ ObjC++ Warning
Warn about user-specified include directories that do not exist

Wmissing-parameter-type
C UPC ObjC Var(warn_missing_parameter_type) Warning EnabledBy(Wextra)
Warn about function parameters declared without a type specifier in K&R-style functions

Wmissing-prototypes
C UPC ObjC Var(warn_missing_prototypes) Warning
Warn about global functions without prototypes

Wmudflap
C UPC ObjC C++ ObjC++ Var(warn_mudflap) Init(1) Warning
Warn about constructs not instrumented by -fmudflap

Wmultichar
C UPC ObjC C++ ObjC++ Warning
Warn about use of multi-character character constants

Wnarrowing
C UPC ObjC C++ ObjC++ Warning Var(warn_narrowing) Init(-1) LangEnabledBy(C++ ObjC++,Wall)
Warn about narrowing conversions within { } that are ill-formed in C++11

Wnarrowing
C UPC ObjC C++ ObjC++ LangEnabledBy(C++ ObjC++,Wc++0x-compat)
;

Wnested-externs
C UPC ObjC Var(warn_nested_externs) Warning
Warn about \"extern\" declarations not at file scope

Wnoexcept
C++ ObjC++ Var(warn_noexcept) Warning
Warn when a noexcept expression evaluates to false even though the expression can't actually throw

Wnon-template-friend
C++ ObjC++ Var(warn_nontemplate_friend) Init(1) Warning
Warn when non-templatized friend functions are declared within a template

Wnon-virtual-dtor
C++ ObjC++ Var(warn_nonvdtor) Warning
Warn about non-virtual destructors

Wnonnull
C UPC ObjC C++ ObjC++ Var(warn_nonnull) Warning LangEnabledBy(C UPC ObjC C++ ObjC++,Wformat=,warn_format >= 1,0)
Warn about NULL being passed to argument slots marked as requiring non-NULL

Wnonnull
C UPC ObjC C++ ObjC++ LangEnabledBy(C UPC ObjC C++ ObjC++,Wall)
;

Wnormalized=
C UPC ObjC C++ ObjC++ Joined Warning
-Wnormalized=<id|nfc|nfkc>	Warn about non-normalised Unicode strings

Wold-style-cast
C++ ObjC++ Var(warn_old_style_cast) Warning
Warn if a C-style cast is used in a program

Wold-style-declaration
C UPC ObjC Var(warn_old_style_declaration) Warning EnabledBy(Wextra)
Warn for obsolescent usage in a declaration

Wold-style-definition
C UPC ObjC Var(warn_old_style_definition) Warning
Warn if an old-style parameter definition is used

Woverlength-strings
C UPC ObjC C++ ObjC++ Var(warn_overlength_strings) Warning LangEnabledBy(C UPC ObjC C++ ObjC++,Wpedantic)
Warn if a string is longer than the maximum portable length specified by the standard

Woverloaded-virtual
C++ ObjC++ Var(warn_overloaded_virtual) Warning
Warn about overloaded virtual function names

Woverride-init
C UPC ObjC Var(warn_override_init) Warning EnabledBy(Wextra)
Warn about overriding initializers without side effects

Wpacked-bitfield-compat
C UPC ObjC C++ ObjC++ Var(warn_packed_bitfield_compat) Init(-1) Warning
Warn about packed bit-fields whose offset changed in GCC 4.4

Wparentheses
C UPC ObjC C++ ObjC++ Var(warn_parentheses) Warning LangEnabledBy(C UPC ObjC C++ ObjC++,Wall)
Warn about possibly missing parentheses

Wpedantic
C UPC ObjC C++ ObjC++ Warning
; Documented in common.opt

Wpmf-conversions
C++ ObjC++ Var(warn_pmf2ptr) Init(1) Warning
Warn when converting the type of pointers to member functions

Wpointer-arith
<<<<<<< HEAD
C UPC ObjC C++ ObjC++ Var(warn_pointer_arith) Warning
=======
C ObjC C++ ObjC++ Var(warn_pointer_arith) Warning LangEnabledBy(C ObjC C++ ObjC++,Wpedantic)
>>>>>>> f9ed28db
Warn about function pointer arithmetic

Wpointer-sign
C UPC ObjC Var(warn_pointer_sign) Warning LangEnabledBy(C UPC ObjC,Wall)
Warn when a pointer differs in signedness in an assignment

Wpointer-sign
C UPC ObjC LangEnabledBy(C UPC ObjC,Wpedantic)
;

Wpointer-to-int-cast
C UPC ObjC Var(warn_pointer_to_int_cast) Init(1) Warning
Warn when a pointer is cast to an integer of a different size

Wpragmas
C UPC ObjC C++ ObjC++ Var(warn_pragmas) Init(1) Warning
Warn about misuses of pragmas

Wproperty-assign-default
ObjC ObjC++ Var(warn_property_assign_default) Init(1) Warning
Warn if a property for an Objective-C object has no assign semantics specified

Wprotocol
ObjC ObjC++ Var(warn_protocol) Init(1) Warning
Warn if inherited methods are unimplemented

Wredundant-decls
C UPC ObjC C++ ObjC++ Var(warn_redundant_decls) Warning
Warn about multiple declarations of the same object

Wreorder
C++ ObjC++ Var(warn_reorder) Warning LangEnabledBy(C++ ObjC++,Wall)
Warn when the compiler reorders code

Wreturn-local-addr
C UPC ObjC C++ ObjC++ Var(warn_return_local_addr) Init(1) Warning
Warn about returning a pointer/reference to a local or temporary variable.

Wreturn-type
C UPC ObjC C++ ObjC++ Var(warn_return_type) Warning LangEnabledBy(C UPC ObjC C++ ObjC++,Wall)
Warn whenever a function's return type defaults to \"int\" (C), or about inconsistent return types (C++)

Wselector
ObjC ObjC++ Var(warn_selector) Warning
Warn if a selector has multiple methods

Wsequence-point
C UPC ObjC C++ ObjC++ Var(warn_sequence_point) Warning LangEnabledBy(C UPC ObjC C++ ObjC++,Wall)
Warn about possible violations of sequence point rules

Wsign-compare
C UPC ObjC C++ ObjC++ Var(warn_sign_compare) Warning LangEnabledBy(C++ ObjC++,Wall)
Warn about signed-unsigned comparisons

Wsign-compare
C UPC ObjC C++ ObjC++ EnabledBy(Wextra)
;

Wsign-conversion
C UPC ObjC C++ ObjC++ Var(warn_sign_conversion) LangEnabledBy(C UPC ObjC,Wconversion)
Warn for implicit type conversions between signed and unsigned integers

Wsign-promo
C++ ObjC++ Var(warn_sign_promo) Warning
Warn when overload promotes from unsigned to signed

Wstrict-null-sentinel
C++ ObjC++ Warning Var(warn_strict_null_sentinel)
Warn about uncasted NULL used as sentinel

Wstrict-prototypes
C UPC ObjC Var(warn_strict_prototypes) Warning
Warn about unprototyped function declarations

Wstrict-aliasing=
C UPC ObjC C++ ObjC++ LangEnabledBy(C UPC ObjC C++ ObjC++,Wall, 3, 0)
;

Wstrict-overflow=
C UPC ObjC C++ ObjC++ LangEnabledBy(C UPC ObjC C++ ObjC++,Wall, 1, 0)
;

Wstrict-selector-match
ObjC ObjC++ Var(warn_strict_selector_match) Warning
Warn if type signatures of candidate methods do not match exactly

Wsync-nand
C UPC C++ Var(warn_sync_nand) Init(1) Warning
Warn when __sync_fetch_and_nand and __sync_nand_and_fetch built-in functions are used

Wsynth
C++ ObjC++ Var(warn_synth) Warning
Deprecated.  This switch has no effect

Wsystem-headers
C UPC ObjC C++ ObjC++ Warning
; Documented in common.opt

Wtraditional
C UPC ObjC Var(warn_traditional) Warning
Warn about features not present in traditional C

Wtraditional-conversion
C UPC ObjC Var(warn_traditional_conversion) Warning
Warn of prototypes causing type conversions different from what would happen in the absence of prototype

Wtrigraphs
C UPC ObjC C++ ObjC++ Warning
Warn if trigraphs are encountered that might affect the meaning of the program

Wundeclared-selector
ObjC ObjC++ Var(warn_undeclared_selector) Warning
Warn about @selector()s without previously declared methods

Wundef
C UPC ObjC C++ ObjC++ Warning
Warn if an undefined macro is used in an #if directive

Wuninitialized
C UPC ObjC C++ ObjC++ LangEnabledBy(C UPC ObjC C++ ObjC++,Wall)
;

Wmaybe-uninitialized
C UPC ObjC C++ ObjC++ LangEnabledBy(C UPC ObjC C++ ObjC++,Wall)
;

Wunknown-pragmas
C UPC ObjC C++ ObjC++ Warning Var(warn_unknown_pragmas) LangEnabledBy(C UPC ObjC C++ ObjC++,Wall, 1, 0)
Warn about unrecognized pragmas

Wunsuffixed-float-constants
C UPC ObjC Var(warn_unsuffixed_float_constants) Warning
Warn about unsuffixed float constants

Wunused
C UPC ObjC C++ ObjC++ LangEnabledBy(C UPC ObjC C++ ObjC++,Wall)
; documented in common.opt

Wunused-local-typedefs
C UPC ObjC C++ ObjC++ Var(warn_unused_local_typedefs) Warning EnabledBy(Wunused)
Warn when typedefs locally defined in a function are not used

Wunused-macros
C UPC ObjC C++ ObjC++ Var(cpp_warn_unused_macros) Warning
Warn about macros defined in the main file that are not used

Wunused-result
C UPC ObjC C++ ObjC++ Var(warn_unused_result) Init(1) Warning
Warn if a caller of a function, marked with attribute warn_unused_result, does not use its return value

Wvariadic-macros
C UPC ObjC C++ ObjC++ Var(cpp_warn_variadic_macros) Init(1) Warning
Warn about using variadic macros

Wvarargs
C UPC ObjC C++ ObjC++ Warning Var(warn_varargs) Init(1)
Warn about questionable usage of the macros used to retrieve variable arguments

Wvla
C UPC ObjC C++ ObjC++ Var(warn_vla) Init(-1) Warning
Warn if a variable length array is used

Wvolatile-register-var
C UPC ObjC C++ ObjC++ Var(warn_volatile_register_var) Warning LangEnabledBy(C UPC ObjC C++ ObjC++,Wall)
Warn when a register variable is declared volatile

Wvirtual-move-assign
C++ ObjC++ Var(warn_virtual_move_assign) Warning Init(1)
Warn if a virtual base has a non-trivial move assignment operator

Wwrite-strings
C UPC ObjC C++ ObjC++ Var(warn_write_strings) Warning
In C++, nonzero means warn about deprecated conversion from string literals to 'char *'.  In C, similar warning, except that the conversion is of course not deprecated by the ISO C standard.

Wzero-as-null-pointer-constant
C++ ObjC++ Var(warn_zero_as_null_pointer_constant) Warning
Warn when a literal '0' is used as null pointer

Wuseless-cast
C++ ObjC++ Var(warn_useless_cast) Warning
Warn about useless casts

ansi
C UPC ObjC C++ ObjC++
A synonym for -std=c89 (for C) or -std=c++98 (for C++)

d
C UPC ObjC C++ ObjC++ Joined
; Documented in common.opt.  FIXME - what about -dI, -dD, -dN and -dD?

dwarf-2-upc
UPC
Generate DWARF-2 debug info with UPC extensions

faccess-control
C++ ObjC++ Var(flag_access_control) Init(1)
Enforce class member access control semantics

fada-spec-parent=
C UPC ObjC C++ ObjC++ RejectNegative Joined Var(ada_specs_parent)
-fada-spec-parent=unit  Dump Ada specs as child units of given parent

fall-virtual
C++ ObjC++ Ignore Warn(switch %qs is no longer supported)

fallow-parameterless-variadic-functions
C UPC ObjC Var(flag_allow_parameterless_variadic_functions)
Allow variadic functions without named parameter

falt-external-templates
C++ ObjC++ Ignore Warn(switch %qs is no longer supported)
No longer supported

fasm
C UPC ObjC C++ ObjC++ Var(flag_no_asm, 0)
Recognize the \"asm\" keyword

; Define extra predefined macros for use in libgcc.
fbuilding-libgcc
C UPC ObjC C++ ObjC++ Undocumented Var(flag_building_libgcc)

fbuiltin
C UPC ObjC C++ ObjC++ Var(flag_no_builtin, 0)
Recognize built-in functions

fbuiltin-
C UPC ObjC C++ ObjC++ Joined

fcanonical-system-headers
C ObjC C++ ObjC++
Where shorter, use canonicalized paths to systems headers.

fcheck-new
C++ ObjC++ Var(flag_check_new)
Check the return value of new

fcond-mismatch
C UPC ObjC C++ ObjC++
Allow the arguments of the '?' operator to have different types

fconserve-space
C++ ObjC++ Var(flag_conserve_space)
Does nothing.  Preserved for backward compatibility.

fconstant-string-class=
ObjC ObjC++ Joined MissingArgError(no class name specified with %qs)
-fconst-string-class=<name>	Use class <name> for constant strings

fconstexpr-depth=
C++ ObjC++ Joined RejectNegative UInteger Var(max_constexpr_depth) Init(512)
-fconstexpr-depth=<number>	Specify maximum constexpr recursion depth

fdebug-cpp
C UPC ObjC C++ ObjC++
Emit debug annotations during preprocessing

fdeduce-init-list
C++ ObjC++ Var(flag_deduce_init_list) Init(0)
-fdeduce-init-list	enable deduction of std::initializer_list for a template type parameter from a brace-enclosed initializer-list

fdefault-inline
C++ ObjC++ Ignore
Does nothing.  Preserved for backward compatibility.

fdirectives-only
C UPC ObjC C++ ObjC++
Preprocess directives only.

fdollars-in-identifiers
C UPC ObjC C++ ObjC++
Permit '$' as an identifier character

fdump-ada-spec
C UPC ObjC C++ ObjC++ RejectNegative Var(flag_dump_ada_spec)
Write all declarations as Ada code transitively

fdump-ada-spec-slim
C UPC ObjC C++ ObjC++ RejectNegative Var(flag_dump_ada_spec_slim)
Write all declarations as Ada code for the given file only

felide-constructors
C++ ObjC++ Var(flag_elide_constructors) Init(1)

fenforce-eh-specs
C++ ObjC++ Var(flag_enforce_eh_specs) Init(1)
Generate code to check exception specifications

fenum-int-equiv
C++ ObjC++ Ignore Warn(switch %qs is no longer supported)

fexec-charset=
C UPC ObjC C++ ObjC++ Joined RejectNegative
-fexec-charset=<cset>	Convert all strings and character constants to character set <cset>

fextended-identifiers
C UPC ObjC C++ ObjC++
Permit universal character names (\\u and \\U) in identifiers

finput-charset=
C UPC ObjC C++ ObjC++ Joined RejectNegative
-finput-charset=<cset>	Specify the default character set for source files

fextern-tls-init
C++ ObjC++ Var(flag_extern_tls_init) Init(-1)
Support dynamic initialization of thread-local variables in a different translation unit

fexternal-templates
C++ ObjC++ Ignore Warn(switch %qs is no longer supported)

ffor-scope
C++ ObjC++ Var(flag_new_for_scope) Init(1)
Scope of for-init-statement variables is local to the loop

ffreestanding
C UPC ObjC C++ ObjC++
Do not assume that standard C libraries and \"main\" exist

fgnu-keywords
C++ ObjC++ Var(flag_no_gnu_keywords, 0)
Recognize GNU-defined keywords

fgnu-runtime
ObjC ObjC++ Report RejectNegative Var(flag_next_runtime,0) Init(NEXT_OBJC_RUNTIME)
Generate code for GNU runtime environment

fgnu89-inline
C UPC ObjC Var(flag_gnu89_inline) Init(-1)
Use traditional GNU semantics for inline functions

fguiding-decls
C++ ObjC++ Ignore Warn(switch %qs is no longer supported)

fhandle-exceptions
C++ ObjC++ Optimization Alias(fexceptions) Warn({-fhandle-exceptions has been renamed -fexceptions (and is now on by default)})

fhonor-std
C++ ObjC++ Ignore Warn(switch %qs is no longer supported)

fhosted
C UPC ObjC
Assume normal C execution environment

fhuge-objects
C++ ObjC++ Ignore Warn(switch %qs is no longer supported)
No longer supported

fimplement-inlines
C++ ObjC++ Var(flag_implement_inlines) Init(1)
Export functions even if they can be inlined

fimplicit-inline-templates
C++ ObjC++ Var(flag_implicit_inline_templates) Init(1)
Emit implicit instantiations of inline templates

fimplicit-templates
C++ ObjC++ Var(flag_implicit_templates) Init(1)
Emit implicit instantiations of templates

ffriend-injection
C++ ObjC++ Var(flag_friend_injection)
Inject friend functions into enclosing namespace

fkeep-inline-dllexport
C UPC C++ ObjC ObjC++ Var(flag_keep_inline_dllexport) Init(1) Report Condition(TARGET_DLLIMPORT_DECL_ATTRIBUTES)
Don't emit dllexported inline functions unless needed

flabels-ok
C++ ObjC++ Ignore Warn(switch %qs is no longer supported)

flax-vector-conversions
C UPC ObjC C++ ObjC++ Var(flag_lax_vector_conversions)
Allow implicit conversions between vectors with differing numbers of subparts and/or differing element types.

fms-extensions
C UPC ObjC C++ ObjC++ Var(flag_ms_extensions)
Don't warn about uses of Microsoft extensions

fmudflap
C UPC ObjC C++ ObjC++ RejectNegative Report Var(flag_mudflap)
Add mudflap bounds-checking instrumentation for single-threaded program

fmudflapth
C UPC ObjC C++ ObjC++ RejectNegative Report Var(flag_mudflap,2)
Add mudflap bounds-checking instrumentation for multi-threaded program

fmudflapir
C UPC ObjC C++ ObjC++ RejectNegative Report Var(flag_mudflap_ignore_reads)
Ignore read operations when inserting mudflap instrumentation

fname-mangling-version-
C++ ObjC++ Joined Ignore Warn(switch %qs is no longer supported)

fnew-abi
C++ ObjC++ Ignore Warn(switch %qs is no longer supported)

fnext-runtime
ObjC ObjC++ Report RejectNegative Var(flag_next_runtime)
Generate code for NeXT (Apple Mac OS X) runtime environment

fnil-receivers
ObjC ObjC++ Var(flag_nil_receivers) Init(1)
Assume that receivers of Objective-C messages may be nil

fnonansi-builtins
C++ ObjC++ Var(flag_no_nonansi_builtin, 0)

fnonnull-objects
C++ ObjC++ Ignore Warn(switch %qs is no longer supported)

fnothrow-opt
C++ ObjC++ Optimization Var(flag_nothrow_opt)
Treat a throw() exception specification as noexcept to improve code size

fobjc-abi-version=
ObjC ObjC++ Joined Report RejectNegative UInteger Var(flag_objc_abi)
Specify which ABI to use for Objective-C family code and meta-data generation.

; Generate special '- .cxx_construct' and '- .cxx_destruct' methods
; to initialize any non-POD ivars in Objective-C++ classes.
fobjc-call-cxx-cdtors
ObjC++ Var(flag_objc_call_cxx_cdtors)
Generate special Objective-C methods to initialize/destroy non-POD C++ ivars, if needed

fobjc-direct-dispatch
ObjC ObjC++ Var(flag_objc_direct_dispatch)
Allow fast jumps to the message dispatcher

; Nonzero means that we will allow new ObjC exception syntax (@throw,
; @try, etc.) in source code.
fobjc-exceptions
ObjC ObjC++ Var(flag_objc_exceptions)
Enable Objective-C exception and synchronization syntax

fobjc-gc
ObjC ObjC++ Var(flag_objc_gc)
Enable garbage collection (GC) in Objective-C/Objective-C++ programs

fobjc-nilcheck
ObjC ObjC++ Var(flag_objc_nilcheck,1)
Enable inline checks for nil receivers with the NeXT runtime and ABI version 2.

; Nonzero means that we generate NeXT setjmp based exceptions.
fobjc-sjlj-exceptions
ObjC ObjC++ Var(flag_objc_sjlj_exceptions) Init(-1)
Enable Objective-C setjmp exception handling runtime

fobjc-std=objc1
ObjC ObjC++ Var(flag_objc1_only)
Conform to the Objective-C 1.0 language as implemented in GCC 4.0

fopenmp
C UPC ObjC C++ ObjC++ Var(flag_openmp)
Enable OpenMP (implies -frecursive in Fortran)

foperator-names
C++ ObjC++
Recognize C++ keywords like \"compl\" and \"xor\"

foptional-diags
C++ ObjC++ Ignore
Does nothing.  Preserved for backward compatibility.

fpch-deps
C UPC ObjC C++ ObjC++

fpch-preprocess
C UPC ObjC C++ ObjC++
Look for and use PCH files even when preprocessing

fpermissive
C++ ObjC++ Var(flag_permissive)
Downgrade conformance errors to warnings

fplan9-extensions
C UPC ObjC Var(flag_plan9_extensions)
Enable Plan 9 language extensions

fpreprocessed
C UPC ObjC C++ ObjC++
Treat the input file as already preprocessed

ftrack-macro-expansion
C UPC ObjC C++ ObjC++ JoinedOrMissing RejectNegative UInteger
; converted into ftrack-macro-expansion=

ftrack-macro-expansion=
C UPC ObjC C++ ObjC++ JoinedOrMissing RejectNegative UInteger
-ftrack-macro-expansion=<0|1|2>  Track locations of tokens coming from macro expansion and display them in error messages

fpretty-templates
C++ ObjC++ Var(flag_pretty_templates) Init(1)
-fno-pretty-templates Do not pretty-print template specializations as the template signature followed by the arguments

freplace-objc-classes
ObjC ObjC++ Var(flag_replace_objc_classes)
Used in Fix-and-Continue mode to indicate that object files may be swapped in at runtime

frepo
C++ ObjC++
Enable automatic template instantiation

frtti
C++ ObjC++ Optimization Var(flag_rtti) Init(1)
Generate run time type descriptor information

fshort-double
C UPC ObjC C++ ObjC++ Optimization Var(flag_short_double)
Use the same size for double as for float

fshort-enums
C UPC ObjC C++ ObjC++ Optimization Var(flag_short_enums)
Use the narrowest integer type possible for enumeration types

fshort-wchar
C UPC ObjC C++ ObjC++ Optimization Var(flag_short_wchar)
Force the underlying type for \"wchar_t\" to be \"unsigned short\"

fsigned-bitfields
C UPC ObjC C++ ObjC++ Var(flag_signed_bitfields) Init(1)
When \"signed\" or \"unsigned\" is not given make the bitfield signed

fsigned-char
C UPC ObjC C++ ObjC++ LTO Var(flag_signed_char)
Make \"char\" signed by default

fsquangle
C++ ObjC++ Ignore Warn(switch %qs is no longer supported)

fstats
C++ ObjC++ Var(flag_detailed_statistics)
Display statistics accumulated during compilation

fstrict-enums
C++ ObjC++ Optimization Var(flag_strict_enums)
Assume that values of enumeration type are always within the minimum range of that type

fstrict-prototype
C++ ObjC++ Ignore Warn(switch %qs is no longer supported)

ftabstop=
C UPC ObjC C++ ObjC++ Joined RejectNegative UInteger
-ftabstop=<number>	Distance between tab stops for column reporting

ftemplate-backtrace-limit=
C++ ObjC++ Joined RejectNegative UInteger Var(template_backtrace_limit) Init(10)
Set the maximum number of template instantiation notes for a single warning or error

ftemplate-depth-
C++ ObjC++ Joined RejectNegative Undocumented Alias(ftemplate-depth=)

ftemplate-depth=
C++ ObjC++ Joined RejectNegative UInteger
-ftemplate-depth=<number>	Specify maximum template instantiation depth

fthis-is-variable
C++ ObjC++ Ignore Warn(switch %qs is no longer supported)

fthreadsafe-statics
C++ ObjC++ Optimization Var(flag_threadsafe_statics) Init(1)
-fno-threadsafe-statics	Do not generate thread-safe code for initializing local statics

funsigned-bitfields
C UPC ObjC C++ ObjC++ Var(flag_signed_bitfields, 0)
When \"signed\" or \"unsigned\" is not given make the bitfield unsigned

funsigned-char
C UPC ObjC C++ ObjC++ LTO Var(flag_signed_char, 0)
Make \"char\" unsigned by default

fupc-debug
UPC Var(flag_upc_debug) VarExists
Generate code that provides the UPC runtime with
the file and line number where the runtime was called.

fupc-inline-lib
UPC Var(flag_upc_inline_lib) VarExists
Generate code for inlined UPC runtime library routines.
Default, at optimization levels greater than 0.

fupc-link
C UPC C++ 
Enable UPC linker specs for upc-crtbegin/upc-crtend

fupc-pre-include
C UPC C++ Init(1)
Pre-include UPC runtime header file

fupc-pthreads-model-tls
UPC
Generate code for a POSIX threads based UPC runtime environment
with TLS (Thread Local Storage) support

fupc-threads-
UPC Joined RejectNegative UInteger
Specify the compile-time value of THREADS

fupc-instrument
C UPC Var(flag_upc_instrument) VarExists
Instrument UPC shared accesses and library calls, using GASP tool support

fupc-instrument-functions
C UPC Var(flag_upc_instrument_functions) VarExists
Instrument functions calls, using GASP tool support (implies -fupc-instrument)

fuse-cxa-atexit
C++ ObjC++ Var(flag_use_cxa_atexit) Init(DEFAULT_USE_CXA_ATEXIT)
Use __cxa_atexit to register destructors

fuse-cxa-get-exception-ptr
C++ ObjC++ Var(flag_use_cxa_get_exception_ptr) Init(2)
Use __cxa_get_exception_ptr in exception handling

fvisibility-inlines-hidden
C++ ObjC++
Marks all inlined functions and methods as having hidden visibility

fvisibility-ms-compat
C++ ObjC++ Var(flag_visibility_ms_compat)
Changes visibility to match Microsoft Visual Studio by default

fvtable-gc
C++ ObjC++ Ignore Warn(switch %qs is no longer supported)
No longer supported

fvtable-thunks
C++ ObjC++ Ignore Warn(switch %qs is no longer supported)
No longer supported

fweak
C++ ObjC++ Var(flag_weak) Init(1)
Emit common-like symbols as weak symbols

fwide-exec-charset=
C UPC ObjC C++ ObjC++ Joined RejectNegative
-fwide-exec-charset=<cset>	Convert all wide strings and character constants to character set <cset>

fworking-directory
C UPC ObjC C++ ObjC++ Var(flag_working_directory) Init(-1)
Generate a #line directive pointing at the current working directory

fxref
C++ ObjC++ Ignore Warn(switch %qs is no longer supported)
No longer supported

fzero-link
ObjC ObjC++ Var(flag_zero_link)
Generate lazy class lookup (via objc_getClass()) for use in Zero-Link mode

gen-decls
ObjC ObjC++ Var(flag_gen_declaration)
Dump declarations to a .decl file

femit-struct-debug-baseonly
C UPC ObjC C++ ObjC++
-femit-struct-debug-baseonly	Aggressive reduced debug info for structs

femit-struct-debug-reduced
C UPC ObjC C++ ObjC++
-femit-struct-debug-reduced	Conservative reduced debug info for structs

femit-struct-debug-detailed=
C UPC ObjC C++ ObjC++ Joined
-femit-struct-debug-detailed=<spec-list>	Detailed reduced debug info for structs

fext-numeric-literals
C++ ObjC++ 
Interpret imaginary, fixed-point, or other gnu number suffix as the corresponding
number literal rather than a user-defined number literal.

idirafter
C UPC ObjC C++ ObjC++ Joined Separate MissingArgError(missing path after %qs)
-idirafter <dir>	Add <dir> to the end of the system include path

imacros
C UPC ObjC C++ ObjC++ Joined Separate MissingArgError(missing filename after %qs)
-imacros <file>	Accept definition of macros in <file>

imultilib
C UPC ObjC C++ ObjC++ Joined Separate
-imultilib <dir>	Set <dir> to be the multilib include subdirectory

include
C UPC ObjC C++ ObjC++ Joined Separate MissingArgError(missing filename after %qs)
-include <file>	Include the contents of <file> before other files

iprefix
C UPC ObjC C++ ObjC++ Joined Separate
-iprefix <path>	Specify <path> as a prefix for next two options

isysroot
C UPC ObjC C++ ObjC++ Joined Separate MissingArgError(missing path after %qs)
-isysroot <dir>	Set <dir> to be the system root directory

isystem
C UPC ObjC C++ ObjC++ Joined Separate MissingArgError(missing path after %qs)
-isystem <dir>	Add <dir> to the start of the system include path

iquote
C UPC ObjC C++ ObjC++ Joined Separate MissingArgError(missing path after %qs)
-iquote <dir>	Add <dir> to the end of the quote include path

iwithprefix
C UPC ObjC C++ ObjC++ Joined Separate
-iwithprefix <dir>	Add <dir> to the end of the system include path

iwithprefixbefore
C UPC ObjC C++ ObjC++ Joined Separate
-iwithprefixbefore <dir>	Add <dir> to the end of the main include path

lang-asm
C Undocumented RejectDriver

lang-upc
C UPC Undocumented

no-integrated-cpp
Driver

nostdinc
C UPC ObjC C++ ObjC++
Do not search standard system include directories (those specified with -isystem will still be used)

nostdinc++
C++ ObjC++
Do not search standard system include directories for C++

o
C UPC ObjC C++ ObjC++ Joined Separate
; Documented in common.opt

pedantic
C UPC ObjC C++ ObjC++ Alias(Wpedantic)
; Documented in common.opt

print-objc-runtime-info
ObjC ObjC++
Generate C header of platform-specific features

remap
C UPC ObjC C++ ObjC++
Remap file names when including files

std=c++98
C++ ObjC++
Conform to the ISO 1998 C++ standard revised by the 2003 technical corrigendum

std=c++03
C++ ObjC++ Alias(std=c++98)
Conform to the ISO 1998 C++ standard revised by the 2003 technical corrigendum

std=c++11
C++ ObjC++
Conform to the ISO 2011 C++ standard (experimental and incomplete support)

std=c++0x
C++ ObjC++ Alias(std=c++11)
Deprecated in favor of -std=c++11

std=c++1y
C++ ObjC++
Conform to the ISO 201y(7?) C++ draft standard (experimental and incomplete support)

std=c11
C UPC ObjC
Conform to the ISO 2011 C standard (experimental and incomplete support)

std=c1x
C UPC ObjC Alias(std=c11)
Deprecated in favor of -std=c11

std=c89
C UPC ObjC Alias(std=c90)
Conform to the ISO 1990 C standard

std=c90
C UPC ObjC
Conform to the ISO 1990 C standard

std=c99
C UPC ObjC
Conform to the ISO 1999 C standard

std=c9x
C UPC ObjC Alias(std=c99)
Deprecated in favor of -std=c99

std=gnu++98
C++ ObjC++
Conform to the ISO 1998 C++ standard revised by the 2003 technical
corrigendum with GNU extensions

std=gnu++03
C++ ObjC++ Alias(std=gnu++98)
Conform to the ISO 1998 C++ standard revised by the 2003 technical
corrigendum with GNU extensions

std=gnu++11
C++ ObjC++
Conform to the ISO 2011 C++ standard with GNU extensions (experimental and incomplete support)

std=gnu++0x
C++ ObjC++ Alias(std=gnu++11)
Deprecated in favor of -std=gnu++11

std=gnu++1y
C++ ObjC++
Conform to the ISO 201y(7?) C++ draft standard with GNU extensions (experimental and incomplete support)

std=gnu11
C UPC ObjC
Conform to the ISO 2011 C standard with GNU extensions (experimental and incomplete support)

std=gnu1x
C UPC ObjC Alias(std=gnu11)
Deprecated in favor of -std=gnu11

std=gnu89
C UPC ObjC Alias(std=gnu90)
Conform to the ISO 1990 C standard with GNU extensions

std=gnu90
C UPC ObjC
Conform to the ISO 1990 C standard with GNU extensions

std=gnu99
C UPC ObjC
Conform to the ISO 1999 C standard with GNU extensions

std=gnu9x
C UPC ObjC Alias(std=gnu99)
Deprecated in favor of -std=gnu99

std=iso9899:1990
C UPC ObjC Alias(std=c90)
Conform to the ISO 1990 C standard

std=iso9899:199409
C UPC ObjC
Conform to the ISO 1990 C standard as amended in 1994

std=iso9899:1999
C UPC ObjC Alias(std=c99)
Conform to the ISO 1999 C standard

std=iso9899:199x
C UPC ObjC Alias(std=c99)
Deprecated in favor of -std=iso9899:1999

std=iso9899:2011
C UPC ObjC Alias(std=c11)
Conform to the ISO 2011 C standard (experimental and incomplete support)

traditional
Driver

traditional-cpp
C UPC ObjC C++ ObjC++
Enable traditional preprocessing

trigraphs
C UPC ObjC C++ ObjC++
-trigraphs	Support ISO C trigraphs

undef
C UPC ObjC C++ ObjC++ Var(flag_undef)
Do not predefine system-specific and GCC-specific macros

v
C UPC ObjC C++ ObjC++
; Documented in common.opt

w
C UPC ObjC C++ ObjC++
; Documented in common.opt

; This comment is to ensure we retain the blank line above.<|MERGE_RESOLUTION|>--- conflicted
+++ resolved
@@ -617,11 +617,7 @@
 Warn when converting the type of pointers to member functions
 
 Wpointer-arith
-<<<<<<< HEAD
-C UPC ObjC C++ ObjC++ Var(warn_pointer_arith) Warning
-=======
-C ObjC C++ ObjC++ Var(warn_pointer_arith) Warning LangEnabledBy(C ObjC C++ ObjC++,Wpedantic)
->>>>>>> f9ed28db
+C UPC ObjC C++ ObjC++ Var(warn_pointer_arith) Warning LangEnabledBy(C UPC ObjC C++ ObjC++,Wpedantic)
 Warn about function pointer arithmetic
 
 Wpointer-sign
