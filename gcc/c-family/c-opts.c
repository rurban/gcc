/* C/ObjC/C++ command line option handling.
   Copyright (C) 2002-2020 Free Software Foundation, Inc.
   Contributed by Neil Booth.

This file is part of GCC.

GCC is free software; you can redistribute it and/or modify it under
the terms of the GNU General Public License as published by the Free
Software Foundation; either version 3, or (at your option) any later
version.

GCC is distributed in the hope that it will be useful, but WITHOUT ANY
WARRANTY; without even the implied warranty of MERCHANTABILITY or
FITNESS FOR A PARTICULAR PURPOSE.  See the GNU General Public License
for more details.

You should have received a copy of the GNU General Public License
along with GCC; see the file COPYING3.  If not see
<http://www.gnu.org/licenses/>.  */

#include "config.h"
#include "system.h"
#include "coretypes.h"
#include "tm.h"
#include "c-target.h"
#include "c-common.h"
#include "memmodel.h"
#include "tm_p.h"		/* For C_COMMON_OVERRIDE_OPTIONS.  */
#include "diagnostic.h"
#include "c-pragma.h"
#include "flags.h"
#include "toplev.h"
#include "langhooks.h"
#include "tree-diagnostic.h" /* for virt_loc_aware_diagnostic_finalizer */
#include "intl.h"
#include "cppdefault.h"
#include "incpath.h"
#include "debug.h"		/* For debug_hooks.  */
#include "opts.h"
#include "plugin.h"		/* For PLUGIN_INCLUDE_FILE event.  */
#include "mkdeps.h"
#include "dumpfile.h"
#include "file-prefix-map.h"    /* add_*_prefix_map()  */

#ifndef DOLLARS_IN_IDENTIFIERS
# define DOLLARS_IN_IDENTIFIERS true
#endif

#ifndef TARGET_SYSTEM_ROOT
# define TARGET_SYSTEM_ROOT NULL
#endif

#ifndef TARGET_OPTF
#define TARGET_OPTF(ARG)
#endif

/* CPP's options.  */
cpp_options *cpp_opts;

/* Input filename.  */
static const char *this_input_filename;

/* Filename and stream for preprocessed output.  */
static const char *out_fname;
static FILE *out_stream;

/* Append dependencies to deps_file.  */
static bool deps_append;

/* If dependency switches (-MF etc.) have been given.  */
static bool deps_seen;

/* If -v seen.  */
static bool verbose;

/* Dependency output file.  */
static const char *deps_file;

/* The prefix given by -iprefix, if any.  */
static const char *iprefix;

/* The multilib directory given by -imultilib, if any.  */
static const char *imultilib;

/* The system root, if any.  Overridden by -isysroot.  */
static const char *sysroot = TARGET_SYSTEM_ROOT;

/* Zero disables all standard directories for headers.  */
static bool std_inc = true;

/* Zero disables the C++-specific standard directories for headers.  */
static bool std_cxx_inc = true;

/* If the quote chain has been split by -I-.  */
static bool quote_chain_split;

/* Number of deferred options.  */
static size_t deferred_count;

/* Number of deferred options scanned for -include.  */
static size_t include_cursor;

/* Dump files/flags to use during parsing.  */
static FILE *original_dump_file = NULL;
static dump_flags_t original_dump_flags;

/* Whether any standard preincluded header has been preincluded.  */
static bool done_preinclude;

static void handle_OPT_d (const char *);
static void set_std_cxx98 (int);
static void set_std_cxx11 (int);
static void set_std_cxx14 (int);
static void set_std_cxx17 (int);
static void set_std_cxx20 (int);
static void set_std_c89 (int, int);
static void set_std_c99 (int);
static void set_std_c11 (int);
static void set_std_c17 (int);
static void set_std_c2x (int);
static void check_deps_environment_vars (void);
static void handle_deferred_opts (void);
static void sanitize_cpp_opts (void);
static void add_prefixed_path (const char *, incpath_kind);
static void push_command_line_include (void);
static void cb_file_change (cpp_reader *, const line_map_ordinary *);
static void cb_dir_change (cpp_reader *, const char *);
static void c_finish_options (void);

#ifndef STDC_0_IN_SYSTEM_HEADERS
#define STDC_0_IN_SYSTEM_HEADERS 0
#endif

/* Holds switches parsed by c_common_handle_option (), but whose
   handling is deferred to c_common_post_options ().  */
static void defer_opt (enum opt_code, const char *);
static struct deferred_opt
{
  enum opt_code code;
  const char *arg;
} *deferred_opts;


extern const unsigned int 
c_family_lang_mask = (CL_C | CL_CXX | CL_ObjC | CL_ObjCXX);

/* Defer option CODE with argument ARG.  */
static void
defer_opt (enum opt_code code, const char *arg)
{
  deferred_opts[deferred_count].code = code;
  deferred_opts[deferred_count].arg = arg;
  deferred_count++;
}

/* Return language mask for option parsing.  */
unsigned int
c_common_option_lang_mask (void)
{
  static const unsigned int lang_flags[] = {CL_C, CL_ObjC, CL_CXX, CL_ObjCXX};

  return lang_flags[c_language];
}

/* Diagnostic finalizer for C/C++/Objective-C/Objective-C++.  */
static void
c_diagnostic_finalizer (diagnostic_context *context,
			diagnostic_info *diagnostic,
			diagnostic_t)
{
  char *saved_prefix = pp_take_prefix (context->printer);
  pp_set_prefix (context->printer, NULL);
  pp_newline (context->printer);
  diagnostic_show_locus (context, diagnostic->richloc, diagnostic->kind);
  /* By default print macro expansion contexts in the diagnostic
     finalizer -- for tokens resulting from macro expansion.  */
  virt_loc_aware_diagnostic_finalizer (context, diagnostic);
  pp_set_prefix (context->printer, saved_prefix);
  pp_flush (context->printer);
}

/* Common default settings for diagnostics.  */
void
c_common_diagnostics_set_defaults (diagnostic_context *context)
{
  diagnostic_finalizer (context) = c_diagnostic_finalizer;
  context->opt_permissive = OPT_fpermissive;
}

/* Whether options from all C-family languages should be accepted
   quietly.  */
static bool accept_all_c_family_options = false;

/* Return whether to complain about a wrong-language option.  */
bool
c_common_complain_wrong_lang_p (const struct cl_option *option)
{
  if (accept_all_c_family_options
      && (option->flags & c_family_lang_mask))
    return false;

  return true;
}

/* Initialize options structure OPTS.  */
void
c_common_init_options_struct (struct gcc_options *opts)
{
  opts->x_flag_exceptions = c_dialect_cxx ();
  opts->x_warn_pointer_arith = c_dialect_cxx ();
  opts->x_warn_write_strings = c_dialect_cxx ();
  opts->x_flag_warn_unused_result = true;

  /* By default, C99-like requirements for complex multiply and divide.  */
  opts->x_flag_complex_method = 2;
}

/* Common initialization before calling option handlers.  */
void
c_common_init_options (unsigned int decoded_options_count,
		       struct cl_decoded_option *decoded_options)
{
  unsigned int i;
  struct cpp_callbacks *cb;

  g_string_concat_db
    = new (ggc_alloc <string_concat_db> ()) string_concat_db ();

  parse_in = cpp_create_reader (c_dialect_cxx () ? CLK_GNUCXX: CLK_GNUC89,
				ident_hash, line_table);
  cb = cpp_get_callbacks (parse_in);
  cb->diagnostic = c_cpp_diagnostic;

  cpp_opts = cpp_get_options (parse_in);
  cpp_opts->dollars_in_ident = DOLLARS_IN_IDENTIFIERS;
  cpp_opts->objc = c_dialect_objc ();
  cpp_opts->deps.modules = true;

  /* Reset to avoid warnings on internal definitions.  We set it just
     before passing on command-line options to cpplib.  */
  cpp_opts->warn_dollars = 0;

  deferred_opts = XNEWVEC (struct deferred_opt, decoded_options_count);

  if (c_language == clk_c)
    {
      /* The default for C is gnu17.  */
      set_std_c17 (false /* ISO */);

      /* If preprocessing assembly language, accept any of the C-family
	 front end options since the driver may pass them through.  */
      for (i = 1; i < decoded_options_count; i++)
	if (decoded_options[i].opt_index == OPT_lang_asm)
	  {
	    accept_all_c_family_options = true;
	    break;
	  }
    }

  /* Set C++ standard to C++17 if not specified on the command line.  */
  if (c_dialect_cxx ())
    set_std_cxx17 (/*ISO*/false);

  global_dc->colorize_source_p = true;
}

/* Handle switch SCODE with argument ARG.  VALUE is true, unless no-
   form of an -f or -W option was given.  Returns false if the switch was
   invalid, true if valid.  Use HANDLERS in recursive handle_option calls.  */
bool
c_common_handle_option (size_t scode, const char *arg, HOST_WIDE_INT value,
			int kind, location_t loc,
			const struct cl_option_handlers *handlers)
{
  const struct cl_option *option = &cl_options[scode];
  enum opt_code code = (enum opt_code) scode;
  bool result = true;

  /* Prevent resetting the language standard to a C dialect when the driver
     has already determined that we're looking at assembler input.  */
  bool preprocessing_asm_p = (cpp_get_options (parse_in)->lang == CLK_ASM);

  switch (code)
    {
    default:
      if (cl_options[code].flags & c_family_lang_mask)
	{
	  if ((option->flags & CL_TARGET)
	      && ! targetcm.handle_c_option (scode, arg, value))
	    result = false;
	  break;
	}
      result = false;
      break;

    case OPT__output_pch_:
      pch_file = arg;
      break;

    case OPT_A:
      defer_opt (code, arg);
      break;

    case OPT_C:
      cpp_opts->discard_comments = 0;
      break;

    case OPT_CC:
      cpp_opts->discard_comments = 0;
      cpp_opts->discard_comments_in_macro_exp = 0;
      break;

    case OPT_D:
      defer_opt (code, arg);
      break;

    case OPT_H:
      cpp_opts->print_include_names = 1;
      break;

    case OPT_F:
      TARGET_OPTF (xstrdup (arg));
      break;

    case OPT_I:
      if (strcmp (arg, "-"))
	add_path (xstrdup (arg), INC_BRACKET, 0, true);
      else
	{
	  if (quote_chain_split)
	    error ("%<-I-%> specified twice");
	  quote_chain_split = true;
	  split_quote_chain ();
	  inform (input_location, "obsolete option %<-I-%> used, "
		  "please use %<-iquote%> instead");
	}
      break;

    case OPT_M:
    case OPT_MM:
      /* When doing dependencies with -M or -MM, suppress normal
	 preprocessed output, but still do -dM etc. as software
	 depends on this.  Preprocessed output does occur if -MD, -MMD
	 or environment var dependency generation is used.  */
      cpp_opts->deps.style = (code == OPT_M ? DEPS_SYSTEM: DEPS_USER);
      flag_no_output = 1;
      break;

    case OPT_MD:
    case OPT_MMD:
      cpp_opts->deps.style = (code == OPT_MD ? DEPS_SYSTEM: DEPS_USER);
      cpp_opts->deps.need_preprocessor_output = true;
      deps_file = arg;
      break;

    case OPT_MF:
      deps_seen = true;
      deps_file = arg;
      break;

    case OPT_MG:
      deps_seen = true;
      cpp_opts->deps.missing_files = true;
      break;

    case OPT_MP:
      deps_seen = true;
      cpp_opts->deps.phony_targets = true;
      break;

    case OPT_Mmodules:
      /* Do not set deps_seen, so the user can unconditionally turn
	 this on or off.  */
      cpp_opts->deps.modules = true;
      break;

    case OPT_Mno_modules:
      /* Do not set deps_seen, so the user can unconditionally turn
	 this on or off.  */
      cpp_opts->deps.modules = false;
      break;

    case OPT_MQ:
    case OPT_MT:
      deps_seen = true;
      defer_opt (code, arg);
      break;

    case OPT_P:
      flag_no_line_commands = 1;
      break;

    case OPT_U:
      defer_opt (code, arg);
      break;

    case OPT_Wall:
      /* ??? Don't add new options here. Use LangEnabledBy in c.opt.  */

      cpp_opts->warn_num_sign_change = value;
      break;

    case OPT_Wunknown_pragmas:
      /* Set to greater than 1, so that even unknown pragmas in
	 system headers will be warned about.  */
      /* ??? There is no way to handle this automatically for now.  */
      warn_unknown_pragmas = value * 2;
      break;

    case OPT_ansi:
      if (!c_dialect_cxx ())
	set_std_c89 (false, true);
      else
	set_std_cxx98 (true);
      break;

    case OPT_d:
      handle_OPT_d (arg);
      break;

    case OPT_Wabi_:
      warn_abi = true;
      if (value == 1)
	{
	  warning (0, "%<-Wabi=1%> is not supported, using =2");
	  value = 2;
	}
      warn_abi_version = value;
      break;

    case OPT_fcanonical_system_headers:
      cpp_opts->canonical_system_headers = value;
      break;

    case OPT_fcond_mismatch:
      if (!c_dialect_cxx ())
	{
	  flag_cond_mismatch = value;
	  break;
	}
      warning (0, "switch %qs is no longer supported", option->opt_text);
      break;

    case OPT_fbuiltin_:
      if (value)
	result = false;
      else
	disable_builtin_function (arg);
      break;

    case OPT_fdirectives_only:
      cpp_opts->directives_only = value;
      break;

    case OPT_fdollars_in_identifiers:
      cpp_opts->dollars_in_ident = value;
      break;

    case OPT_fmacro_prefix_map_:
      add_macro_prefix_map (arg);
      break;

    case OPT_ffreestanding:
      value = !value;
      /* Fall through.  */
    case OPT_fhosted:
      flag_hosted = value;
      flag_no_builtin = !value;
      break;

    case OPT_fconstant_string_class_:
      constant_string_class_name = arg;
      break;

    case OPT_fextended_identifiers:
      cpp_opts->extended_identifiers = value;
      break;

    case OPT_fmax_include_depth_:
	cpp_opts->max_include_depth = value;
      break;

    case OPT_foperator_names:
      cpp_opts->operator_names = value;
      break;

    case OPT_fpch_deps:
      cpp_opts->restore_pch_deps = value;
      break;

    case OPT_fpch_preprocess:
      flag_pch_preprocess = value;
      break;

    case OPT_fpermissive:
      flag_permissive = value;
      global_dc->permissive = value;
      break;

    case OPT_fpreprocessed:
      cpp_opts->preprocessed = value;
      break;

    case OPT_fdebug_cpp:
      cpp_opts->debug = 1;
      break;

    case OPT_ftrack_macro_expansion:
      if (value)
	value = 2;
      /* Fall Through.  */

    case OPT_ftrack_macro_expansion_:
      if (arg && *arg != '\0')
	cpp_opts->track_macro_expansion = value;
      else
	cpp_opts->track_macro_expansion = 2;
      break;

    case OPT_ftabstop_:
      /* It is documented that we silently ignore silly values.  */
      if (value >= 1 && value <= 100)
	cpp_opts->tabstop = value;
      break;

    case OPT_fexec_charset_:
      cpp_opts->narrow_charset = arg;
      break;

    case OPT_fwide_exec_charset_:
      cpp_opts->wide_charset = arg;
      break;

    case OPT_finput_charset_:
      cpp_opts->input_charset = arg;
      break;

    case OPT_ftemplate_depth_:
      max_tinst_depth = value;
      break;

    case OPT_fvisibility_inlines_hidden:
      visibility_options.inlines_hidden = value;
      break;

    case OPT_femit_struct_debug_baseonly:
      set_struct_debug_option (&global_options, loc, "base");
      break;

    case OPT_femit_struct_debug_reduced:
      set_struct_debug_option (&global_options, loc,
			       "dir:ord:sys,dir:gen:any,ind:base");
      break;

    case OPT_femit_struct_debug_detailed_:
      set_struct_debug_option (&global_options, loc, arg);
      break;

    case OPT_fext_numeric_literals:
      cpp_opts->ext_numeric_literals = value;
      break;

    case OPT_idirafter:
      add_path (xstrdup (arg), INC_AFTER, 0, true);
      break;

    case OPT_imacros:
    case OPT_include:
      defer_opt (code, arg);
      break;

    case OPT_imultilib:
      imultilib = arg;
      break;

    case OPT_iprefix:
      iprefix = arg;
      break;

    case OPT_iquote:
      add_path (xstrdup (arg), INC_QUOTE, 0, true);
      break;

    case OPT_isysroot:
      sysroot = arg;
      break;

    case OPT_isystem:
      add_path (xstrdup (arg), INC_SYSTEM, 0, true);
      break;

    case OPT_iwithprefix:
      add_prefixed_path (arg, INC_SYSTEM);
      break;

    case OPT_iwithprefixbefore:
      add_prefixed_path (arg, INC_BRACKET);
      break;

    case OPT_lang_asm:
      cpp_set_lang (parse_in, CLK_ASM);
      cpp_opts->dollars_in_ident = false;
      break;

    case OPT_nostdinc:
      std_inc = false;
      break;

    case OPT_nostdinc__:
      std_cxx_inc = false;
      break;

    case OPT_o:
      if (!out_fname)
	out_fname = arg;
      else
	error ("output filename specified twice");
      break;

    case OPT_print_objc_runtime_info:
      print_struct_values = 1;
      break;

    case OPT_remap:
      cpp_opts->remap = 1;
      break;

    case OPT_std_c__98:
    case OPT_std_gnu__98:
      if (!preprocessing_asm_p)
	set_std_cxx98 (code == OPT_std_c__98 /* ISO */);
      break;

    case OPT_std_c__11:
    case OPT_std_gnu__11:
      if (!preprocessing_asm_p)
	set_std_cxx11 (code == OPT_std_c__11 /* ISO */);
      break;

    case OPT_std_c__14:
    case OPT_std_gnu__14:
      if (!preprocessing_asm_p)
	set_std_cxx14 (code == OPT_std_c__14 /* ISO */);
      break;

    case OPT_std_c__17:
    case OPT_std_gnu__17:
      if (!preprocessing_asm_p)
	set_std_cxx17 (code == OPT_std_c__17 /* ISO */);
      break;

    case OPT_std_c__20:
    case OPT_std_gnu__20:
      if (!preprocessing_asm_p)
	set_std_cxx20 (code == OPT_std_c__20 /* ISO */);
      break;

    case OPT_std_c90:
    case OPT_std_iso9899_199409:
      if (!preprocessing_asm_p)
	set_std_c89 (code == OPT_std_iso9899_199409 /* c94 */, true /* ISO */);
      break;

    case OPT_std_gnu90:
      if (!preprocessing_asm_p)
	set_std_c89 (false /* c94 */, false /* ISO */);
      break;

    case OPT_std_c99:
      if (!preprocessing_asm_p)
	set_std_c99 (true /* ISO */);
      break;

    case OPT_std_gnu99:
      if (!preprocessing_asm_p)
	set_std_c99 (false /* ISO */);
      break;

    case OPT_std_c11:
      if (!preprocessing_asm_p)
	set_std_c11 (true /* ISO */);
      break;

    case OPT_std_gnu11:
      if (!preprocessing_asm_p)
	set_std_c11 (false /* ISO */);
      break;

    case OPT_std_c17:
      if (!preprocessing_asm_p)
	set_std_c17 (true /* ISO */);
      break;

    case OPT_std_gnu17:
      if (!preprocessing_asm_p)
	set_std_c17 (false /* ISO */);
      break;

    case OPT_std_c2x:
      if (!preprocessing_asm_p)
	set_std_c2x (true /* ISO */);
      break;

    case OPT_std_gnu2x:
      if (!preprocessing_asm_p)
	set_std_c2x (false /* ISO */);
      break;

    case OPT_trigraphs:
      cpp_opts->trigraphs = 1;
      break;

    case OPT_traditional_cpp:
      cpp_opts->traditional = 1;
      break;

    case OPT_v:
      verbose = true;
      break;
    }

  switch (c_language)
    {
    case clk_c:
      C_handle_option_auto (&global_options, &global_options_set, 
                            scode, arg, value, 
                            c_family_lang_mask, kind,
                            loc, handlers, global_dc);
      break;

    case clk_objc:
      ObjC_handle_option_auto (&global_options, &global_options_set,
                               scode, arg, value, 
                               c_family_lang_mask, kind,
                               loc, handlers, global_dc);
      break;

    case clk_cxx:
      CXX_handle_option_auto (&global_options, &global_options_set,
                              scode, arg, value,
                              c_family_lang_mask, kind,
                              loc, handlers, global_dc);
      break;

    case clk_objcxx:
      ObjCXX_handle_option_auto (&global_options, &global_options_set,
                                 scode, arg, value,
                                 c_family_lang_mask, kind,
                                 loc, handlers, global_dc);
      break;

    default:
      gcc_unreachable ();
    }

  cpp_handle_option_auto (&global_options, scode, cpp_opts);
  return result;
}

/* Default implementation of TARGET_HANDLE_C_OPTION.  */

bool
default_handle_c_option (size_t code ATTRIBUTE_UNUSED,
			 const char *arg ATTRIBUTE_UNUSED,
			 int value ATTRIBUTE_UNUSED)
{
  return false;
}

/* Post-switch processing.  */
bool
c_common_post_options (const char **pfilename)
{
  struct cpp_callbacks *cb;

  /* Canonicalize the input and output filenames.  */
  if (in_fnames == NULL)
    {
      in_fnames = XNEWVEC (const char *, 1);
      in_fnames[0] = "";
    }
  else if (strcmp (in_fnames[0], "-") == 0)
    {
      if (pch_file)
	error ("cannot use %<-%> as input filename for a precompiled header");

      in_fnames[0] = "";
    }

  if (out_fname == NULL || !strcmp (out_fname, "-"))
    out_fname = "";

  if (cpp_opts->deps.style == DEPS_NONE)
    check_deps_environment_vars ();

  handle_deferred_opts ();

  sanitize_cpp_opts ();

  register_include_chains (parse_in, sysroot, iprefix, imultilib,
			   std_inc, std_cxx_inc && c_dialect_cxx (), verbose);

#ifdef C_COMMON_OVERRIDE_OPTIONS
  /* Some machines may reject certain combinations of C
     language-specific options.  */
  C_COMMON_OVERRIDE_OPTIONS;
#endif

  /* Excess precision other than "fast" requires front-end
     support.  */
  if (c_dialect_cxx ())
    {
      if (flag_excess_precision == EXCESS_PRECISION_STANDARD)
	sorry ("%<-fexcess-precision=standard%> for C++");
      flag_excess_precision = EXCESS_PRECISION_FAST;
    }
  else if (flag_excess_precision == EXCESS_PRECISION_DEFAULT)
    flag_excess_precision = (flag_iso ? EXCESS_PRECISION_STANDARD
				      : EXCESS_PRECISION_FAST);

  /* ISO C restricts floating-point expression contraction to within
     source-language expressions (-ffp-contract=on, currently an alias
     for -ffp-contract=off).  */
  if (flag_iso
      && !c_dialect_cxx ()
      && (global_options_set.x_flag_fp_contract_mode
	  == (enum fp_contract_mode) 0)
      && flag_unsafe_math_optimizations == 0)
    flag_fp_contract_mode = FP_CONTRACT_OFF;

  /* If we are compiling C, and we are outside of a standards mode,
     we can permit the new values from ISO/IEC TS 18661-3 for
     FLT_EVAL_METHOD.  Otherwise, we must restrict the possible values to
     the set specified in ISO C99/C11.  */
  if (!flag_iso
      && !c_dialect_cxx ()
      && (global_options_set.x_flag_permitted_flt_eval_methods
	  == PERMITTED_FLT_EVAL_METHODS_DEFAULT))
    flag_permitted_flt_eval_methods = PERMITTED_FLT_EVAL_METHODS_TS_18661;
  else
    flag_permitted_flt_eval_methods = PERMITTED_FLT_EVAL_METHODS_C11;

  /* C2X Annex F does not permit certain built-in functions to raise
     "inexact".  */
  if (flag_isoc2x)
    SET_OPTION_IF_UNSET (&global_options, &global_options_set,
			 flag_fp_int_builtin_inexact, 0);

  /* By default we use C99 inline semantics in GNU99 or C99 mode.  C99
     inline semantics are not supported in GNU89 or C89 mode.  */
  if (flag_gnu89_inline == -1)
    flag_gnu89_inline = !flag_isoc99;
  else if (!flag_gnu89_inline && !flag_isoc99)
    error ("%<-fno-gnu89-inline%> is only supported in GNU99 or C99 mode");

  /* Default to ObjC sjlj exception handling if NeXT runtime.  */
  if (flag_objc_sjlj_exceptions < 0)
    flag_objc_sjlj_exceptions = flag_next_runtime;
  if (flag_objc_exceptions && !flag_objc_sjlj_exceptions)
    flag_exceptions = 1;

  /* If -ffreestanding, -fno-hosted or -fno-builtin then disable
     pattern recognition.  */
  if (flag_no_builtin)
    SET_OPTION_IF_UNSET (&global_options, &global_options_set,
			 flag_tree_loop_distribute_patterns, 0);

  /* -Woverlength-strings is off by default, but is enabled by -Wpedantic.
     It is never enabled in C++, as the minimum limit is not normative
     in that standard.  */
  if (c_dialect_cxx ())
    warn_overlength_strings = 0;

  /* Wmain is enabled by default in C++ but not in C.  */
  /* Wmain is disabled by default for -ffreestanding (!flag_hosted),
     even if -Wall or -Wpedantic was given (warn_main will be 2 if set
     by -Wall, 1 if set by -Wmain).  */
  if (warn_main == -1)
    warn_main = (c_dialect_cxx () && flag_hosted) ? 1 : 0;
  else if (warn_main == 2)
    warn_main = flag_hosted ? 1 : 0;

  /* In C, -Wall and -Wc++-compat enable -Wenum-compare; if it has not
     yet been set, it is disabled by default.  In C++, it is enabled
     by default.  */
  if (warn_enum_compare == -1)
    warn_enum_compare = c_dialect_cxx () ? 1 : 0;

  /* -Wpacked-bitfield-compat is on by default for the C languages.  The
     warning is issued in stor-layout.c which is not part of the front-end so
     we need to selectively turn it on here.  */
  if (warn_packed_bitfield_compat == -1)
    warn_packed_bitfield_compat = 1;

  /* Special format checking options don't work without -Wformat; warn if
     they are used.  */
  if (!warn_format)
    {
      warning (OPT_Wformat_y2k,
	       "%<-Wformat-y2k%> ignored without %<-Wformat%>");
      warning (OPT_Wformat_extra_args,
	       "%<-Wformat-extra-args%> ignored without %<-Wformat%>");
      warning (OPT_Wformat_zero_length,
	       "%<-Wformat-zero-length%> ignored without %<-Wformat%>");
      warning (OPT_Wformat_nonliteral,
	       "%<-Wformat-nonliteral%> ignored without %<-Wformat%>");
      warning (OPT_Wformat_contains_nul,
	       "%<-Wformat-contains-nul%> ignored without %<-Wformat%>");
      warning (OPT_Wformat_security,
	       "%<-Wformat-security%> ignored without %<-Wformat%>");
    }

  /* -Wimplicit-function-declaration is enabled by default for C99.  */
  if (warn_implicit_function_declaration == -1)
    warn_implicit_function_declaration = flag_isoc99;

  /* -Wimplicit-int is enabled by default for C99.  */
  if (warn_implicit_int == -1)
    warn_implicit_int = flag_isoc99;

  /* -Wold-style-definition is enabled by default for C2X.  */
  if (warn_old_style_definition == -1)
    warn_old_style_definition = flag_isoc2x;

  /* -Wshift-overflow is enabled by default in C99 and C++11 modes.  */
  if (warn_shift_overflow == -1)
    warn_shift_overflow = cxx_dialect >= cxx11 || flag_isoc99;

  /* -Wshift-negative-value is enabled by -Wextra in C99 and C++11 modes.  */
  if (warn_shift_negative_value == -1)
    warn_shift_negative_value = (extra_warnings
				 && (cxx_dialect >= cxx11 || flag_isoc99));

  /* -Wregister is enabled by default in C++17.  */
  SET_OPTION_IF_UNSET (&global_options, &global_options_set, warn_register,
		       cxx_dialect >= cxx17);

  /* -Wcomma-subscript is enabled by default in C++20.  */
  SET_OPTION_IF_UNSET (&global_options, &global_options_set,
		       warn_comma_subscript,
		       cxx_dialect >= cxx20 && warn_deprecated);

  /* -Wvolatile is enabled by default in C++20.  */
  SET_OPTION_IF_UNSET (&global_options, &global_options_set, warn_volatile,
		       cxx_dialect >= cxx20 && warn_deprecated);

  /* Declone C++ 'structors if -Os.  */
  if (flag_declone_ctor_dtor == -1)
    flag_declone_ctor_dtor = optimize_size;

  if (flag_abi_compat_version == 1)
    {
      warning (0, "%<-fabi-compat-version=1%> is not supported, using =2");
      flag_abi_compat_version = 2;
    }

  /* Change flag_abi_version to be the actual current ABI level, for the
     benefit of c_cpp_builtins, and to make comparison simpler.  */
  const int latest_abi_version = 14;
  /* Generate compatibility aliases for ABI v11 (7.1) by default.  */
  const int abi_compat_default = 11;

#define clamp(X) if (X == 0 || X > latest_abi_version) X = latest_abi_version
  clamp (flag_abi_version);
  clamp (warn_abi_version);
  clamp (flag_abi_compat_version);
#undef clamp

  /* Default -Wabi= or -fabi-compat-version= from each other.  */
  if (warn_abi_version == -1 && flag_abi_compat_version != -1)
    warn_abi_version = flag_abi_compat_version;
  else if (flag_abi_compat_version == -1 && warn_abi_version != -1)
    flag_abi_compat_version = warn_abi_version;
  else if (warn_abi_version == -1 && flag_abi_compat_version == -1)
    {
      warn_abi_version = latest_abi_version;
      if (flag_abi_version == latest_abi_version)
	{
	  auto_diagnostic_group d;
	  if (warning (OPT_Wabi, "%<-Wabi%> won%'t warn about anything"))
	    {
	      inform (input_location, "%<-Wabi%> warns about differences "
		      "from the most up-to-date ABI, which is also used "
		      "by default");
	      inform (input_location, "use e.g. %<-Wabi=11%> to warn about "
		      "changes from GCC 7");
	    }
	  flag_abi_compat_version = abi_compat_default;
	}
      else
	flag_abi_compat_version = latest_abi_version;
    }

  /* By default, enable the new inheriting constructor semantics along with ABI
     11.  New and old should coexist fine, but it is a change in what
     artificial symbols are generated.  */
  SET_OPTION_IF_UNSET (&global_options, &global_options_set,
		       flag_new_inheriting_ctors,
		       abi_version_at_least (11));

  /* For GCC 7, only enable DR150 resolution by default if -std=c++17.  */
  SET_OPTION_IF_UNSET (&global_options, &global_options_set, flag_new_ttp,
		       cxx_dialect >= cxx17);

  /* C++11 guarantees forward progress.  */
  SET_OPTION_IF_UNSET (&global_options, &global_options_set, flag_finite_loops,
		       optimize >= 2 && cxx_dialect >= cxx11);

  if (cxx_dialect >= cxx11)
    {
      /* If we're allowing C++0x constructs, don't warn about C++98
	 identifiers which are keywords in C++0x.  */
      warn_cxx11_compat = 0;
      cpp_opts->cpp_warn_cxx11_compat = 0;

      if (warn_narrowing == -1)
	warn_narrowing = 1;

      /* Unless -f{,no-}ext-numeric-literals has been used explicitly,
	 for -std=c++{11,14,17,2a} default to -fno-ext-numeric-literals.  */
      if (flag_iso && !global_options_set.x_flag_ext_numeric_literals)
	cpp_opts->ext_numeric_literals = 0;
    }
  else if (warn_narrowing == -1)
    warn_narrowing = 0;

  /* C++17 has stricter evaluation order requirements; let's use some of them
     for earlier C++ as well, so chaining works as expected.  */
  if (c_dialect_cxx ()
      && flag_strong_eval_order == -1)
    flag_strong_eval_order = (cxx_dialect >= cxx17 ? 2 : 1);

  /* Global sized deallocation is new in C++14.  */
  if (flag_sized_deallocation == -1)
    flag_sized_deallocation = (cxx_dialect >= cxx14);

  /* char8_t support is new in C++20.  */
  if (flag_char8_t == -1)
    flag_char8_t = (cxx_dialect >= cxx20);

  if (flag_extern_tls_init)
    {
      if (!TARGET_SUPPORTS_ALIASES || !SUPPORTS_WEAK)
	{
	  /* Lazy TLS initialization for a variable in another TU requires
	     alias and weak reference support.  */
	  if (flag_extern_tls_init > 0)
	    sorry ("external TLS initialization functions not supported "
		   "on this target");

	  flag_extern_tls_init = 0;
	}
      else
	flag_extern_tls_init = 1;
    }

  /* Enable by default only for C++ and C++ with ObjC extensions.  */
  if (warn_return_type == -1 && c_dialect_cxx ())
    warn_return_type = 1;

  /* C++20 is the final version of concepts. We still use -fconcepts
     to know when concepts are enabled. Note that -fconcepts-ts can
     be used to include additional features, although modified to
     work with the standard.  */
  if (cxx_dialect >= cxx20 || flag_concepts_ts)
    flag_concepts = 1;
  else if (flag_concepts)
    /* For -std=c++17 -fconcepts, imply -fconcepts-ts.  */
    flag_concepts_ts = 1;

  if (num_in_fnames > 1)
    error ("too many filenames given; type %<%s %s%> for usage",
	   progname, "--help");

  if (flag_preprocess_only)
    {
      /* Open the output now.  We must do so even if flag_no_output is
	 on, because there may be other output than from the actual
	 preprocessing (e.g. from -dM).  */
      if (out_fname[0] == '\0')
	out_stream = stdout;
      else
	out_stream = fopen (out_fname, "w");

      if (out_stream == NULL)
	{
	  fatal_error (input_location, "opening output file %s: %m", out_fname);
	  return false;
	}

      init_pp_output (out_stream);
    }
  else
    {
      init_c_lex ();

      /* When writing a PCH file, avoid reading some other PCH file,
	 because the default address space slot then can't be used
	 for the output PCH file.  */
      if (pch_file)
	{
	  c_common_no_more_pch ();
	  /* Only -g0 and -gdwarf* are supported with PCH, for other
	     debug formats we warn here and refuse to load any PCH files.  */
	  if (write_symbols != NO_DEBUG && write_symbols != DWARF2_DEBUG)
	    warning (OPT_Wdeprecated,
		     "the %qs debug format cannot be used with "
		     "pre-compiled headers", debug_type_names[write_symbols]);
	}
      else if (write_symbols != NO_DEBUG && write_symbols != DWARF2_DEBUG)
	c_common_no_more_pch ();

      /* Yuk.  WTF is this?  I do know ObjC relies on it somewhere.  */
      input_location = UNKNOWN_LOCATION;
    }

  cb = cpp_get_callbacks (parse_in);
  cb->file_change = cb_file_change;
  cb->dir_change = cb_dir_change;
  // FIXME: Add a lang_hook to dink options.  That can do both the
  // preprocess_translate_include hook, and setting the module-pragma
  cb->translate_include = lang_hooks.preprocess_translate_include;
  if (flag_modules)
    cpp_opts->module_directives = true;
    
  cpp_post_options (parse_in);
  init_global_opts_from_cpp (&global_options, cpp_get_options (parse_in));

  input_location = UNKNOWN_LOCATION;

  *pfilename = this_input_filename
    = cpp_read_main_file (parse_in, in_fnames[0],
			  /* We'll inject preamble pieces if this is
			     not preprocessed.  */
			  !cpp_opts->preprocessed);
<<<<<<< HEAD
=======

>>>>>>> f60ee68d
  /* Don't do any compilation or preprocessing if there is no input file.  */
  if (this_input_filename == NULL)
    {
      errorcount++;
      return false;
    }

  if (flag_working_directory
      && flag_preprocess_only && !flag_no_line_commands)
    pp_dir_change (parse_in, get_src_pwd ());

  /* Disable LTO output when outputting a precompiled header.  */
  if (pch_file && flag_lto)
    {
      flag_lto = 0;
      flag_generate_lto = 0;
    }

  return flag_preprocess_only;
}

/* Front end initialization common to C, ObjC and C++.  */
bool
c_common_init (void)
{
  /* Set up preprocessor arithmetic.  Must be done after call to
     c_common_nodes_and_builtins for type nodes to be good.  */
  cpp_opts->precision = TYPE_PRECISION (intmax_type_node);
  cpp_opts->char_precision = TYPE_PRECISION (char_type_node);
  cpp_opts->int_precision = TYPE_PRECISION (integer_type_node);
  cpp_opts->wchar_precision = TYPE_PRECISION (wchar_type_node);
  cpp_opts->unsigned_wchar = TYPE_UNSIGNED (wchar_type_node);
  cpp_opts->bytes_big_endian = BYTES_BIG_ENDIAN;

  /* This can't happen until after wchar_precision and bytes_big_endian
     are known.  */
  cpp_init_iconv (parse_in);

  if (version_flag)
    {
      int i;
      fputs ("Compiler executable checksum: ", stderr);
      for (i = 0; i < 16; i++)
	fprintf (stderr, "%02x", executable_checksum[i]);
      putc ('\n', stderr);
    }

  /* Has to wait until now so that cpplib has its hash table.  */
  init_pragma ();

  struct cpp_callbacks *cb = cpp_get_callbacks (parse_in);
  cb->user_deferred_macro = lang_hooks.preprocess_deferred_macro;
  if (!cb->undef)
    cb->undef = lang_hooks.preprocess_undef;

  if (flag_preprocess_only)
    {
      c_finish_options ();
      preprocess_file (parse_in);
      return false;
    }

  return true;
}

/* Initialize the integrated preprocessor after debug output has been
   initialized; loop over each input file.  */
void
c_common_parse_file (void)
{
  unsigned int i;

  i = 0;
  for (;;)
    {
      c_finish_options ();
      /* Open the dump file to use for the original dump output
         here, to be used during parsing for the current file.  */
      original_dump_file = dump_begin (TDI_original, &original_dump_flags);
      pch_init ();
      push_file_scope ();
      c_parse_file ();
      pop_file_scope ();
      /* And end the main input file, if the debug writer wants it  */
      if (debug_hooks->start_end_main_source_file)
	(*debug_hooks->end_source_file) (0);
      if (++i >= num_in_fnames)
	break;
      cpp_undef_all (parse_in);
      cpp_clear_file_cache (parse_in);
      this_input_filename
	= cpp_read_main_file (parse_in, in_fnames[i]);
      if (original_dump_file)
        {
          dump_end (TDI_original, original_dump_file);
          original_dump_file = NULL;
        }
      /* If an input file is missing, abandon further compilation.
	 cpplib has issued a diagnostic.  */
      if (!this_input_filename)
	break;
    }

  c_parse_final_cleanups ();
}

/* Returns the appropriate dump file for PHASE to dump with FLAGS.  */

FILE *
get_dump_info (int phase, dump_flags_t *flags)
{
  gcc_assert (phase == TDI_original);

  *flags = original_dump_flags;
  return original_dump_file;
}

/* Common finish hook for the C, ObjC and C++ front ends.  */
void
c_common_finish (void)
{
  FILE *deps_stream = NULL;

  /* Note that we write the dependencies even if there are errors. This is
     useful for handling outdated generated headers that now trigger errors
     (for example, with #error) which would be resolved by re-generating
     them. In a sense, this complements -MG.  */
  if (cpp_opts->deps.style != DEPS_NONE)
    {
      /* If -M or -MM was seen without -MF, default output to the
	 output stream.  */
      if (!deps_file)
	deps_stream = out_stream;
      else if (deps_file[0] == '-' && deps_file[1] == '\0')
	deps_stream = stdout;
      else
	{
	  deps_stream = fopen (deps_file, deps_append ? "a": "w");
	  if (!deps_stream)
	    fatal_error (input_location, "opening dependency file %s: %m",
			 deps_file);
	}
    }

  /* For performance, avoid tearing down cpplib's internal structures
     with cpp_destroy ().  */
  cpp_finish (parse_in, deps_stream);

  if (deps_stream && deps_stream != out_stream && deps_stream != stdout
      && (ferror (deps_stream) || fclose (deps_stream)))
    fatal_error (input_location, "closing dependency file %s: %m", deps_file);

  if (out_stream && (ferror (out_stream) || fclose (out_stream)))
    fatal_error (input_location, "when writing output to %s: %m", out_fname);
}

/* Either of two environment variables can specify output of
   dependencies.  Their value is either "OUTPUT_FILE" or "OUTPUT_FILE
   DEPS_TARGET", where OUTPUT_FILE is the file to write deps info to
   and DEPS_TARGET is the target to mention in the deps.  They also
   result in dependency information being appended to the output file
   rather than overwriting it, and like Sun's compiler
   SUNPRO_DEPENDENCIES suppresses the dependency on the main file.  */
static void
check_deps_environment_vars (void)
{
  char *spec;

  spec = getenv ("DEPENDENCIES_OUTPUT");
  if (spec)
    cpp_opts->deps.style = DEPS_USER;
  else
    {
      spec = getenv ("SUNPRO_DEPENDENCIES");
      if (spec)
	{
	  cpp_opts->deps.style = DEPS_SYSTEM;
	  cpp_opts->deps.ignore_main_file = true;
	}
    }

  if (spec)
    {
      /* Find the space before the DEPS_TARGET, if there is one.  */
      char *s = strchr (spec, ' ');
      if (s)
	{
	  /* Let the caller perform MAKE quoting.  */
	  defer_opt (OPT_MT, s + 1);
	  *s = '\0';
	}

      /* Command line -MF overrides environment variables and default.  */
      if (!deps_file)
	deps_file = spec;

      deps_append = 1;
      deps_seen = true;
    }
}

/* Handle deferred command line switches.  */
static void
handle_deferred_opts (void)
{
  /* Avoid allocating the deps buffer if we don't need it.
     (This flag may be true without there having been -MT or -MQ
     options, but we'll still need the deps buffer.)  */
  if (!deps_seen)
    return;

  if (mkdeps *deps = cpp_get_deps (parse_in))
    for (unsigned i = 0; i < deferred_count; i++)
      {
	struct deferred_opt *opt = &deferred_opts[i];

	if (opt->code == OPT_MT || opt->code == OPT_MQ)
	  deps_add_target (deps, opt->arg, opt->code == OPT_MQ);
      }
}

/* These settings are appropriate for GCC, but not necessarily so for
   cpplib as a library.  */
static void
sanitize_cpp_opts (void)
{
  /* If we don't know what style of dependencies to output, complain
     if any other dependency switches have been given.  */
  if (deps_seen && cpp_opts->deps.style == DEPS_NONE)
    error ("to generate dependencies you must specify either %<-M%> "
	   "or %<-MM%>");

  /* -dM and dependencies suppress normal output; do it here so that
     the last -d[MDN] switch overrides earlier ones.  */
  if (flag_dump_macros == 'M')
    flag_no_output = 1;

  /* By default, -fdirectives-only implies -dD.  This allows subsequent phases
     to perform proper macro expansion.  */
  if (cpp_opts->directives_only && !cpp_opts->preprocessed && !flag_dump_macros)
    flag_dump_macros = 'D';

  /* Disable -dD, -dN and -dI if normal output is suppressed.  Allow
     -dM since at least glibc relies on -M -dM to work.  */
  /* Also, flag_no_output implies flag_no_line_commands, always.  */
  if (flag_no_output)
    {
      if (flag_dump_macros != 'M')
	flag_dump_macros = 0;
      flag_dump_includes = 0;
      flag_no_line_commands = 1;
    }
  else if (cpp_opts->deps.missing_files)
    error ("%<-MG%> may only be used with %<-M%> or %<-MM%>");

  cpp_opts->unsigned_char = !flag_signed_char;
  cpp_opts->stdc_0_in_system_headers = STDC_0_IN_SYSTEM_HEADERS;

  /* Wlong-long is disabled by default. It is enabled by:
      [-Wpedantic | -Wtraditional] -std=[gnu|c]++98 ; or
      [-Wpedantic | -Wtraditional] -std=non-c99 

      Either -Wlong-long or -Wno-long-long override any other settings.
      ??? These conditions should be handled in c.opt.  */
  if (warn_long_long == -1)
    {
      warn_long_long = ((pedantic || warn_traditional)
			&& (c_dialect_cxx () ? cxx_dialect == cxx98 : !flag_isoc99));
      cpp_opts->cpp_warn_long_long = warn_long_long;
    }

  /* If we're generating preprocessor output, emit current directory
     if explicitly requested or if debugging information is enabled.
     ??? Maybe we should only do it for debugging formats that
     actually output the current directory?  */
  if (flag_working_directory == -1)
    flag_working_directory = (debug_info_level != DINFO_LEVEL_NONE);

  if (warn_implicit_fallthrough < 5)
    cpp_opts->cpp_warn_implicit_fallthrough = warn_implicit_fallthrough;
  else
    cpp_opts->cpp_warn_implicit_fallthrough = 0;

  if (cpp_opts->directives_only)
    {
      if (cpp_warn_unused_macros)
	error ("%<-fdirectives-only%> is incompatible "
	       "with %<-Wunused-macros%>");
      if (cpp_opts->traditional)
	error ("%<-fdirectives-only%> is incompatible with %<-traditional%>");
    }
}

/* Add include path with a prefix at the front of its name.  */
static void
add_prefixed_path (const char *suffix, incpath_kind chain)
{
  char *path;
  const char *prefix;
  size_t prefix_len, suffix_len;

  suffix_len = strlen (suffix);
  prefix     = iprefix ? iprefix : cpp_GCC_INCLUDE_DIR;
  prefix_len = iprefix ? strlen (iprefix) : cpp_GCC_INCLUDE_DIR_len;

  path = (char *) xmalloc (prefix_len + suffix_len + 1);
  memcpy (path, prefix, prefix_len);
  memcpy (path + prefix_len, suffix, suffix_len);
  path[prefix_len + suffix_len] = '\0';

  add_path (path, chain, 0, false);
}

/* Handle -D, -U, -A, -imacros, and the first -include.  */
static void
c_finish_options (void)
{
  if (!cpp_opts->preprocessed)
    {
      const line_map_ordinary *bltin_map
	= linemap_check_ordinary (linemap_add (line_table, LC_RENAME, 0,
					       _("<built-in>"), 0));
      cb_file_change (parse_in, bltin_map);
      linemap_line_start (line_table, 0, 1);

      /* Make sure all of the builtins about to be declared have
	 BUILTINS_LOCATION has their location_t.  */
      cpp_force_token_locations (parse_in, BUILTINS_LOCATION);

      cpp_init_builtins (parse_in, flag_hosted);
      c_cpp_builtins (parse_in);

      /* We're about to send user input to cpplib, so make it warn for
	 things that we previously (when we sent it internal definitions)
	 told it to not warn.

	 C99 permits implementation-defined characters in identifiers.
	 The documented meaning of -std= is to turn off extensions that
	 conflict with the specified standard, and since a strictly
	 conforming program cannot contain a '$', we do not condition
	 their acceptance on the -std= setting.  */
      cpp_opts->warn_dollars = (cpp_opts->cpp_pedantic && !cpp_opts->c99);

      const line_map_ordinary *cmd_map
	= linemap_check_ordinary (linemap_add (line_table, LC_RENAME, 0,
					       _("<command-line>"), 0));
      cb_file_change (parse_in, cmd_map);
      linemap_line_start (line_table, 0, 1);

      /* All command line defines must have the same location.  */
      cpp_force_token_locations (parse_in, line_table->highest_line);
      for (size_t i = 0; i < deferred_count; i++)
	{
	  struct deferred_opt *opt = &deferred_opts[i];

	  if (opt->code == OPT_D)
	    cpp_define (parse_in, opt->arg);
	  else if (opt->code == OPT_U)
	    cpp_undef (parse_in, opt->arg);
	  else if (opt->code == OPT_A)
	    {
	      if (opt->arg[0] == '-')
		cpp_unassert (parse_in, opt->arg + 1);
	      else
		cpp_assert (parse_in, opt->arg);
	    }
	}

      cpp_stop_forcing_token_locations (parse_in);
    }
  else if (cpp_opts->directives_only)
    cpp_init_special_builtins (parse_in);

  /* Start the main input file, if the debug writer wants it. */
  if (debug_hooks->start_end_main_source_file
      && !flag_preprocess_only)
    (*debug_hooks->start_source_file) (0, this_input_filename);

  if (!cpp_opts->preprocessed)
    /* Handle -imacros after -D and -U.  */
    for (size_t i = 0; i < deferred_count; i++)
      {
	struct deferred_opt *opt = &deferred_opts[i];

	if (opt->code == OPT_imacros
	    && cpp_push_include (parse_in, opt->arg))
	  {
	    /* Disable push_command_line_include callback for now.  */
	    include_cursor = deferred_count + 1;
	    cpp_scan_nooutput (parse_in);
	  }
      }

  include_cursor = 0;
  push_command_line_include ();
}

/* Give CPP the next file given by -include, if any.  */
static void
push_command_line_include (void)
{
  /* This can happen if disabled by -imacros for example.
     Punt so that we don't set "<command-line>" as the filename for
     the header.  */
  if (include_cursor > deferred_count)
    return;

  if (!done_preinclude)
    {
      done_preinclude = true;
      if (flag_hosted && std_inc && !cpp_opts->preprocessed)
	{
	  const char *preinc = targetcm.c_preinclude ();
	  if (preinc && cpp_push_default_include (parse_in, preinc))
	    return;
	}
    }

  pch_cpp_save_state ();

  while (include_cursor < deferred_count)
    {
      struct deferred_opt *opt = &deferred_opts[include_cursor++];

      if (!cpp_opts->preprocessed && opt->code == OPT_include
	  && cpp_push_include (parse_in, opt->arg))
	return;
    }

  if (include_cursor == deferred_count)
    {
      include_cursor++;
      /* -Wunused-macros should only warn about macros defined hereafter.  */
      cpp_opts->warn_unused_macros = cpp_warn_unused_macros;
      /* Restore the line map back to the main file.  */
      if (!cpp_opts->preprocessed)
	{
	  cpp_change_file (parse_in, LC_RENAME, this_input_filename);
	  if (lang_hooks.preprocess_main_file)
	    /* We're starting the main file.  Inform the FE of that.  */
	    lang_hooks.preprocess_main_file
	      (parse_in, line_table, LINEMAPS_LAST_ORDINARY_MAP (line_table));
	}

      /* Set this here so the client can change the option if it wishes,
	 and after stacking the main file so we don't trace the main file.  */
      line_table->trace_includes = cpp_opts->print_include_names;
    }
}

/* File change callback.  Has to handle -include files.  */
static void
cb_file_change (cpp_reader *reader, const line_map_ordinary *new_map)
{
  if (flag_preprocess_only)
    pp_file_change (new_map);
  else
    fe_file_change (new_map);

  if (new_map && cpp_opts->preprocessed
      && lang_hooks.preprocess_main_file && MAIN_FILE_P (new_map)
      && ORDINARY_MAP_STARTING_LINE_NUMBER (new_map))
    /* We're starting the main file.  Inform the FE of that.  */
    lang_hooks.preprocess_main_file (reader, line_table, new_map);

  if (new_map 
      && (new_map->reason == LC_ENTER || new_map->reason == LC_RENAME))
    {
      /* Signal to plugins that a file is included.  This could happen
	 several times with the same file path, e.g. because of
	 several '#include' or '#line' directives...  */
      invoke_plugin_callbacks 
	(PLUGIN_INCLUDE_FILE,
	 const_cast<char*> (ORDINARY_MAP_FILE_NAME (new_map)));
    }

  if (new_map == 0 || (new_map->reason == LC_LEAVE && MAIN_FILE_P (new_map)))
    {
      pch_cpp_save_state ();
      push_command_line_include ();
    }
}

void
cb_dir_change (cpp_reader * ARG_UNUSED (pfile), const char *dir)
{
  if (!set_src_pwd (dir))
    warning (0, "too late for # directive to set debug directory");
}

/* Set the C 89 standard (with 1994 amendments if C94, without GNU
   extensions if ISO).  There is no concept of gnu94.  */
static void
set_std_c89 (int c94, int iso)
{
  cpp_set_lang (parse_in, c94 ? CLK_STDC94: iso ? CLK_STDC89: CLK_GNUC89);
  flag_iso = iso;
  flag_no_asm = iso;
  flag_no_gnu_keywords = iso;
  flag_no_nonansi_builtin = iso;
  flag_isoc94 = c94;
  flag_isoc99 = 0;
  flag_isoc11 = 0;
  flag_isoc2x = 0;
  lang_hooks.name = "GNU C89";
}

/* Set the C 99 standard (without GNU extensions if ISO).  */
static void
set_std_c99 (int iso)
{
  cpp_set_lang (parse_in, iso ? CLK_STDC99: CLK_GNUC99);
  flag_no_asm = iso;
  flag_no_nonansi_builtin = iso;
  flag_iso = iso;
  flag_isoc2x = 0;
  flag_isoc11 = 0;
  flag_isoc99 = 1;
  flag_isoc94 = 1;
  lang_hooks.name = "GNU C99";
}

/* Set the C 11 standard (without GNU extensions if ISO).  */
static void
set_std_c11 (int iso)
{
  cpp_set_lang (parse_in, iso ? CLK_STDC11: CLK_GNUC11);
  flag_no_asm = iso;
  flag_no_nonansi_builtin = iso;
  flag_iso = iso;
  flag_isoc2x = 0;
  flag_isoc11 = 1;
  flag_isoc99 = 1;
  flag_isoc94 = 1;
  lang_hooks.name = "GNU C11";
}

/* Set the C 17 standard (without GNU extensions if ISO).  */
static void
set_std_c17 (int iso)
{
  cpp_set_lang (parse_in, iso ? CLK_STDC17: CLK_GNUC17);
  flag_no_asm = iso;
  flag_no_nonansi_builtin = iso;
  flag_iso = iso;
  flag_isoc2x = 0;
  flag_isoc11 = 1;
  flag_isoc99 = 1;
  flag_isoc94 = 1;
  lang_hooks.name = "GNU C17";
}

/* Set the C 2X standard (without GNU extensions if ISO).  */
static void
set_std_c2x (int iso)
{
  cpp_set_lang (parse_in, iso ? CLK_STDC2X: CLK_GNUC2X);
  flag_no_asm = iso;
  flag_no_nonansi_builtin = iso;
  flag_iso = iso;
  flag_isoc2x = 1;
  flag_isoc11 = 1;
  flag_isoc99 = 1;
  flag_isoc94 = 1;
  lang_hooks.name = "GNU C2X";
}


/* Set the C++ 98 standard (without GNU extensions if ISO).  */
static void
set_std_cxx98 (int iso)
{
  cpp_set_lang (parse_in, iso ? CLK_CXX98: CLK_GNUCXX);
  flag_no_gnu_keywords = iso;
  flag_no_nonansi_builtin = iso;
  flag_iso = iso;
  flag_isoc94 = 0;
  flag_isoc99 = 0;
  cxx_dialect = cxx98;
  lang_hooks.name = "GNU C++98";
}

/* Set the C++ 2011 standard (without GNU extensions if ISO).  */
static void
set_std_cxx11 (int iso)
{
  cpp_set_lang (parse_in, iso ? CLK_CXX11: CLK_GNUCXX11);
  flag_no_gnu_keywords = iso;
  flag_no_nonansi_builtin = iso;
  flag_iso = iso;
  /* C++11 includes the C99 standard library.  */
  flag_isoc94 = 1;
  flag_isoc99 = 1;
  cxx_dialect = cxx11;
  lang_hooks.name = "GNU C++11";
}

/* Set the C++ 2014 standard (without GNU extensions if ISO).  */
static void
set_std_cxx14 (int iso)
{
  cpp_set_lang (parse_in, iso ? CLK_CXX14: CLK_GNUCXX14);
  flag_no_gnu_keywords = iso;
  flag_no_nonansi_builtin = iso;
  flag_iso = iso;
  /* C++14 includes the C99 standard library.  */
  flag_isoc94 = 1;
  flag_isoc99 = 1;
  cxx_dialect = cxx14;
  lang_hooks.name = "GNU C++14";
}

/* Set the C++ 2017 standard (without GNU extensions if ISO).  */
static void
set_std_cxx17 (int iso)
{
  cpp_set_lang (parse_in, iso ? CLK_CXX17: CLK_GNUCXX17);
  flag_no_gnu_keywords = iso;
  flag_no_nonansi_builtin = iso;
  flag_iso = iso;
  /* C++17 includes the C11 standard library.  */
  flag_isoc94 = 1;
  flag_isoc99 = 1;
  flag_isoc11 = 1;
  cxx_dialect = cxx17;
  lang_hooks.name = "GNU C++17";
}

/* Set the C++ 2020 standard (without GNU extensions if ISO).  */
static void
set_std_cxx20 (int iso)
{
  cpp_set_lang (parse_in, iso ? CLK_CXX20: CLK_GNUCXX20);
  flag_no_gnu_keywords = iso;
  flag_no_nonansi_builtin = iso;
  flag_iso = iso;
  /* C++17 includes the C11 standard library.  */
  flag_isoc94 = 1;
  flag_isoc99 = 1;
  flag_isoc11 = 1;
  /* C++20 includes coroutines. */
  flag_coroutines = true;
  cxx_dialect = cxx20;
  lang_hooks.name = "GNU C++20";
}

/* Args to -d specify what to dump.  Silently ignore
   unrecognized options; they may be aimed at toplev.c.  */
static void
handle_OPT_d (const char *arg)
{
  char c;

  while ((c = *arg++) != '\0')
    switch (c)
      {
      case 'M':			/* Dump macros only.  */
      case 'N':			/* Dump names.  */
      case 'D':			/* Dump definitions.  */
      case 'U':			/* Dump used macros.  */
	flag_dump_macros = c;
	break;

      case 'I':
	flag_dump_includes = 1;
	break;
      }
}<|MERGE_RESOLUTION|>--- conflicted
+++ resolved
@@ -1133,10 +1133,7 @@
 			  /* We'll inject preamble pieces if this is
 			     not preprocessed.  */
 			  !cpp_opts->preprocessed);
-<<<<<<< HEAD
-=======
-
->>>>>>> f60ee68d
+
   /* Don't do any compilation or preprocessing if there is no input file.  */
   if (this_input_filename == NULL)
     {
