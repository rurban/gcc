/* Subroutines shared by all languages that are variants of C.
   Copyright (C) 1992-2020 Free Software Foundation, Inc.

This file is part of GCC.

GCC is free software; you can redistribute it and/or modify it under
the terms of the GNU General Public License as published by the Free
Software Foundation; either version 3, or (at your option) any later
version.

GCC is distributed in the hope that it will be useful, but WITHOUT ANY
WARRANTY; without even the implied warranty of MERCHANTABILITY or
FITNESS FOR A PARTICULAR PURPOSE.  See the GNU General Public License
for more details.

You should have received a copy of the GNU General Public License
along with GCC; see the file COPYING3.  If not see
<http://www.gnu.org/licenses/>.  */

#define GCC_C_COMMON_C

#include "config.h"
#include "system.h"
#include "coretypes.h"
#include "target.h"
#include "function.h"
#include "tree.h"
#include "memmodel.h"
#include "c-common.h"
#include "gimple-expr.h"
#include "tm_p.h"
#include "stringpool.h"
#include "cgraph.h"
#include "diagnostic.h"
#include "intl.h"
#include "stor-layout.h"
#include "calls.h"
#include "attribs.h"
#include "varasm.h"
#include "trans-mem.h"
#include "c-objc.h"
#include "common/common-target.h"
#include "langhooks.h"
#include "tree-inline.h"
#include "toplev.h"
#include "tree-iterator.h"
#include "opts.h"
#include "gimplify.h"
#include "substring-locations.h"
#include "spellcheck.h"
#include "c-spellcheck.h"
#include "selftest.h"

cpp_reader *parse_in;		/* Declared in c-pragma.h.  */

/* Mode used to build pointers (VOIDmode means ptr_mode).  */

machine_mode c_default_pointer_mode = VOIDmode;

/* The following symbols are subsumed in the c_global_trees array, and
   listed here individually for documentation purposes.

   INTEGER_TYPE and REAL_TYPE nodes for the standard data types.

	tree short_integer_type_node;
	tree long_integer_type_node;
	tree long_long_integer_type_node;

	tree short_unsigned_type_node;
	tree long_unsigned_type_node;
	tree long_long_unsigned_type_node;

	tree truthvalue_type_node;
	tree truthvalue_false_node;
	tree truthvalue_true_node;

	tree ptrdiff_type_node;

	tree unsigned_char_type_node;
	tree signed_char_type_node;
	tree wchar_type_node;

	tree char8_type_node;
	tree char16_type_node;
	tree char32_type_node;

	tree float_type_node;
	tree double_type_node;
	tree long_double_type_node;

	tree complex_integer_type_node;
	tree complex_float_type_node;
	tree complex_double_type_node;
	tree complex_long_double_type_node;

	tree dfloat32_type_node;
	tree dfloat64_type_node;
	tree_dfloat128_type_node;

	tree intQI_type_node;
	tree intHI_type_node;
	tree intSI_type_node;
	tree intDI_type_node;
	tree intTI_type_node;

	tree unsigned_intQI_type_node;
	tree unsigned_intHI_type_node;
	tree unsigned_intSI_type_node;
	tree unsigned_intDI_type_node;
	tree unsigned_intTI_type_node;

	tree widest_integer_literal_type_node;
	tree widest_unsigned_literal_type_node;

   Nodes for types `void *' and `const void *'.

	tree ptr_type_node, const_ptr_type_node;

   Nodes for types `char *' and `const char *'.

	tree string_type_node, const_string_type_node;

   Type `char[SOMENUMBER]'.
   Used when an array of char is needed and the size is irrelevant.

	tree char_array_type_node;

   Type `wchar_t[SOMENUMBER]' or something like it.
   Used when a wide string literal is created.

	tree wchar_array_type_node;

   Type `char8_t[SOMENUMBER]' or something like it.
   Used when a UTF-8 string literal is created.

	tree char8_array_type_node;

   Type `char16_t[SOMENUMBER]' or something like it.
   Used when a UTF-16 string literal is created.

	tree char16_array_type_node;

   Type `char32_t[SOMENUMBER]' or something like it.
   Used when a UTF-32 string literal is created.

	tree char32_array_type_node;

   Type `int ()' -- used for implicit declaration of functions.

	tree default_function_type;

   A VOID_TYPE node, packaged in a TREE_LIST.

	tree void_list_node;

  The lazily created VAR_DECLs for __FUNCTION__, __PRETTY_FUNCTION__,
  and __func__. (C doesn't generate __FUNCTION__ and__PRETTY_FUNCTION__
  VAR_DECLS, but C++ does.)

	tree function_name_decl_node;
	tree pretty_function_name_decl_node;
	tree c99_function_name_decl_node;

  Stack of nested function name VAR_DECLs.

	tree saved_function_name_decls;

*/

tree c_global_trees[CTI_MAX];

/* Switches common to the C front ends.  */

/* Nonzero means don't output line number information.  */

char flag_no_line_commands;

/* Nonzero causes -E output not to be done, but directives such as
   #define that have side effects are still obeyed.  */

char flag_no_output;

/* Nonzero means dump macros in some fashion.  */

char flag_dump_macros;

/* Nonzero means pass #include lines through to the output.  */

char flag_dump_includes;

/* Nonzero means process PCH files while preprocessing.  */

bool flag_pch_preprocess;

/* The file name to which we should write a precompiled header, or
   NULL if no header will be written in this compile.  */

const char *pch_file;

/* Nonzero if an ISO standard was selected.  It rejects macros in the
   user's namespace.  */
int flag_iso;

/* C/ObjC language option variables.  */


/* Nonzero means allow type mismatches in conditional expressions;
   just make their values `void'.  */

int flag_cond_mismatch;

/* Nonzero means enable C89 Amendment 1 features.  */

int flag_isoc94;

/* Nonzero means use the ISO C99 (or C11) dialect of C.  */

int flag_isoc99;

/* Nonzero means use the ISO C11 dialect of C.  */

int flag_isoc11;

/* Nonzero means use the ISO C2X dialect of C.  */

int flag_isoc2x;

/* Nonzero means that we have builtin functions, and main is an int.  */

int flag_hosted = 1;


/* ObjC language option variables.  */


/* Tells the compiler that this is a special run.  Do not perform any
   compiling, instead we are to test some platform dependent features
   and output a C header file with appropriate definitions.  */

int print_struct_values;

/* Tells the compiler what is the constant string class for ObjC.  */

const char *constant_string_class_name;


/* C++ language option variables.  */

/* The reference version of the ABI for -Wabi.  */

int warn_abi_version = -1;

/* The C++ dialect being used.  Default set in c_common_post_options.  */

enum cxx_dialect cxx_dialect = cxx_unset;

/* Maximum template instantiation depth.  This limit exists to limit the
   time it takes to notice excessively recursive template instantiations.

   The default is lower than the 1024 recommended by the C++0x standard
   because G++ runs out of stack before 1024 with highly recursive template
   argument deduction substitution (g++.dg/cpp0x/enum11.C).  */

int max_tinst_depth = 900;

/* The elements of `ridpointers' are identifier nodes for the reserved
   type names and storage classes.  It is indexed by a RID_... value.  */
tree *ridpointers;

tree (*make_fname_decl) (location_t, tree, int);

/* Nonzero means don't warn about problems that occur when the code is
   executed.  */
int c_inhibit_evaluation_warnings;

/* Whether we are building a boolean conversion inside
   convert_for_assignment, or some other late binary operation.  If
   build_binary_op is called for C (from code shared by C and C++) in
   this case, then the operands have already been folded and the
   result will not be folded again, so C_MAYBE_CONST_EXPR should not
   be generated.  */
bool in_late_binary_op;

/* Whether lexing has been completed, so subsequent preprocessor
   errors should use the compiler's input_location.  */
bool done_lexing = false;

/* Information about how a function name is generated.  */
struct fname_var_t
{
  tree *const decl;	/* pointer to the VAR_DECL.  */
  const unsigned rid;	/* RID number for the identifier.  */
  const int pretty;	/* How pretty is it? */
};

/* The three ways of getting then name of the current function.  */

const struct fname_var_t fname_vars[] =
{
  /* C99 compliant __func__, must be first.  */
  {&c99_function_name_decl_node, RID_C99_FUNCTION_NAME, 0},
  /* GCC __FUNCTION__ compliant.  */
  {&function_name_decl_node, RID_FUNCTION_NAME, 0},
  /* GCC __PRETTY_FUNCTION__ compliant.  */
  {&pretty_function_name_decl_node, RID_PRETTY_FUNCTION_NAME, 1},
  {NULL, 0, 0},
};

/* Global visibility options.  */
struct visibility_flags visibility_options;

static tree check_case_value (location_t, tree);


static void check_nonnull_arg (void *, tree, unsigned HOST_WIDE_INT);
static bool nonnull_check_p (tree, unsigned HOST_WIDE_INT);

/* Reserved words.  The third field is a mask: keywords are disabled
   if they match the mask.

   Masks for languages:
   C --std=c89: D_C99 | D_CXXONLY | D_OBJC | D_CXX_OBJC
   C --std=c99: D_CXXONLY | D_OBJC
   ObjC is like C except that D_OBJC and D_CXX_OBJC are not set
   C++ --std=c++98: D_CONLY | D_CXX11 | D_CXX20 | D_OBJC
   C++ --std=c++11: D_CONLY | D_CXX20 | D_OBJC
   C++ --std=c++20: D_CONLY | D_OBJC
   ObjC++ is like C++ except that D_OBJC is not set

   If -fno-asm is used, D_ASM is added to the mask.  If
   -fno-gnu-keywords is used, D_EXT is added.  If -fno-asm and C in
   C89 mode, D_EXT89 is added for both -fno-asm and -fno-gnu-keywords.
   In C with -Wc++-compat, we warn if D_CXXWARN is set.

   Note the complication of the D_CXX_OBJC keywords.  These are
   reserved words such as 'class'.  In C++, 'class' is a reserved
   word.  In Objective-C++ it is too.  In Objective-C, it is a
   reserved word too, but only if it follows an '@' sign.
*/
const struct c_common_resword c_common_reswords[] =
{
  { "_Alignas",		RID_ALIGNAS,   D_CONLY },
  { "_Alignof",		RID_ALIGNOF,   D_CONLY },
  { "_Atomic",		RID_ATOMIC,    D_CONLY },
  { "_Bool",		RID_BOOL,      D_CONLY },
  { "_Complex",		RID_COMPLEX,	0 },
  { "_Imaginary",	RID_IMAGINARY, D_CONLY },
  { "_Float16",         RID_FLOAT16,   D_CONLY },
  { "_Float32",         RID_FLOAT32,   D_CONLY },
  { "_Float64",         RID_FLOAT64,   D_CONLY },
  { "_Float128",        RID_FLOAT128,  D_CONLY },
  { "_Float32x",        RID_FLOAT32X,  D_CONLY },
  { "_Float64x",        RID_FLOAT64X,  D_CONLY },
  { "_Float128x",       RID_FLOAT128X, D_CONLY },
  { "_Decimal32",       RID_DFLOAT32,  D_CONLY },
  { "_Decimal64",       RID_DFLOAT64,  D_CONLY },
  { "_Decimal128",      RID_DFLOAT128, D_CONLY },
  { "_Fract",           RID_FRACT,     D_CONLY | D_EXT },
  { "_Accum",           RID_ACCUM,     D_CONLY | D_EXT },
  { "_Sat",             RID_SAT,       D_CONLY | D_EXT },
  { "_Static_assert",   RID_STATIC_ASSERT, D_CONLY },
  { "_Noreturn",        RID_NORETURN,  D_CONLY },
  { "_Generic",         RID_GENERIC,   D_CONLY },
  { "_Thread_local",    RID_THREAD,    D_CONLY },
  { "__FUNCTION__",	RID_FUNCTION_NAME, 0 },
  { "__PRETTY_FUNCTION__", RID_PRETTY_FUNCTION_NAME, 0 },
  { "__alignof",	RID_ALIGNOF,	0 },
  { "__alignof__",	RID_ALIGNOF,	0 },
  { "__asm",		RID_ASM,	0 },
  { "__asm__",		RID_ASM,	0 },
  { "__attribute",	RID_ATTRIBUTE,	0 },
  { "__attribute__",	RID_ATTRIBUTE,	0 },
  { "__auto_type",	RID_AUTO_TYPE,	D_CONLY },
  { "__bases",          RID_BASES, D_CXXONLY },
  { "__builtin_addressof", RID_ADDRESSOF, D_CXXONLY },
  { "__builtin_call_with_static_chain",
    RID_BUILTIN_CALL_WITH_STATIC_CHAIN, D_CONLY },
  { "__builtin_choose_expr", RID_CHOOSE_EXPR, D_CONLY },
  { "__builtin_complex", RID_BUILTIN_COMPLEX, D_CONLY },
  { "__builtin_convertvector", RID_BUILTIN_CONVERTVECTOR, 0 },
  { "__builtin_has_attribute", RID_BUILTIN_HAS_ATTRIBUTE, 0 },
  { "__builtin_launder", RID_BUILTIN_LAUNDER, D_CXXONLY },
  { "__builtin_shuffle", RID_BUILTIN_SHUFFLE, 0 },
  { "__builtin_tgmath", RID_BUILTIN_TGMATH, D_CONLY },
  { "__builtin_offsetof", RID_OFFSETOF, 0 },
  { "__builtin_types_compatible_p", RID_TYPES_COMPATIBLE_P, D_CONLY },
  { "__builtin_va_arg",	RID_VA_ARG,	0 },
  { "__complex",	RID_COMPLEX,	0 },
  { "__complex__",	RID_COMPLEX,	0 },
  { "__const",		RID_CONST,	0 },
  { "__const__",	RID_CONST,	0 },
  { "__constinit",	RID_CONSTINIT,	D_CXXONLY },
  { "__decltype",       RID_DECLTYPE,   D_CXXONLY },
  { "__direct_bases",   RID_DIRECT_BASES, D_CXXONLY },
  { "__extension__",	RID_EXTENSION,	0 },
  { "__func__",		RID_C99_FUNCTION_NAME, 0 },
  { "__has_nothrow_assign", RID_HAS_NOTHROW_ASSIGN, D_CXXONLY },
  { "__has_nothrow_constructor", RID_HAS_NOTHROW_CONSTRUCTOR, D_CXXONLY },
  { "__has_nothrow_copy", RID_HAS_NOTHROW_COPY, D_CXXONLY },
  { "__has_trivial_assign", RID_HAS_TRIVIAL_ASSIGN, D_CXXONLY },
  { "__has_trivial_constructor", RID_HAS_TRIVIAL_CONSTRUCTOR, D_CXXONLY },
  { "__has_trivial_copy", RID_HAS_TRIVIAL_COPY, D_CXXONLY },
  { "__has_trivial_destructor", RID_HAS_TRIVIAL_DESTRUCTOR, D_CXXONLY },
  { "__has_unique_object_representations", RID_HAS_UNIQUE_OBJ_REPRESENTATIONS,
					D_CXXONLY },
  { "__has_virtual_destructor", RID_HAS_VIRTUAL_DESTRUCTOR, D_CXXONLY },
  { "__imag",		RID_IMAGPART,	0 },
  { "__imag__",		RID_IMAGPART,	0 },
  { "__inline",		RID_INLINE,	0 },
  { "__inline__",	RID_INLINE,	0 },
  { "__is_abstract",	RID_IS_ABSTRACT, D_CXXONLY },
  { "__is_aggregate",	RID_IS_AGGREGATE, D_CXXONLY },
  { "__is_base_of",	RID_IS_BASE_OF, D_CXXONLY },
  { "__is_class",	RID_IS_CLASS,	D_CXXONLY },
  { "__is_empty",	RID_IS_EMPTY,	D_CXXONLY },
  { "__is_enum",	RID_IS_ENUM,	D_CXXONLY },
  { "__is_final",	RID_IS_FINAL,	D_CXXONLY },
  { "__is_literal_type", RID_IS_LITERAL_TYPE, D_CXXONLY },
  { "__is_pod",		RID_IS_POD,	D_CXXONLY },
  { "__is_polymorphic",	RID_IS_POLYMORPHIC, D_CXXONLY },
  { "__is_same",     RID_IS_SAME_AS, D_CXXONLY },
  { "__is_same_as",     RID_IS_SAME_AS, D_CXXONLY },
  { "__is_standard_layout", RID_IS_STD_LAYOUT, D_CXXONLY },
  { "__is_trivial",     RID_IS_TRIVIAL, D_CXXONLY },
  { "__is_trivially_assignable", RID_IS_TRIVIALLY_ASSIGNABLE, D_CXXONLY },
  { "__is_trivially_constructible", RID_IS_TRIVIALLY_CONSTRUCTIBLE, D_CXXONLY },
  { "__is_trivially_copyable", RID_IS_TRIVIALLY_COPYABLE, D_CXXONLY },
  { "__is_union",	RID_IS_UNION,	D_CXXONLY },
  { "__label__",	RID_LABEL,	0 },
  { "__null",		RID_NULL,	0 },
  { "__real",		RID_REALPART,	0 },
  { "__real__",		RID_REALPART,	0 },
  { "__restrict",	RID_RESTRICT,	0 },
  { "__restrict__",	RID_RESTRICT,	0 },
  { "__signed",		RID_SIGNED,	0 },
  { "__signed__",	RID_SIGNED,	0 },
  { "__thread",		RID_THREAD,	0 },
  { "__transaction_atomic", RID_TRANSACTION_ATOMIC, 0 },
  { "__transaction_relaxed", RID_TRANSACTION_RELAXED, 0 },
  { "__transaction_cancel", RID_TRANSACTION_CANCEL, 0 },
  { "__typeof",		RID_TYPEOF,	0 },
  { "__typeof__",	RID_TYPEOF,	0 },
  { "__underlying_type", RID_UNDERLYING_TYPE, D_CXXONLY },
  { "__volatile",	RID_VOLATILE,	0 },
  { "__volatile__",	RID_VOLATILE,	0 },
  { "__GIMPLE",		RID_GIMPLE,	D_CONLY },
  { "__PHI",		RID_PHI,	D_CONLY },
  { "__RTL",		RID_RTL,	D_CONLY },
  { "alignas",		RID_ALIGNAS,	D_CXXONLY | D_CXX11 | D_CXXWARN },
  { "alignof",		RID_ALIGNOF,	D_CXXONLY | D_CXX11 | D_CXXWARN },
  { "asm",		RID_ASM,	D_ASM },
  { "auto",		RID_AUTO,	0 },
  { "bool",		RID_BOOL,	D_CXXONLY | D_CXXWARN },
  { "break",		RID_BREAK,	0 },
  { "case",		RID_CASE,	0 },
  { "catch",		RID_CATCH,	D_CXX_OBJC | D_CXXWARN },
  { "char",		RID_CHAR,	0 },
  { "char8_t",		RID_CHAR8,	D_CXX_CHAR8_T_FLAGS | D_CXXWARN },
  { "char16_t",		RID_CHAR16,	D_CXXONLY | D_CXX11 | D_CXXWARN },
  { "char32_t",		RID_CHAR32,	D_CXXONLY | D_CXX11 | D_CXXWARN },
  { "class",		RID_CLASS,	D_CXX_OBJC | D_CXXWARN },
  { "const",		RID_CONST,	0 },
  { "consteval",	RID_CONSTEVAL,	D_CXXONLY | D_CXX20 | D_CXXWARN },
  { "constexpr",	RID_CONSTEXPR,	D_CXXONLY | D_CXX11 | D_CXXWARN },
  { "constinit",	RID_CONSTINIT,	D_CXXONLY | D_CXX20 | D_CXXWARN },
  { "const_cast",	RID_CONSTCAST,	D_CXXONLY | D_CXXWARN },
  { "continue",		RID_CONTINUE,	0 },
  { "decltype",         RID_DECLTYPE,   D_CXXONLY | D_CXX11 | D_CXXWARN },
  { "default",		RID_DEFAULT,	0 },
  { "delete",		RID_DELETE,	D_CXXONLY | D_CXXWARN },
  { "do",		RID_DO,		0 },
  { "double",		RID_DOUBLE,	0 },
  { "dynamic_cast",	RID_DYNCAST,	D_CXXONLY | D_CXXWARN },
  { "else",		RID_ELSE,	0 },
  { "enum",		RID_ENUM,	0 },
  { "explicit",		RID_EXPLICIT,	D_CXXONLY | D_CXXWARN },
  { "export",		RID_EXPORT,	D_CXXONLY | D_CXXWARN },
  { "extern",		RID_EXTERN,	0 },
  { "false",		RID_FALSE,	D_CXXONLY | D_CXXWARN },
  { "float",		RID_FLOAT,	0 },
  { "for",		RID_FOR,	0 },
  { "friend",		RID_FRIEND,	D_CXXONLY | D_CXXWARN },
  { "goto",		RID_GOTO,	0 },
  { "if",		RID_IF,		0 },
  { "inline",		RID_INLINE,	D_EXT89 },
  { "int",		RID_INT,	0 },
  { "long",		RID_LONG,	0 },
  { "mutable",		RID_MUTABLE,	D_CXXONLY | D_CXXWARN },
  { "namespace",	RID_NAMESPACE,	D_CXXONLY | D_CXXWARN },
  { "new",		RID_NEW,	D_CXXONLY | D_CXXWARN },
  { "noexcept",		RID_NOEXCEPT,	D_CXXONLY | D_CXX11 | D_CXXWARN },
  { "nullptr",		RID_NULLPTR,	D_CXXONLY | D_CXX11 | D_CXXWARN },
  { "operator",		RID_OPERATOR,	D_CXXONLY | D_CXXWARN },
  { "private",		RID_PRIVATE,	D_CXX_OBJC | D_CXXWARN },
  { "protected",	RID_PROTECTED,	D_CXX_OBJC | D_CXXWARN },
  { "public",		RID_PUBLIC,	D_CXX_OBJC | D_CXXWARN },
  { "register",		RID_REGISTER,	0 },
  { "reinterpret_cast",	RID_REINTCAST,	D_CXXONLY | D_CXXWARN },
  { "restrict",		RID_RESTRICT,	D_CONLY | D_C99 },
  { "return",		RID_RETURN,	0 },
  { "short",		RID_SHORT,	0 },
  { "signed",		RID_SIGNED,	0 },
  { "sizeof",		RID_SIZEOF,	0 },
  { "static",		RID_STATIC,	0 },
  { "static_assert",    RID_STATIC_ASSERT, D_CXXONLY | D_CXX11 | D_CXXWARN },
  { "static_cast",	RID_STATCAST,	D_CXXONLY | D_CXXWARN },
  { "struct",		RID_STRUCT,	0 },
  { "switch",		RID_SWITCH,	0 },
  { "template",		RID_TEMPLATE,	D_CXXONLY | D_CXXWARN },
  { "this",		RID_THIS,	D_CXXONLY | D_CXXWARN },
  { "thread_local",	RID_THREAD,	D_CXXONLY | D_CXX11 | D_CXXWARN },
  { "throw",		RID_THROW,	D_CXX_OBJC | D_CXXWARN },
  { "true",		RID_TRUE,	D_CXXONLY | D_CXXWARN },
  { "try",		RID_TRY,	D_CXX_OBJC | D_CXXWARN },
  { "typedef",		RID_TYPEDEF,	0 },
  { "typename",		RID_TYPENAME,	D_CXXONLY | D_CXXWARN },
  { "typeid",		RID_TYPEID,	D_CXXONLY | D_CXXWARN },
  { "typeof",		RID_TYPEOF,	D_ASM | D_EXT },
  { "union",		RID_UNION,	0 },
  { "unsigned",		RID_UNSIGNED,	0 },
  { "using",		RID_USING,	D_CXXONLY | D_CXXWARN },
  { "virtual",		RID_VIRTUAL,	D_CXXONLY | D_CXXWARN },
  { "void",		RID_VOID,	0 },
  { "volatile",		RID_VOLATILE,	0 },
  { "wchar_t",		RID_WCHAR,	D_CXXONLY },
  { "while",		RID_WHILE,	0 },
  { "__is_assignable", RID_IS_ASSIGNABLE, D_CXXONLY },
  { "__is_constructible", RID_IS_CONSTRUCTIBLE, D_CXXONLY },

  /* C++ transactional memory.  */
  { "synchronized",	RID_SYNCHRONIZED, D_CXX_OBJC | D_TRANSMEM },
  { "atomic_noexcept",	RID_ATOMIC_NOEXCEPT, D_CXXONLY | D_TRANSMEM },
  { "atomic_cancel",	RID_ATOMIC_CANCEL, D_CXXONLY | D_TRANSMEM },
  { "atomic_commit",	RID_TRANSACTION_ATOMIC, D_CXXONLY | D_TRANSMEM },

  /* Concepts-related keywords */
  { "concept",		RID_CONCEPT,	D_CXX_CONCEPTS_FLAGS | D_CXXWARN },
  { "requires", 	RID_REQUIRES,	D_CXX_CONCEPTS_FLAGS | D_CXXWARN },

  /* Modules-related keywords, these are internal tokens, created by
     the preprocessor.   */
  { "__module",		RID__MODULE,	D_CXX_MODULES_FLAGS | D_CXXWARN },
  { "__import",		RID__IMPORT,	D_CXX_MODULES_FLAGS | D_CXXWARN },
  { "__export",		RID__EXPORT,	D_CXX_MODULES_FLAGS | D_CXXWARN },

  /* Coroutines-related keywords */
  { "co_await",		RID_CO_AWAIT,	D_CXX_COROUTINES_FLAGS | D_CXXWARN },
  { "co_yield",		RID_CO_YIELD,	D_CXX_COROUTINES_FLAGS | D_CXXWARN },
  { "co_return", 	RID_CO_RETURN,	D_CXX_COROUTINES_FLAGS | D_CXXWARN },

  /* These Objective-C keywords are recognized only immediately after
     an '@'.  */
  { "compatibility_alias", RID_AT_ALIAS,	D_OBJC },
  { "defs",		RID_AT_DEFS,		D_OBJC },
  { "encode",		RID_AT_ENCODE,		D_OBJC },
  { "end",		RID_AT_END,		D_OBJC },
  { "implementation",	RID_AT_IMPLEMENTATION,	D_OBJC },
  { "interface",	RID_AT_INTERFACE,	D_OBJC },
  { "protocol",		RID_AT_PROTOCOL,	D_OBJC },
  { "selector",		RID_AT_SELECTOR,	D_OBJC },
  { "finally",		RID_AT_FINALLY,		D_OBJC },
  { "optional",		RID_AT_OPTIONAL,	D_OBJC },
  { "required",		RID_AT_REQUIRED,	D_OBJC },
  { "property",		RID_AT_PROPERTY,	D_OBJC },
  { "package",		RID_AT_PACKAGE,		D_OBJC },
  { "synthesize",	RID_AT_SYNTHESIZE,	D_OBJC },
  { "dynamic",		RID_AT_DYNAMIC,		D_OBJC },
  /* These are recognized only in protocol-qualifier context
     (see above) */
  { "bycopy",		RID_BYCOPY,		D_OBJC },
  { "byref",		RID_BYREF,		D_OBJC },
  { "in",		RID_IN,			D_OBJC },
  { "inout",		RID_INOUT,		D_OBJC },
  { "oneway",		RID_ONEWAY,		D_OBJC },
  { "out",		RID_OUT,		D_OBJC },
  /* These are recognized inside a property attribute list */
  { "assign",	        RID_ASSIGN,		D_OBJC }, 
  { "copy",	        RID_COPY,		D_OBJC }, 
  { "getter",		RID_GETTER,		D_OBJC }, 
  { "nonatomic",	RID_NONATOMIC,		D_OBJC }, 
  { "readonly",		RID_READONLY,		D_OBJC }, 
  { "readwrite",	RID_READWRITE,		D_OBJC }, 
  { "retain",	        RID_RETAIN,		D_OBJC }, 
  { "setter",		RID_SETTER,		D_OBJC }, 
};

const unsigned int num_c_common_reswords =
  sizeof c_common_reswords / sizeof (struct c_common_resword);

/* Return identifier for address space AS.  */

const char *
c_addr_space_name (addr_space_t as)
{
  int rid = RID_FIRST_ADDR_SPACE + as;
  gcc_assert (ridpointers [rid]);
  return IDENTIFIER_POINTER (ridpointers [rid]);
}

/* Push current bindings for the function name VAR_DECLS.  */

void
start_fname_decls (void)
{
  unsigned ix;
  tree saved = NULL_TREE;

  for (ix = 0; fname_vars[ix].decl; ix++)
    {
      tree decl = *fname_vars[ix].decl;

      if (decl)
	{
	  saved = tree_cons (decl, build_int_cst (integer_type_node, ix),
			     saved);
	  *fname_vars[ix].decl = NULL_TREE;
	}
    }
  if (saved || saved_function_name_decls)
    /* Normally they'll have been NULL, so only push if we've got a
       stack, or they are non-NULL.  */
    saved_function_name_decls = tree_cons (saved, NULL_TREE,
					   saved_function_name_decls);
}

/* Finish up the current bindings, adding them into the current function's
   statement tree.  This must be done _before_ finish_stmt_tree is called.
   If there is no current function, we must be at file scope and no statements
   are involved. Pop the previous bindings.  */

void
finish_fname_decls (void)
{
  unsigned ix;
  tree stmts = NULL_TREE;
  tree stack = saved_function_name_decls;

  for (; stack && TREE_VALUE (stack); stack = TREE_CHAIN (stack))
    append_to_statement_list (TREE_VALUE (stack), &stmts);

  if (stmts)
    {
      tree *bodyp = &DECL_SAVED_TREE (current_function_decl);

      if (TREE_CODE (*bodyp) == BIND_EXPR)
	bodyp = &BIND_EXPR_BODY (*bodyp);

      append_to_statement_list_force (*bodyp, &stmts);
      *bodyp = stmts;
    }

  for (ix = 0; fname_vars[ix].decl; ix++)
    *fname_vars[ix].decl = NULL_TREE;

  if (stack)
    {
      /* We had saved values, restore them.  */
      tree saved;

      for (saved = TREE_PURPOSE (stack); saved; saved = TREE_CHAIN (saved))
	{
	  tree decl = TREE_PURPOSE (saved);
	  unsigned ix = TREE_INT_CST_LOW (TREE_VALUE (saved));

	  *fname_vars[ix].decl = decl;
	}
      stack = TREE_CHAIN (stack);
    }
  saved_function_name_decls = stack;
}

/* Return the text name of the current function, suitably prettified
   by PRETTY_P.  Return string must be freed by caller.  */

const char *
fname_as_string (int pretty_p)
{
  const char *name = "top level";
  char *namep;
  int vrb = 2, len;
  cpp_string cstr = { 0, 0 }, strname;

  if (!pretty_p)
    {
      name = "";
      vrb = 0;
    }

  if (current_function_decl)
    name = lang_hooks.decl_printable_name (current_function_decl, vrb);

  len = strlen (name) + 3; /* Two for '"'s.  One for NULL.  */

  namep = XNEWVEC (char, len);
  snprintf (namep, len, "\"%s\"", name);
  strname.text = (unsigned char *) namep;
  strname.len = len - 1;

  if (cpp_interpret_string (parse_in, &strname, 1, &cstr, CPP_STRING))
    {
      XDELETEVEC (namep);
      return (const char *) cstr.text;
    }

  return namep;
}

/* Return the VAR_DECL for a const char array naming the current
   function. If the VAR_DECL has not yet been created, create it
   now. RID indicates how it should be formatted and IDENTIFIER_NODE
   ID is its name (unfortunately C and C++ hold the RID values of
   keywords in different places, so we can't derive RID from ID in
   this language independent code. LOC is the location of the
   function.  */

tree
fname_decl (location_t loc, unsigned int rid, tree id)
{
  unsigned ix;
  tree decl = NULL_TREE;

  for (ix = 0; fname_vars[ix].decl; ix++)
    if (fname_vars[ix].rid == rid)
      break;

  decl = *fname_vars[ix].decl;
  if (!decl)
    {
      /* If a tree is built here, it would normally have the lineno of
	 the current statement.  Later this tree will be moved to the
	 beginning of the function and this line number will be wrong.
	 To avoid this problem set the lineno to 0 here; that prevents
	 it from appearing in the RTL.  */
      tree stmts;
      location_t saved_location = input_location;
      input_location = UNKNOWN_LOCATION;

      stmts = push_stmt_list ();
      decl = (*make_fname_decl) (loc, id, fname_vars[ix].pretty);
      stmts = pop_stmt_list (stmts);
      if (!IS_EMPTY_STMT (stmts))
	saved_function_name_decls
	  = tree_cons (decl, stmts, saved_function_name_decls);
      *fname_vars[ix].decl = decl;
      input_location = saved_location;
    }
  if (!ix && !current_function_decl)
    pedwarn (loc, 0, "%qD is not defined outside of function scope", decl);

  return decl;
}

/* Given a STRING_CST, give it a suitable array-of-chars data type.  */

tree
fix_string_type (tree value)
{
  int length = TREE_STRING_LENGTH (value);
  int nchars, charsz;
  tree e_type, i_type, a_type;

  /* Compute the number of elements, for the array type.  */
  if (TREE_TYPE (value) == char_array_type_node || !TREE_TYPE (value))
    {
      charsz = 1;
      e_type = char_type_node;
    }
  else if (flag_char8_t && TREE_TYPE (value) == char8_array_type_node)
    {
      charsz = TYPE_PRECISION (char8_type_node) / BITS_PER_UNIT;
      e_type = char8_type_node;
    }
  else if (TREE_TYPE (value) == char16_array_type_node)
    {
      charsz = TYPE_PRECISION (char16_type_node) / BITS_PER_UNIT;
      e_type = char16_type_node;
    }
  else if (TREE_TYPE (value) == char32_array_type_node)
    {
      charsz = TYPE_PRECISION (char32_type_node) / BITS_PER_UNIT;
      e_type = char32_type_node;
    }
  else
    {
      charsz = TYPE_PRECISION (wchar_type_node) / BITS_PER_UNIT;
      e_type = wchar_type_node;
    }

  /* This matters only for targets where ssizetype has smaller precision
     than 32 bits.  */
  if (wi::lts_p (wi::to_wide (TYPE_MAX_VALUE (ssizetype)), length))
    {
      error ("size of string literal is too large");
      length = tree_to_shwi (TYPE_MAX_VALUE (ssizetype)) / charsz * charsz;
      char *str = CONST_CAST (char *, TREE_STRING_POINTER (value));
      memset (str + length, '\0',
	      MIN (TREE_STRING_LENGTH (value) - length, charsz));
      TREE_STRING_LENGTH (value) = length;
    }
  nchars = length / charsz;

  /* C89 2.2.4.1, C99 5.2.4.1 (Translation limits).  The analogous
     limit in C++98 Annex B is very large (65536) and is not normative,
     so we do not diagnose it (warn_overlength_strings is forced off
     in c_common_post_options).  */
  if (warn_overlength_strings)
    {
      const int nchars_max = flag_isoc99 ? 4095 : 509;
      const int relevant_std = flag_isoc99 ? 99 : 90;
      if (nchars - 1 > nchars_max)
	/* Translators: The %d after 'ISO C' will be 90 or 99.  Do not
	   separate the %d from the 'C'.  'ISO' should not be
	   translated, but it may be moved after 'C%d' in languages
	   where modifiers follow nouns.  */
	pedwarn (input_location, OPT_Woverlength_strings,
		 "string length %qd is greater than the length %qd "
		 "ISO C%d compilers are required to support",
		 nchars - 1, nchars_max, relevant_std);
    }

  /* Create the array type for the string constant.  The ISO C++
     standard says that a string literal has type `const char[N]' or
     `const wchar_t[N]'.  We use the same logic when invoked as a C
     front-end with -Wwrite-strings.
     ??? We should change the type of an expression depending on the
     state of a warning flag.  We should just be warning -- see how
     this is handled in the C++ front-end for the deprecated implicit
     conversion from string literals to `char*' or `wchar_t*'.

     The C++ front end relies on TYPE_MAIN_VARIANT of a cv-qualified
     array type being the unqualified version of that type.
     Therefore, if we are constructing an array of const char, we must
     construct the matching unqualified array type first.  The C front
     end does not require this, but it does no harm, so we do it
     unconditionally.  */
  i_type = build_index_type (size_int (nchars - 1));
  a_type = build_array_type (e_type, i_type);
  if (c_dialect_cxx() || warn_write_strings)
    a_type = c_build_qualified_type (a_type, TYPE_QUAL_CONST);

  TREE_TYPE (value) = a_type;
  TREE_CONSTANT (value) = 1;
  TREE_READONLY (value) = 1;
  TREE_STATIC (value) = 1;
  return value;
}

/* Given a string of type STRING_TYPE, determine what kind of string
   token would give an equivalent execution encoding: CPP_STRING,
   CPP_STRING16, or CPP_STRING32.  Return CPP_OTHER in case of error.
   This may not be exactly the string token type that initially created
   the string, since CPP_WSTRING is indistinguishable from the 16/32 bit
   string type, and CPP_UTF8STRING is indistinguishable from CPP_STRING
   at this point.

   This effectively reverses part of the logic in lex_string and
   fix_string_type.  */

static enum cpp_ttype
get_cpp_ttype_from_string_type (tree string_type)
{
  gcc_assert (string_type);
  if (TREE_CODE (string_type) == POINTER_TYPE)
    string_type = TREE_TYPE (string_type);

  if (TREE_CODE (string_type) != ARRAY_TYPE)
    return CPP_OTHER;

  tree element_type = TREE_TYPE (string_type);
  if (TREE_CODE (element_type) != INTEGER_TYPE)
    return CPP_OTHER;

  int bits_per_character = TYPE_PRECISION (element_type);
  switch (bits_per_character)
    {
    case 8:
      return CPP_STRING;  /* It could have also been CPP_UTF8STRING.  */
    case 16:
      return CPP_STRING16;
    case 32:
      return CPP_STRING32;
    }

  return CPP_OTHER;
}

/* The global record of string concatentations, for use in
   extracting locations within string literals.  */

GTY(()) string_concat_db *g_string_concat_db;

/* Implementation of LANG_HOOKS_GET_SUBSTRING_LOCATION.  */

const char *
c_get_substring_location (const substring_loc &substr_loc,
			  location_t *out_loc)
{
  enum cpp_ttype tok_type
    = get_cpp_ttype_from_string_type (substr_loc.get_string_type ());
  if (tok_type == CPP_OTHER)
    return "unrecognized string type";

  return get_location_within_string (parse_in, g_string_concat_db,
				     substr_loc.get_fmt_string_loc (),
				     tok_type,
				     substr_loc.get_caret_idx (),
				     substr_loc.get_start_idx (),
				     substr_loc.get_end_idx (),
				     out_loc);
}


/* Return true iff T is a boolean promoted to int.  */

bool
bool_promoted_to_int_p (tree t)
{
  return (CONVERT_EXPR_P (t)
	  && TREE_TYPE (t) == integer_type_node
	  && TREE_CODE (TREE_TYPE (TREE_OPERAND (t, 0))) == BOOLEAN_TYPE);
}

/* vector_targets_convertible_p is used for vector pointer types.  The
   callers perform various checks that the qualifiers are satisfactory,
   while OTOH vector_targets_convertible_p ignores the number of elements
   in the vectors.  That's fine with vector pointers as we can consider,
   say, a vector of 8 elements as two consecutive vectors of 4 elements,
   and that does not require and conversion of the pointer values.
   In contrast, vector_types_convertible_p and
   vector_types_compatible_elements_p are used for vector value types.  */
/* True if pointers to distinct types T1 and T2 can be converted to
   each other without an explicit cast.  Only returns true for opaque
   vector types.  */
bool
vector_targets_convertible_p (const_tree t1, const_tree t2)
{
  if (VECTOR_TYPE_P (t1) && VECTOR_TYPE_P (t2)
      && (TYPE_VECTOR_OPAQUE (t1) || TYPE_VECTOR_OPAQUE (t2))
      && tree_int_cst_equal (TYPE_SIZE (t1), TYPE_SIZE (t2)))
    return true;

  return false;
}

/* vector_types_convertible_p is used for vector value types.
   It could in principle call vector_targets_convertible_p as a subroutine,
   but then the check for vector type would be duplicated with its callers,
   and also the purpose of vector_targets_convertible_p would become
   muddled.
   Where vector_types_convertible_p returns true, a conversion might still be
   needed to make the types match.
   In contrast, vector_targets_convertible_p is used for vector pointer
   values, and vector_types_compatible_elements_p is used specifically
   in the context for binary operators, as a check if use is possible without
   conversion.  */
/* True if vector types T1 and T2 can be converted to each other
   without an explicit cast.  If EMIT_LAX_NOTE is true, and T1 and T2
   can only be converted with -flax-vector-conversions yet that is not
   in effect, emit a note telling the user about that option if such
   a note has not previously been emitted.  */
bool
vector_types_convertible_p (const_tree t1, const_tree t2, bool emit_lax_note)
{
  static bool emitted_lax_note = false;
  bool convertible_lax;

  if ((TYPE_VECTOR_OPAQUE (t1) || TYPE_VECTOR_OPAQUE (t2))
      && tree_int_cst_equal (TYPE_SIZE (t1), TYPE_SIZE (t2)))
    return true;

  convertible_lax =
    (tree_int_cst_equal (TYPE_SIZE (t1), TYPE_SIZE (t2))
     && (TREE_CODE (TREE_TYPE (t1)) != REAL_TYPE
	 || known_eq (TYPE_VECTOR_SUBPARTS (t1),
		      TYPE_VECTOR_SUBPARTS (t2)))
     && (INTEGRAL_TYPE_P (TREE_TYPE (t1))
	 == INTEGRAL_TYPE_P (TREE_TYPE (t2))));

  if (!convertible_lax || flag_lax_vector_conversions)
    return convertible_lax;

  if (known_eq (TYPE_VECTOR_SUBPARTS (t1), TYPE_VECTOR_SUBPARTS (t2))
      && lang_hooks.types_compatible_p (TREE_TYPE (t1), TREE_TYPE (t2)))
    return true;

  if (emit_lax_note && !emitted_lax_note)
    {
      emitted_lax_note = true;
      inform (input_location, "use %<-flax-vector-conversions%> to permit "
              "conversions between vectors with differing "
              "element types or numbers of subparts");
    }

  return false;
}

/* Build a VEC_PERM_EXPR if V0, V1 and MASK are not error_mark_nodes
   and have vector types, V0 has the same type as V1, and the number of
   elements of V0, V1, MASK is the same.

   In case V1 is a NULL_TREE it is assumed that __builtin_shuffle was
   called with two arguments.  In this case implementation passes the
   first argument twice in order to share the same tree code.  This fact
   could enable the mask-values being twice the vector length.  This is
   an implementation accident and this semantics is not guaranteed to
   the user.  */
tree
c_build_vec_perm_expr (location_t loc, tree v0, tree v1, tree mask,
		       bool complain)
{
  tree ret;
  bool wrap = true;
  bool maybe_const = false;
  bool two_arguments = false;

  if (v1 == NULL_TREE)
    {
      two_arguments = true;
      v1 = v0;
    }

  if (v0 == error_mark_node || v1 == error_mark_node
      || mask == error_mark_node)
    return error_mark_node;

  if (!gnu_vector_type_p (TREE_TYPE (mask))
      || !VECTOR_INTEGER_TYPE_P (TREE_TYPE (mask)))
    {
      if (complain)
	error_at (loc, "%<__builtin_shuffle%> last argument must "
		       "be an integer vector");
      return error_mark_node;
    }

  if (!gnu_vector_type_p (TREE_TYPE (v0))
      || !gnu_vector_type_p (TREE_TYPE (v1)))
    {
      if (complain)
	error_at (loc, "%<__builtin_shuffle%> arguments must be vectors");
      return error_mark_node;
    }

  if (TYPE_MAIN_VARIANT (TREE_TYPE (v0)) != TYPE_MAIN_VARIANT (TREE_TYPE (v1)))
    {
      if (complain)
	error_at (loc, "%<__builtin_shuffle%> argument vectors must be of "
		       "the same type");
      return error_mark_node;
    }

  if (maybe_ne (TYPE_VECTOR_SUBPARTS (TREE_TYPE (v0)),
		TYPE_VECTOR_SUBPARTS (TREE_TYPE (mask)))
      && maybe_ne (TYPE_VECTOR_SUBPARTS (TREE_TYPE (v1)),
		   TYPE_VECTOR_SUBPARTS (TREE_TYPE (mask))))
    {
      if (complain)
	error_at (loc, "%<__builtin_shuffle%> number of elements of the "
		       "argument vector(s) and the mask vector should "
		       "be the same");
      return error_mark_node;
    }

  if (GET_MODE_BITSIZE (SCALAR_TYPE_MODE (TREE_TYPE (TREE_TYPE (v0))))
      != GET_MODE_BITSIZE (SCALAR_TYPE_MODE (TREE_TYPE (TREE_TYPE (mask)))))
    {
      if (complain)
	error_at (loc, "%<__builtin_shuffle%> argument vector(s) inner type "
		       "must have the same size as inner type of the mask");
      return error_mark_node;
    }

  if (!c_dialect_cxx ())
    {
      /* Avoid C_MAYBE_CONST_EXPRs inside VEC_PERM_EXPR.  */
      v0 = c_fully_fold (v0, false, &maybe_const);
      wrap &= maybe_const;

      if (two_arguments)
        v1 = v0 = save_expr (v0);
      else
        {
          v1 = c_fully_fold (v1, false, &maybe_const);
          wrap &= maybe_const;
        }

      mask = c_fully_fold (mask, false, &maybe_const);
      wrap &= maybe_const;
    }
  else if (two_arguments)
    v1 = v0 = save_expr (v0);

  ret = build3_loc (loc, VEC_PERM_EXPR, TREE_TYPE (v0), v0, v1, mask);

  if (!c_dialect_cxx () && !wrap)
    ret = c_wrap_maybe_const (ret, true);

  return ret;
}

/* Build a VEC_CONVERT ifn for __builtin_convertvector builtin.  */

tree
c_build_vec_convert (location_t loc1, tree expr, location_t loc2, tree type,
		     bool complain)
{
  if (error_operand_p (type))
    return error_mark_node;
  if (error_operand_p (expr))
    return error_mark_node;

  if (!gnu_vector_type_p (TREE_TYPE (expr))
      || (!VECTOR_INTEGER_TYPE_P (TREE_TYPE (expr))
	  && !VECTOR_FLOAT_TYPE_P (TREE_TYPE (expr))))
    {
      if (complain)
	error_at (loc1, "%<__builtin_convertvector%> first argument must "
			"be an integer or floating vector");
      return error_mark_node;
    }

  if (!gnu_vector_type_p (type)
      || (!VECTOR_INTEGER_TYPE_P (type) && !VECTOR_FLOAT_TYPE_P (type)))
    {
      if (complain)
	error_at (loc2, "%<__builtin_convertvector%> second argument must "
			"be an integer or floating vector type");
      return error_mark_node;
    }

  if (maybe_ne (TYPE_VECTOR_SUBPARTS (TREE_TYPE (expr)),
		TYPE_VECTOR_SUBPARTS (type)))
    {
      if (complain)
	error_at (loc1, "%<__builtin_convertvector%> number of elements "
			"of the first argument vector and the second argument "
			"vector type should be the same");
      return error_mark_node;
    }

  if ((TYPE_MAIN_VARIANT (TREE_TYPE (TREE_TYPE (expr)))
       == TYPE_MAIN_VARIANT (TREE_TYPE (type)))
      || (VECTOR_INTEGER_TYPE_P (TREE_TYPE (expr))
	  && VECTOR_INTEGER_TYPE_P (type)
	  && (TYPE_PRECISION (TREE_TYPE (TREE_TYPE (expr)))
	      == TYPE_PRECISION (TREE_TYPE (type)))))
    return build1_loc (loc1, VIEW_CONVERT_EXPR, type, expr);

  bool wrap = true;
  bool maybe_const = false;
  tree ret;
  if (!c_dialect_cxx ())
    {
      /* Avoid C_MAYBE_CONST_EXPRs inside of VEC_CONVERT argument.  */
      expr = c_fully_fold (expr, false, &maybe_const);
      wrap &= maybe_const;
    }

  ret = build_call_expr_internal_loc (loc1, IFN_VEC_CONVERT, type, 1, expr);

  if (!wrap)
    ret = c_wrap_maybe_const (ret, true);

  return ret;
}

/* Like tree.c:get_narrower, but retain conversion from C++0x scoped enum
   to integral type.  */

tree
c_common_get_narrower (tree op, int *unsignedp_ptr)
{
  op = get_narrower (op, unsignedp_ptr);

  if (TREE_CODE (TREE_TYPE (op)) == ENUMERAL_TYPE
      && ENUM_IS_SCOPED (TREE_TYPE (op)))
    {
      /* C++0x scoped enumerations don't implicitly convert to integral
	 type; if we stripped an explicit conversion to a larger type we
	 need to replace it so common_type will still work.  */
      tree type = c_common_type_for_size (TYPE_PRECISION (TREE_TYPE (op)),
					  TYPE_UNSIGNED (TREE_TYPE (op)));
      op = fold_convert (type, op);
    }
  return op;
}

/* This is a helper function of build_binary_op.

   For certain operations if both args were extended from the same
   smaller type, do the arithmetic in that type and then extend.

   BITWISE indicates a bitwise operation.
   For them, this optimization is safe only if
   both args are zero-extended or both are sign-extended.
   Otherwise, we might change the result.
   Eg, (short)-1 | (unsigned short)-1 is (int)-1
   but calculated in (unsigned short) it would be (unsigned short)-1.
*/
tree
shorten_binary_op (tree result_type, tree op0, tree op1, bool bitwise)
{
  int unsigned0, unsigned1;
  tree arg0, arg1;
  int uns;
  tree type;

  /* Cast OP0 and OP1 to RESULT_TYPE.  Doing so prevents
     excessive narrowing when we call get_narrower below.  For
     example, suppose that OP0 is of unsigned int extended
     from signed char and that RESULT_TYPE is long long int.
     If we explicitly cast OP0 to RESULT_TYPE, OP0 would look
     like

     (long long int) (unsigned int) signed_char

     which get_narrower would narrow down to

     (unsigned int) signed char

     If we do not cast OP0 first, get_narrower would return
     signed_char, which is inconsistent with the case of the
     explicit cast.  */
  op0 = convert (result_type, op0);
  op1 = convert (result_type, op1);

  arg0 = c_common_get_narrower (op0, &unsigned0);
  arg1 = c_common_get_narrower (op1, &unsigned1);

  /* UNS is 1 if the operation to be done is an unsigned one.  */
  uns = TYPE_UNSIGNED (result_type);

  /* Handle the case that OP0 (or OP1) does not *contain* a conversion
     but it *requires* conversion to FINAL_TYPE.  */

  if ((TYPE_PRECISION (TREE_TYPE (op0))
       == TYPE_PRECISION (TREE_TYPE (arg0)))
      && TREE_TYPE (op0) != result_type)
    unsigned0 = TYPE_UNSIGNED (TREE_TYPE (op0));
  if ((TYPE_PRECISION (TREE_TYPE (op1))
       == TYPE_PRECISION (TREE_TYPE (arg1)))
      && TREE_TYPE (op1) != result_type)
    unsigned1 = TYPE_UNSIGNED (TREE_TYPE (op1));

  /* Now UNSIGNED0 is 1 if ARG0 zero-extends to FINAL_TYPE.  */

  /* For bitwise operations, signedness of nominal type
     does not matter.  Consider only how operands were extended.  */
  if (bitwise)
    uns = unsigned0;

  /* Note that in all three cases below we refrain from optimizing
     an unsigned operation on sign-extended args.
     That would not be valid.  */

  /* Both args variable: if both extended in same way
     from same width, do it in that width.
     Do it unsigned if args were zero-extended.  */
  if ((TYPE_PRECISION (TREE_TYPE (arg0))
       < TYPE_PRECISION (result_type))
      && (TYPE_PRECISION (TREE_TYPE (arg1))
	  == TYPE_PRECISION (TREE_TYPE (arg0)))
      && unsigned0 == unsigned1
      && (unsigned0 || !uns))
    return c_common_signed_or_unsigned_type
      (unsigned0, common_type (TREE_TYPE (arg0), TREE_TYPE (arg1)));

  else if (TREE_CODE (arg0) == INTEGER_CST
	   && (unsigned1 || !uns)
	   && (TYPE_PRECISION (TREE_TYPE (arg1))
	       < TYPE_PRECISION (result_type))
	   && (type
	       = c_common_signed_or_unsigned_type (unsigned1,
						   TREE_TYPE (arg1)))
	   && !POINTER_TYPE_P (type)
	   && int_fits_type_p (arg0, type))
    return type;

  else if (TREE_CODE (arg1) == INTEGER_CST
	   && (unsigned0 || !uns)
	   && (TYPE_PRECISION (TREE_TYPE (arg0))
	       < TYPE_PRECISION (result_type))
	   && (type
	       = c_common_signed_or_unsigned_type (unsigned0,
						   TREE_TYPE (arg0)))
	   && !POINTER_TYPE_P (type)
	   && int_fits_type_p (arg1, type))
    return type;

  return result_type;
}

/* Returns true iff any integer value of type FROM_TYPE can be represented as
   real of type TO_TYPE.  This is a helper function for unsafe_conversion_p.  */

static bool
int_safely_convertible_to_real_p (const_tree from_type, const_tree to_type)
{
  tree type_low_bound = TYPE_MIN_VALUE (from_type);
  tree type_high_bound = TYPE_MAX_VALUE (from_type);
  REAL_VALUE_TYPE real_low_bound =
	  real_value_from_int_cst (0, type_low_bound);
  REAL_VALUE_TYPE real_high_bound =
	  real_value_from_int_cst (0, type_high_bound);

  return exact_real_truncate (TYPE_MODE (to_type), &real_low_bound)
	 && exact_real_truncate (TYPE_MODE (to_type), &real_high_bound);
}

/* Checks if expression EXPR of complex/real/integer type cannot be converted
   to the complex/real/integer type TYPE.  Function returns non-zero when:
	* EXPR is a constant which cannot be exactly converted to TYPE.
	* EXPR is not a constant and size of EXPR's type > than size of TYPE,
	  for EXPR type and TYPE being both integers or both real, or both
	  complex.
	* EXPR is not a constant of complex type and TYPE is a real or
	  an integer.
	* EXPR is not a constant of real type and TYPE is an integer.
	* EXPR is not a constant of integer type which cannot be
	  exactly converted to real type.

   Function allows conversions between types of different signedness if
   CHECK_SIGN is false and can return SAFE_CONVERSION (zero) in that
   case.  Function can return UNSAFE_SIGN if CHECK_SIGN is true.

   RESULT, when non-null is the result of the conversion.  When constant
   it is included in the text of diagnostics.

   Function allows conversions from complex constants to non-complex types,
   provided that imaginary part is zero and real part can be safely converted
   to TYPE.  */

enum conversion_safety
unsafe_conversion_p (tree type, tree expr, tree result, bool check_sign)
{
  enum conversion_safety give_warning = SAFE_CONVERSION; /* is 0 or false */
  tree expr_type = TREE_TYPE (expr);

  expr = fold_for_warn (expr);

  if (TREE_CODE (expr) == REAL_CST || TREE_CODE (expr) == INTEGER_CST)
    {
      /* If type is complex, we are interested in compatibility with
	 underlying type.  */
      if (TREE_CODE (type) == COMPLEX_TYPE)
	  type = TREE_TYPE (type);

      /* Warn for real constant that is not an exact integer converted
	 to integer type.  */
      if (TREE_CODE (expr_type) == REAL_TYPE
	  && TREE_CODE (type) == INTEGER_TYPE)
	{
	  if (!real_isinteger (TREE_REAL_CST_PTR (expr), TYPE_MODE (expr_type)))
	    give_warning = UNSAFE_REAL;
	}
      /* Warn for an integer constant that does not fit into integer type.  */
      else if (TREE_CODE (expr_type) == INTEGER_TYPE
	       && TREE_CODE (type) == INTEGER_TYPE
	       && !int_fits_type_p (expr, type))
	{
	  if (TYPE_UNSIGNED (type) && !TYPE_UNSIGNED (expr_type)
	      && tree_int_cst_sgn (expr) < 0)
	    {
	      if (check_sign)
		give_warning = UNSAFE_SIGN;
	    }
	  else if (!TYPE_UNSIGNED (type) && TYPE_UNSIGNED (expr_type))
	    {
	      if (check_sign)
		give_warning = UNSAFE_SIGN;
	    }
	  else
	    give_warning = UNSAFE_OTHER;
	}
      else if (TREE_CODE (type) == REAL_TYPE)
	{
	  /* Warn for an integer constant that does not fit into real type.  */
	  if (TREE_CODE (expr_type) == INTEGER_TYPE)
	    {
	      REAL_VALUE_TYPE a = real_value_from_int_cst (0, expr);
	      if (!exact_real_truncate (TYPE_MODE (type), &a))
		give_warning = UNSAFE_REAL;
	    }
	  /* Warn for a real constant that does not fit into a smaller
	     real type.  */
	  else if (TREE_CODE (expr_type) == REAL_TYPE
		   && TYPE_PRECISION (type) < TYPE_PRECISION (expr_type))
	    {
	      REAL_VALUE_TYPE a = TREE_REAL_CST (expr);
	      if (!exact_real_truncate (TYPE_MODE (type), &a))
		give_warning = UNSAFE_REAL;
	    }
	}
    }

  else if (TREE_CODE (expr) == COMPLEX_CST)
    {
      tree imag_part = TREE_IMAGPART (expr);
      /* Conversion from complex constant with zero imaginary part,
	 perform check for conversion of real part.  */
      if ((TREE_CODE (imag_part) == REAL_CST
	   && real_zerop (imag_part))
	  || (TREE_CODE (imag_part) == INTEGER_CST
	      && integer_zerop (imag_part)))
	/* Note: in this branch we use recursive call to unsafe_conversion_p
	   with different type of EXPR, but it is still safe, because when EXPR
	   is a constant, it's type is not used in text of generated warnings
	   (otherwise they could sound misleading).  */
	return unsafe_conversion_p (type, TREE_REALPART (expr), result,
				    check_sign);
      /* Conversion from complex constant with non-zero imaginary part.  */
      else
	{
	  /* Conversion to complex type.
	     Perform checks for both real and imaginary parts.  */
	  if (TREE_CODE (type) == COMPLEX_TYPE)
	    {
	      enum conversion_safety re_safety =
		unsafe_conversion_p (type, TREE_REALPART (expr),
				     result, check_sign);
	      enum conversion_safety im_safety =
		unsafe_conversion_p (type, imag_part, result, check_sign);

	      /* Merge the results into appropriate single warning.  */

	      /* Note: this case includes SAFE_CONVERSION, i.e. success.  */
	      if (re_safety == im_safety)
		give_warning = re_safety;
	      else if (!re_safety && im_safety)
		give_warning = im_safety;
	      else if (re_safety && !im_safety)
		give_warning = re_safety;
	      else
		give_warning = UNSAFE_OTHER;
	    }
	  /* Warn about conversion from complex to real or integer type.  */
	  else
	    give_warning = UNSAFE_IMAGINARY;
	}
    }

  /* Checks for remaining case: EXPR is not constant.  */
  else
    {
      /* Warn for real types converted to integer types.  */
      if (TREE_CODE (expr_type) == REAL_TYPE
	  && TREE_CODE (type) == INTEGER_TYPE)
	give_warning = UNSAFE_REAL;

      else if (TREE_CODE (expr_type) == INTEGER_TYPE
	       && TREE_CODE (type) == INTEGER_TYPE)
	{
	  /* Don't warn about unsigned char y = 0xff, x = (int) y;  */
	  expr = get_unwidened (expr, 0);
	  expr_type = TREE_TYPE (expr);

	  /* Don't warn for short y; short x = ((int)y & 0xff);  */
	  if (TREE_CODE (expr) == BIT_AND_EXPR
	      || TREE_CODE (expr) == BIT_IOR_EXPR
	      || TREE_CODE (expr) == BIT_XOR_EXPR)
	    {
	      /* If both args were extended from a shortest type,
		 use that type if that is safe.  */
	      expr_type = shorten_binary_op (expr_type,
					     TREE_OPERAND (expr, 0),
					     TREE_OPERAND (expr, 1),
					     /* bitwise */1);

	      if (TREE_CODE (expr) == BIT_AND_EXPR)
		{
		  tree op0 = TREE_OPERAND (expr, 0);
		  tree op1 = TREE_OPERAND (expr, 1);
		  bool unsigned0 = TYPE_UNSIGNED (TREE_TYPE (op0));
		  bool unsigned1 = TYPE_UNSIGNED (TREE_TYPE (op1));

		  /* If one of the operands is a non-negative constant
		     that fits in the target type, then the type of the
		     other operand does not matter. */
		  if ((TREE_CODE (op0) == INTEGER_CST
		       && int_fits_type_p (op0, c_common_signed_type (type))
		       && int_fits_type_p (op0, c_common_unsigned_type (type)))
		      || (TREE_CODE (op1) == INTEGER_CST
			  && int_fits_type_p (op1, c_common_signed_type (type))
			  && int_fits_type_p (op1,
					      c_common_unsigned_type (type))))
		    return SAFE_CONVERSION;
		  /* If constant is unsigned and fits in the target
		     type, then the result will also fit.  */
		  else if ((TREE_CODE (op0) == INTEGER_CST
			    && unsigned0
			    && int_fits_type_p (op0, type))
			   || (TREE_CODE (op1) == INTEGER_CST
			       && unsigned1
			       && int_fits_type_p (op1, type)))
		    return SAFE_CONVERSION;
		}
	    }
	  /* Warn for integer types converted to smaller integer types.  */
	  if (TYPE_PRECISION (type) < TYPE_PRECISION (expr_type))
	    give_warning = UNSAFE_OTHER;

	  /* When they are the same width but different signedness,
	     then the value may change.  */
	  else if (((TYPE_PRECISION (type) == TYPE_PRECISION (expr_type)
		     && TYPE_UNSIGNED (expr_type) != TYPE_UNSIGNED (type))
		    /* Even when converted to a bigger type, if the type is
		       unsigned but expr is signed, then negative values
		       will be changed.  */
		    || (TYPE_UNSIGNED (type) && !TYPE_UNSIGNED (expr_type)))
		   && check_sign)
	    give_warning = UNSAFE_SIGN;
	}

      /* Warn for integer types converted to real types if and only if
	 all the range of values of the integer type cannot be
	 represented by the real type.  */
      else if (TREE_CODE (expr_type) == INTEGER_TYPE
	       && TREE_CODE (type) == REAL_TYPE)
	{
	  /* Don't warn about char y = 0xff; float x = (int) y;  */
	  expr = get_unwidened (expr, 0);
	  expr_type = TREE_TYPE (expr);

	  if (!int_safely_convertible_to_real_p (expr_type, type))
	    give_warning = UNSAFE_OTHER;
	}

      /* Warn for real types converted to smaller real types.  */
      else if (TREE_CODE (expr_type) == REAL_TYPE
	       && TREE_CODE (type) == REAL_TYPE
	       && TYPE_PRECISION (type) < TYPE_PRECISION (expr_type))
	give_warning = UNSAFE_REAL;

      /* Check conversion between two complex types.  */
      else if (TREE_CODE (expr_type) == COMPLEX_TYPE
	       && TREE_CODE (type) == COMPLEX_TYPE)
	{
	  /* Extract underlying types (i.e., type of real and imaginary
	     parts) of expr_type and type.  */
	  tree from_type = TREE_TYPE (expr_type);
	  tree to_type = TREE_TYPE (type);

	  /* Warn for real types converted to integer types.  */
	  if (TREE_CODE (from_type) == REAL_TYPE
	      && TREE_CODE (to_type) == INTEGER_TYPE)
	    give_warning = UNSAFE_REAL;

	  /* Warn for real types converted to smaller real types.  */
	  else if (TREE_CODE (from_type) == REAL_TYPE
		   && TREE_CODE (to_type) == REAL_TYPE
		   && TYPE_PRECISION (to_type) < TYPE_PRECISION (from_type))
	    give_warning = UNSAFE_REAL;

	  /* Check conversion for complex integer types.  Here implementation
	     is simpler than for real-domain integers because it does not
	     involve sophisticated cases, such as bitmasks, casts, etc.  */
	  else if (TREE_CODE (from_type) == INTEGER_TYPE
		   && TREE_CODE (to_type) == INTEGER_TYPE)
	    {
	      /* Warn for integer types converted to smaller integer types.  */
	      if (TYPE_PRECISION (to_type) < TYPE_PRECISION (from_type))
		give_warning = UNSAFE_OTHER;

	      /* Check for different signedness, see case for real-domain
		 integers (above) for a more detailed comment.  */
	      else if (((TYPE_PRECISION (to_type) == TYPE_PRECISION (from_type)
			 && TYPE_UNSIGNED (to_type) != TYPE_UNSIGNED (from_type))
			|| (TYPE_UNSIGNED (to_type) && !TYPE_UNSIGNED (from_type)))
		       && check_sign)
		give_warning = UNSAFE_SIGN;
	    }
	  else if (TREE_CODE (from_type) == INTEGER_TYPE
		   && TREE_CODE (to_type) == REAL_TYPE
		   && !int_safely_convertible_to_real_p (from_type, to_type))
	    give_warning = UNSAFE_OTHER;
	}

      /* Warn for complex types converted to real or integer types.  */
      else if (TREE_CODE (expr_type) == COMPLEX_TYPE
	       && TREE_CODE (type) != COMPLEX_TYPE)
	give_warning = UNSAFE_IMAGINARY;
    }

  return give_warning;
}


/* Convert EXPR to TYPE, warning about conversion problems with constants.
   Invoke this function on every expression that is converted implicitly,
   i.e. because of language rules and not because of an explicit cast.  */

tree
convert_and_check (location_t loc, tree type, tree expr)
{
  tree result;
  tree expr_for_warning;

  /* Convert from a value with possible excess precision rather than
     via the semantic type, but do not warn about values not fitting
     exactly in the semantic type.  */
  if (TREE_CODE (expr) == EXCESS_PRECISION_EXPR)
    {
      tree orig_type = TREE_TYPE (expr);
      expr = TREE_OPERAND (expr, 0);
      expr_for_warning = convert (orig_type, expr);
      if (orig_type == type)
	return expr_for_warning;
    }
  else
    expr_for_warning = expr;

  if (TREE_TYPE (expr) == type)
    return expr;

  result = convert (type, expr);

  if (c_inhibit_evaluation_warnings == 0
      && !TREE_OVERFLOW_P (expr)
      && result != error_mark_node)
    warnings_for_convert_and_check (loc, type, expr_for_warning, result);

  return result;
}

/* A node in a list that describes references to variables (EXPR), which are
   either read accesses if WRITER is zero, or write accesses, in which case
   WRITER is the parent of EXPR.  */
struct tlist
{
  struct tlist *next;
  tree expr, writer;
};

/* Used to implement a cache the results of a call to verify_tree.  We only
   use this for SAVE_EXPRs.  */
struct tlist_cache
{
  struct tlist_cache *next;
  struct tlist *cache_before_sp;
  struct tlist *cache_after_sp;
  tree expr;
};

/* Obstack to use when allocating tlist structures, and corresponding
   firstobj.  */
static struct obstack tlist_obstack;
static char *tlist_firstobj = 0;

/* Keep track of the identifiers we've warned about, so we can avoid duplicate
   warnings.  */
static struct tlist *warned_ids;
/* SAVE_EXPRs need special treatment.  We process them only once and then
   cache the results.  */
static struct tlist_cache *save_expr_cache;

static void add_tlist (struct tlist **, struct tlist *, tree, int);
static void merge_tlist (struct tlist **, struct tlist *, int);
static void verify_tree (tree, struct tlist **, struct tlist **, tree);
static bool warning_candidate_p (tree);
static bool candidate_equal_p (const_tree, const_tree);
static void warn_for_collisions (struct tlist *);
static void warn_for_collisions_1 (tree, tree, struct tlist *, int);
static struct tlist *new_tlist (struct tlist *, tree, tree);

/* Create a new struct tlist and fill in its fields.  */
static struct tlist *
new_tlist (struct tlist *next, tree t, tree writer)
{
  struct tlist *l;
  l = XOBNEW (&tlist_obstack, struct tlist);
  l->next = next;
  l->expr = t;
  l->writer = writer;
  return l;
}

/* Add duplicates of the nodes found in ADD to the list *TO.  If EXCLUDE_WRITER
   is nonnull, we ignore any node we find which has a writer equal to it.  */

static void
add_tlist (struct tlist **to, struct tlist *add, tree exclude_writer, int copy)
{
  while (add)
    {
      struct tlist *next = add->next;
      if (!copy)
	add->next = *to;
      if (!exclude_writer || !candidate_equal_p (add->writer, exclude_writer))
	*to = copy ? new_tlist (*to, add->expr, add->writer) : add;
      add = next;
    }
}

/* Merge the nodes of ADD into TO.  This merging process is done so that for
   each variable that already exists in TO, no new node is added; however if
   there is a write access recorded in ADD, and an occurrence on TO is only
   a read access, then the occurrence in TO will be modified to record the
   write.  */

static void
merge_tlist (struct tlist **to, struct tlist *add, int copy)
{
  struct tlist **end = to;

  while (*end)
    end = &(*end)->next;

  while (add)
    {
      int found = 0;
      struct tlist *tmp2;
      struct tlist *next = add->next;

      for (tmp2 = *to; tmp2; tmp2 = tmp2->next)
	if (candidate_equal_p (tmp2->expr, add->expr))
	  {
	    found = 1;
	    if (!tmp2->writer)
	      tmp2->writer = add->writer;
	  }
      if (!found)
	{
	  *end = copy ? new_tlist (NULL, add->expr, add->writer) : add;
	  end = &(*end)->next;
	  *end = 0;
	}
      add = next;
    }
}

/* WRITTEN is a variable, WRITER is its parent.  Warn if any of the variable
   references in list LIST conflict with it, excluding reads if ONLY writers
   is nonzero.  */

static void
warn_for_collisions_1 (tree written, tree writer, struct tlist *list,
		       int only_writes)
{
  struct tlist *tmp;

  /* Avoid duplicate warnings.  */
  for (tmp = warned_ids; tmp; tmp = tmp->next)
    if (candidate_equal_p (tmp->expr, written))
      return;

  while (list)
    {
      if (candidate_equal_p (list->expr, written)
	  && !candidate_equal_p (list->writer, writer)
	  && (!only_writes || list->writer))
	{
	  warned_ids = new_tlist (warned_ids, written, NULL_TREE);
	  warning_at (EXPR_LOC_OR_LOC (writer, input_location),
		      OPT_Wsequence_point, "operation on %qE may be undefined",
		      list->expr);
	}
      list = list->next;
    }
}

/* Given a list LIST of references to variables, find whether any of these
   can cause conflicts due to missing sequence points.  */

static void
warn_for_collisions (struct tlist *list)
{
  struct tlist *tmp;

  for (tmp = list; tmp; tmp = tmp->next)
    {
      if (tmp->writer)
	warn_for_collisions_1 (tmp->expr, tmp->writer, list, 0);
    }
}

/* Return nonzero if X is a tree that can be verified by the sequence point
   warnings.  */

static bool
warning_candidate_p (tree x)
{
  if (DECL_P (x) && DECL_ARTIFICIAL (x))
    return false;

  if (TREE_CODE (x) == BLOCK)
    return false;

  /* VOID_TYPE_P (TREE_TYPE (x)) is workaround for cp/tree.c
     (lvalue_p) crash on TRY/CATCH. */
  if (TREE_TYPE (x) == NULL_TREE || VOID_TYPE_P (TREE_TYPE (x)))
    return false;

  if (!lvalue_p (x))
    return false;

  /* No point to track non-const calls, they will never satisfy
     operand_equal_p.  */
  if (TREE_CODE (x) == CALL_EXPR && (call_expr_flags (x) & ECF_CONST) == 0)
    return false;

  if (TREE_CODE (x) == STRING_CST)
    return false;

  return true;
}

/* Return nonzero if X and Y appear to be the same candidate (or NULL) */
static bool
candidate_equal_p (const_tree x, const_tree y)
{
  return (x == y) || (x && y && operand_equal_p (x, y, 0));
}

/* Walk the tree X, and record accesses to variables.  If X is written by the
   parent tree, WRITER is the parent.
   We store accesses in one of the two lists: PBEFORE_SP, and PNO_SP.  If this
   expression or its only operand forces a sequence point, then everything up
   to the sequence point is stored in PBEFORE_SP.  Everything else gets stored
   in PNO_SP.
   Once we return, we will have emitted warnings if any subexpression before
   such a sequence point could be undefined.  On a higher level, however, the
   sequence point may not be relevant, and we'll merge the two lists.

   Example: (b++, a) + b;
   The call that processes the COMPOUND_EXPR will store the increment of B
   in PBEFORE_SP, and the use of A in PNO_SP.  The higher-level call that
   processes the PLUS_EXPR will need to merge the two lists so that
   eventually, all accesses end up on the same list (and we'll warn about the
   unordered subexpressions b++ and b.

   A note on merging.  If we modify the former example so that our expression
   becomes
     (b++, b) + a
   care must be taken not simply to add all three expressions into the final
   PNO_SP list.  The function merge_tlist takes care of that by merging the
   before-SP list of the COMPOUND_EXPR into its after-SP list in a special
   way, so that no more than one access to B is recorded.  */

static void
verify_tree (tree x, struct tlist **pbefore_sp, struct tlist **pno_sp,
	     tree writer)
{
  struct tlist *tmp_before, *tmp_nosp, *tmp_list2, *tmp_list3;
  enum tree_code code;
  enum tree_code_class cl;

  /* X may be NULL if it is the operand of an empty statement expression
     ({ }).  */
  if (x == NULL)
    return;

 restart:
  code = TREE_CODE (x);
  cl = TREE_CODE_CLASS (code);

  if (warning_candidate_p (x))
    *pno_sp = new_tlist (*pno_sp, x, writer);

  switch (code)
    {
    case CONSTRUCTOR:
    case SIZEOF_EXPR:
      return;

    case COMPOUND_EXPR:
    case TRUTH_ANDIF_EXPR:
    case TRUTH_ORIF_EXPR:
    sequenced_binary:
      tmp_before = tmp_nosp = tmp_list2 = tmp_list3 = 0;
      verify_tree (TREE_OPERAND (x, 0), &tmp_before, &tmp_nosp, NULL_TREE);
      warn_for_collisions (tmp_nosp);
      merge_tlist (pbefore_sp, tmp_before, 0);
      merge_tlist (pbefore_sp, tmp_nosp, 0);
      verify_tree (TREE_OPERAND (x, 1), &tmp_list3, &tmp_list2, NULL_TREE);
      warn_for_collisions (tmp_list2);
      merge_tlist (pbefore_sp, tmp_list3, 0);
      merge_tlist (pno_sp, tmp_list2, 0);
      return;

    case COND_EXPR:
      tmp_before = tmp_list2 = 0;
      verify_tree (TREE_OPERAND (x, 0), &tmp_before, &tmp_list2, NULL_TREE);
      warn_for_collisions (tmp_list2);
      merge_tlist (pbefore_sp, tmp_before, 0);
      merge_tlist (pbefore_sp, tmp_list2, 0);

      tmp_list3 = tmp_nosp = 0;
      verify_tree (TREE_OPERAND (x, 1), &tmp_list3, &tmp_nosp, NULL_TREE);
      warn_for_collisions (tmp_nosp);
      merge_tlist (pbefore_sp, tmp_list3, 0);

      tmp_list3 = tmp_list2 = 0;
      verify_tree (TREE_OPERAND (x, 2), &tmp_list3, &tmp_list2, NULL_TREE);
      warn_for_collisions (tmp_list2);
      merge_tlist (pbefore_sp, tmp_list3, 0);
      /* Rather than add both tmp_nosp and tmp_list2, we have to merge the
	 two first, to avoid warning for (a ? b++ : b++).  */
      merge_tlist (&tmp_nosp, tmp_list2, 0);
      add_tlist (pno_sp, tmp_nosp, NULL_TREE, 0);
      return;

    case PREDECREMENT_EXPR:
    case PREINCREMENT_EXPR:
    case POSTDECREMENT_EXPR:
    case POSTINCREMENT_EXPR:
      verify_tree (TREE_OPERAND (x, 0), pno_sp, pno_sp, x);
      return;

    case MODIFY_EXPR:
      tmp_before = tmp_nosp = tmp_list3 = 0;
      verify_tree (TREE_OPERAND (x, 1), &tmp_before, &tmp_nosp, NULL_TREE);
      verify_tree (TREE_OPERAND (x, 0), &tmp_list3, &tmp_list3, x);
      /* Expressions inside the LHS are not ordered wrt. the sequence points
	 in the RHS.  Example:
	   *a = (a++, 2)
	 Despite the fact that the modification of "a" is in the before_sp
	 list (tmp_before), it conflicts with the use of "a" in the LHS.
	 We can handle this by adding the contents of tmp_list3
	 to those of tmp_before, and redoing the collision warnings for that
	 list.  */
      add_tlist (&tmp_before, tmp_list3, x, 1);
      warn_for_collisions (tmp_before);
      /* Exclude the LHS itself here; we first have to merge it into the
	 tmp_nosp list.  This is done to avoid warning for "a = a"; if we
	 didn't exclude the LHS, we'd get it twice, once as a read and once
	 as a write.  */
      add_tlist (pno_sp, tmp_list3, x, 0);
      warn_for_collisions_1 (TREE_OPERAND (x, 0), x, tmp_nosp, 1);

      merge_tlist (pbefore_sp, tmp_before, 0);
      if (warning_candidate_p (TREE_OPERAND (x, 0)))
	merge_tlist (&tmp_nosp, new_tlist (NULL, TREE_OPERAND (x, 0), x), 0);
      add_tlist (pno_sp, tmp_nosp, NULL_TREE, 1);
      return;

    case CALL_EXPR:
      /* We need to warn about conflicts among arguments and conflicts between
	 args and the function address.  Side effects of the function address,
	 however, are not ordered by the sequence point of the call.  */
      {
	call_expr_arg_iterator iter;
	tree arg;
	tmp_before = tmp_nosp = 0;
	verify_tree (CALL_EXPR_FN (x), &tmp_before, &tmp_nosp, NULL_TREE);
	FOR_EACH_CALL_EXPR_ARG (arg, iter, x)
	  {
	    tmp_list2 = tmp_list3 = 0;
	    verify_tree (arg, &tmp_list2, &tmp_list3, NULL_TREE);
	    merge_tlist (&tmp_list3, tmp_list2, 0);
	    add_tlist (&tmp_before, tmp_list3, NULL_TREE, 0);
	  }
	add_tlist (&tmp_before, tmp_nosp, NULL_TREE, 0);
	warn_for_collisions (tmp_before);
	add_tlist (pbefore_sp, tmp_before, NULL_TREE, 0);
	return;
      }

    case TREE_LIST:
      /* Scan all the list, e.g. indices of multi dimensional array.  */
      while (x)
	{
	  tmp_before = tmp_nosp = 0;
	  verify_tree (TREE_VALUE (x), &tmp_before, &tmp_nosp, NULL_TREE);
	  merge_tlist (&tmp_nosp, tmp_before, 0);
	  add_tlist (pno_sp, tmp_nosp, NULL_TREE, 0);
	  x = TREE_CHAIN (x);
	}
      return;

    case SAVE_EXPR:
      {
	struct tlist_cache *t;
	for (t = save_expr_cache; t; t = t->next)
	  if (candidate_equal_p (t->expr, x))
	    break;

	if (!t)
	  {
	    t = XOBNEW (&tlist_obstack, struct tlist_cache);
	    t->next = save_expr_cache;
	    t->expr = x;
	    save_expr_cache = t;

	    tmp_before = tmp_nosp = 0;
	    verify_tree (TREE_OPERAND (x, 0), &tmp_before, &tmp_nosp, NULL_TREE);
	    warn_for_collisions (tmp_nosp);

	    tmp_list3 = 0;
	    merge_tlist (&tmp_list3, tmp_nosp, 0);
	    t->cache_before_sp = tmp_before;
	    t->cache_after_sp = tmp_list3;
	  }
	merge_tlist (pbefore_sp, t->cache_before_sp, 1);
	add_tlist (pno_sp, t->cache_after_sp, NULL_TREE, 1);
	return;
      }

    case ADDR_EXPR:
      x = TREE_OPERAND (x, 0);
      if (DECL_P (x))
	return;
      writer = 0;
      goto restart;

    case VIEW_CONVERT_EXPR:
      if (location_wrapper_p (x))
	{
	  x = TREE_OPERAND (x, 0);
	  goto restart;
	}
      goto do_default;

    case LSHIFT_EXPR:
    case RSHIFT_EXPR:
    case COMPONENT_REF:
    case ARRAY_REF:
      if (cxx_dialect >= cxx17)
	goto sequenced_binary;
      goto do_default;

    default:
    do_default:
      /* For other expressions, simply recurse on their operands.
	 Manual tail recursion for unary expressions.
	 Other non-expressions need not be processed.  */
      if (cl == tcc_unary)
	{
	  x = TREE_OPERAND (x, 0);
	  writer = 0;
	  goto restart;
	}
      else if (IS_EXPR_CODE_CLASS (cl))
	{
	  int lp;
	  int max = TREE_OPERAND_LENGTH (x);
	  for (lp = 0; lp < max; lp++)
	    {
	      tmp_before = tmp_nosp = 0;
	      verify_tree (TREE_OPERAND (x, lp), &tmp_before, &tmp_nosp, 0);
	      merge_tlist (&tmp_nosp, tmp_before, 0);
	      add_tlist (pno_sp, tmp_nosp, NULL_TREE, 0);
	    }
	}
      return;
    }
}

/* Try to warn for undefined behavior in EXPR due to missing sequence
   points.  */

DEBUG_FUNCTION void
verify_sequence_points (tree expr)
{
  struct tlist *before_sp = 0, *after_sp = 0;

  warned_ids = 0;
  save_expr_cache = 0;
  if (tlist_firstobj == 0)
    {
      gcc_obstack_init (&tlist_obstack);
      tlist_firstobj = (char *) obstack_alloc (&tlist_obstack, 0);
    }

  verify_tree (expr, &before_sp, &after_sp, 0);
  warn_for_collisions (after_sp);
  obstack_free (&tlist_obstack, tlist_firstobj);
}

/* Validate the expression after `case' and apply default promotions.  */

static tree
check_case_value (location_t loc, tree value)
{
  if (value == NULL_TREE)
    return value;

  if (TREE_CODE (value) == INTEGER_CST)
    /* Promote char or short to int.  */
    value = perform_integral_promotions (value);
  else if (value != error_mark_node)
    {
      error_at (loc, "case label does not reduce to an integer constant");
      value = error_mark_node;
    }

  constant_expression_warning (value);

  return value;
}

/* Return an integer type with BITS bits of precision,
   that is unsigned if UNSIGNEDP is nonzero, otherwise signed.  */

tree
c_common_type_for_size (unsigned int bits, int unsignedp)
{
  int i;

  if (bits == TYPE_PRECISION (integer_type_node))
    return unsignedp ? unsigned_type_node : integer_type_node;

  if (bits == TYPE_PRECISION (signed_char_type_node))
    return unsignedp ? unsigned_char_type_node : signed_char_type_node;

  if (bits == TYPE_PRECISION (short_integer_type_node))
    return unsignedp ? short_unsigned_type_node : short_integer_type_node;

  if (bits == TYPE_PRECISION (long_integer_type_node))
    return unsignedp ? long_unsigned_type_node : long_integer_type_node;

  if (bits == TYPE_PRECISION (long_long_integer_type_node))
    return (unsignedp ? long_long_unsigned_type_node
	    : long_long_integer_type_node);

  for (i = 0; i < NUM_INT_N_ENTS; i ++)
    if (int_n_enabled_p[i]
	&& bits == int_n_data[i].bitsize)
      return (unsignedp ? int_n_trees[i].unsigned_type
	      : int_n_trees[i].signed_type);

  if (bits == TYPE_PRECISION (widest_integer_literal_type_node))
    return (unsignedp ? widest_unsigned_literal_type_node
	    : widest_integer_literal_type_node);

  if (bits <= TYPE_PRECISION (intQI_type_node))
    return unsignedp ? unsigned_intQI_type_node : intQI_type_node;

  if (bits <= TYPE_PRECISION (intHI_type_node))
    return unsignedp ? unsigned_intHI_type_node : intHI_type_node;

  if (bits <= TYPE_PRECISION (intSI_type_node))
    return unsignedp ? unsigned_intSI_type_node : intSI_type_node;

  if (bits <= TYPE_PRECISION (intDI_type_node))
    return unsignedp ? unsigned_intDI_type_node : intDI_type_node;

  return NULL_TREE;
}

/* Return a fixed-point type that has at least IBIT ibits and FBIT fbits
   that is unsigned if UNSIGNEDP is nonzero, otherwise signed;
   and saturating if SATP is nonzero, otherwise not saturating.  */

tree
c_common_fixed_point_type_for_size (unsigned int ibit, unsigned int fbit,
				    int unsignedp, int satp)
{
  enum mode_class mclass;
  if (ibit == 0)
    mclass = unsignedp ? MODE_UFRACT : MODE_FRACT;
  else
    mclass = unsignedp ? MODE_UACCUM : MODE_ACCUM;

  opt_scalar_mode opt_mode;
  scalar_mode mode;
  FOR_EACH_MODE_IN_CLASS (opt_mode, mclass)
    {
      mode = opt_mode.require ();
      if (GET_MODE_IBIT (mode) >= ibit && GET_MODE_FBIT (mode) >= fbit)
	break;
    }

  if (!opt_mode.exists (&mode) || !targetm.scalar_mode_supported_p (mode))
    {
      sorry ("GCC cannot support operators with integer types and "
	     "fixed-point types that have too many integral and "
	     "fractional bits together");
      return NULL_TREE;
    }

  return c_common_type_for_mode (mode, satp);
}

/* Used for communication between c_common_type_for_mode and
   c_register_builtin_type.  */
tree registered_builtin_types;

/* Return a data type that has machine mode MODE.
   If the mode is an integer,
   then UNSIGNEDP selects between signed and unsigned types.
   If the mode is a fixed-point mode,
   then UNSIGNEDP selects between saturating and nonsaturating types.  */

tree
c_common_type_for_mode (machine_mode mode, int unsignedp)
{
  tree t;
  int i;

  if (mode == TYPE_MODE (integer_type_node))
    return unsignedp ? unsigned_type_node : integer_type_node;

  if (mode == TYPE_MODE (signed_char_type_node))
    return unsignedp ? unsigned_char_type_node : signed_char_type_node;

  if (mode == TYPE_MODE (short_integer_type_node))
    return unsignedp ? short_unsigned_type_node : short_integer_type_node;

  if (mode == TYPE_MODE (long_integer_type_node))
    return unsignedp ? long_unsigned_type_node : long_integer_type_node;

  if (mode == TYPE_MODE (long_long_integer_type_node))
    return unsignedp ? long_long_unsigned_type_node : long_long_integer_type_node;

  for (i = 0; i < NUM_INT_N_ENTS; i ++)
    if (int_n_enabled_p[i]
	&& mode == int_n_data[i].m)
      return (unsignedp ? int_n_trees[i].unsigned_type
	      : int_n_trees[i].signed_type);

  if (mode == QImode)
    return unsignedp ? unsigned_intQI_type_node : intQI_type_node;

  if (mode == HImode)
    return unsignedp ? unsigned_intHI_type_node : intHI_type_node;

  if (mode == SImode)
    return unsignedp ? unsigned_intSI_type_node : intSI_type_node;

  if (mode == DImode)
    return unsignedp ? unsigned_intDI_type_node : intDI_type_node;

#if HOST_BITS_PER_WIDE_INT >= 64
  if (mode == TYPE_MODE (intTI_type_node))
    return unsignedp ? unsigned_intTI_type_node : intTI_type_node;
#endif

  if (mode == TYPE_MODE (float_type_node))
    return float_type_node;

  if (mode == TYPE_MODE (double_type_node))
    return double_type_node;

  if (mode == TYPE_MODE (long_double_type_node))
    return long_double_type_node;

  for (i = 0; i < NUM_FLOATN_NX_TYPES; i++)
    if (FLOATN_NX_TYPE_NODE (i) != NULL_TREE
	&& mode == TYPE_MODE (FLOATN_NX_TYPE_NODE (i)))
      return FLOATN_NX_TYPE_NODE (i);

  if (mode == TYPE_MODE (void_type_node))
    return void_type_node;

  if (mode == TYPE_MODE (build_pointer_type (char_type_node))
      || mode == TYPE_MODE (build_pointer_type (integer_type_node)))
    {
      unsigned int precision
	= GET_MODE_PRECISION (as_a <scalar_int_mode> (mode));
      return (unsignedp
	      ? make_unsigned_type (precision)
	      : make_signed_type (precision));
    }

  if (COMPLEX_MODE_P (mode))
    {
      machine_mode inner_mode;
      tree inner_type;

      if (mode == TYPE_MODE (complex_float_type_node))
	return complex_float_type_node;
      if (mode == TYPE_MODE (complex_double_type_node))
	return complex_double_type_node;
      if (mode == TYPE_MODE (complex_long_double_type_node))
	return complex_long_double_type_node;

      for (i = 0; i < NUM_FLOATN_NX_TYPES; i++)
	if (COMPLEX_FLOATN_NX_TYPE_NODE (i) != NULL_TREE
	    && mode == TYPE_MODE (COMPLEX_FLOATN_NX_TYPE_NODE (i)))
	  return COMPLEX_FLOATN_NX_TYPE_NODE (i);

      if (mode == TYPE_MODE (complex_integer_type_node) && !unsignedp)
	return complex_integer_type_node;

      inner_mode = GET_MODE_INNER (mode);
      inner_type = c_common_type_for_mode (inner_mode, unsignedp);
      if (inner_type != NULL_TREE)
	return build_complex_type (inner_type);
    }
  else if (GET_MODE_CLASS (mode) == MODE_VECTOR_BOOL
	   && valid_vector_subparts_p (GET_MODE_NUNITS (mode)))
    {
      unsigned int elem_bits = vector_element_size (GET_MODE_BITSIZE (mode),
						    GET_MODE_NUNITS (mode));
      tree bool_type = build_nonstandard_boolean_type (elem_bits);
      return build_vector_type_for_mode (bool_type, mode);
    }
  else if (VECTOR_MODE_P (mode)
	   && valid_vector_subparts_p (GET_MODE_NUNITS (mode)))
    {
      machine_mode inner_mode = GET_MODE_INNER (mode);
      tree inner_type = c_common_type_for_mode (inner_mode, unsignedp);
      if (inner_type != NULL_TREE)
	return build_vector_type_for_mode (inner_type, mode);
    }

  if (dfloat32_type_node != NULL_TREE
      && mode == TYPE_MODE (dfloat32_type_node))
    return dfloat32_type_node;
  if (dfloat64_type_node != NULL_TREE
      && mode == TYPE_MODE (dfloat64_type_node))
    return dfloat64_type_node;
  if (dfloat128_type_node != NULL_TREE
      && mode == TYPE_MODE (dfloat128_type_node))
    return dfloat128_type_node;

  if (ALL_SCALAR_FIXED_POINT_MODE_P (mode))
    {
      if (mode == TYPE_MODE (short_fract_type_node))
	return unsignedp ? sat_short_fract_type_node : short_fract_type_node;
      if (mode == TYPE_MODE (fract_type_node))
	return unsignedp ? sat_fract_type_node : fract_type_node;
      if (mode == TYPE_MODE (long_fract_type_node))
	return unsignedp ? sat_long_fract_type_node : long_fract_type_node;
      if (mode == TYPE_MODE (long_long_fract_type_node))
	return unsignedp ? sat_long_long_fract_type_node
			 : long_long_fract_type_node;

      if (mode == TYPE_MODE (unsigned_short_fract_type_node))
	return unsignedp ? sat_unsigned_short_fract_type_node
			 : unsigned_short_fract_type_node;
      if (mode == TYPE_MODE (unsigned_fract_type_node))
	return unsignedp ? sat_unsigned_fract_type_node
			 : unsigned_fract_type_node;
      if (mode == TYPE_MODE (unsigned_long_fract_type_node))
	return unsignedp ? sat_unsigned_long_fract_type_node
			 : unsigned_long_fract_type_node;
      if (mode == TYPE_MODE (unsigned_long_long_fract_type_node))
	return unsignedp ? sat_unsigned_long_long_fract_type_node
			 : unsigned_long_long_fract_type_node;

      if (mode == TYPE_MODE (short_accum_type_node))
	return unsignedp ? sat_short_accum_type_node : short_accum_type_node;
      if (mode == TYPE_MODE (accum_type_node))
	return unsignedp ? sat_accum_type_node : accum_type_node;
      if (mode == TYPE_MODE (long_accum_type_node))
	return unsignedp ? sat_long_accum_type_node : long_accum_type_node;
      if (mode == TYPE_MODE (long_long_accum_type_node))
	return unsignedp ? sat_long_long_accum_type_node
			 : long_long_accum_type_node;

      if (mode == TYPE_MODE (unsigned_short_accum_type_node))
	return unsignedp ? sat_unsigned_short_accum_type_node
			 : unsigned_short_accum_type_node;
      if (mode == TYPE_MODE (unsigned_accum_type_node))
	return unsignedp ? sat_unsigned_accum_type_node
			 : unsigned_accum_type_node;
      if (mode == TYPE_MODE (unsigned_long_accum_type_node))
	return unsignedp ? sat_unsigned_long_accum_type_node
			 : unsigned_long_accum_type_node;
      if (mode == TYPE_MODE (unsigned_long_long_accum_type_node))
	return unsignedp ? sat_unsigned_long_long_accum_type_node
			 : unsigned_long_long_accum_type_node;

      if (mode == QQmode)
	return unsignedp ? sat_qq_type_node : qq_type_node;
      if (mode == HQmode)
	return unsignedp ? sat_hq_type_node : hq_type_node;
      if (mode == SQmode)
	return unsignedp ? sat_sq_type_node : sq_type_node;
      if (mode == DQmode)
	return unsignedp ? sat_dq_type_node : dq_type_node;
      if (mode == TQmode)
	return unsignedp ? sat_tq_type_node : tq_type_node;

      if (mode == UQQmode)
	return unsignedp ? sat_uqq_type_node : uqq_type_node;
      if (mode == UHQmode)
	return unsignedp ? sat_uhq_type_node : uhq_type_node;
      if (mode == USQmode)
	return unsignedp ? sat_usq_type_node : usq_type_node;
      if (mode == UDQmode)
	return unsignedp ? sat_udq_type_node : udq_type_node;
      if (mode == UTQmode)
	return unsignedp ? sat_utq_type_node : utq_type_node;

      if (mode == HAmode)
	return unsignedp ? sat_ha_type_node : ha_type_node;
      if (mode == SAmode)
	return unsignedp ? sat_sa_type_node : sa_type_node;
      if (mode == DAmode)
	return unsignedp ? sat_da_type_node : da_type_node;
      if (mode == TAmode)
	return unsignedp ? sat_ta_type_node : ta_type_node;

      if (mode == UHAmode)
	return unsignedp ? sat_uha_type_node : uha_type_node;
      if (mode == USAmode)
	return unsignedp ? sat_usa_type_node : usa_type_node;
      if (mode == UDAmode)
	return unsignedp ? sat_uda_type_node : uda_type_node;
      if (mode == UTAmode)
	return unsignedp ? sat_uta_type_node : uta_type_node;
    }

  for (t = registered_builtin_types; t; t = TREE_CHAIN (t))
    {
      tree type = TREE_VALUE (t);
      if (TYPE_MODE (type) == mode
	  && VECTOR_TYPE_P (type) == VECTOR_MODE_P (mode)
	  && !!unsignedp == !!TYPE_UNSIGNED (type))
	return type;
    }
  return NULL_TREE;
}

tree
c_common_unsigned_type (tree type)
{
  return c_common_signed_or_unsigned_type (1, type);
}

/* Return a signed type the same as TYPE in other respects.  */

tree
c_common_signed_type (tree type)
{
  return c_common_signed_or_unsigned_type (0, type);
}

/* Return a type the same as TYPE except unsigned or
   signed according to UNSIGNEDP.  */

tree
c_common_signed_or_unsigned_type (int unsignedp, tree type)
{
  tree type1;
  int i;

  /* This block of code emulates the behavior of the old
     c_common_unsigned_type. In particular, it returns
     long_unsigned_type_node if passed a long, even when a int would
     have the same size. This is necessary for warnings to work
     correctly in archs where sizeof(int) == sizeof(long) */

  type1 = TYPE_MAIN_VARIANT (type);
  if (type1 == signed_char_type_node || type1 == char_type_node || type1 == unsigned_char_type_node)
    return unsignedp ? unsigned_char_type_node : signed_char_type_node;
  if (type1 == integer_type_node || type1 == unsigned_type_node)
    return unsignedp ? unsigned_type_node : integer_type_node;
  if (type1 == short_integer_type_node || type1 == short_unsigned_type_node)
    return unsignedp ? short_unsigned_type_node : short_integer_type_node;
  if (type1 == long_integer_type_node || type1 == long_unsigned_type_node)
    return unsignedp ? long_unsigned_type_node : long_integer_type_node;
  if (type1 == long_long_integer_type_node || type1 == long_long_unsigned_type_node)
    return unsignedp ? long_long_unsigned_type_node : long_long_integer_type_node;

  for (i = 0; i < NUM_INT_N_ENTS; i ++)
    if (int_n_enabled_p[i]
	&& (type1 == int_n_trees[i].unsigned_type
	    || type1 == int_n_trees[i].signed_type))
      return (unsignedp ? int_n_trees[i].unsigned_type
	      : int_n_trees[i].signed_type);

#if HOST_BITS_PER_WIDE_INT >= 64
  if (type1 == intTI_type_node || type1 == unsigned_intTI_type_node)
    return unsignedp ? unsigned_intTI_type_node : intTI_type_node;
#endif
  if (type1 == intDI_type_node || type1 == unsigned_intDI_type_node)
    return unsignedp ? unsigned_intDI_type_node : intDI_type_node;
  if (type1 == intSI_type_node || type1 == unsigned_intSI_type_node)
    return unsignedp ? unsigned_intSI_type_node : intSI_type_node;
  if (type1 == intHI_type_node || type1 == unsigned_intHI_type_node)
    return unsignedp ? unsigned_intHI_type_node : intHI_type_node;
  if (type1 == intQI_type_node || type1 == unsigned_intQI_type_node)
    return unsignedp ? unsigned_intQI_type_node : intQI_type_node;

#define C_COMMON_FIXED_TYPES(NAME)	    \
  if (type1 == short_ ## NAME ## _type_node \
      || type1 == unsigned_short_ ## NAME ## _type_node) \
    return unsignedp ? unsigned_short_ ## NAME ## _type_node \
		     : short_ ## NAME ## _type_node; \
  if (type1 == NAME ## _type_node \
      || type1 == unsigned_ ## NAME ## _type_node) \
    return unsignedp ? unsigned_ ## NAME ## _type_node \
		     : NAME ## _type_node; \
  if (type1 == long_ ## NAME ## _type_node \
      || type1 == unsigned_long_ ## NAME ## _type_node) \
    return unsignedp ? unsigned_long_ ## NAME ## _type_node \
		     : long_ ## NAME ## _type_node; \
  if (type1 == long_long_ ## NAME ## _type_node \
      || type1 == unsigned_long_long_ ## NAME ## _type_node) \
    return unsignedp ? unsigned_long_long_ ## NAME ## _type_node \
		     : long_long_ ## NAME ## _type_node;

#define C_COMMON_FIXED_MODE_TYPES(NAME) \
  if (type1 == NAME ## _type_node \
      || type1 == u ## NAME ## _type_node) \
    return unsignedp ? u ## NAME ## _type_node \
		     : NAME ## _type_node;

#define C_COMMON_FIXED_TYPES_SAT(NAME) \
  if (type1 == sat_ ## short_ ## NAME ## _type_node \
      || type1 == sat_ ## unsigned_short_ ## NAME ## _type_node) \
    return unsignedp ? sat_ ## unsigned_short_ ## NAME ## _type_node \
		     : sat_ ## short_ ## NAME ## _type_node; \
  if (type1 == sat_ ## NAME ## _type_node \
      || type1 == sat_ ## unsigned_ ## NAME ## _type_node) \
    return unsignedp ? sat_ ## unsigned_ ## NAME ## _type_node \
		     : sat_ ## NAME ## _type_node; \
  if (type1 == sat_ ## long_ ## NAME ## _type_node \
      || type1 == sat_ ## unsigned_long_ ## NAME ## _type_node) \
    return unsignedp ? sat_ ## unsigned_long_ ## NAME ## _type_node \
		     : sat_ ## long_ ## NAME ## _type_node; \
  if (type1 == sat_ ## long_long_ ## NAME ## _type_node \
      || type1 == sat_ ## unsigned_long_long_ ## NAME ## _type_node) \
    return unsignedp ? sat_ ## unsigned_long_long_ ## NAME ## _type_node \
		     : sat_ ## long_long_ ## NAME ## _type_node;

#define C_COMMON_FIXED_MODE_TYPES_SAT(NAME)	\
  if (type1 == sat_ ## NAME ## _type_node \
      || type1 == sat_ ## u ## NAME ## _type_node) \
    return unsignedp ? sat_ ## u ## NAME ## _type_node \
		     : sat_ ## NAME ## _type_node;

  C_COMMON_FIXED_TYPES (fract);
  C_COMMON_FIXED_TYPES_SAT (fract);
  C_COMMON_FIXED_TYPES (accum);
  C_COMMON_FIXED_TYPES_SAT (accum);

  C_COMMON_FIXED_MODE_TYPES (qq);
  C_COMMON_FIXED_MODE_TYPES (hq);
  C_COMMON_FIXED_MODE_TYPES (sq);
  C_COMMON_FIXED_MODE_TYPES (dq);
  C_COMMON_FIXED_MODE_TYPES (tq);
  C_COMMON_FIXED_MODE_TYPES_SAT (qq);
  C_COMMON_FIXED_MODE_TYPES_SAT (hq);
  C_COMMON_FIXED_MODE_TYPES_SAT (sq);
  C_COMMON_FIXED_MODE_TYPES_SAT (dq);
  C_COMMON_FIXED_MODE_TYPES_SAT (tq);
  C_COMMON_FIXED_MODE_TYPES (ha);
  C_COMMON_FIXED_MODE_TYPES (sa);
  C_COMMON_FIXED_MODE_TYPES (da);
  C_COMMON_FIXED_MODE_TYPES (ta);
  C_COMMON_FIXED_MODE_TYPES_SAT (ha);
  C_COMMON_FIXED_MODE_TYPES_SAT (sa);
  C_COMMON_FIXED_MODE_TYPES_SAT (da);
  C_COMMON_FIXED_MODE_TYPES_SAT (ta);

  /* For ENUMERAL_TYPEs in C++, must check the mode of the types, not
     the precision; they have precision set to match their range, but
     may use a wider mode to match an ABI.  If we change modes, we may
     wind up with bad conversions.  For INTEGER_TYPEs in C, must check
     the precision as well, so as to yield correct results for
     bit-field types.  C++ does not have these separate bit-field
     types, and producing a signed or unsigned variant of an
     ENUMERAL_TYPE may cause other problems as well.  */

  if (!INTEGRAL_TYPE_P (type)
      || TYPE_UNSIGNED (type) == unsignedp)
    return type;

#define TYPE_OK(node)							    \
  (TYPE_MODE (type) == TYPE_MODE (node)					    \
   && TYPE_PRECISION (type) == TYPE_PRECISION (node))
  if (TYPE_OK (signed_char_type_node))
    return unsignedp ? unsigned_char_type_node : signed_char_type_node;
  if (TYPE_OK (integer_type_node))
    return unsignedp ? unsigned_type_node : integer_type_node;
  if (TYPE_OK (short_integer_type_node))
    return unsignedp ? short_unsigned_type_node : short_integer_type_node;
  if (TYPE_OK (long_integer_type_node))
    return unsignedp ? long_unsigned_type_node : long_integer_type_node;
  if (TYPE_OK (long_long_integer_type_node))
    return (unsignedp ? long_long_unsigned_type_node
	    : long_long_integer_type_node);

  for (i = 0; i < NUM_INT_N_ENTS; i ++)
    if (int_n_enabled_p[i]
	&& TYPE_MODE (type) == int_n_data[i].m
	&& TYPE_PRECISION (type) == int_n_data[i].bitsize)
      return (unsignedp ? int_n_trees[i].unsigned_type
	      : int_n_trees[i].signed_type);

#if HOST_BITS_PER_WIDE_INT >= 64
  if (TYPE_OK (intTI_type_node))
    return unsignedp ? unsigned_intTI_type_node : intTI_type_node;
#endif
  if (TYPE_OK (intDI_type_node))
    return unsignedp ? unsigned_intDI_type_node : intDI_type_node;
  if (TYPE_OK (intSI_type_node))
    return unsignedp ? unsigned_intSI_type_node : intSI_type_node;
  if (TYPE_OK (intHI_type_node))
    return unsignedp ? unsigned_intHI_type_node : intHI_type_node;
  if (TYPE_OK (intQI_type_node))
    return unsignedp ? unsigned_intQI_type_node : intQI_type_node;
#undef TYPE_OK

  return build_nonstandard_integer_type (TYPE_PRECISION (type), unsignedp);
}

/* Build a bit-field integer type for the given WIDTH and UNSIGNEDP.  */

tree
c_build_bitfield_integer_type (unsigned HOST_WIDE_INT width, int unsignedp)
{
  int i;

  /* Extended integer types of the same width as a standard type have
     lesser rank, so those of the same width as int promote to int or
     unsigned int and are valid for printf formats expecting int or
     unsigned int.  To avoid such special cases, avoid creating
     extended integer types for bit-fields if a standard integer type
     is available.  */
  if (width == TYPE_PRECISION (integer_type_node))
    return unsignedp ? unsigned_type_node : integer_type_node;
  if (width == TYPE_PRECISION (signed_char_type_node))
    return unsignedp ? unsigned_char_type_node : signed_char_type_node;
  if (width == TYPE_PRECISION (short_integer_type_node))
    return unsignedp ? short_unsigned_type_node : short_integer_type_node;
  if (width == TYPE_PRECISION (long_integer_type_node))
    return unsignedp ? long_unsigned_type_node : long_integer_type_node;
  if (width == TYPE_PRECISION (long_long_integer_type_node))
    return (unsignedp ? long_long_unsigned_type_node
	    : long_long_integer_type_node);
  for (i = 0; i < NUM_INT_N_ENTS; i ++)
    if (int_n_enabled_p[i]
	&& width == int_n_data[i].bitsize)
      return (unsignedp ? int_n_trees[i].unsigned_type
	      : int_n_trees[i].signed_type);
  return build_nonstandard_integer_type (width, unsignedp);
}

/* The C version of the register_builtin_type langhook.  */

void
c_register_builtin_type (tree type, const char* name)
{
  tree decl;

  decl = build_decl (UNKNOWN_LOCATION,
		     TYPE_DECL, get_identifier (name), type);
  DECL_ARTIFICIAL (decl) = 1;
  if (!TYPE_NAME (type))
    TYPE_NAME (type) = decl;
  lang_hooks.decls.pushdecl (decl);

  registered_builtin_types = tree_cons (0, type, registered_builtin_types);
}

/* Print an error message for invalid operands to arith operation
   CODE with TYPE0 for operand 0, and TYPE1 for operand 1.
   RICHLOC is a rich location for the message, containing either
   three separate locations for each of the operator and operands

      lhs op rhs
      ~~~ ^~ ~~~

   (C FE), or one location ranging over all over them

      lhs op rhs
      ~~~~^~~~~~

   (C++ FE).  */

void
binary_op_error (rich_location *richloc, enum tree_code code,
		 tree type0, tree type1)
{
  const char *opname;

  switch (code)
    {
    case PLUS_EXPR:
      opname = "+"; break;
    case MINUS_EXPR:
      opname = "-"; break;
    case MULT_EXPR:
      opname = "*"; break;
    case MAX_EXPR:
      opname = "max"; break;
    case MIN_EXPR:
      opname = "min"; break;
    case EQ_EXPR:
      opname = "=="; break;
    case NE_EXPR:
      opname = "!="; break;
    case LE_EXPR:
      opname = "<="; break;
    case GE_EXPR:
      opname = ">="; break;
    case LT_EXPR:
      opname = "<"; break;
    case GT_EXPR:
      opname = ">"; break;
    case LSHIFT_EXPR:
      opname = "<<"; break;
    case RSHIFT_EXPR:
      opname = ">>"; break;
    case TRUNC_MOD_EXPR:
    case FLOOR_MOD_EXPR:
      opname = "%"; break;
    case TRUNC_DIV_EXPR:
    case FLOOR_DIV_EXPR:
      opname = "/"; break;
    case BIT_AND_EXPR:
      opname = "&"; break;
    case BIT_IOR_EXPR:
      opname = "|"; break;
    case TRUTH_ANDIF_EXPR:
      opname = "&&"; break;
    case TRUTH_ORIF_EXPR:
      opname = "||"; break;
    case BIT_XOR_EXPR:
      opname = "^"; break;
    default:
      gcc_unreachable ();
    }
  error_at (richloc,
	    "invalid operands to binary %s (have %qT and %qT)",
	    opname, type0, type1);
}

/* Given an expression as a tree, return its original type.  Do this
   by stripping any conversion that preserves the sign and precision.  */
static tree
expr_original_type (tree expr)
{
  STRIP_SIGN_NOPS (expr);
  return TREE_TYPE (expr);
}

/* Subroutine of build_binary_op, used for comparison operations.
   See if the operands have both been converted from subword integer types
   and, if so, perhaps change them both back to their original type.
   This function is also responsible for converting the two operands
   to the proper common type for comparison.

   The arguments of this function are all pointers to local variables
   of build_binary_op: OP0_PTR is &OP0, OP1_PTR is &OP1,
   RESTYPE_PTR is &RESULT_TYPE and RESCODE_PTR is &RESULTCODE.

   LOC is the location of the comparison.

   If this function returns non-NULL_TREE, it means that the comparison has
   a constant value.  What this function returns is an expression for
   that value.  */

tree
shorten_compare (location_t loc, tree *op0_ptr, tree *op1_ptr,
		 tree *restype_ptr, enum tree_code *rescode_ptr)
{
  tree type;
  tree op0 = *op0_ptr;
  tree op1 = *op1_ptr;
  int unsignedp0, unsignedp1;
  int real1, real2;
  tree primop0, primop1;
  enum tree_code code = *rescode_ptr;

  /* Throw away any conversions to wider types
     already present in the operands.  */

  primop0 = c_common_get_narrower (op0, &unsignedp0);
  primop1 = c_common_get_narrower (op1, &unsignedp1);

  /* If primopN is first sign-extended from primopN's precision to opN's
     precision, then zero-extended from opN's precision to
     *restype_ptr precision, shortenings might be invalid.  */
  if (TYPE_PRECISION (TREE_TYPE (primop0)) < TYPE_PRECISION (TREE_TYPE (op0))
      && TYPE_PRECISION (TREE_TYPE (op0)) < TYPE_PRECISION (*restype_ptr)
      && !unsignedp0
      && TYPE_UNSIGNED (TREE_TYPE (op0)))
    primop0 = op0;
  if (TYPE_PRECISION (TREE_TYPE (primop1)) < TYPE_PRECISION (TREE_TYPE (op1))
      && TYPE_PRECISION (TREE_TYPE (op1)) < TYPE_PRECISION (*restype_ptr)
      && !unsignedp1
      && TYPE_UNSIGNED (TREE_TYPE (op1)))
    primop1 = op1;

  /* Handle the case that OP0 does not *contain* a conversion
     but it *requires* conversion to FINAL_TYPE.  */

  if (op0 == primop0 && TREE_TYPE (op0) != *restype_ptr)
    unsignedp0 = TYPE_UNSIGNED (TREE_TYPE (op0));
  if (op1 == primop1 && TREE_TYPE (op1) != *restype_ptr)
    unsignedp1 = TYPE_UNSIGNED (TREE_TYPE (op1));

  /* If one of the operands must be floated, we cannot optimize.  */
  real1 = TREE_CODE (TREE_TYPE (primop0)) == REAL_TYPE;
  real2 = TREE_CODE (TREE_TYPE (primop1)) == REAL_TYPE;

  /* If first arg is constant, swap the args (changing operation
     so value is preserved), for canonicalization.  Don't do this if
     the second arg is 0.  */

  if (TREE_CONSTANT (primop0)
      && !integer_zerop (primop1) && !real_zerop (primop1)
      && !fixed_zerop (primop1))
    {
      std::swap (primop0, primop1);
      std::swap (op0, op1);
      *op0_ptr = op0;
      *op1_ptr = op1;
      std::swap (unsignedp0, unsignedp1);
      std::swap (real1, real2);

      switch (code)
	{
	case LT_EXPR:
	  code = GT_EXPR;
	  break;
	case GT_EXPR:
	  code = LT_EXPR;
	  break;
	case LE_EXPR:
	  code = GE_EXPR;
	  break;
	case GE_EXPR:
	  code = LE_EXPR;
	  break;
	default:
	  break;
	}
      *rescode_ptr = code;
    }

  /* If comparing an integer against a constant more bits wide,
     maybe we can deduce a value of 1 or 0 independent of the data.
     Or else truncate the constant now
     rather than extend the variable at run time.

     This is only interesting if the constant is the wider arg.
     Also, it is not safe if the constant is unsigned and the
     variable arg is signed, since in this case the variable
     would be sign-extended and then regarded as unsigned.
     Our technique fails in this case because the lowest/highest
     possible unsigned results don't follow naturally from the
     lowest/highest possible values of the variable operand.
     For just EQ_EXPR and NE_EXPR there is another technique that
     could be used: see if the constant can be faithfully represented
     in the other operand's type, by truncating it and reextending it
     and see if that preserves the constant's value.  */

  if (!real1 && !real2
      && TREE_CODE (TREE_TYPE (primop0)) != FIXED_POINT_TYPE
      && TREE_CODE (primop1) == INTEGER_CST
      && TYPE_PRECISION (TREE_TYPE (primop0)) < TYPE_PRECISION (*restype_ptr))
    {
      int min_gt, max_gt, min_lt, max_lt;
      tree maxval, minval;
      /* 1 if comparison is nominally unsigned.  */
      int unsignedp = TYPE_UNSIGNED (*restype_ptr);
      tree val;

      type = c_common_signed_or_unsigned_type (unsignedp0,
					       TREE_TYPE (primop0));

      maxval = TYPE_MAX_VALUE (type);
      minval = TYPE_MIN_VALUE (type);

      if (unsignedp && !unsignedp0)
	*restype_ptr = c_common_signed_type (*restype_ptr);

      if (TREE_TYPE (primop1) != *restype_ptr)
	{
	  /* Convert primop1 to target type, but do not introduce
	     additional overflow.  We know primop1 is an int_cst.  */
	  primop1 = force_fit_type (*restype_ptr,
				    wi::to_wide
				     (primop1,
				      TYPE_PRECISION (*restype_ptr)),
				    0, TREE_OVERFLOW (primop1));
	}
      if (type != *restype_ptr)
	{
	  minval = convert (*restype_ptr, minval);
	  maxval = convert (*restype_ptr, maxval);
	}

      min_gt = tree_int_cst_lt (primop1, minval);
      max_gt = tree_int_cst_lt (primop1, maxval);
      min_lt = tree_int_cst_lt (minval, primop1);
      max_lt = tree_int_cst_lt (maxval, primop1);

      val = 0;
      /* This used to be a switch, but Genix compiler can't handle that.  */
      if (code == NE_EXPR)
	{
	  if (max_lt || min_gt)
	    val = truthvalue_true_node;
	}
      else if (code == EQ_EXPR)
	{
	  if (max_lt || min_gt)
	    val = truthvalue_false_node;
	}
      else if (code == LT_EXPR)
	{
	  if (max_lt)
	    val = truthvalue_true_node;
	  if (!min_lt)
	    val = truthvalue_false_node;
	}
      else if (code == GT_EXPR)
	{
	  if (min_gt)
	    val = truthvalue_true_node;
	  if (!max_gt)
	    val = truthvalue_false_node;
	}
      else if (code == LE_EXPR)
	{
	  if (!max_gt)
	    val = truthvalue_true_node;
	  if (min_gt)
	    val = truthvalue_false_node;
	}
      else if (code == GE_EXPR)
	{
	  if (!min_lt)
	    val = truthvalue_true_node;
	  if (max_lt)
	    val = truthvalue_false_node;
	}

      /* If primop0 was sign-extended and unsigned comparison specd,
	 we did a signed comparison above using the signed type bounds.
	 But the comparison we output must be unsigned.

	 Also, for inequalities, VAL is no good; but if the signed
	 comparison had *any* fixed result, it follows that the
	 unsigned comparison just tests the sign in reverse
	 (positive values are LE, negative ones GE).
	 So we can generate an unsigned comparison
	 against an extreme value of the signed type.  */

      if (unsignedp && !unsignedp0)
	{
	  if (val != 0)
	    switch (code)
	      {
	      case LT_EXPR:
	      case GE_EXPR:
		primop1 = TYPE_MIN_VALUE (type);
		val = 0;
		break;

	      case LE_EXPR:
	      case GT_EXPR:
		primop1 = TYPE_MAX_VALUE (type);
		val = 0;
		break;

	      default:
		break;
	      }
	  type = c_common_unsigned_type (type);
	}

      if (TREE_CODE (primop0) != INTEGER_CST
	  /* Don't warn if it's from a (non-system) macro.  */
	  && !(from_macro_expansion_at
	       (expansion_point_location_if_in_system_header
		(EXPR_LOCATION (primop0)))))
	{
	  if (val == truthvalue_false_node)
	    warning_at (loc, OPT_Wtype_limits,
			"comparison is always false due to limited range of data type");
	  if (val == truthvalue_true_node)
	    warning_at (loc, OPT_Wtype_limits,
			"comparison is always true due to limited range of data type");
	}

      if (val != 0)
	{
	  /* Don't forget to evaluate PRIMOP0 if it has side effects.  */
	  if (TREE_SIDE_EFFECTS (primop0))
	    return build2 (COMPOUND_EXPR, TREE_TYPE (val), primop0, val);
	  return val;
	}

      /* Value is not predetermined, but do the comparison
	 in the type of the operand that is not constant.
	 TYPE is already properly set.  */
    }

  /* If either arg is decimal float and the other is float, find the
     proper common type to use for comparison.  */
  else if (real1 && real2
	   && DECIMAL_FLOAT_MODE_P (TYPE_MODE (TREE_TYPE (primop0)))
	   && DECIMAL_FLOAT_MODE_P (TYPE_MODE (TREE_TYPE (primop1))))
    type = common_type (TREE_TYPE (primop0), TREE_TYPE (primop1));

  /* If either arg is decimal float and the other is float, fail.  */
  else if (real1 && real2
	   && (DECIMAL_FLOAT_MODE_P (TYPE_MODE (TREE_TYPE (primop0)))
	       || DECIMAL_FLOAT_MODE_P (TYPE_MODE (TREE_TYPE (primop1)))))
    return NULL_TREE;

  else if (real1 && real2
	   && (TYPE_PRECISION (TREE_TYPE (primop0))
	       == TYPE_PRECISION (TREE_TYPE (primop1))))
    type = TREE_TYPE (primop0);

  /* If args' natural types are both narrower than nominal type
     and both extend in the same manner, compare them
     in the type of the wider arg.
     Otherwise must actually extend both to the nominal
     common type lest different ways of extending
     alter the result.
     (eg, (short)-1 == (unsigned short)-1  should be 0.)  */

  else if (unsignedp0 == unsignedp1 && real1 == real2
	   && TYPE_PRECISION (TREE_TYPE (primop0)) < TYPE_PRECISION (*restype_ptr)
	   && TYPE_PRECISION (TREE_TYPE (primop1)) < TYPE_PRECISION (*restype_ptr))
    {
      type = common_type (TREE_TYPE (primop0), TREE_TYPE (primop1));
      type = c_common_signed_or_unsigned_type (unsignedp0
					       || TYPE_UNSIGNED (*restype_ptr),
					       type);
      /* Make sure shorter operand is extended the right way
	 to match the longer operand.  */
      primop0
	= convert (c_common_signed_or_unsigned_type (unsignedp0,
						     TREE_TYPE (primop0)),
		   primop0);
      primop1
	= convert (c_common_signed_or_unsigned_type (unsignedp1,
						     TREE_TYPE (primop1)),
		   primop1);
    }
  else
    {
      /* Here we must do the comparison on the nominal type
	 using the args exactly as we received them.  */
      type = *restype_ptr;
      primop0 = op0;
      primop1 = op1;

      /* We want to fold unsigned comparisons of >= and < against zero.
	 For these, we may also issue a warning if we have a non-constant
	 compared against zero, where the zero was spelled as "0" (rather
	 than merely folding to it).
	 If we have at least one constant, then op1 is constant
	 and we may have a non-constant expression as op0.  */
      if (!real1 && !real2 && integer_zerop (primop1)
	  && TYPE_UNSIGNED (*restype_ptr))
	{
	  tree value = NULL_TREE;
	  /* All unsigned values are >= 0, so we warn.  However,
	     if OP0 is a constant that is >= 0, the signedness of
	     the comparison isn't an issue, so suppress the
	     warning.  */
	  tree folded_op0 = fold_for_warn (op0);
	  bool warn = 
	    warn_type_limits && !in_system_header_at (loc)
	    && !(TREE_CODE (folded_op0) == INTEGER_CST
		 && !TREE_OVERFLOW (convert (c_common_signed_type (type),
					     folded_op0)))
	    /* Do not warn for enumeration types.  */
	    && (TREE_CODE (expr_original_type (folded_op0)) != ENUMERAL_TYPE);
	  
	  switch (code)
	    {
	    case GE_EXPR:
	      if (warn)
		warning_at (loc, OPT_Wtype_limits,
			    "comparison of unsigned expression in %<>= 0%> "
			    "is always true");
	      value = truthvalue_true_node;
	      break;

	    case LT_EXPR:
	      if (warn)
		warning_at (loc, OPT_Wtype_limits,
			    "comparison of unsigned expression in %<< 0%> "
			    "is always false");
	      value = truthvalue_false_node;
	      break;

	    default:
	      break;
	    }

	  if (value != NULL_TREE)
	    {
	      /* Don't forget to evaluate PRIMOP0 if it has side effects.  */
	      if (TREE_SIDE_EFFECTS (primop0))
		return build2 (COMPOUND_EXPR, TREE_TYPE (value),
			       primop0, value);
	      return value;
	    }
	}
    }

  *op0_ptr = convert (type, primop0);
  *op1_ptr = convert (type, primop1);

  *restype_ptr = truthvalue_type_node;

  return NULL_TREE;
}

/* Return a tree for the sum or difference (RESULTCODE says which)
   of pointer PTROP and integer INTOP.  */

tree
pointer_int_sum (location_t loc, enum tree_code resultcode,
		 tree ptrop, tree intop, bool complain)
{
  tree size_exp, ret;

  /* The result is a pointer of the same type that is being added.  */
  tree result_type = TREE_TYPE (ptrop);

  if (TREE_CODE (TREE_TYPE (result_type)) == VOID_TYPE)
    {
      if (complain && warn_pointer_arith)
	pedwarn (loc, OPT_Wpointer_arith,
		 "pointer of type %<void *%> used in arithmetic");
      else if (!complain)
	return error_mark_node;
      size_exp = integer_one_node;
    }
  else if (TREE_CODE (TREE_TYPE (result_type)) == FUNCTION_TYPE)
    {
      if (complain && warn_pointer_arith)
	pedwarn (loc, OPT_Wpointer_arith,
		 "pointer to a function used in arithmetic");
      else if (!complain)
	return error_mark_node;
      size_exp = integer_one_node;
    }
  else if (!verify_type_context (loc, TCTX_POINTER_ARITH,
				 TREE_TYPE (result_type)))
    size_exp = integer_one_node;
  else
    size_exp = size_in_bytes_loc (loc, TREE_TYPE (result_type));

  /* We are manipulating pointer values, so we don't need to warn
     about relying on undefined signed overflow.  We disable the
     warning here because we use integer types so fold won't know that
     they are really pointers.  */
  fold_defer_overflow_warnings ();

  /* If what we are about to multiply by the size of the elements
     contains a constant term, apply distributive law
     and multiply that constant term separately.
     This helps produce common subexpressions.  */
  if ((TREE_CODE (intop) == PLUS_EXPR || TREE_CODE (intop) == MINUS_EXPR)
      && !TREE_CONSTANT (intop)
      && TREE_CONSTANT (TREE_OPERAND (intop, 1))
      && TREE_CONSTANT (size_exp)
      /* If the constant comes from pointer subtraction,
	 skip this optimization--it would cause an error.  */
      && TREE_CODE (TREE_TYPE (TREE_OPERAND (intop, 0))) == INTEGER_TYPE
      /* If the constant is unsigned, and smaller than the pointer size,
	 then we must skip this optimization.  This is because it could cause
	 an overflow error if the constant is negative but INTOP is not.  */
      && (TYPE_OVERFLOW_UNDEFINED (TREE_TYPE (intop))
	  || (TYPE_PRECISION (TREE_TYPE (intop))
	      == TYPE_PRECISION (TREE_TYPE (ptrop)))))
    {
      enum tree_code subcode = resultcode;
      tree int_type = TREE_TYPE (intop);
      if (TREE_CODE (intop) == MINUS_EXPR)
	subcode = (subcode == PLUS_EXPR ? MINUS_EXPR : PLUS_EXPR);
      /* Convert both subexpression types to the type of intop,
	 because weird cases involving pointer arithmetic
	 can result in a sum or difference with different type args.  */
      ptrop = build_binary_op (EXPR_LOCATION (TREE_OPERAND (intop, 1)),
			       subcode, ptrop,
			       convert (int_type, TREE_OPERAND (intop, 1)),
			       true);
      intop = convert (int_type, TREE_OPERAND (intop, 0));
    }

  /* Convert the integer argument to a type the same size as sizetype
     so the multiply won't overflow spuriously.  */
  if (TYPE_PRECISION (TREE_TYPE (intop)) != TYPE_PRECISION (sizetype)
      || TYPE_UNSIGNED (TREE_TYPE (intop)) != TYPE_UNSIGNED (sizetype))
    intop = convert (c_common_type_for_size (TYPE_PRECISION (sizetype),
					     TYPE_UNSIGNED (sizetype)), intop);

  /* Replace the integer argument with a suitable product by the object size.
     Do this multiplication as signed, then convert to the appropriate type
     for the pointer operation and disregard an overflow that occurred only
     because of the sign-extension change in the latter conversion.  */
  {
    tree t = fold_build2_loc (loc, MULT_EXPR, TREE_TYPE (intop), intop,
			      convert (TREE_TYPE (intop), size_exp));
    intop = convert (sizetype, t);
    if (TREE_OVERFLOW_P (intop) && !TREE_OVERFLOW (t))
      intop = wide_int_to_tree (TREE_TYPE (intop), wi::to_wide (intop));
  }

  /* Create the sum or difference.  */
  if (resultcode == MINUS_EXPR)
    intop = fold_build1_loc (loc, NEGATE_EXPR, sizetype, intop);

  ret = fold_build_pointer_plus_loc (loc, ptrop, intop);

  fold_undefer_and_ignore_overflow_warnings ();

  return ret;
}

/* Wrap a C_MAYBE_CONST_EXPR around an expression that is fully folded
   and if NON_CONST is known not to be permitted in an evaluated part
   of a constant expression.  */

tree
c_wrap_maybe_const (tree expr, bool non_const)
{
  bool nowarning = TREE_NO_WARNING (expr);
  location_t loc = EXPR_LOCATION (expr);

  /* This should never be called for C++.  */
  if (c_dialect_cxx ())
    gcc_unreachable ();

  /* The result of folding may have a NOP_EXPR to set TREE_NO_WARNING.  */
  STRIP_TYPE_NOPS (expr);
  expr = build2 (C_MAYBE_CONST_EXPR, TREE_TYPE (expr), NULL, expr);
  C_MAYBE_CONST_EXPR_NON_CONST (expr) = non_const;
  if (nowarning)
    TREE_NO_WARNING (expr) = 1;
  protected_set_expr_location (expr, loc);

  return expr;
}

/* Return whether EXPR is a declaration whose address can never be
   NULL.  */

bool
decl_with_nonnull_addr_p (const_tree expr)
{
  return (DECL_P (expr)
	  && (TREE_CODE (expr) == PARM_DECL
	      || TREE_CODE (expr) == LABEL_DECL
	      || !DECL_WEAK (expr)));
}

/* Prepare expr to be an argument of a TRUTH_NOT_EXPR,
   or for an `if' or `while' statement or ?..: exp.  It should already
   have been validated to be of suitable type; otherwise, a bad
   diagnostic may result.

   The EXPR is located at LOCATION.

   This preparation consists of taking the ordinary
   representation of an expression expr and producing a valid tree
   boolean expression describing whether expr is nonzero.  We could
   simply always do build_binary_op (NE_EXPR, expr, truthvalue_false_node, 1),
   but we optimize comparisons, &&, ||, and !.

   The resulting type should always be `truthvalue_type_node'.  */

tree
c_common_truthvalue_conversion (location_t location, tree expr)
{
  STRIP_ANY_LOCATION_WRAPPER (expr);
  switch (TREE_CODE (expr))
    {
    case EQ_EXPR:   case NE_EXPR:   case UNEQ_EXPR: case LTGT_EXPR:
    case LE_EXPR:   case GE_EXPR:   case LT_EXPR:   case GT_EXPR:
    case UNLE_EXPR: case UNGE_EXPR: case UNLT_EXPR: case UNGT_EXPR:
    case ORDERED_EXPR: case UNORDERED_EXPR:
      if (TREE_TYPE (expr) == truthvalue_type_node)
	return expr;
      expr = build2 (TREE_CODE (expr), truthvalue_type_node,
		     TREE_OPERAND (expr, 0), TREE_OPERAND (expr, 1));
      goto ret;

    case TRUTH_ANDIF_EXPR:
    case TRUTH_ORIF_EXPR:
    case TRUTH_AND_EXPR:
    case TRUTH_OR_EXPR:
    case TRUTH_XOR_EXPR:
      if (TREE_TYPE (expr) == truthvalue_type_node)
	return expr;
      expr = build2 (TREE_CODE (expr), truthvalue_type_node,
		     c_common_truthvalue_conversion (location,
						     TREE_OPERAND (expr, 0)),
		     c_common_truthvalue_conversion (location,
						     TREE_OPERAND (expr, 1)));
      goto ret;

    case TRUTH_NOT_EXPR:
      if (TREE_TYPE (expr) == truthvalue_type_node)
	return expr;
      expr = build1 (TREE_CODE (expr), truthvalue_type_node,
		     c_common_truthvalue_conversion (location,
						     TREE_OPERAND (expr, 0)));
      goto ret;

    case ERROR_MARK:
      return expr;

    case INTEGER_CST:
      if (TREE_CODE (TREE_TYPE (expr)) == ENUMERAL_TYPE
	  && !integer_zerop (expr)
	  && !integer_onep (expr))
	warning_at (location, OPT_Wint_in_bool_context,
		    "enum constant in boolean context");
      return integer_zerop (expr) ? truthvalue_false_node
				  : truthvalue_true_node;

    case REAL_CST:
      return real_compare (NE_EXPR, &TREE_REAL_CST (expr), &dconst0)
	     ? truthvalue_true_node
	     : truthvalue_false_node;

    case FIXED_CST:
      return fixed_compare (NE_EXPR, &TREE_FIXED_CST (expr),
			    &FCONST0 (TYPE_MODE (TREE_TYPE (expr))))
	     ? truthvalue_true_node
	     : truthvalue_false_node;

    case FUNCTION_DECL:
      expr = build_unary_op (location, ADDR_EXPR, expr, false);
      /* Fall through.  */

    case ADDR_EXPR:
      {
 	tree inner = TREE_OPERAND (expr, 0);
	if (decl_with_nonnull_addr_p (inner))
	  {
	    /* Common Ada programmer's mistake.  */
	    warning_at (location,
			OPT_Waddress,
			"the address of %qD will always evaluate as %<true%>",
			inner);
	    return truthvalue_true_node;
	  }
	break;
      }

    case COMPLEX_EXPR:
      expr = build_binary_op (EXPR_LOCATION (expr),
			      (TREE_SIDE_EFFECTS (TREE_OPERAND (expr, 1))
			       ? TRUTH_OR_EXPR : TRUTH_ORIF_EXPR),
		c_common_truthvalue_conversion (location,
						TREE_OPERAND (expr, 0)),
		c_common_truthvalue_conversion (location,
						TREE_OPERAND (expr, 1)),
			      false);
      goto ret;

    case NEGATE_EXPR:
    case ABS_EXPR:
    case ABSU_EXPR:
    case FLOAT_EXPR:
    case EXCESS_PRECISION_EXPR:
      /* These don't change whether an object is nonzero or zero.  */
      return c_common_truthvalue_conversion (location, TREE_OPERAND (expr, 0));

    case LROTATE_EXPR:
    case RROTATE_EXPR:
      /* These don't change whether an object is zero or nonzero, but
	 we can't ignore them if their second arg has side-effects.  */
      if (TREE_SIDE_EFFECTS (TREE_OPERAND (expr, 1)))
	{
	  expr = build2 (COMPOUND_EXPR, truthvalue_type_node,
			 TREE_OPERAND (expr, 1),
			 c_common_truthvalue_conversion
			 (location, TREE_OPERAND (expr, 0)));
	  goto ret;
	}
      else
	return c_common_truthvalue_conversion (location,
					       TREE_OPERAND (expr, 0));

    case MULT_EXPR:
      warning_at (EXPR_LOCATION (expr), OPT_Wint_in_bool_context,
		  "%<*%> in boolean context, suggest %<&&%> instead");
      break;

    case LSHIFT_EXPR:
      /* We will only warn on signed shifts here, because the majority of
	 false positive warnings happen in code where unsigned arithmetic
	 was used in anticipation of a possible overflow.
	 Furthermore, if we see an unsigned type here we know that the
	 result of the shift is not subject to integer promotion rules.  */
      if (TREE_CODE (TREE_TYPE (expr)) == INTEGER_TYPE
	  && !TYPE_UNSIGNED (TREE_TYPE (expr)))
	warning_at (EXPR_LOCATION (expr), OPT_Wint_in_bool_context,
		    "%<<<%> in boolean context, did you mean %<<%>?");
      break;

    case COND_EXPR:
      if (warn_int_in_bool_context
	  && !from_macro_definition_at (EXPR_LOCATION (expr)))
	{
	  tree val1 = fold_for_warn (TREE_OPERAND (expr, 1));
	  tree val2 = fold_for_warn (TREE_OPERAND (expr, 2));
	  if (TREE_CODE (val1) == INTEGER_CST
	      && TREE_CODE (val2) == INTEGER_CST
	      && !integer_zerop (val1)
	      && !integer_zerop (val2)
	      && (!integer_onep (val1)
		  || !integer_onep (val2)))
	    warning_at (EXPR_LOCATION (expr), OPT_Wint_in_bool_context,
			"%<?:%> using integer constants in boolean context, "
			"the expression will always evaluate to %<true%>");
	  else if ((TREE_CODE (val1) == INTEGER_CST
		    && !integer_zerop (val1)
		    && !integer_onep (val1))
		   || (TREE_CODE (val2) == INTEGER_CST
		       && !integer_zerop (val2)
		       && !integer_onep (val2)))
	    warning_at (EXPR_LOCATION (expr), OPT_Wint_in_bool_context,
			"%<?:%> using integer constants in boolean context");
	}
      /* Distribute the conversion into the arms of a COND_EXPR.  */
      if (c_dialect_cxx ())
	/* Avoid premature folding.  */
	break;
      else
	{
	  int w = warn_int_in_bool_context;
	  warn_int_in_bool_context = 0;
	  /* Folding will happen later for C.  */
	  expr = build3 (COND_EXPR, truthvalue_type_node,
			 TREE_OPERAND (expr, 0),
			 c_common_truthvalue_conversion (location,
							 TREE_OPERAND (expr, 1)),
			 c_common_truthvalue_conversion (location,
							 TREE_OPERAND (expr, 2)));
	  warn_int_in_bool_context = w;
	  goto ret;
	}

    CASE_CONVERT:
      {
	tree totype = TREE_TYPE (expr);
	tree fromtype = TREE_TYPE (TREE_OPERAND (expr, 0));

	if (POINTER_TYPE_P (totype)
	    && !c_inhibit_evaluation_warnings
	    && TREE_CODE (fromtype) == REFERENCE_TYPE)
	  {
	    tree inner = expr;
	    STRIP_NOPS (inner);

	    if (DECL_P (inner))
	      warning_at (location,
			  OPT_Waddress,
			  "the compiler can assume that the address of "
			  "%qD will always evaluate to %<true%>",
			  inner);
	  }

	/* Don't cancel the effect of a CONVERT_EXPR from a REFERENCE_TYPE,
	   since that affects how `default_conversion' will behave.  */
	if (TREE_CODE (totype) == REFERENCE_TYPE
	    || TREE_CODE (fromtype) == REFERENCE_TYPE)
	  break;
	/* Don't strip a conversion from C++0x scoped enum, since they
	   don't implicitly convert to other types.  */
	if (TREE_CODE (fromtype) == ENUMERAL_TYPE
	    && ENUM_IS_SCOPED (fromtype))
	  break;
	/* If this isn't narrowing the argument, we can ignore it.  */
	if (TYPE_PRECISION (totype) >= TYPE_PRECISION (fromtype))
	  return c_common_truthvalue_conversion (location,
						 TREE_OPERAND (expr, 0));
      }
      break;

    case MODIFY_EXPR:
      if (!TREE_NO_WARNING (expr)
	  && warn_parentheses
	  && warning_at (location, OPT_Wparentheses,
			 "suggest parentheses around assignment used as "
			 "truth value"))
	TREE_NO_WARNING (expr) = 1;
      break;

    case CONST_DECL:
      {
	tree folded_expr = fold_for_warn (expr);
	if (folded_expr != expr)
	  return c_common_truthvalue_conversion (location, folded_expr);
      }
      break;

    default:
      break;
    }

  if (TREE_CODE (TREE_TYPE (expr)) == COMPLEX_TYPE)
    {
      tree t = save_expr (expr);
      expr = (build_binary_op
	      (EXPR_LOCATION (expr),
	       (TREE_SIDE_EFFECTS (expr)
		? TRUTH_OR_EXPR : TRUTH_ORIF_EXPR),
	c_common_truthvalue_conversion
	       (location,
		build_unary_op (location, REALPART_EXPR, t, false)),
	c_common_truthvalue_conversion
	       (location,
		build_unary_op (location, IMAGPART_EXPR, t, false)),
	       false));
      goto ret;
    }

  if (TREE_CODE (TREE_TYPE (expr)) == FIXED_POINT_TYPE)
    {
      tree fixed_zero_node = build_fixed (TREE_TYPE (expr),
					  FCONST0 (TYPE_MODE
						   (TREE_TYPE (expr))));
      return build_binary_op (location, NE_EXPR, expr, fixed_zero_node, true);
    }
  else
    return build_binary_op (location, NE_EXPR, expr, integer_zero_node, true);

 ret:
  protected_set_expr_location (expr, location);
  return expr;
}

static void def_builtin_1  (enum built_in_function fncode,
			    const char *name,
			    enum built_in_class fnclass,
			    tree fntype, tree libtype,
			    bool both_p, bool fallback_p, bool nonansi_p,
			    tree fnattrs, bool implicit_p);


/* Apply the TYPE_QUALS to the new DECL.  */

void
c_apply_type_quals_to_decl (int type_quals, tree decl)
{
  tree type = TREE_TYPE (decl);

  if (type == error_mark_node)
    return;

  if ((type_quals & TYPE_QUAL_CONST)
      || (type && TREE_CODE (type) == REFERENCE_TYPE))
    /* We used to check TYPE_NEEDS_CONSTRUCTING here, but now a constexpr
       constructor can produce constant init, so rely on cp_finish_decl to
       clear TREE_READONLY if the variable has non-constant init.  */
    TREE_READONLY (decl) = 1;
  if (type_quals & TYPE_QUAL_VOLATILE)
    {
      TREE_SIDE_EFFECTS (decl) = 1;
      TREE_THIS_VOLATILE (decl) = 1;
    }
  if (type_quals & TYPE_QUAL_RESTRICT)
    {
      while (type && TREE_CODE (type) == ARRAY_TYPE)
	/* Allow 'restrict' on arrays of pointers.
	   FIXME currently we just ignore it.  */
	type = TREE_TYPE (type);
      if (!type
	  || !POINTER_TYPE_P (type)
	  || !C_TYPE_OBJECT_OR_INCOMPLETE_P (TREE_TYPE (type)))
	error ("invalid use of %<restrict%>");
    }
}

/* Return the typed-based alias set for T, which may be an expression
   or a type.  Return -1 if we don't do anything special.  */

alias_set_type
c_common_get_alias_set (tree t)
{
  /* For VLAs, use the alias set of the element type rather than the
     default of alias set 0 for types compared structurally.  */
  if (TYPE_P (t) && TYPE_STRUCTURAL_EQUALITY_P (t))
    {
      if (TREE_CODE (t) == ARRAY_TYPE)
	return get_alias_set (TREE_TYPE (t));
      return -1;
    }

  /* That's all the expressions we handle specially.  */
  if (!TYPE_P (t))
    return -1;

  /* Unlike char, char8_t doesn't alias. */
  if (flag_char8_t && t == char8_type_node)
    return -1;

  /* The C standard guarantees that any object may be accessed via an
     lvalue that has narrow character type (except char8_t).  */
  if (t == char_type_node
      || t == signed_char_type_node
      || t == unsigned_char_type_node)
    return 0;

  /* The C standard specifically allows aliasing between signed and
     unsigned variants of the same type.  We treat the signed
     variant as canonical.  */
  if (TREE_CODE (t) == INTEGER_TYPE && TYPE_UNSIGNED (t))
    {
      tree t1 = c_common_signed_type (t);

      /* t1 == t can happen for boolean nodes which are always unsigned.  */
      if (t1 != t)
	return get_alias_set (t1);
    }

  return -1;
}

/* Compute the value of 'sizeof (TYPE)' or '__alignof__ (TYPE)', where
   the IS_SIZEOF parameter indicates which operator is being applied.
   The COMPLAIN flag controls whether we should diagnose possibly
   ill-formed constructs or not.  LOC is the location of the SIZEOF or
   TYPEOF operator.  If MIN_ALIGNOF, the least alignment required for
   a type in any context should be returned, rather than the normal
   alignment for that type.  */

tree
c_sizeof_or_alignof_type (location_t loc,
			  tree type, bool is_sizeof, bool min_alignof,
			  int complain)
{
  const char *op_name;
  tree value = NULL;
  enum tree_code type_code = TREE_CODE (type);

  op_name = is_sizeof ? "sizeof" : "__alignof__";

  if (type_code == FUNCTION_TYPE)
    {
      if (is_sizeof)
	{
	  if (complain && warn_pointer_arith)
	    pedwarn (loc, OPT_Wpointer_arith,
		     "invalid application of %<sizeof%> to a function type");
          else if (!complain)
            return error_mark_node;
	  value = size_one_node;
	}
      else
	{
	  if (complain)
	    {
	      if (c_dialect_cxx ())
		pedwarn (loc, OPT_Wpedantic, "ISO C++ does not permit "
			 "%<alignof%> applied to a function type");
	      else
		pedwarn (loc, OPT_Wpedantic, "ISO C does not permit "
			 "%<_Alignof%> applied to a function type");
	    }
	  value = size_int (FUNCTION_BOUNDARY / BITS_PER_UNIT);
	}
    }
  else if (type_code == VOID_TYPE || type_code == ERROR_MARK)
    {
      if (type_code == VOID_TYPE
	  && complain && warn_pointer_arith)
	pedwarn (loc, OPT_Wpointer_arith,
		 "invalid application of %qs to a void type", op_name);
      else if (!complain)
        return error_mark_node;
      value = size_one_node;
    }
  else if (!COMPLETE_TYPE_P (type)
	   && (!c_dialect_cxx () || is_sizeof || type_code != ARRAY_TYPE))
    {
      if (complain)
	error_at (loc, "invalid application of %qs to incomplete type %qT",
		  op_name, type);
      return error_mark_node;
    }
  else if (c_dialect_cxx () && type_code == ARRAY_TYPE
	   && !COMPLETE_TYPE_P (TREE_TYPE (type)))
    {
      if (complain)
	error_at (loc, "invalid application of %qs to array type %qT of "
		  "incomplete element type", op_name, type);
      return error_mark_node;
    }
  else if (!verify_type_context (loc, is_sizeof ? TCTX_SIZEOF : TCTX_ALIGNOF,
				 type, !complain))
    {
      if (!complain)
	return error_mark_node;
      value = size_one_node;
    }
  else
    {
      if (is_sizeof)
	/* Convert in case a char is more than one unit.  */
	value = size_binop_loc (loc, CEIL_DIV_EXPR, TYPE_SIZE_UNIT (type),
				size_int (TYPE_PRECISION (char_type_node)
					  / BITS_PER_UNIT));
      else if (min_alignof)
	value = size_int (min_align_of_type (type));
      else
	value = size_int (TYPE_ALIGN_UNIT (type));
    }

  /* VALUE will have the middle-end integer type sizetype.
     However, we should really return a value of type `size_t',
     which is just a typedef for an ordinary integer type.  */
  value = fold_convert_loc (loc, size_type_node, value);

  return value;
}

/* Implement the __alignof keyword: Return the minimum required
   alignment of EXPR, measured in bytes.  For VAR_DECLs,
   FUNCTION_DECLs and FIELD_DECLs return DECL_ALIGN (which can be set
   from an "aligned" __attribute__ specification).  LOC is the
   location of the ALIGNOF operator.  */

tree
c_alignof_expr (location_t loc, tree expr)
{
  tree t;

  if (!verify_type_context (loc, TCTX_ALIGNOF, TREE_TYPE (expr)))
    t = size_one_node;

  else if (VAR_OR_FUNCTION_DECL_P (expr))
    t = size_int (DECL_ALIGN_UNIT (expr));

  else if (TREE_CODE (expr) == COMPONENT_REF
	   && DECL_C_BIT_FIELD (TREE_OPERAND (expr, 1)))
    {
      error_at (loc, "%<__alignof%> applied to a bit-field");
      t = size_one_node;
    }
  else if (TREE_CODE (expr) == COMPONENT_REF
	   && TREE_CODE (TREE_OPERAND (expr, 1)) == FIELD_DECL)
    t = size_int (DECL_ALIGN_UNIT (TREE_OPERAND (expr, 1)));

  else if (INDIRECT_REF_P (expr))
    {
      tree t = TREE_OPERAND (expr, 0);
      tree best = t;
      int bestalign = TYPE_ALIGN (TREE_TYPE (TREE_TYPE (t)));

      while (CONVERT_EXPR_P (t)
	     && TREE_CODE (TREE_TYPE (TREE_OPERAND (t, 0))) == POINTER_TYPE)
	{
	  int thisalign;

	  t = TREE_OPERAND (t, 0);
	  thisalign = TYPE_ALIGN (TREE_TYPE (TREE_TYPE (t)));
	  if (thisalign > bestalign)
	    best = t, bestalign = thisalign;
	}
      return c_alignof (loc, TREE_TYPE (TREE_TYPE (best)));
    }
  else
    return c_alignof (loc, TREE_TYPE (expr));

  return fold_convert_loc (loc, size_type_node, t);
}

/* Handle C and C++ default attributes.  */

enum built_in_attribute
{
#define DEF_ATTR_NULL_TREE(ENUM) ENUM,
#define DEF_ATTR_INT(ENUM, VALUE) ENUM,
#define DEF_ATTR_STRING(ENUM, VALUE) ENUM,
#define DEF_ATTR_IDENT(ENUM, STRING) ENUM,
#define DEF_ATTR_TREE_LIST(ENUM, PURPOSE, VALUE, CHAIN) ENUM,
#include "builtin-attrs.def"
#undef DEF_ATTR_NULL_TREE
#undef DEF_ATTR_INT
#undef DEF_ATTR_STRING
#undef DEF_ATTR_IDENT
#undef DEF_ATTR_TREE_LIST
  ATTR_LAST
};

static GTY(()) tree built_in_attributes[(int) ATTR_LAST];

static void c_init_attributes (void);

enum c_builtin_type
{
#define DEF_PRIMITIVE_TYPE(NAME, VALUE) NAME,
#define DEF_FUNCTION_TYPE_0(NAME, RETURN) NAME,
#define DEF_FUNCTION_TYPE_1(NAME, RETURN, ARG1) NAME,
#define DEF_FUNCTION_TYPE_2(NAME, RETURN, ARG1, ARG2) NAME,
#define DEF_FUNCTION_TYPE_3(NAME, RETURN, ARG1, ARG2, ARG3) NAME,
#define DEF_FUNCTION_TYPE_4(NAME, RETURN, ARG1, ARG2, ARG3, ARG4) NAME,
#define DEF_FUNCTION_TYPE_5(NAME, RETURN, ARG1, ARG2, ARG3, ARG4, ARG5) NAME,
#define DEF_FUNCTION_TYPE_6(NAME, RETURN, ARG1, ARG2, ARG3, ARG4, ARG5, \
			    ARG6) NAME,
#define DEF_FUNCTION_TYPE_7(NAME, RETURN, ARG1, ARG2, ARG3, ARG4, ARG5, \
			    ARG6, ARG7) NAME,
#define DEF_FUNCTION_TYPE_8(NAME, RETURN, ARG1, ARG2, ARG3, ARG4, ARG5, \
			    ARG6, ARG7, ARG8) NAME,
#define DEF_FUNCTION_TYPE_9(NAME, RETURN, ARG1, ARG2, ARG3, ARG4, ARG5, \
			    ARG6, ARG7, ARG8, ARG9) NAME,
#define DEF_FUNCTION_TYPE_10(NAME, RETURN, ARG1, ARG2, ARG3, ARG4, ARG5, \
			     ARG6, ARG7, ARG8, ARG9, ARG10) NAME,
#define DEF_FUNCTION_TYPE_11(NAME, RETURN, ARG1, ARG2, ARG3, ARG4, ARG5, \
			     ARG6, ARG7, ARG8, ARG9, ARG10, ARG11) NAME,
#define DEF_FUNCTION_TYPE_VAR_0(NAME, RETURN) NAME,
#define DEF_FUNCTION_TYPE_VAR_1(NAME, RETURN, ARG1) NAME,
#define DEF_FUNCTION_TYPE_VAR_2(NAME, RETURN, ARG1, ARG2) NAME,
#define DEF_FUNCTION_TYPE_VAR_3(NAME, RETURN, ARG1, ARG2, ARG3) NAME,
#define DEF_FUNCTION_TYPE_VAR_4(NAME, RETURN, ARG1, ARG2, ARG3, ARG4) NAME,
#define DEF_FUNCTION_TYPE_VAR_5(NAME, RETURN, ARG1, ARG2, ARG3, ARG4, ARG5) \
				NAME,
#define DEF_FUNCTION_TYPE_VAR_6(NAME, RETURN, ARG1, ARG2, ARG3, ARG4, ARG5, \
				ARG6) NAME,
#define DEF_FUNCTION_TYPE_VAR_7(NAME, RETURN, ARG1, ARG2, ARG3, ARG4, ARG5, \
				ARG6, ARG7) NAME,
#define DEF_POINTER_TYPE(NAME, TYPE) NAME,
#include "builtin-types.def"
#undef DEF_PRIMITIVE_TYPE
#undef DEF_FUNCTION_TYPE_0
#undef DEF_FUNCTION_TYPE_1
#undef DEF_FUNCTION_TYPE_2
#undef DEF_FUNCTION_TYPE_3
#undef DEF_FUNCTION_TYPE_4
#undef DEF_FUNCTION_TYPE_5
#undef DEF_FUNCTION_TYPE_6
#undef DEF_FUNCTION_TYPE_7
#undef DEF_FUNCTION_TYPE_8
#undef DEF_FUNCTION_TYPE_9
#undef DEF_FUNCTION_TYPE_10
#undef DEF_FUNCTION_TYPE_11
#undef DEF_FUNCTION_TYPE_VAR_0
#undef DEF_FUNCTION_TYPE_VAR_1
#undef DEF_FUNCTION_TYPE_VAR_2
#undef DEF_FUNCTION_TYPE_VAR_3
#undef DEF_FUNCTION_TYPE_VAR_4
#undef DEF_FUNCTION_TYPE_VAR_5
#undef DEF_FUNCTION_TYPE_VAR_6
#undef DEF_FUNCTION_TYPE_VAR_7
#undef DEF_POINTER_TYPE
  BT_LAST
};

typedef enum c_builtin_type builtin_type;

/* A temporary array for c_common_nodes_and_builtins.  Used in
   communication with def_fn_type.  */
static tree builtin_types[(int) BT_LAST + 1];

/* A helper function for c_common_nodes_and_builtins.  Build function type
   for DEF with return type RET and N arguments.  If VAR is true, then the
   function should be variadic after those N arguments.

   Takes special care not to ICE if any of the types involved are
   error_mark_node, which indicates that said type is not in fact available
   (see builtin_type_for_size).  In which case the function type as a whole
   should be error_mark_node.  */

static void
def_fn_type (builtin_type def, builtin_type ret, bool var, int n, ...)
{
  tree t;
  tree *args = XALLOCAVEC (tree, n);
  va_list list;
  int i;

  va_start (list, n);
  for (i = 0; i < n; ++i)
    {
      builtin_type a = (builtin_type) va_arg (list, int);
      t = builtin_types[a];
      if (t == error_mark_node)
	goto egress;
      args[i] = t;
    }

  t = builtin_types[ret];
  if (t == error_mark_node)
    goto egress;
  if (var)
    t = build_varargs_function_type_array (t, n, args);
  else
    t = build_function_type_array (t, n, args);

 egress:
  builtin_types[def] = t;
  va_end (list);
}

/* Build builtin functions common to both C and C++ language
   frontends.  */

static void
c_define_builtins (tree va_list_ref_type_node, tree va_list_arg_type_node)
{
#define DEF_PRIMITIVE_TYPE(ENUM, VALUE) \
  builtin_types[ENUM] = VALUE;
#define DEF_FUNCTION_TYPE_0(ENUM, RETURN) \
  def_fn_type (ENUM, RETURN, 0, 0);
#define DEF_FUNCTION_TYPE_1(ENUM, RETURN, ARG1) \
  def_fn_type (ENUM, RETURN, 0, 1, ARG1);
#define DEF_FUNCTION_TYPE_2(ENUM, RETURN, ARG1, ARG2) \
  def_fn_type (ENUM, RETURN, 0, 2, ARG1, ARG2);
#define DEF_FUNCTION_TYPE_3(ENUM, RETURN, ARG1, ARG2, ARG3) \
  def_fn_type (ENUM, RETURN, 0, 3, ARG1, ARG2, ARG3);
#define DEF_FUNCTION_TYPE_4(ENUM, RETURN, ARG1, ARG2, ARG3, ARG4) \
  def_fn_type (ENUM, RETURN, 0, 4, ARG1, ARG2, ARG3, ARG4);
#define DEF_FUNCTION_TYPE_5(ENUM, RETURN, ARG1, ARG2, ARG3, ARG4, ARG5)	\
  def_fn_type (ENUM, RETURN, 0, 5, ARG1, ARG2, ARG3, ARG4, ARG5);
#define DEF_FUNCTION_TYPE_6(ENUM, RETURN, ARG1, ARG2, ARG3, ARG4, ARG5, \
			    ARG6)					\
  def_fn_type (ENUM, RETURN, 0, 6, ARG1, ARG2, ARG3, ARG4, ARG5, ARG6);
#define DEF_FUNCTION_TYPE_7(ENUM, RETURN, ARG1, ARG2, ARG3, ARG4, ARG5, \
			    ARG6, ARG7)					\
  def_fn_type (ENUM, RETURN, 0, 7, ARG1, ARG2, ARG3, ARG4, ARG5, ARG6, ARG7);
#define DEF_FUNCTION_TYPE_8(ENUM, RETURN, ARG1, ARG2, ARG3, ARG4, ARG5, \
			    ARG6, ARG7, ARG8)				\
  def_fn_type (ENUM, RETURN, 0, 8, ARG1, ARG2, ARG3, ARG4, ARG5, ARG6,	\
	       ARG7, ARG8);
#define DEF_FUNCTION_TYPE_9(ENUM, RETURN, ARG1, ARG2, ARG3, ARG4, ARG5, \
			    ARG6, ARG7, ARG8, ARG9)			\
  def_fn_type (ENUM, RETURN, 0, 9, ARG1, ARG2, ARG3, ARG4, ARG5, ARG6,	\
	       ARG7, ARG8, ARG9);
#define DEF_FUNCTION_TYPE_10(ENUM, RETURN, ARG1, ARG2, ARG3, ARG4, ARG5, \
			     ARG6, ARG7, ARG8, ARG9, ARG10)		 \
  def_fn_type (ENUM, RETURN, 0, 10, ARG1, ARG2, ARG3, ARG4, ARG5, ARG6,	 \
	       ARG7, ARG8, ARG9, ARG10);
#define DEF_FUNCTION_TYPE_11(ENUM, RETURN, ARG1, ARG2, ARG3, ARG4, ARG5, \
			     ARG6, ARG7, ARG8, ARG9, ARG10, ARG11)	 \
  def_fn_type (ENUM, RETURN, 0, 11, ARG1, ARG2, ARG3, ARG4, ARG5, ARG6,	 \
	       ARG7, ARG8, ARG9, ARG10, ARG11);
#define DEF_FUNCTION_TYPE_VAR_0(ENUM, RETURN) \
  def_fn_type (ENUM, RETURN, 1, 0);
#define DEF_FUNCTION_TYPE_VAR_1(ENUM, RETURN, ARG1) \
  def_fn_type (ENUM, RETURN, 1, 1, ARG1);
#define DEF_FUNCTION_TYPE_VAR_2(ENUM, RETURN, ARG1, ARG2) \
  def_fn_type (ENUM, RETURN, 1, 2, ARG1, ARG2);
#define DEF_FUNCTION_TYPE_VAR_3(ENUM, RETURN, ARG1, ARG2, ARG3) \
  def_fn_type (ENUM, RETURN, 1, 3, ARG1, ARG2, ARG3);
#define DEF_FUNCTION_TYPE_VAR_4(ENUM, RETURN, ARG1, ARG2, ARG3, ARG4) \
  def_fn_type (ENUM, RETURN, 1, 4, ARG1, ARG2, ARG3, ARG4);
#define DEF_FUNCTION_TYPE_VAR_5(ENUM, RETURN, ARG1, ARG2, ARG3, ARG4, ARG5) \
  def_fn_type (ENUM, RETURN, 1, 5, ARG1, ARG2, ARG3, ARG4, ARG5);
#define DEF_FUNCTION_TYPE_VAR_6(ENUM, RETURN, ARG1, ARG2, ARG3, ARG4, ARG5, \
				ARG6) \
  def_fn_type (ENUM, RETURN, 1, 6, ARG1, ARG2, ARG3, ARG4, ARG5, ARG6);
#define DEF_FUNCTION_TYPE_VAR_7(ENUM, RETURN, ARG1, ARG2, ARG3, ARG4, ARG5, \
				ARG6, ARG7)				\
  def_fn_type (ENUM, RETURN, 1, 7, ARG1, ARG2, ARG3, ARG4, ARG5, ARG6, ARG7);
#define DEF_POINTER_TYPE(ENUM, TYPE) \
  builtin_types[(int) ENUM] = build_pointer_type (builtin_types[(int) TYPE]);

#include "builtin-types.def"

#undef DEF_PRIMITIVE_TYPE
#undef DEF_FUNCTION_TYPE_0
#undef DEF_FUNCTION_TYPE_1
#undef DEF_FUNCTION_TYPE_2
#undef DEF_FUNCTION_TYPE_3
#undef DEF_FUNCTION_TYPE_4
#undef DEF_FUNCTION_TYPE_5
#undef DEF_FUNCTION_TYPE_6
#undef DEF_FUNCTION_TYPE_7
#undef DEF_FUNCTION_TYPE_8
#undef DEF_FUNCTION_TYPE_9
#undef DEF_FUNCTION_TYPE_10
#undef DEF_FUNCTION_TYPE_11
#undef DEF_FUNCTION_TYPE_VAR_0
#undef DEF_FUNCTION_TYPE_VAR_1
#undef DEF_FUNCTION_TYPE_VAR_2
#undef DEF_FUNCTION_TYPE_VAR_3
#undef DEF_FUNCTION_TYPE_VAR_4
#undef DEF_FUNCTION_TYPE_VAR_5
#undef DEF_FUNCTION_TYPE_VAR_6
#undef DEF_FUNCTION_TYPE_VAR_7
#undef DEF_POINTER_TYPE
  builtin_types[(int) BT_LAST] = NULL_TREE;

  c_init_attributes ();

#define DEF_BUILTIN(ENUM, NAME, CLASS, TYPE, LIBTYPE, BOTH_P, FALLBACK_P, \
		    NONANSI_P, ATTRS, IMPLICIT, COND)			\
  if (NAME && COND)							\
    def_builtin_1 (ENUM, NAME, CLASS,                                   \
		   builtin_types[(int) TYPE],                           \
		   builtin_types[(int) LIBTYPE],                        \
		   BOTH_P, FALLBACK_P, NONANSI_P,                       \
		   built_in_attributes[(int) ATTRS], IMPLICIT);
#include "builtins.def"

  targetm.init_builtins ();

  build_common_builtin_nodes ();
}

/* Like get_identifier, but avoid warnings about null arguments when
   the argument may be NULL for targets where GCC lacks stdint.h type
   information.  */

static inline tree
c_get_ident (const char *id)
{
  return get_identifier (id);
}

/* Build tree nodes and builtin functions common to both C and C++ language
   frontends.  */

void
c_common_nodes_and_builtins (void)
{
  int char8_type_size;
  int char16_type_size;
  int char32_type_size;
  int wchar_type_size;
  tree array_domain_type;
  tree va_list_ref_type_node;
  tree va_list_arg_type_node;
  int i;

  build_common_tree_nodes (flag_signed_char);

  /* Define `int' and `char' first so that dbx will output them first.  */
  record_builtin_type (RID_INT, NULL, integer_type_node);
  record_builtin_type (RID_CHAR, "char", char_type_node);

  /* `signed' is the same as `int'.  FIXME: the declarations of "signed",
     "unsigned long", "long long unsigned" and "unsigned short" were in C++
     but not C.  Are the conditionals here needed?  */
  if (c_dialect_cxx ())
    record_builtin_type (RID_SIGNED, NULL, integer_type_node);
  record_builtin_type (RID_LONG, "long int", long_integer_type_node);
  record_builtin_type (RID_UNSIGNED, "unsigned int", unsigned_type_node);
  record_builtin_type (RID_MAX, "long unsigned int",
		       long_unsigned_type_node);

  for (i = 0; i < NUM_INT_N_ENTS; i ++)
    {
      char name[25];

      sprintf (name, "__int%d", int_n_data[i].bitsize);
      record_builtin_type ((enum rid)(RID_FIRST_INT_N + i), name,
			   int_n_trees[i].signed_type);
      sprintf (name, "__int%d__", int_n_data[i].bitsize);
      record_builtin_type ((enum rid)(RID_FIRST_INT_N + i), name,
			   int_n_trees[i].signed_type);

      sprintf (name, "__int%d unsigned", int_n_data[i].bitsize);
      record_builtin_type (RID_MAX, name, int_n_trees[i].unsigned_type);
      sprintf (name, "__int%d__ unsigned", int_n_data[i].bitsize);
      record_builtin_type (RID_MAX, name, int_n_trees[i].unsigned_type);
    }

  if (c_dialect_cxx ())
    record_builtin_type (RID_MAX, "unsigned long", long_unsigned_type_node);
  record_builtin_type (RID_MAX, "long long int",
		       long_long_integer_type_node);
  record_builtin_type (RID_MAX, "long long unsigned int",
		       long_long_unsigned_type_node);
  if (c_dialect_cxx ())
    record_builtin_type (RID_MAX, "long long unsigned",
			 long_long_unsigned_type_node);
  record_builtin_type (RID_SHORT, "short int", short_integer_type_node);
  record_builtin_type (RID_MAX, "short unsigned int",
		       short_unsigned_type_node);
  if (c_dialect_cxx ())
    record_builtin_type (RID_MAX, "unsigned short",
			 short_unsigned_type_node);

  /* Define both `signed char' and `unsigned char'.  */
  record_builtin_type (RID_MAX, "signed char", signed_char_type_node);
  record_builtin_type (RID_MAX, "unsigned char", unsigned_char_type_node);

  /* These are types that c_common_type_for_size and
     c_common_type_for_mode use.  */
  lang_hooks.decls.pushdecl (build_decl (UNKNOWN_LOCATION,
					 TYPE_DECL, NULL_TREE,
					 intQI_type_node));
  lang_hooks.decls.pushdecl (build_decl (UNKNOWN_LOCATION,
					 TYPE_DECL, NULL_TREE,
					 intHI_type_node));
  lang_hooks.decls.pushdecl (build_decl (UNKNOWN_LOCATION,
					 TYPE_DECL, NULL_TREE,
					 intSI_type_node));
  lang_hooks.decls.pushdecl (build_decl (UNKNOWN_LOCATION,
					 TYPE_DECL, NULL_TREE,
					 intDI_type_node));
#if HOST_BITS_PER_WIDE_INT >= 64
  /* Note that this is different than the __int128 type that's part of
     the generic __intN support.  */
  if (targetm.scalar_mode_supported_p (TImode))
    lang_hooks.decls.pushdecl (build_decl (UNKNOWN_LOCATION,
					   TYPE_DECL,
					   get_identifier ("__int128_t"),
					   intTI_type_node));
#endif
  lang_hooks.decls.pushdecl (build_decl (UNKNOWN_LOCATION,
					 TYPE_DECL, NULL_TREE,
					 unsigned_intQI_type_node));
  lang_hooks.decls.pushdecl (build_decl (UNKNOWN_LOCATION,
					 TYPE_DECL, NULL_TREE,
					 unsigned_intHI_type_node));
  lang_hooks.decls.pushdecl (build_decl (UNKNOWN_LOCATION,
					 TYPE_DECL, NULL_TREE,
					 unsigned_intSI_type_node));
  lang_hooks.decls.pushdecl (build_decl (UNKNOWN_LOCATION,
					 TYPE_DECL, NULL_TREE,
					 unsigned_intDI_type_node));
#if HOST_BITS_PER_WIDE_INT >= 64
  if (targetm.scalar_mode_supported_p (TImode))
    lang_hooks.decls.pushdecl (build_decl (UNKNOWN_LOCATION,
					   TYPE_DECL,
					   get_identifier ("__uint128_t"),
					   unsigned_intTI_type_node));
#endif

  /* Create the widest literal types.  */
  if (targetm.scalar_mode_supported_p (TImode))
    {
      widest_integer_literal_type_node = intTI_type_node;
      widest_unsigned_literal_type_node = unsigned_intTI_type_node;
    }
  else
    {
      widest_integer_literal_type_node = intDI_type_node;
      widest_unsigned_literal_type_node = unsigned_intDI_type_node;
    }

  signed_size_type_node = c_common_signed_type (size_type_node);

  pid_type_node =
    TREE_TYPE (identifier_global_value (get_identifier (PID_TYPE)));

  record_builtin_type (RID_FLOAT, NULL, float_type_node);
  record_builtin_type (RID_DOUBLE, NULL, double_type_node);
  record_builtin_type (RID_MAX, "long double", long_double_type_node);

  if (!c_dialect_cxx ())
    for (i = 0; i < NUM_FLOATN_NX_TYPES; i++)
      if (FLOATN_NX_TYPE_NODE (i) != NULL_TREE)
	record_builtin_type ((enum rid) (RID_FLOATN_NX_FIRST + i), NULL,
			     FLOATN_NX_TYPE_NODE (i));

  /* Only supported decimal floating point extension if the target
     actually supports underlying modes. */
  if (targetm.scalar_mode_supported_p (SDmode)
      && targetm.scalar_mode_supported_p (DDmode)
      && targetm.scalar_mode_supported_p (TDmode))
    {
      record_builtin_type (RID_DFLOAT32, NULL, dfloat32_type_node);
      record_builtin_type (RID_DFLOAT64, NULL, dfloat64_type_node);
      record_builtin_type (RID_DFLOAT128, NULL, dfloat128_type_node);
    }

  if (targetm.fixed_point_supported_p ())
    {
      record_builtin_type (RID_MAX, "short _Fract", short_fract_type_node);
      record_builtin_type (RID_FRACT, NULL, fract_type_node);
      record_builtin_type (RID_MAX, "long _Fract", long_fract_type_node);
      record_builtin_type (RID_MAX, "long long _Fract",
			   long_long_fract_type_node);
      record_builtin_type (RID_MAX, "unsigned short _Fract",
			   unsigned_short_fract_type_node);
      record_builtin_type (RID_MAX, "unsigned _Fract",
			   unsigned_fract_type_node);
      record_builtin_type (RID_MAX, "unsigned long _Fract",
			   unsigned_long_fract_type_node);
      record_builtin_type (RID_MAX, "unsigned long long _Fract",
			   unsigned_long_long_fract_type_node);
      record_builtin_type (RID_MAX, "_Sat short _Fract",
			   sat_short_fract_type_node);
      record_builtin_type (RID_MAX, "_Sat _Fract", sat_fract_type_node);
      record_builtin_type (RID_MAX, "_Sat long _Fract",
			   sat_long_fract_type_node);
      record_builtin_type (RID_MAX, "_Sat long long _Fract",
			   sat_long_long_fract_type_node);
      record_builtin_type (RID_MAX, "_Sat unsigned short _Fract",
			   sat_unsigned_short_fract_type_node);
      record_builtin_type (RID_MAX, "_Sat unsigned _Fract",
			   sat_unsigned_fract_type_node);
      record_builtin_type (RID_MAX, "_Sat unsigned long _Fract",
			   sat_unsigned_long_fract_type_node);
      record_builtin_type (RID_MAX, "_Sat unsigned long long _Fract",
			   sat_unsigned_long_long_fract_type_node);
      record_builtin_type (RID_MAX, "short _Accum", short_accum_type_node);
      record_builtin_type (RID_ACCUM, NULL, accum_type_node);
      record_builtin_type (RID_MAX, "long _Accum", long_accum_type_node);
      record_builtin_type (RID_MAX, "long long _Accum",
			   long_long_accum_type_node);
      record_builtin_type (RID_MAX, "unsigned short _Accum",
			   unsigned_short_accum_type_node);
      record_builtin_type (RID_MAX, "unsigned _Accum",
			   unsigned_accum_type_node);
      record_builtin_type (RID_MAX, "unsigned long _Accum",
			   unsigned_long_accum_type_node);
      record_builtin_type (RID_MAX, "unsigned long long _Accum",
			   unsigned_long_long_accum_type_node);
      record_builtin_type (RID_MAX, "_Sat short _Accum",
			   sat_short_accum_type_node);
      record_builtin_type (RID_MAX, "_Sat _Accum", sat_accum_type_node);
      record_builtin_type (RID_MAX, "_Sat long _Accum",
			   sat_long_accum_type_node);
      record_builtin_type (RID_MAX, "_Sat long long _Accum",
			  sat_long_long_accum_type_node);
      record_builtin_type (RID_MAX, "_Sat unsigned short _Accum",
			   sat_unsigned_short_accum_type_node);
      record_builtin_type (RID_MAX, "_Sat unsigned _Accum",
			   sat_unsigned_accum_type_node);
      record_builtin_type (RID_MAX, "_Sat unsigned long _Accum",
			   sat_unsigned_long_accum_type_node);
      record_builtin_type (RID_MAX, "_Sat unsigned long long _Accum",
			   sat_unsigned_long_long_accum_type_node);

    }

  lang_hooks.decls.pushdecl (build_decl (UNKNOWN_LOCATION,
					 TYPE_DECL,
					 get_identifier ("complex int"),
					 complex_integer_type_node));
  lang_hooks.decls.pushdecl (build_decl (UNKNOWN_LOCATION,
					 TYPE_DECL,
					 get_identifier ("complex float"),
					 complex_float_type_node));
  lang_hooks.decls.pushdecl (build_decl (UNKNOWN_LOCATION,
					 TYPE_DECL,
					 get_identifier ("complex double"),
					 complex_double_type_node));
  lang_hooks.decls.pushdecl
    (build_decl (UNKNOWN_LOCATION,
		 TYPE_DECL, get_identifier ("complex long double"),
		 complex_long_double_type_node));

  if (!c_dialect_cxx ())
    for (i = 0; i < NUM_FLOATN_NX_TYPES; i++)
      if (COMPLEX_FLOATN_NX_TYPE_NODE (i) != NULL_TREE)
	{
	  char buf[30];
	  sprintf (buf, "complex _Float%d%s", floatn_nx_types[i].n,
		   floatn_nx_types[i].extended ? "x" : "");
	  lang_hooks.decls.pushdecl
	    (build_decl (UNKNOWN_LOCATION,
			 TYPE_DECL,
			 get_identifier (buf),
			 COMPLEX_FLOATN_NX_TYPE_NODE (i)));
	}

  /* Make fileptr_type_node a distinct void * type until
     FILE type is defined.  Likewise for const struct tm*.  */
  for (unsigned i = 0;
       i < sizeof (builtin_structptr_types) / sizeof (builtin_structptr_type);
       ++i)
    builtin_structptr_types[i].node
      = build_variant_type_copy (builtin_structptr_types[i].base);

  record_builtin_type (RID_VOID, NULL, void_type_node);

  /* Set the TYPE_NAME for any variants that were built before
     record_builtin_type gave names to the built-in types. */
  {
    tree void_name = TYPE_NAME (void_type_node);
    TYPE_NAME (void_type_node) = NULL_TREE;
    TYPE_NAME (build_qualified_type (void_type_node, TYPE_QUAL_CONST))
      = void_name;
    TYPE_NAME (void_type_node) = void_name;
  }

  void_list_node = build_void_list_node ();

  /* Make a type to be the domain of a few array types
     whose domains don't really matter.
     200 is small enough that it always fits in size_t
     and large enough that it can hold most function names for the
     initializations of __FUNCTION__ and __PRETTY_FUNCTION__.  */
  array_domain_type = build_index_type (size_int (200));

  /* Make a type for arrays of characters.
     With luck nothing will ever really depend on the length of this
     array type.  */
  char_array_type_node
    = build_array_type (char_type_node, array_domain_type);

  string_type_node = build_pointer_type (char_type_node);
  const_string_type_node
    = build_pointer_type (build_qualified_type
			  (char_type_node, TYPE_QUAL_CONST));

  /* This is special for C++ so functions can be overloaded.  */
  wchar_type_node = get_identifier (MODIFIED_WCHAR_TYPE);
  wchar_type_node = TREE_TYPE (identifier_global_value (wchar_type_node));
  wchar_type_size = TYPE_PRECISION (wchar_type_node);
  underlying_wchar_type_node = wchar_type_node;
  if (c_dialect_cxx ())
    {
      if (TYPE_UNSIGNED (wchar_type_node))
	wchar_type_node = make_unsigned_type (wchar_type_size);
      else
	wchar_type_node = make_signed_type (wchar_type_size);
      record_builtin_type (RID_WCHAR, "wchar_t", wchar_type_node);
    }

  /* This is for wide string constants.  */
  wchar_array_type_node
    = build_array_type (wchar_type_node, array_domain_type);

  /* Define 'char8_t'.  */
  char8_type_node = get_identifier (CHAR8_TYPE);
  char8_type_node = TREE_TYPE (identifier_global_value (char8_type_node));
  char8_type_size = TYPE_PRECISION (char8_type_node);
  if (c_dialect_cxx ())
    {
      char8_type_node = make_unsigned_type (char8_type_size);

      if (flag_char8_t)
        record_builtin_type (RID_CHAR8, "char8_t", char8_type_node);
    }

  /* This is for UTF-8 string constants.  */
  char8_array_type_node
    = build_array_type (char8_type_node, array_domain_type);

  /* Define 'char16_t'.  */
  char16_type_node = get_identifier (CHAR16_TYPE);
  char16_type_node = TREE_TYPE (identifier_global_value (char16_type_node));
  char16_type_size = TYPE_PRECISION (char16_type_node);
  if (c_dialect_cxx ())
    {
      char16_type_node = make_unsigned_type (char16_type_size);

      if (cxx_dialect >= cxx11)
	record_builtin_type (RID_CHAR16, "char16_t", char16_type_node);
    }

  /* This is for UTF-16 string constants.  */
  char16_array_type_node
    = build_array_type (char16_type_node, array_domain_type);

  /* Define 'char32_t'.  */
  char32_type_node = get_identifier (CHAR32_TYPE);
  char32_type_node = TREE_TYPE (identifier_global_value (char32_type_node));
  char32_type_size = TYPE_PRECISION (char32_type_node);
  if (c_dialect_cxx ())
    {
      char32_type_node = make_unsigned_type (char32_type_size);

      if (cxx_dialect >= cxx11)
	record_builtin_type (RID_CHAR32, "char32_t", char32_type_node);
    }

  /* This is for UTF-32 string constants.  */
  char32_array_type_node
    = build_array_type (char32_type_node, array_domain_type);

  wint_type_node =
    TREE_TYPE (identifier_global_value (get_identifier (WINT_TYPE)));

  intmax_type_node =
    TREE_TYPE (identifier_global_value (get_identifier (INTMAX_TYPE)));
  uintmax_type_node =
    TREE_TYPE (identifier_global_value (get_identifier (UINTMAX_TYPE)));

  if (SIG_ATOMIC_TYPE)
    sig_atomic_type_node =
      TREE_TYPE (identifier_global_value (c_get_ident (SIG_ATOMIC_TYPE)));
  if (INT8_TYPE)
    int8_type_node =
      TREE_TYPE (identifier_global_value (c_get_ident (INT8_TYPE)));
  if (INT16_TYPE)
    int16_type_node =
      TREE_TYPE (identifier_global_value (c_get_ident (INT16_TYPE)));
  if (INT32_TYPE)
    int32_type_node =
      TREE_TYPE (identifier_global_value (c_get_ident (INT32_TYPE)));
  if (INT64_TYPE)
    int64_type_node =
      TREE_TYPE (identifier_global_value (c_get_ident (INT64_TYPE)));
  if (UINT8_TYPE)
    uint8_type_node =
      TREE_TYPE (identifier_global_value (c_get_ident (UINT8_TYPE)));
  if (UINT16_TYPE)
    c_uint16_type_node = uint16_type_node =
      TREE_TYPE (identifier_global_value (c_get_ident (UINT16_TYPE)));
  if (UINT32_TYPE)
    c_uint32_type_node = uint32_type_node =
      TREE_TYPE (identifier_global_value (c_get_ident (UINT32_TYPE)));
  if (UINT64_TYPE)
    c_uint64_type_node = uint64_type_node =
      TREE_TYPE (identifier_global_value (c_get_ident (UINT64_TYPE)));
  if (INT_LEAST8_TYPE)
    int_least8_type_node =
      TREE_TYPE (identifier_global_value (c_get_ident (INT_LEAST8_TYPE)));
  if (INT_LEAST16_TYPE)
    int_least16_type_node =
      TREE_TYPE (identifier_global_value (c_get_ident (INT_LEAST16_TYPE)));
  if (INT_LEAST32_TYPE)
    int_least32_type_node =
      TREE_TYPE (identifier_global_value (c_get_ident (INT_LEAST32_TYPE)));
  if (INT_LEAST64_TYPE)
    int_least64_type_node =
      TREE_TYPE (identifier_global_value (c_get_ident (INT_LEAST64_TYPE)));
  if (UINT_LEAST8_TYPE)
    uint_least8_type_node =
      TREE_TYPE (identifier_global_value (c_get_ident (UINT_LEAST8_TYPE)));
  if (UINT_LEAST16_TYPE)
    uint_least16_type_node =
      TREE_TYPE (identifier_global_value (c_get_ident (UINT_LEAST16_TYPE)));
  if (UINT_LEAST32_TYPE)
    uint_least32_type_node =
      TREE_TYPE (identifier_global_value (c_get_ident (UINT_LEAST32_TYPE)));
  if (UINT_LEAST64_TYPE)
    uint_least64_type_node =
      TREE_TYPE (identifier_global_value (c_get_ident (UINT_LEAST64_TYPE)));
  if (INT_FAST8_TYPE)
    int_fast8_type_node =
      TREE_TYPE (identifier_global_value (c_get_ident (INT_FAST8_TYPE)));
  if (INT_FAST16_TYPE)
    int_fast16_type_node =
      TREE_TYPE (identifier_global_value (c_get_ident (INT_FAST16_TYPE)));
  if (INT_FAST32_TYPE)
    int_fast32_type_node =
      TREE_TYPE (identifier_global_value (c_get_ident (INT_FAST32_TYPE)));
  if (INT_FAST64_TYPE)
    int_fast64_type_node =
      TREE_TYPE (identifier_global_value (c_get_ident (INT_FAST64_TYPE)));
  if (UINT_FAST8_TYPE)
    uint_fast8_type_node =
      TREE_TYPE (identifier_global_value (c_get_ident (UINT_FAST8_TYPE)));
  if (UINT_FAST16_TYPE)
    uint_fast16_type_node =
      TREE_TYPE (identifier_global_value (c_get_ident (UINT_FAST16_TYPE)));
  if (UINT_FAST32_TYPE)
    uint_fast32_type_node =
      TREE_TYPE (identifier_global_value (c_get_ident (UINT_FAST32_TYPE)));
  if (UINT_FAST64_TYPE)
    uint_fast64_type_node =
      TREE_TYPE (identifier_global_value (c_get_ident (UINT_FAST64_TYPE)));
  if (INTPTR_TYPE)
    intptr_type_node =
      TREE_TYPE (identifier_global_value (c_get_ident (INTPTR_TYPE)));
  if (UINTPTR_TYPE)
    uintptr_type_node =
      TREE_TYPE (identifier_global_value (c_get_ident (UINTPTR_TYPE)));

  default_function_type
    = build_varargs_function_type_list (integer_type_node, NULL_TREE);
  unsigned_ptrdiff_type_node = c_common_unsigned_type (ptrdiff_type_node);

  lang_hooks.decls.pushdecl
    (build_decl (UNKNOWN_LOCATION,
		 TYPE_DECL, get_identifier ("__builtin_va_list"),
		 va_list_type_node));
  if (targetm.enum_va_list_p)
    {
      int l;
      const char *pname;
      tree ptype;

      for (l = 0; targetm.enum_va_list_p (l, &pname, &ptype); ++l)
	{
	  lang_hooks.decls.pushdecl
	    (build_decl (UNKNOWN_LOCATION,
		         TYPE_DECL, get_identifier (pname),
	  	         ptype));

	}
    }

  if (TREE_CODE (va_list_type_node) == ARRAY_TYPE)
    {
      va_list_arg_type_node = va_list_ref_type_node =
	build_pointer_type (TREE_TYPE (va_list_type_node));
    }
  else
    {
      va_list_arg_type_node = va_list_type_node;
      va_list_ref_type_node = build_reference_type (va_list_type_node);
    }

  c_define_builtins (va_list_ref_type_node, va_list_arg_type_node);

  main_identifier_node = get_identifier ("main");

  /* Create the built-in __null node.  It is important that this is
     not shared.  */
  null_node = make_int_cst (1, 1);
  TREE_TYPE (null_node) = c_common_type_for_size (POINTER_SIZE, 0);

  /* Since builtin_types isn't gc'ed, don't export these nodes.  */
  memset (builtin_types, 0, sizeof (builtin_types));
}

/* The number of named compound-literals generated thus far.  */
static GTY(()) int compound_literal_number;

/* Set DECL_NAME for DECL, a VAR_DECL for a compound-literal.  */

void
set_compound_literal_name (tree decl)
{
  char *name;
  ASM_FORMAT_PRIVATE_NAME (name, "__compound_literal",
			   compound_literal_number);
  compound_literal_number++;
  DECL_NAME (decl) = get_identifier (name);
}

/* build_va_arg helper function.  Return a VA_ARG_EXPR with location LOC, type
   TYPE and operand OP.  */

static tree
build_va_arg_1 (location_t loc, tree type, tree op)
{
  tree expr = build1 (VA_ARG_EXPR, type, op);
  SET_EXPR_LOCATION (expr, loc);
  return expr;
}

/* Return a VA_ARG_EXPR corresponding to a source-level expression
   va_arg (EXPR, TYPE) at source location LOC.  */

tree
build_va_arg (location_t loc, tree expr, tree type)
{
  tree va_type = TREE_TYPE (expr);
  tree canon_va_type = (va_type == error_mark_node
			? error_mark_node
			: targetm.canonical_va_list_type (va_type));

  if (va_type == error_mark_node
      || canon_va_type == NULL_TREE)
    {
      if (canon_va_type == NULL_TREE)
	error_at (loc, "first argument to %<va_arg%> not of type %<va_list%>");

      /* Let's handle things neutrallly, if expr:
	 - has undeclared type, or
	 - is not an va_list type.  */
      return build_va_arg_1 (loc, type, error_mark_node);
    }

  if (TREE_CODE (canon_va_type) != ARRAY_TYPE)
    {
      /* Case 1: Not an array type.  */

      /* Take the address, to get '&ap'.  Note that &ap is not a va_list
	 type.  */
      mark_addressable (expr);
      expr = build1 (ADDR_EXPR, build_pointer_type (TREE_TYPE (expr)), expr);

      return build_va_arg_1 (loc, type, expr);
    }

  /* Case 2: Array type.

     Background:

     For contrast, let's start with the simple case (case 1).  If
     canon_va_type is not an array type, but say a char *, then when
     passing-by-value a va_list, the type of the va_list param decl is
     the same as for another va_list decl (all ap's are char *):

     f2_1 (char * ap)
       D.1815 = VA_ARG (&ap, 0B, 1);
       return D.1815;

     f2 (int i)
       char * ap.0;
       char * ap;
       __builtin_va_start (&ap, 0);
       ap.0 = ap;
       res = f2_1 (ap.0);
       __builtin_va_end (&ap);
       D.1812 = res;
       return D.1812;

     However, if canon_va_type is ARRAY_TYPE, then when passing-by-value a
     va_list the type of the va_list param decl (case 2b, struct * ap) is not
     the same as for another va_list decl (case 2a, struct ap[1]).

     f2_1 (struct  * ap)
       D.1844 = VA_ARG (ap, 0B, 0);
       return D.1844;

     f2 (int i)
       struct  ap[1];
       __builtin_va_start (&ap, 0);
       res = f2_1 (&ap);
       __builtin_va_end (&ap);
       D.1841 = res;
       return D.1841;

     Case 2b is different because:
     - on the callee side, the parm decl has declared type va_list, but
       grokdeclarator changes the type of the parm decl to a pointer to the
       array elem type.
     - on the caller side, the pass-by-value uses &ap.

     We unify these two cases (case 2a: va_list is array type,
     case 2b: va_list is pointer to array elem type), by adding '&' for the
     array type case, such that we have a pointer to array elem in both
     cases.  */

  if (TREE_CODE (va_type) == ARRAY_TYPE)
    {
      /* Case 2a: va_list is array type.  */

      /* Take the address, to get '&ap'.  Make sure it's a pointer to array
	 elem type.  */
      mark_addressable (expr);
      expr = build1 (ADDR_EXPR, build_pointer_type (TREE_TYPE (canon_va_type)),
		     expr);

      /* Verify that &ap is still recognized as having va_list type.  */
      tree canon_expr_type
	= targetm.canonical_va_list_type (TREE_TYPE (expr));
      gcc_assert (canon_expr_type != NULL_TREE);
    }
  else
    {
      /* Case 2b: va_list is pointer to array elem type.  */
      gcc_assert (POINTER_TYPE_P (va_type));

      /* Comparison as in std_canonical_va_list_type.  */
      gcc_assert (TYPE_MAIN_VARIANT (TREE_TYPE (va_type))
		  == TYPE_MAIN_VARIANT (TREE_TYPE (canon_va_type)));

      /* Don't take the address.  We've already got '&ap'.  */
      ;
    }

  return build_va_arg_1 (loc, type, expr);
}


/* Linked list of disabled built-in functions.  */

struct disabled_builtin
{
  const char *name;
  struct disabled_builtin *next;
};
static disabled_builtin *disabled_builtins = NULL;

static bool builtin_function_disabled_p (const char *);

/* Disable a built-in function specified by -fno-builtin-NAME.  If NAME
   begins with "__builtin_", give an error.  */

void
disable_builtin_function (const char *name)
{
  if (strncmp (name, "__builtin_", strlen ("__builtin_")) == 0)
    error ("cannot disable built-in function %qs", name);
  else
    {
      disabled_builtin *new_disabled_builtin = XNEW (disabled_builtin);
      new_disabled_builtin->name = name;
      new_disabled_builtin->next = disabled_builtins;
      disabled_builtins = new_disabled_builtin;
    }
}


/* Return true if the built-in function NAME has been disabled, false
   otherwise.  */

static bool
builtin_function_disabled_p (const char *name)
{
  disabled_builtin *p;
  for (p = disabled_builtins; p != NULL; p = p->next)
    {
      if (strcmp (name, p->name) == 0)
	return true;
    }
  return false;
}


/* Worker for DEF_BUILTIN.
   Possibly define a builtin function with one or two names.
   Does not declare a non-__builtin_ function if flag_no_builtin, or if
   nonansi_p and flag_no_nonansi_builtin.  */

static void
def_builtin_1 (enum built_in_function fncode,
	       const char *name,
	       enum built_in_class fnclass,
	       tree fntype, tree libtype,
	       bool both_p, bool fallback_p, bool nonansi_p,
	       tree fnattrs, bool implicit_p)
{
  tree decl;
  const char *libname;

  if (fntype == error_mark_node)
    return;

  gcc_assert ((!both_p && !fallback_p)
	      || !strncmp (name, "__builtin_",
			   strlen ("__builtin_")));

  libname = name + strlen ("__builtin_");
  decl = add_builtin_function (name, fntype, fncode, fnclass,
			       (fallback_p ? libname : NULL),
			       fnattrs);

  set_builtin_decl (fncode, decl, implicit_p);

  if (both_p
      && !flag_no_builtin && !builtin_function_disabled_p (libname)
      && !(nonansi_p && flag_no_nonansi_builtin))
    add_builtin_function (libname, libtype, fncode, fnclass,
			  NULL, fnattrs);
}

/* Nonzero if the type T promotes to int.  This is (nearly) the
   integral promotions defined in ISO C99 6.3.1.1/2.  */

bool
c_promoting_integer_type_p (const_tree t)
{
  switch (TREE_CODE (t))
    {
    case INTEGER_TYPE:
      return (TYPE_MAIN_VARIANT (t) == char_type_node
	      || TYPE_MAIN_VARIANT (t) == signed_char_type_node
	      || TYPE_MAIN_VARIANT (t) == unsigned_char_type_node
	      || TYPE_MAIN_VARIANT (t) == short_integer_type_node
	      || TYPE_MAIN_VARIANT (t) == short_unsigned_type_node
	      || TYPE_PRECISION (t) < TYPE_PRECISION (integer_type_node));

    case ENUMERAL_TYPE:
      /* ??? Technically all enumerations not larger than an int
	 promote to an int.  But this is used along code paths
	 that only want to notice a size change.  */
      return TYPE_PRECISION (t) < TYPE_PRECISION (integer_type_node);

    case BOOLEAN_TYPE:
      return true;

    default:
      return false;
    }
}

/* Return 1 if PARMS specifies a fixed number of parameters
   and none of their types is affected by default promotions.  */

bool
self_promoting_args_p (const_tree parms)
{
  const_tree t;
  for (t = parms; t; t = TREE_CHAIN (t))
    {
      tree type = TREE_VALUE (t);

      if (type == error_mark_node)
	continue;

      if (TREE_CHAIN (t) == NULL_TREE && type != void_type_node)
	return false;

      if (type == NULL_TREE)
	return false;

      if (TYPE_MAIN_VARIANT (type) == float_type_node)
	return false;

      if (c_promoting_integer_type_p (type))
	return false;
    }
  return true;
}

/* Recursively remove any '*' or '&' operator from TYPE.  */
tree
strip_pointer_operator (tree t)
{
  while (POINTER_TYPE_P (t))
    t = TREE_TYPE (t);
  return t;
}

/* Recursively remove pointer or array type from TYPE. */
tree
strip_pointer_or_array_types (tree t)
{
  while (TREE_CODE (t) == ARRAY_TYPE || POINTER_TYPE_P (t))
    t = TREE_TYPE (t);
  return t;
}

/* Used to compare case labels.  K1 and K2 are actually tree nodes
   representing case labels, or NULL_TREE for a `default' label.
   Returns -1 if K1 is ordered before K2, -1 if K1 is ordered after
   K2, and 0 if K1 and K2 are equal.  */

int
case_compare (splay_tree_key k1, splay_tree_key k2)
{
  /* Consider a NULL key (such as arises with a `default' label) to be
     smaller than anything else.  */
  if (!k1)
    return k2 ? -1 : 0;
  else if (!k2)
    return k1 ? 1 : 0;

  return tree_int_cst_compare ((tree) k1, (tree) k2);
}

/* Process a case label, located at LOC, for the range LOW_VALUE
   ... HIGH_VALUE.  If LOW_VALUE and HIGH_VALUE are both NULL_TREE
   then this case label is actually a `default' label.  If only
   HIGH_VALUE is NULL_TREE, then case label was declared using the
   usual C/C++ syntax, rather than the GNU case range extension.
   CASES is a tree containing all the case ranges processed so far;
   COND is the condition for the switch-statement itself.
   Returns the CASE_LABEL_EXPR created, or ERROR_MARK_NODE if no
   CASE_LABEL_EXPR is created.  */

tree
c_add_case_label (location_t loc, splay_tree cases, tree cond,
		  tree low_value, tree high_value)
{
  tree type;
  tree label;
  tree case_label;
  splay_tree_node node;

  /* Create the LABEL_DECL itself.  */
  label = create_artificial_label (loc);

  /* If there was an error processing the switch condition, bail now
     before we get more confused.  */
  if (!cond || cond == error_mark_node)
    goto error_out;

  if ((low_value && TREE_TYPE (low_value)
       && POINTER_TYPE_P (TREE_TYPE (low_value)))
      || (high_value && TREE_TYPE (high_value)
	  && POINTER_TYPE_P (TREE_TYPE (high_value))))
    {
      error_at (loc, "pointers are not permitted as case values");
      goto error_out;
    }

  /* Case ranges are a GNU extension.  */
  if (high_value)
    pedwarn (loc, OPT_Wpedantic,
	     "range expressions in switch statements are non-standard");

  type = TREE_TYPE (cond);
  if (low_value)
    {
      low_value = check_case_value (loc, low_value);
      low_value = convert_and_check (loc, type, low_value);
      low_value = fold (low_value);
      if (low_value == error_mark_node)
	goto error_out;
    }
  if (high_value)
    {
      high_value = check_case_value (loc, high_value);
      high_value = convert_and_check (loc, type, high_value);
      high_value = fold (high_value);
      if (high_value == error_mark_node)
	goto error_out;
    }

  if (low_value && high_value)
    {
      /* If the LOW_VALUE and HIGH_VALUE are the same, then this isn't
	 really a case range, even though it was written that way.
	 Remove the HIGH_VALUE to simplify later processing.  */
      if (tree_int_cst_equal (low_value, high_value))
	high_value = NULL_TREE;
      else if (!tree_int_cst_lt (low_value, high_value))
	warning_at (loc, 0, "empty range specified");
    }

  /* Look up the LOW_VALUE in the table of case labels we already
     have.  */
  node = splay_tree_lookup (cases, (splay_tree_key) low_value);
  /* If there was not an exact match, check for overlapping ranges.
     There's no need to do this if there's no LOW_VALUE or HIGH_VALUE;
     that's a `default' label and the only overlap is an exact match.  */
  if (!node && (low_value || high_value))
    {
      splay_tree_node low_bound;
      splay_tree_node high_bound;

      /* Even though there wasn't an exact match, there might be an
	 overlap between this case range and another case range.
	 Since we've (inductively) not allowed any overlapping case
	 ranges, we simply need to find the greatest low case label
	 that is smaller that LOW_VALUE, and the smallest low case
	 label that is greater than LOW_VALUE.  If there is an overlap
	 it will occur in one of these two ranges.  */
      low_bound = splay_tree_predecessor (cases,
					  (splay_tree_key) low_value);
      high_bound = splay_tree_successor (cases,
					 (splay_tree_key) low_value);

      /* Check to see if the LOW_BOUND overlaps.  It is smaller than
	 the LOW_VALUE, so there is no need to check unless the
	 LOW_BOUND is in fact itself a case range.  */
      if (low_bound
	  && CASE_HIGH ((tree) low_bound->value)
	  && tree_int_cst_compare (CASE_HIGH ((tree) low_bound->value),
				    low_value) >= 0)
	node = low_bound;
      /* Check to see if the HIGH_BOUND overlaps.  The low end of that
	 range is bigger than the low end of the current range, so we
	 are only interested if the current range is a real range, and
	 not an ordinary case label.  */
      else if (high_bound
	       && high_value
	       && (tree_int_cst_compare ((tree) high_bound->key,
					 high_value)
		   <= 0))
	node = high_bound;
    }
  /* If there was an overlap, issue an error.  */
  if (node)
    {
      tree duplicate = CASE_LABEL ((tree) node->value);

      if (high_value)
	{
	  error_at (loc, "duplicate (or overlapping) case value");
	  inform (DECL_SOURCE_LOCATION (duplicate),
		  "this is the first entry overlapping that value");
	}
      else if (low_value)
	{
	  error_at (loc, "duplicate case value") ;
	  inform (DECL_SOURCE_LOCATION (duplicate), "previously used here");
	}
      else
	{
	  error_at (loc, "multiple default labels in one switch");
	  inform (DECL_SOURCE_LOCATION (duplicate),
		  "this is the first default label");
	}
      goto error_out;
    }

  /* Add a CASE_LABEL to the statement-tree.  */
  case_label = add_stmt (build_case_label (low_value, high_value, label));
  /* Register this case label in the splay tree.  */
  splay_tree_insert (cases,
		     (splay_tree_key) low_value,
		     (splay_tree_value) case_label);

  return case_label;

 error_out:
  /* Add a label so that the back-end doesn't think that the beginning of
     the switch is unreachable.  Note that we do not add a case label, as
     that just leads to duplicates and thence to failure later on.  */
  if (!cases->root)
    {
      tree t = create_artificial_label (loc);
      add_stmt (build_stmt (loc, LABEL_EXPR, t));
    }
  return error_mark_node;
}

/* Subroutine of c_switch_covers_all_cases_p, called via
   splay_tree_foreach.  Return 1 if it doesn't cover all the cases.
   ARGS[0] is initially NULL and after the first iteration is the
   so far highest case label.  ARGS[1] is the minimum of SWITCH_COND's
   type.  */

static int
c_switch_covers_all_cases_p_1 (splay_tree_node node, void *data)
{
  tree label = (tree) node->value;
  tree *args = (tree *) data;

  /* If there is a default case, we shouldn't have called this.  */
  gcc_assert (CASE_LOW (label));

  if (args[0] == NULL_TREE)
    {
      if (wi::to_widest (args[1]) < wi::to_widest (CASE_LOW (label)))
	return 1;
    }
  else if (wi::add (wi::to_widest (args[0]), 1)
	   != wi::to_widest (CASE_LOW (label)))
    return 1;
  if (CASE_HIGH (label))
    args[0] = CASE_HIGH (label);
  else
    args[0] = CASE_LOW (label);
  return 0;
}

/* Return true if switch with CASES and switch condition with type
   covers all possible values in the case labels.  */

bool
c_switch_covers_all_cases_p (splay_tree cases, tree type)
{
  /* If there is default:, this is always the case.  */
  splay_tree_node default_node
    = splay_tree_lookup (cases, (splay_tree_key) NULL);
  if (default_node)
    return true;

  if (!INTEGRAL_TYPE_P (type))
    return false;

  tree args[2] = { NULL_TREE, TYPE_MIN_VALUE (type) };
  if (splay_tree_foreach (cases, c_switch_covers_all_cases_p_1, args))
    return false;

  /* If there are no cases at all, or if the highest case label
     is smaller than TYPE_MAX_VALUE, return false.  */
  if (args[0] == NULL_TREE
      || wi::to_widest (args[0]) < wi::to_widest (TYPE_MAX_VALUE (type)))
    return false;

  return true;
}

/* Finish an expression taking the address of LABEL (an
   IDENTIFIER_NODE).  Returns an expression for the address.

   LOC is the location for the expression returned.  */

tree
finish_label_address_expr (tree label, location_t loc)
{
  tree result;

  pedwarn (input_location, OPT_Wpedantic, "taking the address of a label is non-standard");

  if (label == error_mark_node)
    return error_mark_node;

  label = lookup_label (label);
  if (label == NULL_TREE)
    result = null_pointer_node;
  else
    {
      TREE_USED (label) = 1;
      result = build1 (ADDR_EXPR, ptr_type_node, label);
      /* The current function is not necessarily uninlinable.
	 Computed gotos are incompatible with inlining, but the value
	 here could be used only in a diagnostic, for example.  */
      protected_set_expr_location (result, loc);
    }

  return result;
}


/* Given a boolean expression ARG, return a tree representing an increment
   or decrement (as indicated by CODE) of ARG.  The front end must check for
   invalid cases (e.g., decrement in C++).  */
tree
boolean_increment (enum tree_code code, tree arg)
{
  tree val;
  tree true_res = build_int_cst (TREE_TYPE (arg), 1);

  arg = stabilize_reference (arg);
  switch (code)
    {
    case PREINCREMENT_EXPR:
      val = build2 (MODIFY_EXPR, TREE_TYPE (arg), arg, true_res);
      break;
    case POSTINCREMENT_EXPR:
      val = build2 (MODIFY_EXPR, TREE_TYPE (arg), arg, true_res);
      arg = save_expr (arg);
      val = build2 (COMPOUND_EXPR, TREE_TYPE (arg), val, arg);
      val = build2 (COMPOUND_EXPR, TREE_TYPE (arg), arg, val);
      break;
    case PREDECREMENT_EXPR:
      val = build2 (MODIFY_EXPR, TREE_TYPE (arg), arg,
		    invert_truthvalue_loc (input_location, arg));
      break;
    case POSTDECREMENT_EXPR:
      val = build2 (MODIFY_EXPR, TREE_TYPE (arg), arg,
		    invert_truthvalue_loc (input_location, arg));
      arg = save_expr (arg);
      val = build2 (COMPOUND_EXPR, TREE_TYPE (arg), val, arg);
      val = build2 (COMPOUND_EXPR, TREE_TYPE (arg), arg, val);
      break;
    default:
      gcc_unreachable ();
    }
  TREE_SIDE_EFFECTS (val) = 1;
  return val;
}

/* Built-in macros for stddef.h and stdint.h, that require macros
   defined in this file.  */
void
c_stddef_cpp_builtins(void)
{
  builtin_define_with_value ("__SIZE_TYPE__", SIZE_TYPE, 0);
  builtin_define_with_value ("__PTRDIFF_TYPE__", PTRDIFF_TYPE, 0);
  builtin_define_with_value ("__WCHAR_TYPE__", MODIFIED_WCHAR_TYPE, 0);
  builtin_define_with_value ("__WINT_TYPE__", WINT_TYPE, 0);
  builtin_define_with_value ("__INTMAX_TYPE__", INTMAX_TYPE, 0);
  builtin_define_with_value ("__UINTMAX_TYPE__", UINTMAX_TYPE, 0);
  if (flag_char8_t)
    builtin_define_with_value ("__CHAR8_TYPE__", CHAR8_TYPE, 0);
  builtin_define_with_value ("__CHAR16_TYPE__", CHAR16_TYPE, 0);
  builtin_define_with_value ("__CHAR32_TYPE__", CHAR32_TYPE, 0);
  if (SIG_ATOMIC_TYPE)
    builtin_define_with_value ("__SIG_ATOMIC_TYPE__", SIG_ATOMIC_TYPE, 0);
  if (INT8_TYPE)
    builtin_define_with_value ("__INT8_TYPE__", INT8_TYPE, 0);
  if (INT16_TYPE)
    builtin_define_with_value ("__INT16_TYPE__", INT16_TYPE, 0);
  if (INT32_TYPE)
    builtin_define_with_value ("__INT32_TYPE__", INT32_TYPE, 0);
  if (INT64_TYPE)
    builtin_define_with_value ("__INT64_TYPE__", INT64_TYPE, 0);
  if (UINT8_TYPE)
    builtin_define_with_value ("__UINT8_TYPE__", UINT8_TYPE, 0);
  if (UINT16_TYPE)
    builtin_define_with_value ("__UINT16_TYPE__", UINT16_TYPE, 0);
  if (UINT32_TYPE)
    builtin_define_with_value ("__UINT32_TYPE__", UINT32_TYPE, 0);
  if (UINT64_TYPE)
    builtin_define_with_value ("__UINT64_TYPE__", UINT64_TYPE, 0);
  if (INT_LEAST8_TYPE)
    builtin_define_with_value ("__INT_LEAST8_TYPE__", INT_LEAST8_TYPE, 0);
  if (INT_LEAST16_TYPE)
    builtin_define_with_value ("__INT_LEAST16_TYPE__", INT_LEAST16_TYPE, 0);
  if (INT_LEAST32_TYPE)
    builtin_define_with_value ("__INT_LEAST32_TYPE__", INT_LEAST32_TYPE, 0);
  if (INT_LEAST64_TYPE)
    builtin_define_with_value ("__INT_LEAST64_TYPE__", INT_LEAST64_TYPE, 0);
  if (UINT_LEAST8_TYPE)
    builtin_define_with_value ("__UINT_LEAST8_TYPE__", UINT_LEAST8_TYPE, 0);
  if (UINT_LEAST16_TYPE)
    builtin_define_with_value ("__UINT_LEAST16_TYPE__", UINT_LEAST16_TYPE, 0);
  if (UINT_LEAST32_TYPE)
    builtin_define_with_value ("__UINT_LEAST32_TYPE__", UINT_LEAST32_TYPE, 0);
  if (UINT_LEAST64_TYPE)
    builtin_define_with_value ("__UINT_LEAST64_TYPE__", UINT_LEAST64_TYPE, 0);
  if (INT_FAST8_TYPE)
    builtin_define_with_value ("__INT_FAST8_TYPE__", INT_FAST8_TYPE, 0);
  if (INT_FAST16_TYPE)
    builtin_define_with_value ("__INT_FAST16_TYPE__", INT_FAST16_TYPE, 0);
  if (INT_FAST32_TYPE)
    builtin_define_with_value ("__INT_FAST32_TYPE__", INT_FAST32_TYPE, 0);
  if (INT_FAST64_TYPE)
    builtin_define_with_value ("__INT_FAST64_TYPE__", INT_FAST64_TYPE, 0);
  if (UINT_FAST8_TYPE)
    builtin_define_with_value ("__UINT_FAST8_TYPE__", UINT_FAST8_TYPE, 0);
  if (UINT_FAST16_TYPE)
    builtin_define_with_value ("__UINT_FAST16_TYPE__", UINT_FAST16_TYPE, 0);
  if (UINT_FAST32_TYPE)
    builtin_define_with_value ("__UINT_FAST32_TYPE__", UINT_FAST32_TYPE, 0);
  if (UINT_FAST64_TYPE)
    builtin_define_with_value ("__UINT_FAST64_TYPE__", UINT_FAST64_TYPE, 0);
  if (INTPTR_TYPE)
    builtin_define_with_value ("__INTPTR_TYPE__", INTPTR_TYPE, 0);
  if (UINTPTR_TYPE)
    builtin_define_with_value ("__UINTPTR_TYPE__", UINTPTR_TYPE, 0);
  /* GIMPLE FE testcases need access to the GCC internal 'sizetype'.
     Expose it as __SIZETYPE__.  */
  if (flag_gimple)
    builtin_define_with_value ("__SIZETYPE__", SIZETYPE, 0);
}

static void
c_init_attributes (void)
{
  /* Fill in the built_in_attributes array.  */
#define DEF_ATTR_NULL_TREE(ENUM)				\
  built_in_attributes[(int) ENUM] = NULL_TREE;
#define DEF_ATTR_INT(ENUM, VALUE)				\
  built_in_attributes[(int) ENUM] = build_int_cst (integer_type_node, VALUE);
#define DEF_ATTR_STRING(ENUM, VALUE)				\
  built_in_attributes[(int) ENUM] = build_string (strlen (VALUE), VALUE);
#define DEF_ATTR_IDENT(ENUM, STRING)				\
  built_in_attributes[(int) ENUM] = get_identifier (STRING);
#define DEF_ATTR_TREE_LIST(ENUM, PURPOSE, VALUE, CHAIN)	\
  built_in_attributes[(int) ENUM]			\
    = tree_cons (built_in_attributes[(int) PURPOSE],	\
		 built_in_attributes[(int) VALUE],	\
		 built_in_attributes[(int) CHAIN]);
#include "builtin-attrs.def"
#undef DEF_ATTR_NULL_TREE
#undef DEF_ATTR_INT
#undef DEF_ATTR_IDENT
#undef DEF_ATTR_TREE_LIST
}

/* Check whether the byte alignment ALIGN is a valid user-specified
   alignment less than the supported maximum.  If so, return ALIGN's
   base-2 log; if not, output an error and return -1.  If OBJFILE
   then reject alignments greater than MAX_OFILE_ALIGNMENT when
   converted to bits.  Otherwise, consider valid only alignments
   that are less than HOST_BITS_PER_INT - LOG2_BITS_PER_UNIT.
   Zero is not considered a valid argument (and results in -1 on
   return) but it only triggers a warning when WARN_ZERO is set.  */

int
check_user_alignment (const_tree align, bool objfile, bool warn_zero)
{
  if (error_operand_p (align))
    return -1;

  if (TREE_CODE (align) != INTEGER_CST
      || !INTEGRAL_TYPE_P (TREE_TYPE (align)))
    {
      error ("requested alignment is not an integer constant");
      return -1;
    }

  if (integer_zerop (align))
    {
      if (warn_zero)
	warning (OPT_Wattributes,
		 "requested alignment %qE is not a positive power of 2",
		 align);
      return -1;
    }

  /* Log2 of the byte alignment ALIGN.  */
  int log2align;
  if (tree_int_cst_sgn (align) == -1
      || (log2align = tree_log2 (align)) == -1)
    {
      error ("requested alignment %qE is not a positive power of 2",
	     align);
      return -1;
    }

  if (objfile)
    {
      unsigned maxalign = MAX_OFILE_ALIGNMENT / BITS_PER_UNIT;
      if (!tree_fits_uhwi_p (align) || tree_to_uhwi (align) > maxalign)
	{
	  error ("requested alignment %qE exceeds object file maximum %u",
		 align, maxalign);
	  return -1;
	}
    }

  if (log2align >= HOST_BITS_PER_INT - LOG2_BITS_PER_UNIT)
    {
      error ("requested alignment %qE exceeds maximum %u",
	     align, 1U << (HOST_BITS_PER_INT - LOG2_BITS_PER_UNIT - 1));
      return -1;
    }

  return log2align;
}

/* Determine the ELF symbol visibility for DECL, which is either a
   variable or a function.  It is an error to use this function if a
   definition of DECL is not available in this translation unit.
   Returns true if the final visibility has been determined by this
   function; false if the caller is free to make additional
   modifications.  */

bool
c_determine_visibility (tree decl)
{
  gcc_assert (VAR_OR_FUNCTION_DECL_P (decl));

  /* If the user explicitly specified the visibility with an
     attribute, honor that.  DECL_VISIBILITY will have been set during
     the processing of the attribute.  We check for an explicit
     attribute, rather than just checking DECL_VISIBILITY_SPECIFIED,
     to distinguish the use of an attribute from the use of a "#pragma
     GCC visibility push(...)"; in the latter case we still want other
     considerations to be able to overrule the #pragma.  */
  if (lookup_attribute ("visibility", DECL_ATTRIBUTES (decl))
      || (TARGET_DLLIMPORT_DECL_ATTRIBUTES
	  && (lookup_attribute ("dllimport", DECL_ATTRIBUTES (decl))
	      || lookup_attribute ("dllexport", DECL_ATTRIBUTES (decl)))))
    return true;

  /* Set default visibility to whatever the user supplied with
     visibility_specified depending on #pragma GCC visibility.  */
  if (!DECL_VISIBILITY_SPECIFIED (decl))
    {
      if (visibility_options.inpragma
	  || DECL_VISIBILITY (decl) != default_visibility)
	{
	  DECL_VISIBILITY (decl) = default_visibility;
	  DECL_VISIBILITY_SPECIFIED (decl) = visibility_options.inpragma;
	  /* If visibility changed and DECL already has DECL_RTL, ensure
	     symbol flags are updated.  */
	  if (((VAR_P (decl) && TREE_STATIC (decl))
	       || TREE_CODE (decl) == FUNCTION_DECL)
	      && DECL_RTL_SET_P (decl))
	    make_decl_rtl (decl);
	}
    }
  return false;
}

/* Data to communicate through check_function_arguments_recurse between
   check_function_nonnull and check_nonnull_arg.  */

struct nonnull_arg_ctx
{
  /* Location of the call.  */
  location_t loc;
  /* The function whose arguments are being checked and its type (used
     for calls through function pointers).  */
  const_tree fndecl, fntype;
  /* True if a warning has been issued.  */
  bool warned_p;
};

/* Check the argument list of a function call to CTX.FNDECL of CTX.FNTYPE
   for null in argument slots that are marked as requiring a non-null
   pointer argument.  The NARGS arguments are passed in the array ARGARRAY.
   Return true if we have warned.  */

static bool
check_function_nonnull (nonnull_arg_ctx &ctx, int nargs, tree *argarray)
{
  int firstarg = 0;
  if (TREE_CODE (ctx.fntype) == METHOD_TYPE)
    {
      bool closure = false;
      if (ctx.fndecl)
	{
	  /* For certain lambda expressions the C++ front end emits calls
	     that pass a null this pointer as an argument named __closure
	     to the member operator() of empty function.  Detect those
	     and avoid checking them, but proceed to check the remaining
	     arguments.  */
	  tree arg0 = DECL_ARGUMENTS (ctx.fndecl);
	  if (tree arg0name = DECL_NAME (arg0))
	    closure = id_equal (arg0name, "__closure");
	}

      /* In calls to C++ non-static member functions check the this
	 pointer regardless of whether the function is declared with
	 attribute nonnull.  */
      firstarg = 1;
      if (!closure)
	check_function_arguments_recurse (check_nonnull_arg, &ctx, argarray[0],
					  firstarg);
    }

  tree attrs = lookup_attribute ("nonnull", TYPE_ATTRIBUTES (ctx.fntype));
  if (attrs == NULL_TREE)
    return ctx.warned_p;

  tree a = attrs;
  /* See if any of the nonnull attributes has no arguments.  If so,
     then every pointer argument is checked (in which case the check
     for pointer type is done in check_nonnull_arg).  */
  if (TREE_VALUE (a) != NULL_TREE)
    do
      a = lookup_attribute ("nonnull", TREE_CHAIN (a));
    while (a != NULL_TREE && TREE_VALUE (a) != NULL_TREE);

  if (a != NULL_TREE)
    for (int i = firstarg; i < nargs; i++)
      check_function_arguments_recurse (check_nonnull_arg, &ctx, argarray[i],
					i + 1);
  else
    {
      /* Walk the argument list.  If we encounter an argument number we
	 should check for non-null, do it.  */
      for (int i = firstarg; i < nargs; i++)
	{
	  for (a = attrs; ; a = TREE_CHAIN (a))
	    {
	      a = lookup_attribute ("nonnull", a);
	      if (a == NULL_TREE || nonnull_check_p (TREE_VALUE (a), i + 1))
		break;
	    }

	  if (a != NULL_TREE)
	    check_function_arguments_recurse (check_nonnull_arg, &ctx,
					      argarray[i], i + 1);
	}
    }
  return ctx.warned_p;
}

/* Check that the Nth argument of a function call (counting backwards
   from the end) is a (pointer)0.  The NARGS arguments are passed in the
   array ARGARRAY.  */

static void
check_function_sentinel (const_tree fntype, int nargs, tree *argarray)
{
  tree attr = lookup_attribute ("sentinel", TYPE_ATTRIBUTES (fntype));

  if (attr)
    {
      int len = 0;
      int pos = 0;
      tree sentinel;
      function_args_iterator iter;
      tree t;

      /* Skip over the named arguments.  */
      FOREACH_FUNCTION_ARGS (fntype, t, iter)
	{
	  if (len == nargs)
	    break;
	  len++;
	}

      if (TREE_VALUE (attr))
	{
	  tree p = TREE_VALUE (TREE_VALUE (attr));
	  pos = TREE_INT_CST_LOW (p);
	}

      /* The sentinel must be one of the varargs, i.e.
	 in position >= the number of fixed arguments.  */
      if ((nargs - 1 - pos) < len)
	{
	  warning (OPT_Wformat_,
		   "not enough variable arguments to fit a sentinel");
	  return;
	}

      /* Validate the sentinel.  */
      sentinel = fold_for_warn (argarray[nargs - 1 - pos]);
      if ((!POINTER_TYPE_P (TREE_TYPE (sentinel))
	   || !integer_zerop (sentinel))
	  /* Although __null (in C++) is only an integer we allow it
	     nevertheless, as we are guaranteed that it's exactly
	     as wide as a pointer, and we don't want to force
	     users to cast the NULL they have written there.
	     We warn with -Wstrict-null-sentinel, though.  */
	  && (warn_strict_null_sentinel || null_node != sentinel))
	warning (OPT_Wformat_, "missing sentinel in function call");
    }
}

/* Check that the same argument isn't passed to two or more
   restrict-qualified formal and issue a -Wrestrict warning
   if it is.  Return true if a warning has been issued.  */

static bool
check_function_restrict (const_tree fndecl, const_tree fntype,
			 int nargs, tree *unfolded_argarray)
{
  int i;
  tree parms = TYPE_ARG_TYPES (fntype);

  /* Call fold_for_warn on all of the arguments.  */
  auto_vec<tree> argarray (nargs);
  for (i = 0; i < nargs; i++)
    argarray.quick_push (fold_for_warn (unfolded_argarray[i]));

  if (fndecl
      && TREE_CODE (fndecl) == FUNCTION_DECL)
    {
      /* Avoid diagnosing calls built-ins with a zero size/bound
	 here.  They are checked in more detail elsewhere.  */
      if (fndecl_built_in_p (fndecl, BUILT_IN_NORMAL)
	  && nargs == 3
	  && TREE_CODE (argarray[2]) == INTEGER_CST
	  && integer_zerop (argarray[2]))
	return false;

      if (DECL_ARGUMENTS (fndecl))
	parms = DECL_ARGUMENTS (fndecl);
    }

  for (i = 0; i < nargs; i++)
    TREE_VISITED (argarray[i]) = 0;

  bool warned = false;

  for (i = 0; i < nargs && parms && parms != void_list_node; i++)
    {
      tree type;
      if (TREE_CODE (parms) == PARM_DECL)
	{
	  type = TREE_TYPE (parms);
	  parms = DECL_CHAIN (parms);
	}
      else
	{
	  type = TREE_VALUE (parms);
	  parms = TREE_CHAIN (parms);
	}
      if (POINTER_TYPE_P (type)
	  && TYPE_RESTRICT (type)
	  && !TYPE_READONLY (TREE_TYPE (type)))
	warned |= warn_for_restrict (i, argarray.address (), nargs);
    }

  for (i = 0; i < nargs; i++)
    TREE_VISITED (argarray[i]) = 0;

  return warned;
}

/* Helper for check_function_nonnull; given a list of operands which
   must be non-null in ARGS, determine if operand PARAM_NUM should be
   checked.  */

static bool
nonnull_check_p (tree args, unsigned HOST_WIDE_INT param_num)
{
  unsigned HOST_WIDE_INT arg_num = 0;

  for (; args; args = TREE_CHAIN (args))
    {
      bool found = get_attribute_operand (TREE_VALUE (args), &arg_num);

      gcc_assert (found);

      if (arg_num == param_num)
	return true;
    }
  return false;
}

/* Check that the function argument PARAM (which is operand number
   PARAM_NUM) is non-null.  This is called by check_function_nonnull
   via check_function_arguments_recurse.  */

static void
check_nonnull_arg (void *ctx, tree param, unsigned HOST_WIDE_INT param_num)
{
  struct nonnull_arg_ctx *pctx = (struct nonnull_arg_ctx *) ctx;

  /* Just skip checking the argument if it's not a pointer.  This can
     happen if the "nonnull" attribute was given without an operand
     list (which means to check every pointer argument).  */

  tree paramtype = TREE_TYPE (param);
  if (TREE_CODE (paramtype) != POINTER_TYPE
      && TREE_CODE (paramtype) != NULLPTR_TYPE)
    return;

  /* Diagnose the simple cases of null arguments.  */
  if (!integer_zerop (fold_for_warn (param)))
    return;

  auto_diagnostic_group adg;

  const location_t loc = EXPR_LOC_OR_LOC (param, pctx->loc);

  if (TREE_CODE (pctx->fntype) == METHOD_TYPE)
    --param_num;

  bool warned;
  if (param_num == 0)
    {
      warned = warning_at (loc, OPT_Wnonnull,
			   "%qs pointer null", "this");
      if (warned && pctx->fndecl)
	inform (DECL_SOURCE_LOCATION (pctx->fndecl),
		"in a call to non-static member function %qD",
		pctx->fndecl);
    }
  else
    {
      warned = warning_at (loc, OPT_Wnonnull,
			   "argument %u null where non-null expected",
			   (unsigned) param_num);
      if (warned && pctx->fndecl)
	inform (DECL_SOURCE_LOCATION (pctx->fndecl),
		"in a call to function %qD declared %qs",
		pctx->fndecl, "nonnull");
    }

  if (warned)
    pctx->warned_p = true;
}

/* Helper for attribute handling; fetch the operand number from
   the attribute argument list.  */

bool
get_attribute_operand (tree arg_num_expr, unsigned HOST_WIDE_INT *valp)
{
  /* Verify the arg number is a small constant.  */
  if (tree_fits_uhwi_p (arg_num_expr))
    {
      *valp = tree_to_uhwi (arg_num_expr);
      return true;
    }
  else
    return false;
}

/* Arguments being collected for optimization.  */
typedef const char *const_char_p;		/* For DEF_VEC_P.  */
static GTY(()) vec<const_char_p, va_gc> *optimize_args;


/* Inner function to convert a TREE_LIST to argv string to parse the optimize
   options in ARGS.  ATTR_P is true if this is for attribute(optimize), and
   false for #pragma GCC optimize.  */

bool
parse_optimize_options (tree args, bool attr_p)
{
  bool ret = true;
  unsigned opt_argc;
  unsigned i;
  const char **opt_argv;
  struct cl_decoded_option *decoded_options;
  unsigned int decoded_options_count;
  tree ap;

  /* Build up argv vector.  Just in case the string is stored away, use garbage
     collected strings.  */
  vec_safe_truncate (optimize_args, 0);
  vec_safe_push (optimize_args, (const char *) NULL);

  for (ap = args; ap != NULL_TREE; ap = TREE_CHAIN (ap))
    {
      tree value = TREE_VALUE (ap);

      if (TREE_CODE (value) == INTEGER_CST)
	{
	  char buffer[20];
	  sprintf (buffer, "-O%ld", (long) TREE_INT_CST_LOW (value));
	  vec_safe_push (optimize_args, ggc_strdup (buffer));
	}

      else if (TREE_CODE (value) == STRING_CST)
	{
	  /* Split string into multiple substrings.  */
	  size_t len = TREE_STRING_LENGTH (value);
	  char *p = ASTRDUP (TREE_STRING_POINTER (value));
	  char *end = p + len;
	  char *comma;
	  char *next_p = p;

	  while (next_p != NULL)
	    {
	      size_t len2;
	      char *q, *r;

	      p = next_p;
	      comma = strchr (p, ',');
	      if (comma)
		{
		  len2 = comma - p;
		  *comma = '\0';
		  next_p = comma+1;
		}
	      else
		{
		  len2 = end - p;
		  next_p = NULL;
		}

	      /* If the user supplied -Oxxx or -fxxx, only allow -Oxxx or -fxxx
		 options.  */
	      if (*p == '-' && p[1] != 'O' && p[1] != 'f')
		{
		  ret = false;
		  if (attr_p)
		    warning (OPT_Wattributes,
			     "bad option %qs to attribute %<optimize%>", p);
		  else
		    warning (OPT_Wpragmas,
			     "bad option %qs to pragma %<optimize%>", p);
		  continue;
		}

	      /* Can't use GC memory here, see PR88007.  */
	      r = q = XOBNEWVEC (&opts_obstack, char, len2 + 3);

	      if (*p != '-')
		{
		  *r++ = '-';

		  /* Assume that Ox is -Ox, a numeric value is -Ox, a s by
		     itself is -Os, and any other switch begins with a -f.  */
		  if ((*p >= '0' && *p <= '9')
		      || (p[0] == 's' && p[1] == '\0'))
		    *r++ = 'O';
		  else if (*p != 'O')
		    *r++ = 'f';
		}

	      memcpy (r, p, len2);
	      r[len2] = '\0';
	      vec_safe_push (optimize_args, (const char *) q);
	    }

	}
    }

  opt_argc = optimize_args->length ();
  opt_argv = (const char **) alloca (sizeof (char *) * (opt_argc + 1));

  for (i = 1; i < opt_argc; i++)
    opt_argv[i] = (*optimize_args)[i];

  /* Now parse the options.  */
  decode_cmdline_options_to_array_default_mask (opt_argc, opt_argv,
						&decoded_options,
						&decoded_options_count);
  /* Drop non-Optimization options.  */
  unsigned j = 1;
  for (i = 1; i < decoded_options_count; ++i)
    {
      if (! (cl_options[decoded_options[i].opt_index].flags & CL_OPTIMIZATION))
	{
	  ret = false;
	  if (attr_p)
	    warning (OPT_Wattributes,
		     "bad option %qs to attribute %<optimize%>",
		     decoded_options[i].orig_option_with_args_text);
	  else
	    warning (OPT_Wpragmas,
		     "bad option %qs to pragma %<optimize%>",
		     decoded_options[i].orig_option_with_args_text);
	  continue;
	}
      if (i != j)
	decoded_options[j] = decoded_options[i];
      j++;
    }
  decoded_options_count = j;
  /* And apply them.  */
  decode_options (&global_options, &global_options_set,
		  decoded_options, decoded_options_count,
		  input_location, global_dc, NULL);

  targetm.override_options_after_change();

  optimize_args->truncate (0);
  return ret;
}

/* Check whether ATTR is a valid attribute fallthrough.  */

bool
attribute_fallthrough_p (tree attr)
{
  if (attr == error_mark_node)
   return false;
  tree t = lookup_attribute ("fallthrough", attr);
  if (t == NULL_TREE)
    return false;
  /* This attribute shall appear at most once in each attribute-list.  */
  if (lookup_attribute ("fallthrough", TREE_CHAIN (t)))
    warning (OPT_Wattributes, "%<fallthrough%> attribute specified multiple "
	     "times");
  /* No attribute-argument-clause shall be present.  */
  else if (TREE_VALUE (t) != NULL_TREE)
    warning (OPT_Wattributes, "%<fallthrough%> attribute specified with "
	     "a parameter");
  /* Warn if other attributes are found.  */
  for (t = attr; t != NULL_TREE; t = TREE_CHAIN (t))
    {
      tree name = get_attribute_name (t);
      if (!is_attribute_p ("fallthrough", name))
	{
	  if (!c_dialect_cxx () && get_attribute_namespace (t) == NULL_TREE)
	    /* The specifications of standard attributes in C mean
	       this is a constraint violation.  */
	    pedwarn (input_location, OPT_Wattributes, "%qE attribute ignored",
		     get_attribute_name (t));
	  else
	    warning (OPT_Wattributes, "%qE attribute ignored", name);
	}
    }
  return true;
}


/* Check for valid arguments being passed to a function with FNTYPE.
   There are NARGS arguments in the array ARGARRAY.  LOC should be used
   for diagnostics.  Return true if either -Wnonnull or -Wrestrict has
   been issued.

   The arguments in ARGARRAY may not have been folded yet (e.g. for C++,
   to preserve location wrappers); checks that require folded arguments
   should call fold_for_warn on them.  */

bool
check_function_arguments (location_t loc, const_tree fndecl, const_tree fntype,
			  int nargs, tree *argarray, vec<location_t> *arglocs)
{
  bool warned_p = false;

  /* Check for null being passed in a pointer argument that must be
     non-null.  In C++, this includes the this pointer.  We also need
     to do this if format checking is enabled.  */
  if (warn_nonnull)
    {
      nonnull_arg_ctx ctx = { loc, fndecl, fntype, false };
      warned_p = check_function_nonnull (ctx, nargs, argarray);
    }

  /* Check for errors in format strings.  */

  if (warn_format || warn_suggest_attribute_format)
    check_function_format (fntype, TYPE_ATTRIBUTES (fntype), nargs, argarray,
			   arglocs);

  if (warn_format)
    check_function_sentinel (fntype, nargs, argarray);

  if (fndecl && fndecl_built_in_p (fndecl, BUILT_IN_NORMAL))
    {
      switch (DECL_FUNCTION_CODE (fndecl))
	{
	case BUILT_IN_SPRINTF:
	case BUILT_IN_SPRINTF_CHK:
	case BUILT_IN_SNPRINTF:
	case BUILT_IN_SNPRINTF_CHK:
	  /* Let the sprintf pass handle these.  */
	  return warned_p;

	default:
	  break;
	}
    }

  /* check_function_restrict sets the DECL_READ_P for arguments
     so it must be called unconditionally.  */
  warned_p |= check_function_restrict (fndecl, fntype, nargs, argarray);

  return warned_p;
}

/* Generic argument checking recursion routine.  PARAM is the argument to
   be checked.  PARAM_NUM is the number of the argument.  CALLBACK is invoked
   once the argument is resolved.  CTX is context for the callback.  */
void
check_function_arguments_recurse (void (*callback)
				  (void *, tree, unsigned HOST_WIDE_INT),
				  void *ctx, tree param,
				  unsigned HOST_WIDE_INT param_num)
{
  if (CONVERT_EXPR_P (param)
      && (TYPE_PRECISION (TREE_TYPE (param))
	  == TYPE_PRECISION (TREE_TYPE (TREE_OPERAND (param, 0)))))
    {
      /* Strip coercion.  */
      check_function_arguments_recurse (callback, ctx,
					TREE_OPERAND (param, 0), param_num);
      return;
    }

  if (TREE_CODE (param) == CALL_EXPR && CALL_EXPR_FN (param))
    {
      tree type = TREE_TYPE (TREE_TYPE (CALL_EXPR_FN (param)));
      tree attrs;
      bool found_format_arg = false;

      /* See if this is a call to a known internationalization function
	 that modifies a format arg.  Such a function may have multiple
	 format_arg attributes (for example, ngettext).  */

      for (attrs = TYPE_ATTRIBUTES (type);
	   attrs;
	   attrs = TREE_CHAIN (attrs))
	if (is_attribute_p ("format_arg", get_attribute_name (attrs)))
	  {
	    tree inner_arg;
	    tree format_num_expr;
	    int format_num;
	    int i;
	    call_expr_arg_iterator iter;

	    /* Extract the argument number, which was previously checked
	       to be valid.  */
	    format_num_expr = TREE_VALUE (TREE_VALUE (attrs));

	    format_num = tree_to_uhwi (format_num_expr);

	    for (inner_arg = first_call_expr_arg (param, &iter), i = 1;
		 inner_arg != NULL_TREE;
		 inner_arg = next_call_expr_arg (&iter), i++)
	      if (i == format_num)
		{
		  check_function_arguments_recurse (callback, ctx,
						    inner_arg, param_num);
		  found_format_arg = true;
		  break;
		}
	  }

      /* If we found a format_arg attribute and did a recursive check,
	 we are done with checking this argument.  Otherwise, we continue
	 and this will be considered a non-literal.  */
      if (found_format_arg)
	return;
    }

  if (TREE_CODE (param) == COND_EXPR)
    {
      /* Simplify to avoid warning for an impossible case.  */
      param = fold_for_warn (param);
      if (TREE_CODE (param) == COND_EXPR)
	{
	  /* Check both halves of the conditional expression.  */
	  check_function_arguments_recurse (callback, ctx,
					    TREE_OPERAND (param, 1),
					    param_num);
	  check_function_arguments_recurse (callback, ctx,
					    TREE_OPERAND (param, 2),
					    param_num);
	  return;
	}
    }

  (*callback) (ctx, param, param_num);
}

/* Checks for a builtin function FNDECL that the number of arguments
   NARGS against the required number REQUIRED and issues an error if
   there is a mismatch.  Returns true if the number of arguments is
   correct, otherwise false.  LOC is the location of FNDECL.  */

static bool
builtin_function_validate_nargs (location_t loc, tree fndecl, int nargs,
				 int required)
{
  if (nargs < required)
    {
      error_at (loc, "too few arguments to function %qE", fndecl);
      return false;
    }
  else if (nargs > required)
    {
      error_at (loc, "too many arguments to function %qE", fndecl);
      return false;
    }
  return true;
}

/* Helper macro for check_builtin_function_arguments.  */
#define ARG_LOCATION(N)					\
  (arg_loc.is_empty ()					\
   ? EXPR_LOC_OR_LOC (args[(N)], input_location)	\
   : expansion_point_location (arg_loc[(N)]))

/* Verifies the NARGS arguments ARGS to the builtin function FNDECL.
   Returns false if there was an error, otherwise true.  LOC is the
   location of the function; ARG_LOC is a vector of locations of the
   arguments.  If FNDECL is the result of resolving an overloaded
   target built-in, ORIG_FNDECL is the original function decl,
   otherwise it is null.  */

bool
check_builtin_function_arguments (location_t loc, vec<location_t> arg_loc,
				  tree fndecl, tree orig_fndecl,
				  int nargs, tree *args)
{
  if (!fndecl_built_in_p (fndecl))
    return true;

  if (DECL_BUILT_IN_CLASS (fndecl) == BUILT_IN_MD)
    return (!targetm.check_builtin_call
	    || targetm.check_builtin_call (loc, arg_loc, fndecl,
					   orig_fndecl, nargs, args));

  if (DECL_BUILT_IN_CLASS (fndecl) == BUILT_IN_FRONTEND)
    return true;

  gcc_assert (DECL_BUILT_IN_CLASS (fndecl) == BUILT_IN_NORMAL);
  switch (DECL_FUNCTION_CODE (fndecl))
    {
    case BUILT_IN_ALLOCA_WITH_ALIGN_AND_MAX:
      if (!tree_fits_uhwi_p (args[2]))
	{
	  error_at (ARG_LOCATION (2),
		    "third argument to function %qE must be a constant integer",
		    fndecl);
	  return false;
	}
      /* fall through */

    case BUILT_IN_ALLOCA_WITH_ALIGN:
      {
	/* Get the requested alignment (in bits) if it's a constant
	   integer expression.  */
	unsigned HOST_WIDE_INT align
	  = tree_fits_uhwi_p (args[1]) ? tree_to_uhwi (args[1]) : 0;

	/* Determine if the requested alignment is a power of 2.  */
	if ((align & (align - 1)))
	  align = 0;

	/* The maximum alignment in bits corresponding to the same
	   maximum in bytes enforced in check_user_alignment().  */
	unsigned maxalign = (UINT_MAX >> 1) + 1;

	/* Reject invalid alignments.  */
	if (align < BITS_PER_UNIT || maxalign < align)
	  {
	    error_at (ARG_LOCATION (1),
		      "second argument to function %qE must be a constant "
		      "integer power of 2 between %qi and %qu bits",
		      fndecl, BITS_PER_UNIT, maxalign);
	    return false;
	  }
	return true;
      }

    case BUILT_IN_CONSTANT_P:
      return builtin_function_validate_nargs (loc, fndecl, nargs, 1);

    case BUILT_IN_ISFINITE:
    case BUILT_IN_ISINF:
    case BUILT_IN_ISINF_SIGN:
    case BUILT_IN_ISNAN:
    case BUILT_IN_ISNORMAL:
    case BUILT_IN_SIGNBIT:
      if (builtin_function_validate_nargs (loc, fndecl, nargs, 1))
	{
	  if (TREE_CODE (TREE_TYPE (args[0])) != REAL_TYPE)
	    {
	      error_at (ARG_LOCATION (0), "non-floating-point argument in "
			"call to function %qE", fndecl);
	      return false;
	    }
	  return true;
	}
      return false;

    case BUILT_IN_ISGREATER:
    case BUILT_IN_ISGREATEREQUAL:
    case BUILT_IN_ISLESS:
    case BUILT_IN_ISLESSEQUAL:
    case BUILT_IN_ISLESSGREATER:
    case BUILT_IN_ISUNORDERED:
      if (builtin_function_validate_nargs (loc, fndecl, nargs, 2))
	{
	  enum tree_code code0, code1;
	  code0 = TREE_CODE (TREE_TYPE (args[0]));
	  code1 = TREE_CODE (TREE_TYPE (args[1]));
	  if (!((code0 == REAL_TYPE && code1 == REAL_TYPE)
		|| (code0 == REAL_TYPE && code1 == INTEGER_TYPE)
		|| (code0 == INTEGER_TYPE && code1 == REAL_TYPE)))
	    {
	      error_at (loc, "non-floating-point arguments in call to "
			"function %qE", fndecl);
	      return false;
	    }
	  return true;
	}
      return false;

    case BUILT_IN_FPCLASSIFY:
      if (builtin_function_validate_nargs (loc, fndecl, nargs, 6))
	{
	  for (unsigned int i = 0; i < 5; i++)
	    if (TREE_CODE (args[i]) != INTEGER_CST)
	      {
		error_at (ARG_LOCATION (i), "non-const integer argument %u in "
			  "call to function %qE", i + 1, fndecl);
		return false;
	      }

	  if (TREE_CODE (TREE_TYPE (args[5])) != REAL_TYPE)
	    {
	      error_at (ARG_LOCATION (5), "non-floating-point argument in "
			"call to function %qE", fndecl);
	      return false;
	    }
	  return true;
	}
      return false;

    case BUILT_IN_ASSUME_ALIGNED:
      if (builtin_function_validate_nargs (loc, fndecl, nargs, 2 + (nargs > 2)))
	{
	  if (nargs >= 3 && TREE_CODE (TREE_TYPE (args[2])) != INTEGER_TYPE)
	    {
	      error_at (ARG_LOCATION (2), "non-integer argument 3 in call to "
			"function %qE", fndecl);
	      return false;
	    }
	  return true;
	}
      return false;

    case BUILT_IN_ADD_OVERFLOW:
    case BUILT_IN_SUB_OVERFLOW:
    case BUILT_IN_MUL_OVERFLOW:
      if (builtin_function_validate_nargs (loc, fndecl, nargs, 3))
	{
	  unsigned i;
	  for (i = 0; i < 2; i++)
	    if (!INTEGRAL_TYPE_P (TREE_TYPE (args[i])))
	      {
		error_at (ARG_LOCATION (i), "argument %u in call to function "
			  "%qE does not have integral type", i + 1, fndecl);
		return false;
	      }
	  if (TREE_CODE (TREE_TYPE (args[2])) != POINTER_TYPE
	      || !INTEGRAL_TYPE_P (TREE_TYPE (TREE_TYPE (args[2]))))
	    {
	      error_at (ARG_LOCATION (2), "argument 3 in call to function %qE "
			"does not have pointer to integral type", fndecl);
	      return false;
	    }
	  else if (TREE_CODE (TREE_TYPE (TREE_TYPE (args[2]))) == ENUMERAL_TYPE)
	    {
	      error_at (ARG_LOCATION (2), "argument 3 in call to function %qE "
			"has pointer to enumerated type", fndecl);
	      return false;
	    }
	  else if (TREE_CODE (TREE_TYPE (TREE_TYPE (args[2]))) == BOOLEAN_TYPE)
	    {
	      error_at (ARG_LOCATION (2), "argument 3 in call to function %qE "
			"has pointer to boolean type", fndecl);
	      return false;
	    }
	  else if (TYPE_READONLY (TREE_TYPE (TREE_TYPE (args[2]))))
	    {
	      error_at (ARG_LOCATION (2), "argument 3 in call to function %qE "
			"has pointer to %<const%> type (%qT)", fndecl,
			TREE_TYPE (args[2]));
	      return false;
	    }
	  return true;
	}
      return false;

    case BUILT_IN_ADD_OVERFLOW_P:
    case BUILT_IN_SUB_OVERFLOW_P:
    case BUILT_IN_MUL_OVERFLOW_P:
      if (builtin_function_validate_nargs (loc, fndecl, nargs, 3))
	{
	  unsigned i;
	  for (i = 0; i < 3; i++)
	    if (!INTEGRAL_TYPE_P (TREE_TYPE (args[i])))
	      {
		error_at (ARG_LOCATION (i), "argument %u in call to function "
			  "%qE does not have integral type", i + 1, fndecl);
		return false;
	      }
	  if (TREE_CODE (TREE_TYPE (args[2])) == ENUMERAL_TYPE)
	    {
	      error_at (ARG_LOCATION (2), "argument 3 in call to function "
			"%qE has enumerated type", fndecl);
	      return false;
	    }
	  else if (TREE_CODE (TREE_TYPE (args[2])) == BOOLEAN_TYPE)
	    {
	      error_at (ARG_LOCATION (2), "argument 3 in call to function "
			"%qE has boolean type", fndecl);
	      return false;
	    }
	  return true;
	}
      return false;

    default:
      return true;
    }
}

/* Subroutine of c_parse_error.
   Return the result of concatenating LHS and RHS. RHS is really
   a string literal, its first character is indicated by RHS_START and
   RHS_SIZE is its length (including the terminating NUL character).

   The caller is responsible for deleting the returned pointer.  */

static char *
catenate_strings (const char *lhs, const char *rhs_start, int rhs_size)
{
  const size_t lhs_size = strlen (lhs);
  char *result = XNEWVEC (char, lhs_size + rhs_size);
  memcpy (result, lhs, lhs_size);
  memcpy (result + lhs_size, rhs_start, rhs_size);
  return result;
}

/* Issue the error given by GMSGID at RICHLOC, indicating that it occurred
   before TOKEN, which had the associated VALUE.  */

void
c_parse_error (const char *gmsgid, enum cpp_ttype token_type,
	       tree value, unsigned char token_flags,
	       rich_location *richloc)
{
#define catenate_messages(M1, M2) catenate_strings ((M1), (M2), sizeof (M2))

  char *message = NULL;

  if (token_type == CPP_EOF)
    message = catenate_messages (gmsgid, " at end of input");
  else if (token_type == CPP_CHAR
	   || token_type == CPP_WCHAR
	   || token_type == CPP_CHAR16
	   || token_type == CPP_CHAR32
	   || token_type == CPP_UTF8CHAR)
    {
      unsigned int val = TREE_INT_CST_LOW (value);
      const char *prefix;

      switch (token_type)
	{
	default:
	  prefix = "";
	  break;
	case CPP_WCHAR:
	  prefix = "L";
	  break;
	case CPP_CHAR16:
	  prefix = "u";
	  break;
	case CPP_CHAR32:
	  prefix = "U";
	  break;
	case CPP_UTF8CHAR:
	  prefix = "u8";
	  break;
        }

      if (val <= UCHAR_MAX && ISGRAPH (val))
	message = catenate_messages (gmsgid, " before %s'%c'");
      else
	message = catenate_messages (gmsgid, " before %s'\\x%x'");

      error_at (richloc, message, prefix, val);
      free (message);
      message = NULL;
    }
  else if (token_type == CPP_CHAR_USERDEF
	   || token_type == CPP_WCHAR_USERDEF
	   || token_type == CPP_CHAR16_USERDEF
	   || token_type == CPP_CHAR32_USERDEF
	   || token_type == CPP_UTF8CHAR_USERDEF)
    message = catenate_messages (gmsgid,
				 " before user-defined character literal");
  else if (token_type == CPP_STRING_USERDEF
	   || token_type == CPP_WSTRING_USERDEF
	   || token_type == CPP_STRING16_USERDEF
	   || token_type == CPP_STRING32_USERDEF
	   || token_type == CPP_UTF8STRING_USERDEF)
    message = catenate_messages (gmsgid, " before user-defined string literal");
  else if (token_type == CPP_STRING
	   || token_type == CPP_WSTRING
	   || token_type == CPP_STRING16
	   || token_type == CPP_STRING32
	   || token_type == CPP_UTF8STRING)
    message = catenate_messages (gmsgid, " before string constant");
  else if (token_type == CPP_NUMBER)
    message = catenate_messages (gmsgid, " before numeric constant");
  else if (token_type == CPP_NAME)
    {
      message = catenate_messages (gmsgid, " before %qE");
      error_at (richloc, message, value);
      free (message);
      message = NULL;
    }
  else if (token_type == CPP_PRAGMA)
    message = catenate_messages (gmsgid, " before %<#pragma%>");
  else if (token_type == CPP_PRAGMA_EOL)
    message = catenate_messages (gmsgid, " before end of line");
  else if (token_type == CPP_DECLTYPE)
    message = catenate_messages (gmsgid, " before %<decltype%>");
  else if (token_type < N_TTYPES)
    {
      message = catenate_messages (gmsgid, " before %qs token");
      error_at (richloc, message, cpp_type2name (token_type, token_flags));
      free (message);
      message = NULL;
    }
  else
    error_at (richloc, gmsgid);

  if (message)
    {
      error_at (richloc, message);
      free (message);
    }
#undef catenate_messages
}

/* Return the gcc option code associated with the reason for a cpp
   message, or 0 if none.  */

static int
c_option_controlling_cpp_diagnostic (enum cpp_warning_reason reason)
{
  const struct cpp_reason_option_codes_t *entry;

  for (entry = cpp_reason_option_codes; entry->reason != CPP_W_NONE; entry++)
    {
      if (entry->reason == reason)
	return entry->option_code;
    }
  return 0;
}

/* Callback from cpp_diagnostic for PFILE to print diagnostics from the
   preprocessor.  The diagnostic is of type LEVEL, with REASON set
   to the reason code if LEVEL is represents a warning, at location
   RICHLOC unless this is after lexing and the compiler's location
   should be used instead; MSG is the translated message and AP
   the arguments.  Returns true if a diagnostic was emitted, false
   otherwise.  */

bool
c_cpp_diagnostic (cpp_reader *pfile ATTRIBUTE_UNUSED,
		  enum cpp_diagnostic_level level,
		  enum cpp_warning_reason reason,
		  rich_location *richloc,
		  const char *msg, va_list *ap)
{
  diagnostic_info diagnostic;
  diagnostic_t dlevel;
  bool save_warn_system_headers = global_dc->dc_warn_system_headers;
  bool ret;

  switch (level)
    {
    case CPP_DL_WARNING_SYSHDR:
      if (flag_no_output)
	return false;
      global_dc->dc_warn_system_headers = 1;
      /* Fall through.  */
    case CPP_DL_WARNING:
      if (flag_no_output)
	return false;
      dlevel = DK_WARNING;
      break;
    case CPP_DL_PEDWARN:
      if (flag_no_output && !flag_pedantic_errors)
	return false;
      dlevel = DK_PEDWARN;
      break;
    case CPP_DL_ERROR:
      dlevel = DK_ERROR;
      break;
    case CPP_DL_ICE:
      dlevel = DK_ICE;
      break;
    case CPP_DL_NOTE:
      dlevel = DK_NOTE;
      break;
    case CPP_DL_FATAL:
      dlevel = DK_FATAL;
      break;
    default:
      gcc_unreachable ();
    }
  if (done_lexing)
    richloc->set_range (0, input_location, SHOW_RANGE_WITH_CARET);
  diagnostic_set_info_translated (&diagnostic, msg, ap,
				  richloc, dlevel);
  diagnostic_override_option_index
    (&diagnostic,
     c_option_controlling_cpp_diagnostic (reason));
  ret = diagnostic_report_diagnostic (global_dc, &diagnostic);
  if (level == CPP_DL_WARNING_SYSHDR)
    global_dc->dc_warn_system_headers = save_warn_system_headers;
  return ret;
}

/* Convert a character from the host to the target execution character
   set.  cpplib handles this, mostly.  */

HOST_WIDE_INT
c_common_to_target_charset (HOST_WIDE_INT c)
{
  /* Character constants in GCC proper are sign-extended under -fsigned-char,
     zero-extended under -fno-signed-char.  cpplib insists that characters
     and character constants are always unsigned.  Hence we must convert
     back and forth.  */
  cppchar_t uc = ((cppchar_t)c) & ((((cppchar_t)1) << CHAR_BIT)-1);

  uc = cpp_host_to_exec_charset (parse_in, uc);

  if (flag_signed_char)
    return ((HOST_WIDE_INT)uc) << (HOST_BITS_PER_WIDE_INT - CHAR_TYPE_SIZE)
			       >> (HOST_BITS_PER_WIDE_INT - CHAR_TYPE_SIZE);
  else
    return uc;
}

/* Fold an offsetof-like expression.  EXPR is a nested sequence of component
   references with an INDIRECT_REF of a constant at the bottom; much like the
   traditional rendering of offsetof as a macro.  TYPE is the desired type of
   the whole expression.  Return the folded result.  */

tree
fold_offsetof (tree expr, tree type, enum tree_code ctx)
{
  tree base, off, t;
  tree_code code = TREE_CODE (expr);
  switch (code)
    {
    case ERROR_MARK:
      return expr;

    case VAR_DECL:
      error ("cannot apply %<offsetof%> to static data member %qD", expr);
      return error_mark_node;

    case CALL_EXPR:
    case TARGET_EXPR:
      error ("cannot apply %<offsetof%> when %<operator[]%> is overloaded");
      return error_mark_node;

    case NOP_EXPR:
    case INDIRECT_REF:
      if (!TREE_CONSTANT (TREE_OPERAND (expr, 0)))
	{
	  error ("cannot apply %<offsetof%> to a non constant address");
	  return error_mark_node;
	}
      return convert (type, TREE_OPERAND (expr, 0));

    case COMPONENT_REF:
      base = fold_offsetof (TREE_OPERAND (expr, 0), type, code);
      if (base == error_mark_node)
	return base;

      t = TREE_OPERAND (expr, 1);
      if (DECL_C_BIT_FIELD (t))
	{
	  error ("attempt to take address of bit-field structure "
		 "member %qD", t);
	  return error_mark_node;
	}
      off = size_binop_loc (input_location, PLUS_EXPR, DECL_FIELD_OFFSET (t),
			    size_int (tree_to_uhwi (DECL_FIELD_BIT_OFFSET (t))
				      / BITS_PER_UNIT));
      break;

    case ARRAY_REF:
      base = fold_offsetof (TREE_OPERAND (expr, 0), type, code);
      if (base == error_mark_node)
	return base;

      t = TREE_OPERAND (expr, 1);
      STRIP_ANY_LOCATION_WRAPPER (t);

      /* Check if the offset goes beyond the upper bound of the array.  */
      if (TREE_CODE (t) == INTEGER_CST && tree_int_cst_sgn (t) >= 0)
	{
	  tree upbound = array_ref_up_bound (expr);
	  if (upbound != NULL_TREE
	      && TREE_CODE (upbound) == INTEGER_CST
	      && !tree_int_cst_equal (upbound,
				      TYPE_MAX_VALUE (TREE_TYPE (upbound))))
	    {
	      if (ctx != ARRAY_REF && ctx != COMPONENT_REF)
	        upbound = size_binop (PLUS_EXPR, upbound,
				      build_int_cst (TREE_TYPE (upbound), 1));
	      if (tree_int_cst_lt (upbound, t))
		{
		  tree v;

		  for (v = TREE_OPERAND (expr, 0);
		       TREE_CODE (v) == COMPONENT_REF;
		       v = TREE_OPERAND (v, 0))
		    if (TREE_CODE (TREE_TYPE (TREE_OPERAND (v, 0)))
			== RECORD_TYPE)
		      {
			tree fld_chain = DECL_CHAIN (TREE_OPERAND (v, 1));
			for (; fld_chain; fld_chain = DECL_CHAIN (fld_chain))
			  if (TREE_CODE (fld_chain) == FIELD_DECL)
			    break;

			if (fld_chain)
			  break;
		      }
		  /* Don't warn if the array might be considered a poor
		     man's flexible array member with a very permissive
		     definition thereof.  */
		  if (TREE_CODE (v) == ARRAY_REF
		      || TREE_CODE (v) == COMPONENT_REF)
		    warning (OPT_Warray_bounds,
			     "index %E denotes an offset "
			     "greater than size of %qT",
			     t, TREE_TYPE (TREE_OPERAND (expr, 0)));
		}
	    }
	}

      t = convert (sizetype, t);
      off = size_binop (MULT_EXPR, TYPE_SIZE_UNIT (TREE_TYPE (expr)), t);
      break;

    case COMPOUND_EXPR:
      /* Handle static members of volatile structs.  */
      t = TREE_OPERAND (expr, 1);
      gcc_checking_assert (VAR_P (get_base_address (t)));
      return fold_offsetof (t, type);

    default:
      gcc_unreachable ();
    }

  if (!POINTER_TYPE_P (type))
    return size_binop (PLUS_EXPR, base, convert (type, off));
  return fold_build_pointer_plus (base, off);
}

/* *PTYPE is an incomplete array.  Complete it with a domain based on
   INITIAL_VALUE.  If INITIAL_VALUE is not present, use 1 if DO_DEFAULT
   is true.  Return 0 if successful, 1 if INITIAL_VALUE can't be deciphered,
   2 if INITIAL_VALUE was NULL, and 3 if INITIAL_VALUE was empty.  */

int
complete_array_type (tree *ptype, tree initial_value, bool do_default)
{
  tree maxindex, type, main_type, elt, unqual_elt;
  int failure = 0, quals;
  bool overflow_p = false;

  maxindex = size_zero_node;
  if (initial_value)
    {
      STRIP_ANY_LOCATION_WRAPPER (initial_value);

      if (TREE_CODE (initial_value) == STRING_CST)
	{
	  int eltsize
	    = int_size_in_bytes (TREE_TYPE (TREE_TYPE (initial_value)));
	  maxindex = size_int (TREE_STRING_LENGTH (initial_value)/eltsize - 1);
	}
      else if (TREE_CODE (initial_value) == CONSTRUCTOR)
	{
	  vec<constructor_elt, va_gc> *v = CONSTRUCTOR_ELTS (initial_value);

	  if (vec_safe_is_empty (v))
	    {
	      if (pedantic)
		failure = 3;
	      maxindex = ssize_int (-1);
	    }
	  else
	    {
	      tree curindex;
	      unsigned HOST_WIDE_INT cnt;
	      constructor_elt *ce;
	      bool fold_p = false;

	      if ((*v)[0].index)
		maxindex = (*v)[0].index, fold_p = true;

	      curindex = maxindex;

	      for (cnt = 1; vec_safe_iterate (v, cnt, &ce); cnt++)
		{
		  bool curfold_p = false;
		  if (ce->index)
		    curindex = ce->index, curfold_p = true;
		  else
		    {
		      if (fold_p)
			{
			  /* Since we treat size types now as ordinary
			     unsigned types, we need an explicit overflow
			     check.  */
			  tree orig = curindex;
		          curindex = fold_convert (sizetype, curindex);
			  overflow_p |= tree_int_cst_lt (curindex, orig);
			}
		      curindex = size_binop (PLUS_EXPR, curindex,
					     size_one_node);
		    }
		  if (tree_int_cst_lt (maxindex, curindex))
		    maxindex = curindex, fold_p = curfold_p;
		}
	      if (fold_p)
		{
		  tree orig = maxindex;
	          maxindex = fold_convert (sizetype, maxindex);
		  overflow_p |= tree_int_cst_lt (maxindex, orig);
		}
	    }
	}
      else
	{
	  /* Make an error message unless that happened already.  */
	  if (initial_value != error_mark_node)
	    failure = 1;
	}
    }
  else
    {
      failure = 2;
      if (!do_default)
	return failure;
    }

  type = *ptype;
  elt = TREE_TYPE (type);
  quals = TYPE_QUALS (strip_array_types (elt));
  if (quals == 0)
    unqual_elt = elt;
  else
    unqual_elt = c_build_qualified_type (elt, KEEP_QUAL_ADDR_SPACE (quals));

  /* Using build_distinct_type_copy and modifying things afterward instead
     of using build_array_type to create a new type preserves all of the
     TYPE_LANG_FLAG_? bits that the front end may have set.  */
  main_type = build_distinct_type_copy (TYPE_MAIN_VARIANT (type));
  TREE_TYPE (main_type) = unqual_elt;
  TYPE_DOMAIN (main_type)
    = build_range_type (TREE_TYPE (maxindex),
			build_int_cst (TREE_TYPE (maxindex), 0), maxindex);
  TYPE_TYPELESS_STORAGE (main_type) = TYPE_TYPELESS_STORAGE (type);
  layout_type (main_type);

  /* Make sure we have the canonical MAIN_TYPE. */
  hashval_t hashcode = type_hash_canon_hash (main_type);
  main_type = type_hash_canon (hashcode, main_type);

  /* Fix the canonical type.  */
  if (TYPE_STRUCTURAL_EQUALITY_P (TREE_TYPE (main_type))
      || TYPE_STRUCTURAL_EQUALITY_P (TYPE_DOMAIN (main_type)))
    SET_TYPE_STRUCTURAL_EQUALITY (main_type);
  else if (TYPE_CANONICAL (TREE_TYPE (main_type)) != TREE_TYPE (main_type)
	   || (TYPE_CANONICAL (TYPE_DOMAIN (main_type))
	       != TYPE_DOMAIN (main_type)))
    TYPE_CANONICAL (main_type)
      = build_array_type (TYPE_CANONICAL (TREE_TYPE (main_type)),
			  TYPE_CANONICAL (TYPE_DOMAIN (main_type)),
			  TYPE_TYPELESS_STORAGE (main_type));
  else
    TYPE_CANONICAL (main_type) = main_type;

  if (quals == 0)
    type = main_type;
  else
    type = c_build_qualified_type (main_type, quals);

  if (COMPLETE_TYPE_P (type)
      && TREE_CODE (TYPE_SIZE_UNIT (type)) == INTEGER_CST
      && (overflow_p || TREE_OVERFLOW (TYPE_SIZE_UNIT (type))))
    {
      error ("size of array is too large");
      /* If we proceed with the array type as it is, we'll eventually
	 crash in tree_to_[su]hwi().  */
      type = error_mark_node;
    }

  *ptype = type;
  return failure;
}

/* INIT is an constructor of a structure with a flexible array member.
   Complete the flexible array member with a domain based on it's value.  */
void
complete_flexible_array_elts (tree init)
{
  tree elt, type;

  if (init == NULL_TREE || TREE_CODE (init) != CONSTRUCTOR)
    return;

  if (vec_safe_is_empty (CONSTRUCTOR_ELTS (init)))
    return;

  elt = CONSTRUCTOR_ELTS (init)->last ().value;
  type = TREE_TYPE (elt);
  if (TREE_CODE (type) == ARRAY_TYPE
      && TYPE_SIZE (type) == NULL_TREE)
    complete_array_type (&TREE_TYPE (elt), elt, false);
  else
    complete_flexible_array_elts (elt);
}

/* Like c_mark_addressable but don't check register qualifier.  */
void 
c_common_mark_addressable_vec (tree t)
{   
  if (TREE_CODE (t) == C_MAYBE_CONST_EXPR)
    t = C_MAYBE_CONST_EXPR_EXPR (t);
  while (handled_component_p (t))
    t = TREE_OPERAND (t, 0);
  if (!VAR_P (t)
      && TREE_CODE (t) != PARM_DECL
      && TREE_CODE (t) != COMPOUND_LITERAL_EXPR)
    return;
  if (!VAR_P (t) || !DECL_HARD_REGISTER (t))
    TREE_ADDRESSABLE (t) = 1;
  if (TREE_CODE (t) == COMPOUND_LITERAL_EXPR)
    TREE_ADDRESSABLE (COMPOUND_LITERAL_EXPR_DECL (t)) = 1;
}



/* Used to help initialize the builtin-types.def table.  When a type of
   the correct size doesn't exist, use error_mark_node instead of NULL.
   The later results in segfaults even when a decl using the type doesn't
   get invoked.  */

tree
builtin_type_for_size (int size, bool unsignedp)
{
  tree type = c_common_type_for_size (size, unsignedp);
  return type ? type : error_mark_node;
}

/* Work out the size of the first argument of a call to
   __builtin_speculation_safe_value.  Only pointers and integral types
   are permitted.  Return -1 if the argument type is not supported or
   the size is too large; 0 if the argument type is a pointer or the
   size if it is integral.  */
static enum built_in_function
speculation_safe_value_resolve_call (tree function, vec<tree, va_gc> *params)
{
  /* Type of the argument.  */
  tree type;
  int size;

  if (vec_safe_is_empty (params))
    {
      error ("too few arguments to function %qE", function);
      return BUILT_IN_NONE;
    }

  type = TREE_TYPE ((*params)[0]);
  if (TREE_CODE (type) == ARRAY_TYPE && c_dialect_cxx ())
    {
      /* Force array-to-pointer decay for C++.   */
      (*params)[0] = default_conversion ((*params)[0]);
      type = TREE_TYPE ((*params)[0]);
    }

  if (POINTER_TYPE_P (type))
    return BUILT_IN_SPECULATION_SAFE_VALUE_PTR;

  if (!INTEGRAL_TYPE_P (type))
    goto incompatible;

  if (!COMPLETE_TYPE_P (type))
    goto incompatible;

  size = tree_to_uhwi (TYPE_SIZE_UNIT (type));
  if (size == 1 || size == 2 || size == 4 || size == 8 || size == 16)
    return ((enum built_in_function)
	    ((int) BUILT_IN_SPECULATION_SAFE_VALUE_1 + exact_log2 (size)));

 incompatible:
  /* Issue the diagnostic only if the argument is valid, otherwise
     it would be redundant at best and could be misleading.  */
  if (type != error_mark_node)
    error ("operand type %qT is incompatible with argument %d of %qE",
	   type, 1, function);

  return BUILT_IN_NONE;
}

/* Validate and coerce PARAMS, the arguments to ORIG_FUNCTION to fit
   the prototype for FUNCTION.  The first argument is mandatory, a second
   argument, if present, must be type compatible with the first.  */
static bool
speculation_safe_value_resolve_params (location_t loc, tree orig_function,
				       vec<tree, va_gc> *params)
{
  tree val;

  if (params->length () == 0)
    {
      error_at (loc, "too few arguments to function %qE", orig_function);
      return false;
    }

  else if (params->length () > 2)
    {
      error_at (loc, "too many arguments to function %qE", orig_function);
      return false;
    }

  val = (*params)[0];
  if (TREE_CODE (TREE_TYPE (val)) == ARRAY_TYPE)
    val = default_conversion (val);
  if (!(TREE_CODE (TREE_TYPE (val)) == POINTER_TYPE
	|| TREE_CODE (TREE_TYPE (val)) == INTEGER_TYPE))
    {
      error_at (loc,
		"expecting argument of type pointer or of type integer "
		"for argument 1");
      return false;
    }
  (*params)[0] = val;

  if (params->length () == 2)
    {
      tree val2 = (*params)[1];
      if (TREE_CODE (TREE_TYPE (val2)) == ARRAY_TYPE)
	val2 = default_conversion (val2);
      if (error_operand_p (val2))
	return false;
      if (!(TREE_TYPE (val) == TREE_TYPE (val2)
	    || useless_type_conversion_p (TREE_TYPE (val), TREE_TYPE (val2))))
	{
	  error_at (loc, "both arguments must be compatible");
	  return false;
	}
      (*params)[1] = val2;
    }

  return true;
}

/* Cast the result of the builtin back to the type of the first argument,
   preserving any qualifiers that it might have.  */
static tree
speculation_safe_value_resolve_return (tree first_param, tree result)
{
  tree ptype = TREE_TYPE (first_param);
  tree rtype = TREE_TYPE (result);
  ptype = TYPE_MAIN_VARIANT (ptype);

  if (tree_int_cst_equal (TYPE_SIZE (ptype), TYPE_SIZE (rtype)))
    return convert (ptype, result);

  return result;
}

/* A helper function for resolve_overloaded_builtin in resolving the
   overloaded __sync_ builtins.  Returns a positive power of 2 if the
   first operand of PARAMS is a pointer to a supported data type.
   Returns 0 if an error is encountered.
   FETCH is true when FUNCTION is one of the _FETCH_OP_ or _OP_FETCH_
   built-ins.  */

static int
sync_resolve_size (tree function, vec<tree, va_gc> *params, bool fetch)
{
  /* Type of the argument.  */
  tree argtype;
  /* Type the argument points to.  */
  tree type;
  int size;

  if (vec_safe_is_empty (params))
    {
      error ("too few arguments to function %qE", function);
      return 0;
    }

  argtype = type = TREE_TYPE ((*params)[0]);
  if (TREE_CODE (type) == ARRAY_TYPE && c_dialect_cxx ())
    {
      /* Force array-to-pointer decay for C++.  */
      (*params)[0] = default_conversion ((*params)[0]);
      type = TREE_TYPE ((*params)[0]);
    }
  if (TREE_CODE (type) != POINTER_TYPE)
    goto incompatible;

  type = TREE_TYPE (type);
  if (!INTEGRAL_TYPE_P (type) && !POINTER_TYPE_P (type))
    goto incompatible;

  if (!COMPLETE_TYPE_P (type))
    goto incompatible;

  if (fetch && TREE_CODE (type) == BOOLEAN_TYPE)
    goto incompatible;

  size = tree_to_uhwi (TYPE_SIZE_UNIT (type));
  if (size == 1 || size == 2 || size == 4 || size == 8 || size == 16)
    return size;

 incompatible:
  /* Issue the diagnostic only if the argument is valid, otherwise
     it would be redundant at best and could be misleading.  */
  if (argtype != error_mark_node)
    error ("operand type %qT is incompatible with argument %d of %qE",
	   argtype, 1, function);
  return 0;
}

/* A helper function for resolve_overloaded_builtin.  Adds casts to
   PARAMS to make arguments match up with those of FUNCTION.  Drops
   the variadic arguments at the end.  Returns false if some error
   was encountered; true on success.  */

static bool
sync_resolve_params (location_t loc, tree orig_function, tree function,
		     vec<tree, va_gc> *params, bool orig_format)
{
  function_args_iterator iter;
  tree ptype;
  unsigned int parmnum;

  function_args_iter_init (&iter, TREE_TYPE (function));
  /* We've declared the implementation functions to use "volatile void *"
     as the pointer parameter, so we shouldn't get any complaints from the
     call to check_function_arguments what ever type the user used.  */
  function_args_iter_next (&iter);
  ptype = TREE_TYPE (TREE_TYPE ((*params)[0]));
  ptype = TYPE_MAIN_VARIANT (ptype);

  /* For the rest of the values, we need to cast these to FTYPE, so that we
     don't get warnings for passing pointer types, etc.  */
  parmnum = 0;
  while (1)
    {
      tree val, arg_type;

      arg_type = function_args_iter_cond (&iter);
      /* XXX void_type_node belies the abstraction.  */
      if (arg_type == void_type_node)
	break;

      ++parmnum;
      if (params->length () <= parmnum)
	{
	  error_at (loc, "too few arguments to function %qE", orig_function);
	  return false;
	}

      /* Only convert parameters if arg_type is unsigned integer type with
	 new format sync routines, i.e. don't attempt to convert pointer
	 arguments (e.g. EXPECTED argument of __atomic_compare_exchange_n),
	 bool arguments (e.g. WEAK argument) or signed int arguments (memmodel
	 kinds).  */
      if (TREE_CODE (arg_type) == INTEGER_TYPE && TYPE_UNSIGNED (arg_type))
	{
	  /* Ideally for the first conversion we'd use convert_for_assignment
	     so that we get warnings for anything that doesn't match the pointer
	     type.  This isn't portable across the C and C++ front ends atm.  */
	  val = (*params)[parmnum];
	  val = convert (ptype, val);
	  val = convert (arg_type, val);
	  (*params)[parmnum] = val;
	}

      function_args_iter_next (&iter);
    }

  /* __atomic routines are not variadic.  */
  if (!orig_format && params->length () != parmnum + 1)
    {
      error_at (loc, "too many arguments to function %qE", orig_function);
      return false;
    }

  /* The definition of these primitives is variadic, with the remaining
     being "an optional list of variables protected by the memory barrier".
     No clue what that's supposed to mean, precisely, but we consider all
     call-clobbered variables to be protected so we're safe.  */
  params->truncate (parmnum + 1);

  return true;
}

/* A helper function for resolve_overloaded_builtin.  Adds a cast to
   RESULT to make it match the type of the first pointer argument in
   PARAMS.  */

static tree
sync_resolve_return (tree first_param, tree result, bool orig_format)
{
  tree ptype = TREE_TYPE (TREE_TYPE (first_param));
  tree rtype = TREE_TYPE (result);
  ptype = TYPE_MAIN_VARIANT (ptype);

  /* New format doesn't require casting unless the types are the same size.  */
  if (orig_format || tree_int_cst_equal (TYPE_SIZE (ptype), TYPE_SIZE (rtype)))
    return convert (ptype, result);
  else
    return result;
}

/* This function verifies the PARAMS to generic atomic FUNCTION.
   It returns the size if all the parameters are the same size, otherwise
   0 is returned if the parameters are invalid.  */

static int
get_atomic_generic_size (location_t loc, tree function,
			 vec<tree, va_gc> *params)
{
  unsigned int n_param;
  unsigned int n_model;
  unsigned int outputs = 0; // bitset of output parameters
  unsigned int x;
  int size_0;
  tree type_0;

  /* Determine the parameter makeup.  */
  switch (DECL_FUNCTION_CODE (function))
    {
    case BUILT_IN_ATOMIC_EXCHANGE:
      n_param = 4;
      n_model = 1;
      outputs = 5;
      break;
    case BUILT_IN_ATOMIC_LOAD:
      n_param = 3;
      n_model = 1;
      outputs = 2;
      break;
    case BUILT_IN_ATOMIC_STORE:
      n_param = 3;
      n_model = 1;
      outputs = 1;
      break;
    case BUILT_IN_ATOMIC_COMPARE_EXCHANGE:
      n_param = 6;
      n_model = 2;
      outputs = 3;
      break;
    default:
      gcc_unreachable ();
    }

  if (vec_safe_length (params) != n_param)
    {
      error_at (loc, "incorrect number of arguments to function %qE", function);
      return 0;
    }

  /* Get type of first parameter, and determine its size.  */
  type_0 = TREE_TYPE ((*params)[0]);
  if (TREE_CODE (type_0) == ARRAY_TYPE && c_dialect_cxx ())
    {
      /* Force array-to-pointer decay for C++.  */
      (*params)[0] = default_conversion ((*params)[0]);
      type_0 = TREE_TYPE ((*params)[0]);
    }
  if (TREE_CODE (type_0) != POINTER_TYPE || VOID_TYPE_P (TREE_TYPE (type_0)))
    {
      error_at (loc, "argument 1 of %qE must be a non-void pointer type",
		function);
      return 0;
    }

  /* Types must be compile time constant sizes. */
  if (TREE_CODE ((TYPE_SIZE_UNIT (TREE_TYPE (type_0)))) != INTEGER_CST)
    {
      error_at (loc, 
		"argument 1 of %qE must be a pointer to a constant size type",
		function);
      return 0;
    }

  size_0 = tree_to_uhwi (TYPE_SIZE_UNIT (TREE_TYPE (type_0)));

  /* Zero size objects are not allowed.  */
  if (size_0 == 0)
    {
      error_at (loc, 
		"argument 1 of %qE must be a pointer to a nonzero size object",
		function);
      return 0;
    }

  /* Check each other parameter is a pointer and the same size.  */
  for (x = 0; x < n_param - n_model; x++)
    {
      int size;
      tree type = TREE_TYPE ((*params)[x]);
      /* __atomic_compare_exchange has a bool in the 4th position, skip it.  */
      if (n_param == 6 && x == 3)
        continue;
      if (TREE_CODE (type) == ARRAY_TYPE && c_dialect_cxx ())
	{
	  /* Force array-to-pointer decay for C++.  */
	  (*params)[x] = default_conversion ((*params)[x]);
	  type = TREE_TYPE ((*params)[x]);
	}
      if (!POINTER_TYPE_P (type))
	{
	  error_at (loc, "argument %d of %qE must be a pointer type", x + 1,
		    function);
	  return 0;
	}
      else if (TYPE_SIZE_UNIT (TREE_TYPE (type))
	       && TREE_CODE ((TYPE_SIZE_UNIT (TREE_TYPE (type))))
		  != INTEGER_CST)
	{
	  error_at (loc, "argument %d of %qE must be a pointer to a constant "
		    "size type", x + 1, function);
	  return 0;
	}
      else if (FUNCTION_POINTER_TYPE_P (type))
	{
	  error_at (loc, "argument %d of %qE must not be a pointer to a "
		    "function", x + 1, function);
	  return 0;
	}
      tree type_size = TYPE_SIZE_UNIT (TREE_TYPE (type));
      size = type_size ? tree_to_uhwi (type_size) : 0;
      if (size != size_0)
	{
	  error_at (loc, "size mismatch in argument %d of %qE", x + 1,
		    function);
	  return 0;
	}

      {
	auto_diagnostic_group d;
	int quals = TYPE_QUALS (TREE_TYPE (type));
	/* Must not write to an argument of a const-qualified type.  */
	if (outputs & (1 << x) && quals & TYPE_QUAL_CONST)
	  {
	    if (c_dialect_cxx ())
	      {
		error_at (loc, "argument %d of %qE must not be a pointer to "
			  "a %<const%> type", x + 1, function);
		return 0;
	      }
	    else
	      pedwarn (loc, OPT_Wincompatible_pointer_types, "argument %d "
		       "of %qE discards %<const%> qualifier", x + 1,
		       function);
	  }
	/* Only the first argument is allowed to be volatile.  */
	if (x > 0 && quals & TYPE_QUAL_VOLATILE)
	  {
	    if (c_dialect_cxx ())
	      {
		error_at (loc, "argument %d of %qE must not be a pointer to "
			  "a %<volatile%> type", x + 1, function);
		return 0;
	      }
	    else
	      pedwarn (loc, OPT_Wincompatible_pointer_types, "argument %d "
		       "of %qE discards %<volatile%> qualifier", x + 1,
		       function);
	  }
      }
    }

  /* Check memory model parameters for validity.  */
  for (x = n_param - n_model ; x < n_param; x++)
    {
      tree p = (*params)[x];
      if (!INTEGRAL_TYPE_P (TREE_TYPE (p)))
	{
	  error_at (loc, "non-integer memory model argument %d of %qE", x + 1,
		    function);
	  return 0;
	}
      p = fold_for_warn (p);
      if (TREE_CODE (p) == INTEGER_CST)
	{
	  /* memmodel_base masks the low 16 bits, thus ignore any bits above
	     it by using TREE_INT_CST_LOW instead of tree_to_*hwi.  Those high
	     bits will be checked later during expansion in target specific
	     way.  */
	  if (memmodel_base (TREE_INT_CST_LOW (p)) >= MEMMODEL_LAST)
	    warning_at (loc, OPT_Winvalid_memory_model,
			"invalid memory model argument %d of %qE", x + 1,
			function);
	}
    }

  return size_0;
}


/* This will take an __atomic_ generic FUNCTION call, and add a size parameter N
   at the beginning of the parameter list PARAMS representing the size of the
   objects.  This is to match the library ABI requirement.  LOC is the location
   of the function call.  
   The new function is returned if it needed rebuilding, otherwise NULL_TREE is
   returned to allow the external call to be constructed.  */

static tree
add_atomic_size_parameter (unsigned n, location_t loc, tree function, 
			   vec<tree, va_gc> *params)
{
  tree size_node;

  /* Insert a SIZE_T parameter as the first param.  If there isn't
     enough space, allocate a new vector and recursively re-build with that.  */
  if (!params->space (1))
    {
      unsigned int z, len;
      vec<tree, va_gc> *v;
      tree f;

      len = params->length ();
      vec_alloc (v, len + 1);
      v->quick_push (build_int_cst (size_type_node, n));
      for (z = 0; z < len; z++)
	v->quick_push ((*params)[z]);
      f = build_function_call_vec (loc, vNULL, function, v, NULL);
      vec_free (v);
      return f;
    }

  /* Add the size parameter and leave as a function call for processing.  */
  size_node = build_int_cst (size_type_node, n);
  params->quick_insert (0, size_node);
  return NULL_TREE;
}


/* Return whether atomic operations for naturally aligned N-byte
   arguments are supported, whether inline or through libatomic.  */
static bool
atomic_size_supported_p (int n)
{
  switch (n)
    {
    case 1:
    case 2:
    case 4:
    case 8:
      return true;

    case 16:
      return targetm.scalar_mode_supported_p (TImode);

    default:
      return false;
    }
}

/* This will process an __atomic_exchange function call, determine whether it
   needs to be mapped to the _N variation, or turned into a library call.
   LOC is the location of the builtin call.
   FUNCTION is the DECL that has been invoked;
   PARAMS is the argument list for the call.  The return value is non-null
   TRUE is returned if it is translated into the proper format for a call to the
   external library, and NEW_RETURN is set the tree for that function.
   FALSE is returned if processing for the _N variation is required, and 
   NEW_RETURN is set to the return value the result is copied into.  */
static bool
resolve_overloaded_atomic_exchange (location_t loc, tree function, 
				    vec<tree, va_gc> *params, tree *new_return)
{	
  tree p0, p1, p2, p3;
  tree I_type, I_type_ptr;
  int n = get_atomic_generic_size (loc, function, params);

  /* Size of 0 is an error condition.  */
  if (n == 0)
    {
      *new_return = error_mark_node;
      return true;
    }

  /* If not a lock-free size, change to the library generic format.  */
  if (!atomic_size_supported_p (n))
    {
      *new_return = add_atomic_size_parameter (n, loc, function, params);
      return true;
    }

  /* Otherwise there is a lockfree match, transform the call from:
       void fn(T* mem, T* desired, T* return, model)
     into
       *return = (T) (fn (In* mem, (In) *desired, model))  */

  p0 = (*params)[0];
  p1 = (*params)[1];
  p2 = (*params)[2];
  p3 = (*params)[3];
  
  /* Create pointer to appropriate size.  */
  I_type = builtin_type_for_size (BITS_PER_UNIT * n, 1);
  I_type_ptr = build_pointer_type (I_type);

  /* Convert object pointer to required type.  */
  p0 = build1 (VIEW_CONVERT_EXPR, I_type_ptr, p0);
  (*params)[0] = p0; 
  /* Convert new value to required type, and dereference it.  */
  p1 = build_indirect_ref (loc, p1, RO_UNARY_STAR);
  p1 = build1 (VIEW_CONVERT_EXPR, I_type, p1);
  (*params)[1] = p1;

  /* Move memory model to the 3rd position, and end param list.  */
  (*params)[2] = p3;
  params->truncate (3);

  /* Convert return pointer and dereference it for later assignment.  */
  *new_return = build_indirect_ref (loc, p2, RO_UNARY_STAR);

  return false;
}


/* This will process an __atomic_compare_exchange function call, determine 
   whether it needs to be mapped to the _N variation, or turned into a lib call.
   LOC is the location of the builtin call.
   FUNCTION is the DECL that has been invoked;
   PARAMS is the argument list for the call.  The return value is non-null
   TRUE is returned if it is translated into the proper format for a call to the
   external library, and NEW_RETURN is set the tree for that function.
   FALSE is returned if processing for the _N variation is required.  */

static bool
resolve_overloaded_atomic_compare_exchange (location_t loc, tree function, 
					    vec<tree, va_gc> *params, 
					    tree *new_return)
{	
  tree p0, p1, p2;
  tree I_type, I_type_ptr;
  int n = get_atomic_generic_size (loc, function, params);

  /* Size of 0 is an error condition.  */
  if (n == 0)
    {
      *new_return = error_mark_node;
      return true;
    }

  /* If not a lock-free size, change to the library generic format.  */
  if (!atomic_size_supported_p (n))
    {
      /* The library generic format does not have the weak parameter, so 
	 remove it from the param list.  Since a parameter has been removed,
	 we can be sure that there is room for the SIZE_T parameter, meaning
	 there will not be a recursive rebuilding of the parameter list, so
	 there is no danger this will be done twice.  */
      if (n > 0)
        {
	  (*params)[3] = (*params)[4];
	  (*params)[4] = (*params)[5];
	  params->truncate (5);
	}
      *new_return = add_atomic_size_parameter (n, loc, function, params);
      return true;
    }

  /* Otherwise, there is a match, so the call needs to be transformed from:
       bool fn(T* mem, T* desired, T* return, weak, success, failure)
     into
       bool fn ((In *)mem, (In *)expected, (In) *desired, weak, succ, fail)  */

  p0 = (*params)[0];
  p1 = (*params)[1];
  p2 = (*params)[2];
  
  /* Create pointer to appropriate size.  */
  I_type = builtin_type_for_size (BITS_PER_UNIT * n, 1);
  I_type_ptr = build_pointer_type (I_type);

  /* Convert object pointer to required type.  */
  p0 = build1 (VIEW_CONVERT_EXPR, I_type_ptr, p0);
  (*params)[0] = p0;

  /* Convert expected pointer to required type.  */
  p1 = build1 (VIEW_CONVERT_EXPR, I_type_ptr, p1);
  (*params)[1] = p1;

  /* Convert desired value to required type, and dereference it.  */
  p2 = build_indirect_ref (loc, p2, RO_UNARY_STAR);
  p2 = build1 (VIEW_CONVERT_EXPR, I_type, p2);
  (*params)[2] = p2;

  /* The rest of the parameters are fine. NULL means no special return value
     processing.*/
  *new_return = NULL;
  return false;
}


/* This will process an __atomic_load function call, determine whether it
   needs to be mapped to the _N variation, or turned into a library call.
   LOC is the location of the builtin call.
   FUNCTION is the DECL that has been invoked;
   PARAMS is the argument list for the call.  The return value is non-null
   TRUE is returned if it is translated into the proper format for a call to the
   external library, and NEW_RETURN is set the tree for that function.
   FALSE is returned if processing for the _N variation is required, and 
   NEW_RETURN is set to the return value the result is copied into.  */

static bool
resolve_overloaded_atomic_load (location_t loc, tree function, 
				vec<tree, va_gc> *params, tree *new_return)
{	
  tree p0, p1, p2;
  tree I_type, I_type_ptr;
  int n = get_atomic_generic_size (loc, function, params);

  /* Size of 0 is an error condition.  */
  if (n == 0)
    {
      *new_return = error_mark_node;
      return true;
    }

  /* If not a lock-free size, change to the library generic format.  */
  if (!atomic_size_supported_p (n))
    {
      *new_return = add_atomic_size_parameter (n, loc, function, params);
      return true;
    }

  /* Otherwise, there is a match, so the call needs to be transformed from:
       void fn(T* mem, T* return, model)
     into
       *return = (T) (fn ((In *) mem, model))  */

  p0 = (*params)[0];
  p1 = (*params)[1];
  p2 = (*params)[2];
  
  /* Create pointer to appropriate size.  */
  I_type = builtin_type_for_size (BITS_PER_UNIT * n, 1);
  I_type_ptr = build_pointer_type (I_type);

  /* Convert object pointer to required type.  */
  p0 = build1 (VIEW_CONVERT_EXPR, I_type_ptr, p0);
  (*params)[0] = p0;

  /* Move memory model to the 2nd position, and end param list.  */
  (*params)[1] = p2;
  params->truncate (2);

  /* Convert return pointer and dereference it for later assignment.  */
  *new_return = build_indirect_ref (loc, p1, RO_UNARY_STAR);

  return false;
}


/* This will process an __atomic_store function call, determine whether it
   needs to be mapped to the _N variation, or turned into a library call.
   LOC is the location of the builtin call.
   FUNCTION is the DECL that has been invoked;
   PARAMS is the argument list for the call.  The return value is non-null
   TRUE is returned if it is translated into the proper format for a call to the
   external library, and NEW_RETURN is set the tree for that function.
   FALSE is returned if processing for the _N variation is required, and 
   NEW_RETURN is set to the return value the result is copied into.  */

static bool
resolve_overloaded_atomic_store (location_t loc, tree function, 
				 vec<tree, va_gc> *params, tree *new_return)
{	
  tree p0, p1;
  tree I_type, I_type_ptr;
  int n = get_atomic_generic_size (loc, function, params);

  /* Size of 0 is an error condition.  */
  if (n == 0)
    {
      *new_return = error_mark_node;
      return true;
    }

  /* If not a lock-free size, change to the library generic format.  */
  if (!atomic_size_supported_p (n))
    {
      *new_return = add_atomic_size_parameter (n, loc, function, params);
      return true;
    }

  /* Otherwise, there is a match, so the call needs to be transformed from:
       void fn(T* mem, T* value, model)
     into
       fn ((In *) mem, (In) *value, model)  */

  p0 = (*params)[0];
  p1 = (*params)[1];
  
  /* Create pointer to appropriate size.  */
  I_type = builtin_type_for_size (BITS_PER_UNIT * n, 1);
  I_type_ptr = build_pointer_type (I_type);

  /* Convert object pointer to required type.  */
  p0 = build1 (VIEW_CONVERT_EXPR, I_type_ptr, p0);
  (*params)[0] = p0;

  /* Convert new value to required type, and dereference it.  */
  p1 = build_indirect_ref (loc, p1, RO_UNARY_STAR);
  p1 = build1 (VIEW_CONVERT_EXPR, I_type, p1);
  (*params)[1] = p1;
  
  /* The memory model is in the right spot already. Return is void.  */
  *new_return = NULL_TREE;

  return false;
}


/* Some builtin functions are placeholders for other expressions.  This
   function should be called immediately after parsing the call expression
   before surrounding code has committed to the type of the expression.

   LOC is the location of the builtin call.

   FUNCTION is the DECL that has been invoked; it is known to be a builtin.
   PARAMS is the argument list for the call.  The return value is non-null
   when expansion is complete, and null if normal processing should
   continue.  */

tree
resolve_overloaded_builtin (location_t loc, tree function,
			    vec<tree, va_gc> *params)
{
  /* Is function one of the _FETCH_OP_ or _OP_FETCH_ built-ins?
     Those are not valid to call with a pointer to _Bool (or C++ bool)
     and so must be rejected.  */
  bool fetch_op = true;
  bool orig_format = true;
  tree new_return = NULL_TREE;

  switch (DECL_BUILT_IN_CLASS (function))
    {
    case BUILT_IN_NORMAL:
      break;
    case BUILT_IN_MD:
      if (targetm.resolve_overloaded_builtin)
	return targetm.resolve_overloaded_builtin (loc, function, params);
      else
	return NULL_TREE;
    default:
      return NULL_TREE;
    }

  /* Handle BUILT_IN_NORMAL here.  */
  enum built_in_function orig_code = DECL_FUNCTION_CODE (function);
  switch (orig_code)
    {
    case BUILT_IN_SPECULATION_SAFE_VALUE_N:
      {
	tree new_function, first_param, result;
	enum built_in_function fncode
	  = speculation_safe_value_resolve_call (function, params);

	if (fncode == BUILT_IN_NONE)
	  return error_mark_node;

	first_param = (*params)[0];
	if (!speculation_safe_value_resolve_params (loc, function, params))
	  return error_mark_node;

	if (targetm.have_speculation_safe_value (true))
	  {
	    new_function = builtin_decl_explicit (fncode);
	    result = build_function_call_vec (loc, vNULL, new_function, params,
					      NULL);

	    if (result == error_mark_node)
	      return result;

	    return speculation_safe_value_resolve_return (first_param, result);
	  }
	else
	  {
	    /* This target doesn't have, or doesn't need, active mitigation
	       against incorrect speculative execution.  Simply return the
	       first parameter to the builtin.  */
	    if (!targetm.have_speculation_safe_value (false))
	      /* The user has invoked __builtin_speculation_safe_value
		 even though __HAVE_SPECULATION_SAFE_VALUE is not
		 defined: emit a warning.  */
	      warning_at (input_location, 0,
			  "this target does not define a speculation barrier; "
			  "your program will still execute correctly, "
			  "but incorrect speculation may not be "
			  "restricted");

	    /* If the optional second argument is present, handle any side
	       effects now.  */
	    if (params->length () == 2
		&& TREE_SIDE_EFFECTS ((*params)[1]))
	      return build2 (COMPOUND_EXPR, TREE_TYPE (first_param),
			     (*params)[1], first_param);

	    return first_param;
	  }
      }

    case BUILT_IN_ATOMIC_EXCHANGE:
    case BUILT_IN_ATOMIC_COMPARE_EXCHANGE:
    case BUILT_IN_ATOMIC_LOAD:
    case BUILT_IN_ATOMIC_STORE:
      {
	/* Handle these 4 together so that they can fall through to the next
	   case if the call is transformed to an _N variant.  */
        switch (orig_code)
	  {
	  case BUILT_IN_ATOMIC_EXCHANGE:
	    {
	      if (resolve_overloaded_atomic_exchange (loc, function, params,
						      &new_return))
		return new_return;
	      /* Change to the _N variant.  */
	      orig_code = BUILT_IN_ATOMIC_EXCHANGE_N;
	      break;
	    }

	  case BUILT_IN_ATOMIC_COMPARE_EXCHANGE:
	    {
	      if (resolve_overloaded_atomic_compare_exchange (loc, function,
							      params,
							      &new_return))
		return new_return;
	      /* Change to the _N variant.  */
	      orig_code = BUILT_IN_ATOMIC_COMPARE_EXCHANGE_N;
	      break;
	    }
	  case BUILT_IN_ATOMIC_LOAD:
	    {
	      if (resolve_overloaded_atomic_load (loc, function, params,
						  &new_return))
		return new_return;
	      /* Change to the _N variant.  */
	      orig_code = BUILT_IN_ATOMIC_LOAD_N;
	      break;
	    }
	  case BUILT_IN_ATOMIC_STORE:
	    {
	      if (resolve_overloaded_atomic_store (loc, function, params,
						   &new_return))
		return new_return;
	      /* Change to the _N variant.  */
	      orig_code = BUILT_IN_ATOMIC_STORE_N;
	      break;
	    }
	  default:
	    gcc_unreachable ();
	  }
      }
      /* FALLTHRU */
    case BUILT_IN_ATOMIC_EXCHANGE_N:
    case BUILT_IN_ATOMIC_COMPARE_EXCHANGE_N:
    case BUILT_IN_ATOMIC_LOAD_N:
    case BUILT_IN_ATOMIC_STORE_N:
      fetch_op = false;
      /* FALLTHRU */
    case BUILT_IN_ATOMIC_ADD_FETCH_N:
    case BUILT_IN_ATOMIC_SUB_FETCH_N:
    case BUILT_IN_ATOMIC_AND_FETCH_N:
    case BUILT_IN_ATOMIC_NAND_FETCH_N:
    case BUILT_IN_ATOMIC_XOR_FETCH_N:
    case BUILT_IN_ATOMIC_OR_FETCH_N:
    case BUILT_IN_ATOMIC_FETCH_ADD_N:
    case BUILT_IN_ATOMIC_FETCH_SUB_N:
    case BUILT_IN_ATOMIC_FETCH_AND_N:
    case BUILT_IN_ATOMIC_FETCH_NAND_N:
    case BUILT_IN_ATOMIC_FETCH_XOR_N:
    case BUILT_IN_ATOMIC_FETCH_OR_N:
      orig_format = false;
      /* FALLTHRU */
    case BUILT_IN_SYNC_FETCH_AND_ADD_N:
    case BUILT_IN_SYNC_FETCH_AND_SUB_N:
    case BUILT_IN_SYNC_FETCH_AND_OR_N:
    case BUILT_IN_SYNC_FETCH_AND_AND_N:
    case BUILT_IN_SYNC_FETCH_AND_XOR_N:
    case BUILT_IN_SYNC_FETCH_AND_NAND_N:
    case BUILT_IN_SYNC_ADD_AND_FETCH_N:
    case BUILT_IN_SYNC_SUB_AND_FETCH_N:
    case BUILT_IN_SYNC_OR_AND_FETCH_N:
    case BUILT_IN_SYNC_AND_AND_FETCH_N:
    case BUILT_IN_SYNC_XOR_AND_FETCH_N:
    case BUILT_IN_SYNC_NAND_AND_FETCH_N:
    case BUILT_IN_SYNC_BOOL_COMPARE_AND_SWAP_N:
    case BUILT_IN_SYNC_VAL_COMPARE_AND_SWAP_N:
    case BUILT_IN_SYNC_LOCK_TEST_AND_SET_N:
    case BUILT_IN_SYNC_LOCK_RELEASE_N:
      {
	/* The following are not _FETCH_OPs and must be accepted with
	   pointers to _Bool (or C++ bool).  */
	if (fetch_op)
	  fetch_op =
	    (orig_code != BUILT_IN_SYNC_BOOL_COMPARE_AND_SWAP_N
	     && orig_code != BUILT_IN_SYNC_VAL_COMPARE_AND_SWAP_N
	     && orig_code != BUILT_IN_SYNC_LOCK_TEST_AND_SET_N
	     && orig_code != BUILT_IN_SYNC_LOCK_RELEASE_N);

	int n = sync_resolve_size (function, params, fetch_op);
	tree new_function, first_param, result;
	enum built_in_function fncode;

	if (n == 0)
	  return error_mark_node;

	fncode = (enum built_in_function)((int)orig_code + exact_log2 (n) + 1);
	new_function = builtin_decl_explicit (fncode);
	if (!sync_resolve_params (loc, function, new_function, params,
				  orig_format))
	  return error_mark_node;

	first_param = (*params)[0];
	result = build_function_call_vec (loc, vNULL, new_function, params,
					  NULL);
	if (result == error_mark_node)
	  return result;
	if (orig_code != BUILT_IN_SYNC_BOOL_COMPARE_AND_SWAP_N
	    && orig_code != BUILT_IN_SYNC_LOCK_RELEASE_N
	    && orig_code != BUILT_IN_ATOMIC_STORE_N
	    && orig_code != BUILT_IN_ATOMIC_COMPARE_EXCHANGE_N)
	  result = sync_resolve_return (first_param, result, orig_format);

	if (fetch_op)
	  /* Prevent -Wunused-value warning.  */
	  TREE_USED (result) = true;

	/* If new_return is set, assign function to that expr and cast the
	   result to void since the generic interface returned void.  */
	if (new_return)
	  {
	    /* Cast function result from I{1,2,4,8,16} to the required type.  */
	    result = build1 (VIEW_CONVERT_EXPR, TREE_TYPE (new_return), result);
	    result = build2 (MODIFY_EXPR, TREE_TYPE (new_return), new_return,
			     result);
	    TREE_SIDE_EFFECTS (result) = 1;
	    protected_set_expr_location (result, loc);
	    result = convert (void_type_node, result);
	  }
	return result;
      }

    default:
      return NULL_TREE;
    }
}

/* vector_types_compatible_elements_p is used in type checks of vectors
   values used as operands of binary operators.  Where it returns true, and
   the other checks of the caller succeed (being vector types in he first
   place, and matching number of elements), we can just treat the types
   as essentially the same.
   Contrast with vector_targets_convertible_p, which is used for vector
   pointer types,  and vector_types_convertible_p, which will allow
   language-specific matches under the control of flag_lax_vector_conversions,
   and might still require a conversion.  */
/* True if vector types T1 and T2 can be inputs to the same binary
   operator without conversion.
   We don't check the overall vector size here because some of our callers
   want to give different error messages when the vectors are compatible
   except for the element count.  */

bool
vector_types_compatible_elements_p (tree t1, tree t2)
{
  bool opaque = TYPE_VECTOR_OPAQUE (t1) || TYPE_VECTOR_OPAQUE (t2);
  t1 = TREE_TYPE (t1);
  t2 = TREE_TYPE (t2);

  enum tree_code c1 = TREE_CODE (t1), c2 = TREE_CODE (t2);

  gcc_assert ((INTEGRAL_TYPE_P (t1)
	       || c1 == REAL_TYPE
	       || c1 == FIXED_POINT_TYPE)
	      && (INTEGRAL_TYPE_P (t2)
		  || c2 == REAL_TYPE
		  || c2 == FIXED_POINT_TYPE));

  t1 = c_common_signed_type (t1);
  t2 = c_common_signed_type (t2);
  /* Equality works here because c_common_signed_type uses
     TYPE_MAIN_VARIANT.  */
  if (t1 == t2)
    return true;
  if (opaque && c1 == c2
      && (INTEGRAL_TYPE_P (t1) || c1 == REAL_TYPE)
      && TYPE_PRECISION (t1) == TYPE_PRECISION (t2))
    return true;
  return false;
}

/* Check for missing format attributes on function pointers.  LTYPE is
   the new type or left-hand side type.  RTYPE is the old type or
   right-hand side type.  Returns TRUE if LTYPE is missing the desired
   attribute.  */

bool
check_missing_format_attribute (tree ltype, tree rtype)
{
  tree const ttr = TREE_TYPE (rtype), ttl = TREE_TYPE (ltype);
  tree ra;

  for (ra = TYPE_ATTRIBUTES (ttr); ra; ra = TREE_CHAIN (ra))
    if (is_attribute_p ("format", get_attribute_name (ra)))
      break;
  if (ra)
    {
      tree la;
      for (la = TYPE_ATTRIBUTES (ttl); la; la = TREE_CHAIN (la))
	if (is_attribute_p ("format", get_attribute_name (la)))
	  break;
      return !la;
    }
  else
    return false;
}

/* Setup a TYPE_DECL node as a typedef representation.

   X is a TYPE_DECL for a typedef statement.  Create a brand new
   ..._TYPE node (which will be just a variant of the existing
   ..._TYPE node with identical properties) and then install X
   as the TYPE_NAME of this brand new (duplicate) ..._TYPE node.

   The whole point here is to end up with a situation where each
   and every ..._TYPE node the compiler creates will be uniquely
   associated with AT MOST one node representing a typedef name.
   This way, even though the compiler substitutes corresponding
   ..._TYPE nodes for TYPE_DECL (i.e. "typedef name") nodes very
   early on, later parts of the compiler can always do the reverse
   translation and get back the corresponding typedef name.  For
   example, given:

	typedef struct S MY_TYPE;
	MY_TYPE object;

   Later parts of the compiler might only know that `object' was of
   type `struct S' if it were not for code just below.  With this
   code however, later parts of the compiler see something like:

	struct S' == struct S
	typedef struct S' MY_TYPE;
	struct S' object;

    And they can then deduce (from the node for type struct S') that
    the original object declaration was:

		MY_TYPE object;

    Being able to do this is important for proper support of protoize,
    and also for generating precise symbolic debugging information
    which takes full account of the programmer's (typedef) vocabulary.

    Obviously, we don't want to generate a duplicate ..._TYPE node if
    the TYPE_DECL node that we are now processing really represents a
    standard built-in type.  */

void
set_underlying_type (tree x)
{
  if (x == error_mark_node)
    return;
  if (DECL_IS_BUILTIN (x) && TREE_CODE (TREE_TYPE (x)) != ARRAY_TYPE)
    {
      if (TYPE_NAME (TREE_TYPE (x)) == 0)
	TYPE_NAME (TREE_TYPE (x)) = x;
    }
  else if (TREE_TYPE (x) != error_mark_node
	   && DECL_ORIGINAL_TYPE (x) == NULL_TREE)
    {
      tree tt = TREE_TYPE (x);
      DECL_ORIGINAL_TYPE (x) = tt;
      tt = build_variant_type_copy (tt);
      TYPE_STUB_DECL (tt) = TYPE_STUB_DECL (DECL_ORIGINAL_TYPE (x));
      TYPE_NAME (tt) = x;

      /* Mark the type as used only when its type decl is decorated
	 with attribute unused.  */
      if (lookup_attribute ("unused", DECL_ATTRIBUTES (x)))
	TREE_USED (tt) = 1;

      TREE_TYPE (x) = tt;
    }
}

/* Return true if it is worth exposing the DECL_ORIGINAL_TYPE of TYPE to
   the user in diagnostics, false if it would be better to use TYPE itself.
   TYPE is known to satisfy typedef_variant_p.  */

bool
user_facing_original_type_p (const_tree type)
{
  gcc_assert (typedef_variant_p (type));
  tree decl = TYPE_NAME (type);

  /* Look through any typedef in "user" code.  */
  if (!DECL_IN_SYSTEM_HEADER (decl) && !DECL_IS_BUILTIN (decl))
    return true;

  /* If the original type is also named and is in the user namespace,
     assume it too is a user-facing type.  */
  tree orig_type = DECL_ORIGINAL_TYPE (decl);
  if (tree orig_id = TYPE_IDENTIFIER (orig_type))
    if (!name_reserved_for_implementation_p (IDENTIFIER_POINTER (orig_id)))
      return true;

  switch (TREE_CODE (orig_type))
    {
    /* Don't look through to an anonymous vector type, since the syntax
       we use for them in diagnostics isn't real C or C++ syntax.
       And if ORIG_TYPE is named but in the implementation namespace,
       TYPE is likely to be more meaningful to the user.  */
    case VECTOR_TYPE:
      return false;

    /* Don't expose anonymous tag types that are presumably meant to be
       known by their typedef name.  Also don't expose tags that are in
       the implementation namespace, such as:

         typedef struct __foo foo;  */
    case RECORD_TYPE:
    case UNION_TYPE:
    case ENUMERAL_TYPE:
      return false;

    /* Look through to anything else.  */
    default:
      return true;
    }
}

/* Record the types used by the current global variable declaration
   being parsed, so that we can decide later to emit their debug info.
   Those types are in types_used_by_cur_var_decl, and we are going to
   store them in the types_used_by_vars_hash hash table.
   DECL is the declaration of the global variable that has been parsed.  */

void
record_types_used_by_current_var_decl (tree decl)
{
  gcc_assert (decl && DECL_P (decl) && TREE_STATIC (decl));

  while (types_used_by_cur_var_decl && !types_used_by_cur_var_decl->is_empty ())
    {
      tree type = types_used_by_cur_var_decl->pop ();
      types_used_by_var_decl_insert (type, decl);
    }
}

/* The C and C++ parsers both use vectors to hold function arguments.
   For efficiency, we keep a cache of unused vectors.  This is the
   cache.  */

typedef vec<tree, va_gc> *tree_gc_vec;
static GTY((deletable)) vec<tree_gc_vec, va_gc> *tree_vector_cache;

/* Return a new vector from the cache.  If the cache is empty,
   allocate a new vector.  These vectors are GC'ed, so it is OK if the
   pointer is not released..  */

vec<tree, va_gc> *
make_tree_vector (void)
{
  if (tree_vector_cache && !tree_vector_cache->is_empty ())
    return tree_vector_cache->pop ();
  else
    {
      /* Passing 0 to vec::alloc returns NULL, and our callers require
	 that we always return a non-NULL value.  The vector code uses
	 4 when growing a NULL vector, so we do too.  */
      vec<tree, va_gc> *v;
      vec_alloc (v, 4);
      return v;
    }
}

/* Release a vector of trees back to the cache.  */

void
release_tree_vector (vec<tree, va_gc> *vec)
{
  if (vec != NULL)
    {
      vec->truncate (0);
      vec_safe_push (tree_vector_cache, vec);
    }
}

/* Get a new tree vector holding a single tree.  */

vec<tree, va_gc> *
make_tree_vector_single (tree t)
{
  vec<tree, va_gc> *ret = make_tree_vector ();
  ret->quick_push (t);
  return ret;
}

/* Get a new tree vector of the TREE_VALUEs of a TREE_LIST chain.  */

vec<tree, va_gc> *
make_tree_vector_from_list (tree list)
{
  vec<tree, va_gc> *ret = make_tree_vector ();
  for (; list; list = TREE_CHAIN (list))
    vec_safe_push (ret, TREE_VALUE (list));
  return ret;
}

/* Get a new tree vector of the values of a CONSTRUCTOR.  */

vec<tree, va_gc> *
make_tree_vector_from_ctor (tree ctor)
{
  vec<tree,va_gc> *ret = make_tree_vector ();
  vec_safe_reserve (ret, CONSTRUCTOR_NELTS (ctor));
  for (unsigned i = 0; i < CONSTRUCTOR_NELTS (ctor); ++i)
    ret->quick_push (CONSTRUCTOR_ELT (ctor, i)->value);
  return ret;
}

/* Get a new tree vector which is a copy of an existing one.  */

vec<tree, va_gc> *
make_tree_vector_copy (const vec<tree, va_gc> *orig)
{
  vec<tree, va_gc> *ret;
  unsigned int ix;
  tree t;

  ret = make_tree_vector ();
  vec_safe_reserve (ret, vec_safe_length (orig));
  FOR_EACH_VEC_SAFE_ELT (orig, ix, t)
    ret->quick_push (t);
  return ret;
}

/* Return true if KEYWORD starts a type specifier.  */

bool
keyword_begins_type_specifier (enum rid keyword)
{
  switch (keyword)
    {
    case RID_AUTO_TYPE:
    case RID_INT:
    case RID_CHAR:
    case RID_FLOAT:
    case RID_DOUBLE:
    case RID_VOID:
    case RID_UNSIGNED:
    case RID_LONG:
    case RID_SHORT:
    case RID_SIGNED:
    CASE_RID_FLOATN_NX:
    case RID_DFLOAT32:
    case RID_DFLOAT64:
    case RID_DFLOAT128:
    case RID_FRACT:
    case RID_ACCUM:
    case RID_BOOL:
    case RID_WCHAR:
    case RID_CHAR8:
    case RID_CHAR16:
    case RID_CHAR32:
    case RID_SAT:
    case RID_COMPLEX:
    case RID_TYPEOF:
    case RID_STRUCT:
    case RID_CLASS:
    case RID_UNION:
    case RID_ENUM:
      return true;
    default:
      if (keyword >= RID_FIRST_INT_N
	  && keyword < RID_FIRST_INT_N + NUM_INT_N_ENTS
	  && int_n_enabled_p[keyword-RID_FIRST_INT_N])
	return true;
      return false;
    }
}

/* Return true if KEYWORD names a type qualifier.  */

bool
keyword_is_type_qualifier (enum rid keyword)
{
  switch (keyword)
    {
    case RID_CONST:
    case RID_VOLATILE:
    case RID_RESTRICT:
    case RID_ATOMIC:
      return true;
    default:
      return false;
    }
}

/* Return true if KEYWORD names a storage class specifier.

   RID_TYPEDEF is not included in this list despite `typedef' being
   listed in C99 6.7.1.1.  6.7.1.3 indicates that `typedef' is listed as
   such for syntactic convenience only.  */

bool
keyword_is_storage_class_specifier (enum rid keyword)
{
  switch (keyword)
    {
    case RID_STATIC:
    case RID_EXTERN:
    case RID_REGISTER:
    case RID_AUTO:
    case RID_MUTABLE:
    case RID_THREAD:
      return true;
    default:
      return false;
    }
}

/* Return true if KEYWORD names a function-specifier [dcl.fct.spec].  */

static bool
keyword_is_function_specifier (enum rid keyword)
{
  switch (keyword)
    {
    case RID_INLINE:
    case RID_NORETURN:
    case RID_VIRTUAL:
    case RID_EXPLICIT:
      return true;
    default:
      return false;
    }
}

/* Return true if KEYWORD names a decl-specifier [dcl.spec] or a
   declaration-specifier (C99 6.7).  */

bool
keyword_is_decl_specifier (enum rid keyword)
{
  if (keyword_is_storage_class_specifier (keyword)
      || keyword_is_type_qualifier (keyword)
      || keyword_is_function_specifier (keyword))
    return true;

  switch (keyword)
    {
    case RID_TYPEDEF:
    case RID_FRIEND:
    case RID_CONSTEXPR:
    case RID_CONSTINIT:
      return true;
    default:
      return false;
    }
}

/* Initialize language-specific-bits of tree_contains_struct.  */

void
c_common_init_ts (void)
{
  MARK_TS_EXP (SIZEOF_EXPR);
  MARK_TS_EXP (C_MAYBE_CONST_EXPR);
  MARK_TS_EXP (EXCESS_PRECISION_EXPR);
}

/* Build a user-defined numeric literal out of an integer constant type VALUE
   with identifier SUFFIX.  */

tree
build_userdef_literal (tree suffix_id, tree value,
		       enum overflow_type overflow, tree num_string)
{
  tree literal = make_node (USERDEF_LITERAL);
  USERDEF_LITERAL_SUFFIX_ID (literal) = suffix_id;
  USERDEF_LITERAL_VALUE (literal) = value;
  USERDEF_LITERAL_OVERFLOW (literal) = overflow;
  USERDEF_LITERAL_NUM_STRING (literal) = num_string;
  return literal;
}

/* For vector[index], convert the vector to an array of the underlying type.
   Return true if the resulting ARRAY_REF should not be an lvalue.  */

bool
convert_vector_to_array_for_subscript (location_t loc,
				       tree *vecp, tree index)
{
  bool ret = false;
  if (gnu_vector_type_p (TREE_TYPE (*vecp)))
    {
      tree type = TREE_TYPE (*vecp);

      ret = !lvalue_p (*vecp);

      index = fold_for_warn (index);
      if (TREE_CODE (index) == INTEGER_CST)
        if (!tree_fits_uhwi_p (index)
	    || maybe_ge (tree_to_uhwi (index), TYPE_VECTOR_SUBPARTS (type)))
          warning_at (loc, OPT_Warray_bounds, "index value is out of bound");

      /* We are building an ARRAY_REF so mark the vector as addressable
         to not run into the gimplifiers premature setting of DECL_GIMPLE_REG_P
	 for function parameters.  */
      c_common_mark_addressable_vec (*vecp);

      *vecp = build1 (VIEW_CONVERT_EXPR,
		      build_array_type_nelts (TREE_TYPE (type),
					      TYPE_VECTOR_SUBPARTS (type)),
		      *vecp);
    }
  return ret;
}

/* Determine which of the operands, if any, is a scalar that needs to be
   converted to a vector, for the range of operations.  */
enum stv_conv
scalar_to_vector (location_t loc, enum tree_code code, tree op0, tree op1,
		  bool complain)
{
  tree type0 = TREE_TYPE (op0);
  tree type1 = TREE_TYPE (op1);
  bool integer_only_op = false;
  enum stv_conv ret = stv_firstarg;

  gcc_assert (gnu_vector_type_p (type0) || gnu_vector_type_p (type1));
  switch (code)
    {
      /* Most GENERIC binary expressions require homogeneous arguments.
	 LSHIFT_EXPR and RSHIFT_EXPR are exceptions and accept a first
	 argument that is a vector and a second one that is a scalar, so
	 we never return stv_secondarg for them.  */
      case RSHIFT_EXPR:
      case LSHIFT_EXPR:
	if (TREE_CODE (type0) == INTEGER_TYPE
	    && TREE_CODE (TREE_TYPE (type1)) == INTEGER_TYPE)
	  {
	    if (unsafe_conversion_p (TREE_TYPE (type1), op0,
				     NULL_TREE, false))
	      {
		if (complain)
		  error_at (loc, "conversion of scalar %qT to vector %qT "
			    "involves truncation", type0, type1);
		return stv_error;
	      }
	    else
	      return stv_firstarg;
	  }
	break;

      case BIT_IOR_EXPR:
      case BIT_XOR_EXPR:
      case BIT_AND_EXPR:
	integer_only_op = true;
	/* fall through */

      case VEC_COND_EXPR:

      case PLUS_EXPR:
      case MINUS_EXPR:
      case MULT_EXPR:
      case TRUNC_DIV_EXPR:
      case CEIL_DIV_EXPR:
      case FLOOR_DIV_EXPR:
      case ROUND_DIV_EXPR:
      case EXACT_DIV_EXPR:
      case TRUNC_MOD_EXPR:
      case FLOOR_MOD_EXPR:
      case RDIV_EXPR:
      case EQ_EXPR:
      case NE_EXPR:
      case LE_EXPR:
      case GE_EXPR:
      case LT_EXPR:
      case GT_EXPR:
      /* What about UNLT_EXPR?  */
	if (gnu_vector_type_p (type0))
	  {
	    ret = stv_secondarg;
	    std::swap (type0, type1);
	    std::swap (op0, op1);
	  }

	if (TREE_CODE (type0) == INTEGER_TYPE
	    && TREE_CODE (TREE_TYPE (type1)) == INTEGER_TYPE)
	  {
	    if (unsafe_conversion_p (TREE_TYPE (type1), op0,
				     NULL_TREE, false))
	      {
		if (complain)
		  error_at (loc, "conversion of scalar %qT to vector %qT "
			    "involves truncation", type0, type1);
		return stv_error;
	      }
	    return ret;
	  }
	else if (!integer_only_op
		    /* Allow integer --> real conversion if safe.  */
		 && (TREE_CODE (type0) == REAL_TYPE
		     || TREE_CODE (type0) == INTEGER_TYPE)
		 && SCALAR_FLOAT_TYPE_P (TREE_TYPE (type1)))
	  {
	    if (unsafe_conversion_p (TREE_TYPE (type1), op0,
				     NULL_TREE, false))
	      {
		if (complain)
		  error_at (loc, "conversion of scalar %qT to vector %qT "
			    "involves truncation", type0, type1);
		return stv_error;
	      }
	    return ret;
	  }
      default:
	break;
    }

  return stv_nothing;
}

/* Return the alignment of std::max_align_t.

   [support.types.layout] The type max_align_t is a POD type whose alignment
   requirement is at least as great as that of every scalar type, and whose
   alignment requirement is supported in every context.  */

unsigned
max_align_t_align ()
{
  unsigned int max_align = MAX (TYPE_ALIGN (long_long_integer_type_node),
				TYPE_ALIGN (long_double_type_node));
  if (float128_type_node != NULL_TREE)
    max_align = MAX (max_align, TYPE_ALIGN (float128_type_node));
  return max_align;
}

/* Return true iff ALIGN is an integral constant that is a fundamental
   alignment, as defined by [basic.align] in the c++-11
   specifications.

   That is:

       [A fundamental alignment is represented by an alignment less than or
        equal to the greatest alignment supported by the implementation
        in all contexts, which is equal to alignof(max_align_t)].  */

bool
cxx_fundamental_alignment_p (unsigned align)
{
  return (align <= max_align_t_align ());
}

/* Return true if T is a pointer to a zero-sized aggregate.  */

bool
pointer_to_zero_sized_aggr_p (tree t)
{
  if (!POINTER_TYPE_P (t))
    return false;
  t = TREE_TYPE (t);
  return (TYPE_SIZE (t) && integer_zerop (TYPE_SIZE (t)));
}

/* For an EXPR of a FUNCTION_TYPE that references a GCC built-in function
   with no library fallback or for an ADDR_EXPR whose operand is such type
   issues an error pointing to the location LOC.
   Returns true when the expression has been diagnosed and false
   otherwise.  */

bool
reject_gcc_builtin (const_tree expr, location_t loc /* = UNKNOWN_LOCATION */)
{
  if (TREE_CODE (expr) == ADDR_EXPR)
    expr = TREE_OPERAND (expr, 0);

  STRIP_ANY_LOCATION_WRAPPER (expr);

  if (TREE_TYPE (expr)
      && TREE_CODE (TREE_TYPE (expr)) == FUNCTION_TYPE
      && TREE_CODE (expr) == FUNCTION_DECL
      /* The intersection of DECL_BUILT_IN and DECL_IS_BUILTIN avoids
	 false positives for user-declared built-ins such as abs or
	 strlen, and for C++ operators new and delete.
	 The c_decl_implicit() test avoids false positives for implicitly
	 declared built-ins with library fallbacks (such as abs).  */
      && fndecl_built_in_p (expr)
      && DECL_IS_BUILTIN (expr)
      && !c_decl_implicit (expr)
      && !DECL_ASSEMBLER_NAME_SET_P (expr))
    {
      if (loc == UNKNOWN_LOCATION)
	loc = EXPR_LOC_OR_LOC (expr, input_location);

      /* Reject arguments that are built-in functions with
	 no library fallback.  */
      error_at (loc, "built-in function %qE must be directly called", expr);

      return true;
    }

  return false;
}

/* Issue an ERROR for an invalid SIZE of array NAME which is null
   for unnamed arrays.  */

void
invalid_array_size_error (location_t loc, cst_size_error error,
			  const_tree size, const_tree name)
{
  tree maxsize = max_object_size ();
  switch (error)
    {
    case cst_size_not_constant:
      if (name)
	error_at (loc, "size of array %qE is not a constant expression",
		  name);
      else
	error_at (loc, "size of array is not a constant expression");
      break;
    case cst_size_negative:
      if (name)
	error_at (loc, "size %qE of array %qE is negative",
		  size, name);
      else
	error_at (loc, "size %qE of array is negative",
		  size);
      break;
    case cst_size_too_big:
      if (name)
	error_at (loc, "size %qE of array %qE exceeds maximum "
		  "object size %qE", size, name, maxsize);
      else
	error_at (loc, "size %qE of array exceeds maximum "
		  "object size %qE", size, maxsize);
      break;
    case cst_size_overflow:
      if (name)
	error_at (loc, "size of array %qE exceeds maximum "
		  "object size %qE", name, maxsize);
      else
	error_at (loc, "size of array exceeds maximum "
		  "object size %qE", maxsize);
      break;
    default:
      gcc_unreachable ();
    }
}

/* Check if array size calculations overflow or if the array covers more
   than half of the address space.  Return true if the size of the array
   is valid, false otherwise.  T is either the type of the array or its
   size, and NAME is the name of the array, or null for unnamed arrays.  */

bool
valid_array_size_p (location_t loc, const_tree t, tree name, bool complain)
{
  if (t == error_mark_node)
    return true;

  const_tree size;
  if (TYPE_P (t))
    {
      if (!COMPLETE_TYPE_P (t))
	return true;
      size = TYPE_SIZE_UNIT (t);
    }
  else
    size = t;

  if (TREE_CODE (size) != INTEGER_CST)
    return true;

  cst_size_error error;
  if (valid_constant_size_p (size, &error))
    return true;

  if (!complain)
    return false;

  if (TREE_CODE (TREE_TYPE (size)) == ENUMERAL_TYPE)
    /* Show the value of the enumerator rather than its name.  */
    size = convert (ssizetype, const_cast<tree> (size));

  invalid_array_size_error (loc, error, size, name);
  return false;
}

/* Read SOURCE_DATE_EPOCH from environment to have a deterministic
   timestamp to replace embedded current dates to get reproducible
   results.  Returns -1 if SOURCE_DATE_EPOCH is not defined.  */

time_t
cb_get_source_date_epoch (cpp_reader *pfile ATTRIBUTE_UNUSED)
{
  char *source_date_epoch;
  int64_t epoch;
  char *endptr;

  source_date_epoch = getenv ("SOURCE_DATE_EPOCH");
  if (!source_date_epoch)
    return (time_t) -1;

  errno = 0;
#if defined(INT64_T_IS_LONG)
  epoch = strtol (source_date_epoch, &endptr, 10);
#else
  epoch = strtoll (source_date_epoch, &endptr, 10);
#endif
  if (errno != 0 || endptr == source_date_epoch || *endptr != '\0'
      || epoch < 0 || epoch > MAX_SOURCE_DATE_EPOCH)
    {
      error_at (input_location, "environment variable %qs must "
	        "expand to a non-negative integer less than or equal to %wd",
		"SOURCE_DATE_EPOCH", MAX_SOURCE_DATE_EPOCH);
      return (time_t) -1;
    }

  return (time_t) epoch;
}

/* Callback for libcpp for offering spelling suggestions for misspelled
   directives.  GOAL is an unrecognized string; CANDIDATES is a
   NULL-terminated array of candidate strings.  Return the closest
   match to GOAL within CANDIDATES, or NULL if none are good
   suggestions.  */

const char *
cb_get_suggestion (cpp_reader *, const char *goal,
		   const char *const *candidates)
{
  best_match<const char *, const char *> bm (goal);
  while (*candidates)
    bm.consider (*candidates++);
  return bm.get_best_meaningful_candidate ();
}

/* Return the latice point which is the wider of the two FLT_EVAL_METHOD
   modes X, Y.  This isn't just  >, as the FLT_EVAL_METHOD values added
   by C TS 18661-3 for interchange  types that are computed in their
   native precision are larger than the C11 values for evaluating in the
   precision of float/double/long double.  If either mode is
   FLT_EVAL_METHOD_UNPREDICTABLE, return that.  */

enum flt_eval_method
excess_precision_mode_join (enum flt_eval_method x,
			    enum flt_eval_method y)
{
  if (x == FLT_EVAL_METHOD_UNPREDICTABLE
      || y == FLT_EVAL_METHOD_UNPREDICTABLE)
    return FLT_EVAL_METHOD_UNPREDICTABLE;

  /* GCC only supports one interchange type right now, _Float16.  If
     we're evaluating _Float16 in 16-bit precision, then flt_eval_method
     will be FLT_EVAL_METHOD_PROMOTE_TO_FLOAT16.  */
  if (x == FLT_EVAL_METHOD_PROMOTE_TO_FLOAT16)
    return y;
  if (y == FLT_EVAL_METHOD_PROMOTE_TO_FLOAT16)
    return x;

  /* Other values for flt_eval_method are directly comparable, and we want
     the maximum.  */
  return MAX (x, y);
}

/* Return the value that should be set for FLT_EVAL_METHOD in the
   context of ISO/IEC TS 18861-3.

   This relates to the effective excess precision seen by the user,
   which is the join point of the precision the target requests for
   -fexcess-precision={standard,fast} and the implicit excess precision
   the target uses.  */

static enum flt_eval_method
c_ts18661_flt_eval_method (void)
{
  enum flt_eval_method implicit
    = targetm.c.excess_precision (EXCESS_PRECISION_TYPE_IMPLICIT);

  enum excess_precision_type flag_type
    = (flag_excess_precision == EXCESS_PRECISION_STANDARD
       ? EXCESS_PRECISION_TYPE_STANDARD
       : EXCESS_PRECISION_TYPE_FAST);

  enum flt_eval_method requested
    = targetm.c.excess_precision (flag_type);

  return excess_precision_mode_join (implicit, requested);
}

/* As c_cpp_ts18661_flt_eval_method, but clamps the expected values to
   those that were permitted by C11.  That is to say, eliminates
   FLT_EVAL_METHOD_PROMOTE_TO_FLOAT16.  */

static enum flt_eval_method
c_c11_flt_eval_method (void)
{
  return excess_precision_mode_join (c_ts18661_flt_eval_method (),
				     FLT_EVAL_METHOD_PROMOTE_TO_FLOAT);
}

/* Return the value that should be set for FLT_EVAL_METHOD.
   MAYBE_C11_ONLY_P is TRUE if we should check
   FLAG_PERMITTED_EVAL_METHODS as to whether we should limit the possible
   values we can return to those from C99/C11, and FALSE otherwise.
   See the comments on c_ts18661_flt_eval_method for what value we choose
   to set here.  */

int
c_flt_eval_method (bool maybe_c11_only_p)
{
  if (maybe_c11_only_p
      && flag_permitted_flt_eval_methods
	  == PERMITTED_FLT_EVAL_METHODS_C11)
    return c_c11_flt_eval_method ();
  else
    return c_ts18661_flt_eval_method ();
}

/* An enum for get_missing_token_insertion_kind for describing the best
   place to insert a missing token, if there is one.  */

enum missing_token_insertion_kind
{
  MTIK_IMPOSSIBLE,
  MTIK_INSERT_BEFORE_NEXT,
  MTIK_INSERT_AFTER_PREV
};

/* Given a missing token of TYPE, determine if it is reasonable to
   emit a fix-it hint suggesting the insertion of the token, and,
   if so, where the token should be inserted relative to other tokens.

   It only makes sense to do this for values of TYPE that are symbols.

   Some symbols should go before the next token, e.g. in:
     if flag)
   we want to insert the missing '(' immediately before "flag",
   giving:
     if (flag)
   rather than:
     if( flag)
   These use MTIK_INSERT_BEFORE_NEXT.

   Other symbols should go after the previous token, e.g. in:
     if (flag
       do_something ();
   we want to insert the missing ')' immediately after the "flag",
   giving:
     if (flag)
       do_something ();
   rather than:
     if (flag
       )do_something ();
   These use MTIK_INSERT_AFTER_PREV.  */

static enum missing_token_insertion_kind
get_missing_token_insertion_kind (enum cpp_ttype type)
{
  switch (type)
    {
      /* Insert missing "opening" brackets immediately
	 before the next token.  */
    case CPP_OPEN_SQUARE:
    case CPP_OPEN_PAREN:
      return MTIK_INSERT_BEFORE_NEXT;

      /* Insert other missing symbols immediately after
	 the previous token.  */
    case CPP_CLOSE_PAREN:
    case CPP_CLOSE_SQUARE:
    case CPP_SEMICOLON:
    case CPP_COMMA:
    case CPP_COLON:
      return MTIK_INSERT_AFTER_PREV;

      /* Other kinds of token don't get fix-it hints.  */
    default:
      return MTIK_IMPOSSIBLE;
    }
}

/* Given RICHLOC, a location for a diagnostic describing a missing token
   of kind TOKEN_TYPE, potentially add a fix-it hint suggesting the
   insertion of the token.

   The location of the attempted fix-it hint depends on TOKEN_TYPE:
   it will either be:
     (a) immediately after PREV_TOKEN_LOC, or

     (b) immediately before the primary location within RICHLOC (taken to
	 be that of the token following where the token was expected).

   If we manage to add a fix-it hint, then the location of the
   fix-it hint is likely to be more useful as the primary location
   of the diagnostic than that of the following token, so we swap
   these locations.

   For example, given this bogus code:
       123456789012345678901234567890
   1 | int missing_semicolon (void)
   2 | {
   3 |   return 42
   4 | }

   we will emit:

     "expected ';' before '}'"

   RICHLOC's primary location is at the closing brace, so before "swapping"
   we would emit the error at line 4 column 1:

       123456789012345678901234567890
   3 |   return 42  |< fix-it hint emitted for this line
     |            ; |
   4 | }            |< "expected ';' before '}'" emitted at this line
     | ^            |

   It's more useful for the location of the diagnostic to be at the
   fix-it hint, so we swap the locations, so the primary location
   is at the fix-it hint, with the old primary location inserted
   as a secondary location, giving this, with the error at line 3
   column 12:

       123456789012345678901234567890
   3 |   return 42   |< "expected ';' before '}'" emitted at this line,
     |            ^  |   with fix-it hint
   4 |            ;  |
     | }             |< secondary range emitted here
     | ~             |.  */

void
maybe_suggest_missing_token_insertion (rich_location *richloc,
				       enum cpp_ttype token_type,
				       location_t prev_token_loc)
{
  gcc_assert (richloc);

  enum missing_token_insertion_kind mtik
    = get_missing_token_insertion_kind (token_type);

  switch (mtik)
    {
    default:
      gcc_unreachable ();
      break;

    case MTIK_IMPOSSIBLE:
      return;

    case MTIK_INSERT_BEFORE_NEXT:
      /* Attempt to add the fix-it hint before the primary location
	 of RICHLOC.  */
      richloc->add_fixit_insert_before (cpp_type2name (token_type, 0));
      break;

    case MTIK_INSERT_AFTER_PREV:
      /* Attempt to add the fix-it hint after PREV_TOKEN_LOC.  */
      richloc->add_fixit_insert_after (prev_token_loc,
				       cpp_type2name (token_type, 0));
      break;
    }

  /* If we were successful, use the fix-it hint's location as the
     primary location within RICHLOC, adding the old primary location
     back as a secondary location.  */
  if (!richloc->seen_impossible_fixit_p ())
    {
      fixit_hint *hint = richloc->get_last_fixit_hint ();
      location_t hint_loc = hint->get_start_loc ();
      location_t old_loc = richloc->get_loc ();

      richloc->set_range (0, hint_loc, SHOW_RANGE_WITH_CARET);
      richloc->add_range (old_loc);
    }
}

#if CHECKING_P

namespace selftest {

/* Verify that fold_for_warn on error_mark_node is safe.  */

static void
test_fold_for_warn ()
{
  ASSERT_EQ (error_mark_node, fold_for_warn (error_mark_node));
}

/* Run all of the selftests within this file.  */

static void
c_common_c_tests ()
{
  test_fold_for_warn ();
}

/* Run all of the tests within c-family.  */

void
c_family_tests (void)
{
  c_common_c_tests ();
  c_format_c_tests ();
  c_indentation_c_tests ();
  c_pretty_print_c_tests ();
  c_spellcheck_cc_tests ();
}

} // namespace selftest

#endif /* #if CHECKING_P */

/* Attempt to locate a suitable location within FILE for a
   #include directive to be inserted before.  
   LOC is the location of the relevant diagnostic.

   Attempt to return the location within FILE immediately
   after the last #include within that file, or the start of
   that file if it has no #include directives.

   Return UNKNOWN_LOCATION if no suitable location is found,
   or if an error occurs.  */

static location_t
try_to_locate_new_include_insertion_point (const char *file, location_t loc)
{
  /* Locate the last ordinary map within FILE that ended with a #include.  */
  const line_map_ordinary *last_include_ord_map = NULL;

  /* ...and the next ordinary map within FILE after that one.  */
  const line_map_ordinary *last_ord_map_after_include = NULL;

  /* ...and the first ordinary map within FILE.  */
  const line_map_ordinary *first_ord_map_in_file = NULL;

  /*  Get ordinary map containing LOC (or its expansion).  */
  const line_map_ordinary *ord_map_for_loc = NULL;
  linemap_resolve_location (line_table, loc, LRK_MACRO_EXPANSION_POINT,
			    &ord_map_for_loc);
  gcc_assert (ord_map_for_loc);

  for (unsigned int i = 0; i < LINEMAPS_ORDINARY_USED (line_table); i++)
    {
      const line_map_ordinary *ord_map
	= LINEMAPS_ORDINARY_MAP_AT (line_table, i);

      if (const line_map_ordinary *from
	  = linemap_included_from_linemap (line_table, ord_map))
	/* We cannot use pointer equality, because with preprocessed
	   input all filename strings are unique.  */
	if (0 == strcmp (from->to_file, file))
	  {
	    last_include_ord_map = from;
	    last_ord_map_after_include = NULL;
	  }

<<<<<<< HEAD
      if (0 == strcmp (ord_map->to_file, file)
	  && ord_map->to_line)
=======
      /* Likewise, use strcmp, and reject any line-zero introductory
	 map.  */
      if (ord_map->to_line && 0 == strcmp (ord_map->to_file, file))
>>>>>>> 134051f1
	{
	  if (!first_ord_map_in_file)
	    first_ord_map_in_file = ord_map;
	  if (last_include_ord_map && !last_ord_map_after_include)
	    last_ord_map_after_include = ord_map;
	}

      /* Stop searching when reaching the ord_map containing LOC,
	 as it makes no sense to provide fix-it hints that appear
	 after the diagnostic in question.  */
      if (ord_map == ord_map_for_loc)
	break;
    }

  /* Determine where to insert the #include.  */
  const line_map_ordinary *ord_map_for_insertion;

  /* We want the next ordmap in the file after the last one that's a
     #include, but failing that, the start of the file.  */
  if (last_ord_map_after_include)
    ord_map_for_insertion = last_ord_map_after_include;
  else
    ord_map_for_insertion = first_ord_map_in_file;

  if (!ord_map_for_insertion)
    return UNKNOWN_LOCATION;

  /* The "start_location" is column 0, meaning "the whole line".
     rich_location and edit_context can't cope with this, so use
     column 1 instead.  */
  location_t col_0 = ord_map_for_insertion->start_location;
  return linemap_position_for_loc_and_offset (line_table, col_0, 1);
}

/* A map from filenames to sets of headers added to them, for
   ensuring idempotency within maybe_add_include_fixit.  */

/* The values within the map.  We need string comparison as there's
   no guarantee that two different diagnostics that are recommending
   adding e.g. "<stdio.h>" are using the same buffer.  */

typedef hash_set <const char *, false, nofree_string_hash> per_file_includes_t;

/* The map itself.  We don't need string comparison for the filename keys,
   as they come from libcpp.  */

typedef hash_map <const char *, per_file_includes_t *> added_includes_t;
static added_includes_t *added_includes;

/* Attempt to add a fix-it hint to RICHLOC, adding "#include HEADER\n"
   in a suitable location within the file of RICHLOC's primary
   location.

   This function is idempotent: a header will be added at most once to
   any given file.

   If OVERRIDE_LOCATION is true, then if a fix-it is added and will be
   printed, then RICHLOC's primary location will be replaced by that of
   the fix-it hint (for use by "inform" notes where the location of the
   issue has already been reported).  */

void
maybe_add_include_fixit (rich_location *richloc, const char *header,
			 bool override_location)
{
  location_t loc = richloc->get_loc ();
  const char *file = LOCATION_FILE (loc);
  if (!file)
    return;

  /* Idempotency: don't add the same header more than once to a given file.  */
  if (!added_includes)
    added_includes = new added_includes_t ();
  per_file_includes_t *&set = added_includes->get_or_insert (file);
  if (set)
    if (set->contains (header))
      /* ...then we've already added HEADER to that file.  */
      return;
  if (!set)
    set = new per_file_includes_t ();
  set->add (header);

  /* Attempt to locate a suitable place for the new directive.  */
  location_t include_insert_loc
    = try_to_locate_new_include_insertion_point (file, loc);
  if (include_insert_loc == UNKNOWN_LOCATION)
    return;

  char *text = xasprintf ("#include %s\n", header);
  richloc->add_fixit_insert_before (include_insert_loc, text);
  free (text);

  if (override_location && global_dc->show_caret)
    {
      /* Replace the primary location with that of the insertion point for the
	 fix-it hint.

	 We use SHOW_LINES_WITHOUT_RANGE so that we don't meaningless print a
	 caret for the insertion point (or colorize it).

	 Hence we print e.g.:

	 ../x86_64-pc-linux-gnu/libstdc++-v3/include/vector:74:1: note: msg 2
	  73 | # include <debug/vector>
	 +++ |+#include <vector>
	  74 | #endif

	 rather than:

	 ../x86_64-pc-linux-gnu/libstdc++-v3/include/vector:74:1: note: msg 2
	  73 | # include <debug/vector>
	 +++ |+#include <vector>
	  74 | #endif
	     | ^

	 avoiding the caret on the first column of line 74.  */
      richloc->set_range (0, include_insert_loc, SHOW_LINES_WITHOUT_RANGE);
    }
}

/* Attempt to convert a braced array initializer list CTOR for array
   TYPE into a STRING_CST for convenience and efficiency.  Return
   the converted string on success or the original ctor on failure.  */

static tree
braced_list_to_string (tree type, tree ctor, bool member)
{
  /* Ignore non-members with unknown size like arrays with unspecified
     bound.  */
  tree typesize = TYPE_SIZE_UNIT (type);
  if (!member && !tree_fits_uhwi_p (typesize))
    return ctor;

  /* If the array has an explicit bound, use it to constrain the size
     of the string.  If it doesn't, be sure to create a string that's
     as long as implied by the index of the last zero specified via
     a designator, as in:
       const char a[] = { [7] = 0 };  */
  unsigned HOST_WIDE_INT maxelts;
  if (typesize)
    {
      maxelts = tree_to_uhwi (typesize);
      maxelts /= tree_to_uhwi (TYPE_SIZE_UNIT (TREE_TYPE (type)));
    }
  else
    maxelts = HOST_WIDE_INT_M1U;

  /* Avoid converting initializers for zero-length arrays (but do
     create them for flexible array members).  */
  if (!maxelts)
    return ctor;

  unsigned HOST_WIDE_INT nelts = CONSTRUCTOR_NELTS (ctor);

  auto_vec<char> str;
  str.reserve (nelts + 1);

  unsigned HOST_WIDE_INT i;
  tree index, value;

  FOR_EACH_CONSTRUCTOR_ELT (CONSTRUCTOR_ELTS (ctor), i, index, value)
    {
      unsigned HOST_WIDE_INT idx = i;
      if (index)
	{
	  if (!tree_fits_uhwi_p (index))
	    return ctor;
	  idx = tree_to_uhwi (index);
	}

      /* auto_vec is limited to UINT_MAX elements.  */
      if (idx > UINT_MAX)
	return ctor;

     /* Avoid non-constant initializers.  */
     if (!tree_fits_shwi_p (value))
	return ctor;

      /* Skip over embedded nuls except the last one (initializer
	 elements are in ascending order of indices).  */
      HOST_WIDE_INT val = tree_to_shwi (value);
      if (!val && i + 1 < nelts)
	continue;

      if (idx < str.length())
	return ctor;

      /* Bail if the CTOR has a block of more than 256 embedded nuls
	 due to implicitly initialized elements.  */
      unsigned nchars = (idx - str.length ()) + 1;
      if (nchars > 256)
	return ctor;

      if (nchars > 1)
	{
	  str.reserve (idx);
	  str.quick_grow_cleared (idx);
	}

      if (idx >= maxelts)
	return ctor;

      str.safe_insert (idx, val);
    }

  /* Append a nul string termination.  */
  if (maxelts != HOST_WIDE_INT_M1U && str.length () < maxelts)
    str.safe_push (0);

  /* Build a STRING_CST with the same type as the array.  */
  tree res = build_string (str.length (), str.begin ());
  TREE_TYPE (res) = type;
  return res;
}

/* Implementation of the two-argument braced_lists_to_string withe
   the same arguments plus MEMBER which is set for struct members
   to allow initializers for flexible member arrays.  */

static tree
braced_lists_to_strings (tree type, tree ctor, bool member)
{
  if (TREE_CODE (ctor) != CONSTRUCTOR)
    return ctor;

  tree_code code = TREE_CODE (type);

  tree ttp;
  if (code == ARRAY_TYPE)
    ttp = TREE_TYPE (type);
  else if (code == RECORD_TYPE)
    {
      ttp = TREE_TYPE (ctor);
      if (TREE_CODE (ttp) == ARRAY_TYPE)
	{
	  type = ttp;
	  ttp = TREE_TYPE (ttp);
	}
    }
  else
    return ctor;

  if ((TREE_CODE (ttp) == ARRAY_TYPE || TREE_CODE (ttp) == INTEGER_TYPE)
      && TYPE_STRING_FLAG (ttp))
    return braced_list_to_string (type, ctor, member);

  code = TREE_CODE (ttp);
  if (code == ARRAY_TYPE || RECORD_OR_UNION_TYPE_P (ttp))
    {
      bool rec = RECORD_OR_UNION_TYPE_P (ttp);

      /* Handle array of arrays or struct member initializers.  */
      tree val;
      unsigned HOST_WIDE_INT idx;
      FOR_EACH_CONSTRUCTOR_VALUE (CONSTRUCTOR_ELTS (ctor), idx, val)
	{
	  val = braced_lists_to_strings (ttp, val, rec);
	  CONSTRUCTOR_ELT (ctor, idx)->value = val;
	}
    }

  return ctor;
}

/* Attempt to convert a CTOR containing braced array initializer lists
   for array TYPE into one containing STRING_CSTs, for convenience and
   efficiency.  Recurse for arrays of arrays and member initializers.
   Return the converted CTOR or STRING_CST on success or the original
   CTOR otherwise.  */

tree
braced_lists_to_strings (tree type, tree ctor)
{
  return braced_lists_to_strings (type, ctor, false);
}

#include "gt-c-family-c-common.h"<|MERGE_RESOLUTION|>--- conflicted
+++ resolved
@@ -8831,14 +8831,9 @@
 	    last_ord_map_after_include = NULL;
 	  }
 
-<<<<<<< HEAD
-      if (0 == strcmp (ord_map->to_file, file)
-	  && ord_map->to_line)
-=======
       /* Likewise, use strcmp, and reject any line-zero introductory
 	 map.  */
       if (ord_map->to_line && 0 == strcmp (ord_map->to_file, file))
->>>>>>> 134051f1
 	{
 	  if (!first_ord_map_in_file)
 	    first_ord_map_in_file = ord_map;
