/* Operations with very long integers.  -*- C++ -*-
   Copyright (C) 2012-2018 Free Software Foundation, Inc.

This file is part of GCC.

GCC is free software; you can redistribute it and/or modify it
under the terms of the GNU General Public License as published by the
Free Software Foundation; either version 3, or (at your option) any
later version.

GCC is distributed in the hope that it will be useful, but WITHOUT
ANY WARRANTY; without even the implied warranty of MERCHANTABILITY or
FITNESS FOR A PARTICULAR PURPOSE.  See the GNU General Public License
for more details.

You should have received a copy of the GNU General Public License
along with GCC; see the file COPYING3.  If not see
<http://www.gnu.org/licenses/>.  */

#ifndef WIDE_INT_H
#define WIDE_INT_H

/* wide-int.[cc|h] implements a class that efficiently performs
   mathematical operations on finite precision integers.  wide_ints
   are designed to be transient - they are not for long term storage
   of values.  There is tight integration between wide_ints and the
   other longer storage GCC representations (rtl and tree).

   The actual precision of a wide_int depends on the flavor.  There
   are three predefined flavors:

     1) wide_int (the default).  This flavor does the math in the
     precision of its input arguments.  It is assumed (and checked)
     that the precisions of the operands and results are consistent.
     This is the most efficient flavor.  It is not possible to examine
     bits above the precision that has been specified.  Because of
     this, the default flavor has semantics that are simple to
     understand and in general model the underlying hardware that the
     compiler is targetted for.

     This flavor must be used at the RTL level of gcc because there
     is, in general, not enough information in the RTL representation
     to extend a value beyond the precision specified in the mode.

     This flavor should also be used at the TREE and GIMPLE levels of
     the compiler except for the circumstances described in the
     descriptions of the other two flavors.

     The default wide_int representation does not contain any
     information inherent about signedness of the represented value,
     so it can be used to represent both signed and unsigned numbers.
     For operations where the results depend on signedness (full width
     multiply, division, shifts, comparisons, and operations that need
     overflow detected), the signedness must be specified separately.

     2) offset_int.  This is a fixed-precision integer that can hold
     any address offset, measured in either bits or bytes, with at
     least one extra sign bit.  At the moment the maximum address
     size GCC supports is 64 bits.  With 8-bit bytes and an extra
     sign bit, offset_int therefore needs to have at least 68 bits
     of precision.  We round this up to 128 bits for efficiency.
     Values of type T are converted to this precision by sign- or
     zero-extending them based on the signedness of T.

     The extra sign bit means that offset_int is effectively a signed
     128-bit integer, i.e. it behaves like int128_t.

     Since the values are logically signed, there is no need to
     distinguish between signed and unsigned operations.  Sign-sensitive
     comparison operators <, <=, > and >= are therefore supported.
     Shift operators << and >> are also supported, with >> being
     an _arithmetic_ right shift.

     [ Note that, even though offset_int is effectively int128_t,
       it can still be useful to use unsigned comparisons like
       wi::leu_p (a, b) as a more efficient short-hand for
       "a >= 0 && a <= b". ]

     3) widest_int.  This representation is an approximation of
     infinite precision math.  However, it is not really infinite
     precision math as in the GMP library.  It is really finite
     precision math where the precision is 4 times the size of the
     largest integer that the target port can represent.

     Like offset_int, widest_int is wider than all the values that
     it needs to represent, so the integers are logically signed.
     Sign-sensitive comparison operators <, <=, > and >= are supported,
     as are << and >>.

     There are several places in the GCC where this should/must be used:

     * Code that does induction variable optimizations.  This code
       works with induction variables of many different types at the
       same time.  Because of this, it ends up doing many different
       calculations where the operands are not compatible types.  The
       widest_int makes this easy, because it provides a field where
       nothing is lost when converting from any variable,

     * There are a small number of passes that currently use the
       widest_int that should use the default.  These should be
       changed.

   There are surprising features of offset_int and widest_int
   that the users should be careful about:

     1) Shifts and rotations are just weird.  You have to specify a
     precision in which the shift or rotate is to happen in.  The bits
     above this precision are zeroed.  While this is what you
     want, it is clearly non obvious.

     2) Larger precision math sometimes does not produce the same
     answer as would be expected for doing the math at the proper
     precision.  In particular, a multiply followed by a divide will
     produce a different answer if the first product is larger than
     what can be represented in the input precision.

   The offset_int and the widest_int flavors are more expensive
   than the default wide int, so in addition to the caveats with these
   two, the default is the prefered representation.

   All three flavors of wide_int are represented as a vector of
   HOST_WIDE_INTs.  The default and widest_int vectors contain enough elements
   to hold a value of MAX_BITSIZE_MODE_ANY_INT bits.  offset_int contains only
   enough elements to hold ADDR_MAX_PRECISION bits.  The values are stored
   in the vector with the least significant HOST_BITS_PER_WIDE_INT bits
   in element 0.

   The default wide_int contains three fields: the vector (VAL),
   the precision and a length (LEN).  The length is the number of HWIs
   needed to represent the value.  widest_int and offset_int have a
   constant precision that cannot be changed, so they only store the
   VAL and LEN fields.

   Since most integers used in a compiler are small values, it is
   generally profitable to use a representation of the value that is
   as small as possible.  LEN is used to indicate the number of
   elements of the vector that are in use.  The numbers are stored as
   sign extended numbers as a means of compression.  Leading
   HOST_WIDE_INTs that contain strings of either -1 or 0 are removed
   as long as they can be reconstructed from the top bit that is being
   represented.

   The precision and length of a wide_int are always greater than 0.
   Any bits in a wide_int above the precision are sign-extended from the
   most significant bit.  For example, a 4-bit value 0x8 is represented as
   VAL = { 0xf...fff8 }.  However, as an optimization, we allow other integer
   constants to be represented with undefined bits above the precision.
   This allows INTEGER_CSTs to be pre-extended according to TYPE_SIGN,
   so that the INTEGER_CST representation can be used both in TYPE_PRECISION
   and in wider precisions.

   There are constructors to create the various forms of wide_int from
   trees, rtl and constants.  For trees the options are:

	     tree t = ...;
	     wi::to_wide (t)     // Treat T as a wide_int
	     wi::to_offset (t)   // Treat T as an offset_int
	     wi::to_widest (t)   // Treat T as a widest_int

   All three are light-weight accessors that should have no overhead
   in release builds.  If it is useful for readability reasons to
   store the result in a temporary variable, the preferred method is:

	     wi::tree_to_wide_ref twide = wi::to_wide (t);
	     wi::tree_to_offset_ref toffset = wi::to_offset (t);
	     wi::tree_to_widest_ref twidest = wi::to_widest (t);

   To make an rtx into a wide_int, you have to pair it with a mode.
   The canonical way to do this is with rtx_mode_t as in:

	     rtx r = ...
	     wide_int x = rtx_mode_t (r, mode);

   Similarly, a wide_int can only be constructed from a host value if
   the target precision is given explicitly, such as in:

	     wide_int x = wi::shwi (c, prec); // sign-extend C if necessary
	     wide_int y = wi::uhwi (c, prec); // zero-extend C if necessary

   However, offset_int and widest_int have an inherent precision and so
   can be initialized directly from a host value:

	     offset_int x = (int) c;          // sign-extend C
	     widest_int x = (unsigned int) c; // zero-extend C

   It is also possible to do arithmetic directly on rtx_mode_ts and
   constants.  For example:

	     wi::add (r1, r2);    // add equal-sized rtx_mode_ts r1 and r2
	     wi::add (r1, 1);     // add 1 to rtx_mode_t r1
	     wi::lshift (1, 100); // 1 << 100 as a widest_int

   Many binary operations place restrictions on the combinations of inputs,
   using the following rules:

   - {rtx, wide_int} op {rtx, wide_int} -> wide_int
       The inputs must be the same precision.  The result is a wide_int
       of the same precision

   - {rtx, wide_int} op (un)signed HOST_WIDE_INT -> wide_int
     (un)signed HOST_WIDE_INT op {rtx, wide_int} -> wide_int
       The HOST_WIDE_INT is extended or truncated to the precision of
       the other input.  The result is a wide_int of the same precision
       as that input.

   - (un)signed HOST_WIDE_INT op (un)signed HOST_WIDE_INT -> widest_int
       The inputs are extended to widest_int precision and produce a
       widest_int result.

   - offset_int op offset_int -> offset_int
     offset_int op (un)signed HOST_WIDE_INT -> offset_int
     (un)signed HOST_WIDE_INT op offset_int -> offset_int

   - widest_int op widest_int -> widest_int
     widest_int op (un)signed HOST_WIDE_INT -> widest_int
     (un)signed HOST_WIDE_INT op widest_int -> widest_int

   Other combinations like:

   - widest_int op offset_int and
   - wide_int op offset_int

   are not allowed.  The inputs should instead be extended or truncated
   so that they match.

   The inputs to comparison functions like wi::eq_p and wi::lts_p
   follow the same compatibility rules, although their return types
   are different.  Unary functions on X produce the same result as
   a binary operation X + X.  Shift functions X op Y also produce
   the same result as X + X; the precision of the shift amount Y
   can be arbitrarily different from X.  */

/* The MAX_BITSIZE_MODE_ANY_INT is automatically generated by a very
   early examination of the target's mode file.  The WIDE_INT_MAX_ELTS
   can accomodate at least 1 more bit so that unsigned numbers of that
   mode can be represented as a signed value.  Note that it is still
   possible to create fixed_wide_ints that have precisions greater than
   MAX_BITSIZE_MODE_ANY_INT.  This can be useful when representing a
   double-width multiplication result, for example.  */
#define WIDE_INT_MAX_ELTS \
  ((MAX_BITSIZE_MODE_ANY_INT + HOST_BITS_PER_WIDE_INT) / HOST_BITS_PER_WIDE_INT)

#define WIDE_INT_MAX_PRECISION (WIDE_INT_MAX_ELTS * HOST_BITS_PER_WIDE_INT)

/* This is the max size of any pointer on any machine.  It does not
   seem to be as easy to sniff this out of the machine description as
   it is for MAX_BITSIZE_MODE_ANY_INT since targets may support
   multiple address sizes and may have different address sizes for
   different address spaces.  However, currently the largest pointer
   on any platform is 64 bits.  When that changes, then it is likely
   that a target hook should be defined so that targets can make this
   value larger for those targets.  */
#define ADDR_MAX_BITSIZE 64

/* This is the internal precision used when doing any address
   arithmetic.  The '4' is really 3 + 1.  Three of the bits are for
   the number of extra bits needed to do bit addresses and the other bit
   is to allow everything to be signed without loosing any precision.
   Then everything is rounded up to the next HWI for efficiency.  */
#define ADDR_MAX_PRECISION \
  ((ADDR_MAX_BITSIZE + 4 + HOST_BITS_PER_WIDE_INT - 1) \
   & ~(HOST_BITS_PER_WIDE_INT - 1))

/* The number of HWIs needed to store an offset_int.  */
#define OFFSET_INT_ELTS (ADDR_MAX_PRECISION / HOST_BITS_PER_WIDE_INT)

/* The type of result produced by a binary operation on types T1 and T2.
   Defined purely for brevity.  */
#define WI_BINARY_RESULT(T1, T2) \
  typename wi::binary_traits <T1, T2>::result_type

/* Likewise for binary operators, which excludes the case in which neither
   T1 nor T2 is a wide-int-based type.  */
#define WI_BINARY_OPERATOR_RESULT(T1, T2) \
  typename wi::binary_traits <T1, T2>::operator_result

/* The type of result produced by T1 << T2.  Leads to substitution failure
   if the operation isn't supported.  Defined purely for brevity.  */
#define WI_SIGNED_SHIFT_RESULT(T1, T2) \
  typename wi::binary_traits <T1, T2>::signed_shift_result_type

/* The type of result produced by a sign-agnostic binary predicate on
   types T1 and T2.  This is bool if wide-int operations make sense for
   T1 and T2 and leads to substitution failure otherwise.  */
#define WI_BINARY_PREDICATE_RESULT(T1, T2) \
  typename wi::binary_traits <T1, T2>::predicate_result

/* The type of result produced by a signed binary predicate on types T1 and T2.
   This is bool if signed comparisons make sense for T1 and T2 and leads to
   substitution failure otherwise.  */
#define WI_SIGNED_BINARY_PREDICATE_RESULT(T1, T2) \
  typename wi::binary_traits <T1, T2>::signed_predicate_result

/* The type of result produced by a unary operation on type T.  */
#define WI_UNARY_RESULT(T) \
  typename wi::binary_traits <T, T>::result_type

/* Define a variable RESULT to hold the result of a binary operation on
   X and Y, which have types T1 and T2 respectively.  Define VAL to
   point to the blocks of RESULT.  Once the user of the macro has
   filled in VAL, it should call RESULT.set_len to set the number
   of initialized blocks.  */
#define WI_BINARY_RESULT_VAR(RESULT, VAL, T1, X, T2, Y) \
  WI_BINARY_RESULT (T1, T2) RESULT = \
    wi::int_traits <WI_BINARY_RESULT (T1, T2)>::get_binary_result (X, Y); \
  HOST_WIDE_INT *VAL = RESULT.write_val ()

/* Similar for the result of a unary operation on X, which has type T.  */
#define WI_UNARY_RESULT_VAR(RESULT, VAL, T, X) \
  WI_UNARY_RESULT (T) RESULT = \
    wi::int_traits <WI_UNARY_RESULT (T)>::get_binary_result (X, X); \
  HOST_WIDE_INT *VAL = RESULT.write_val ()

template <typename T> class generic_wide_int;
template <int N> class fixed_wide_int_storage;
class wide_int_storage;

/* An N-bit integer.  Until we can use typedef templates, use this instead.  */
#define FIXED_WIDE_INT(N) \
  generic_wide_int < fixed_wide_int_storage <N> >

typedef generic_wide_int <wide_int_storage> wide_int;
typedef FIXED_WIDE_INT (ADDR_MAX_PRECISION) offset_int;
typedef FIXED_WIDE_INT (WIDE_INT_MAX_PRECISION) widest_int;

/* wi::storage_ref can be a reference to a primitive type,
   so this is the conservatively-correct setting.  */
template <bool SE, bool HDP = true>
struct wide_int_ref_storage;

typedef generic_wide_int <wide_int_ref_storage <false> > wide_int_ref;

/* This can be used instead of wide_int_ref if the referenced value is
   known to have type T.  It carries across properties of T's representation,
   such as whether excess upper bits in a HWI are defined, and can therefore
   help avoid redundant work.

   The macro could be replaced with a template typedef, once we're able
   to use those.  */
#define WIDE_INT_REF_FOR(T) \
  generic_wide_int \
    <wide_int_ref_storage <wi::int_traits <T>::is_sign_extended, \
			   wi::int_traits <T>::host_dependent_precision> >

namespace wi
{
  /* Classifies an integer based on its precision.  */
  enum precision_type {
    /* The integer has both a precision and defined signedness.  This allows
       the integer to be converted to any width, since we know whether to fill
       any extra bits with zeros or signs.  */
    FLEXIBLE_PRECISION,

    /* The integer has a variable precision but no defined signedness.  */
    VAR_PRECISION,

    /* The integer has a constant precision (known at GCC compile time)
       and is signed.  */
    CONST_PRECISION
  };

  /* This class, which has no default implementation, is expected to
     provide the following members:

     static const enum precision_type precision_type;
       Classifies the type of T.

     static const unsigned int precision;
       Only defined if precision_type == CONST_PRECISION.  Specifies the
       precision of all integers of type T.

     static const bool host_dependent_precision;
       True if the precision of T depends (or can depend) on the host.

     static unsigned int get_precision (const T &x)
       Return the number of bits in X.

     static wi::storage_ref *decompose (HOST_WIDE_INT *scratch,
					unsigned int precision, const T &x)
       Decompose X as a PRECISION-bit integer, returning the associated
       wi::storage_ref.  SCRATCH is available as scratch space if needed.
       The routine should assert that PRECISION is acceptable.  */
  template <typename T> struct int_traits;

  /* This class provides a single type, result_type, which specifies the
     type of integer produced by a binary operation whose inputs have
     types T1 and T2.  The definition should be symmetric.  */
  template <typename T1, typename T2,
	    enum precision_type P1 = int_traits <T1>::precision_type,
	    enum precision_type P2 = int_traits <T2>::precision_type>
  struct binary_traits;

  /* Specify the result type for each supported combination of binary
     inputs.  Note that CONST_PRECISION and VAR_PRECISION cannot be
     mixed, in order to give stronger type checking.  When both inputs
     are CONST_PRECISION, they must have the same precision.  */
  template <typename T1, typename T2>
  struct binary_traits <T1, T2, FLEXIBLE_PRECISION, FLEXIBLE_PRECISION>
  {
    typedef widest_int result_type;
    /* Don't define operators for this combination.  */
  };

  template <typename T1, typename T2>
  struct binary_traits <T1, T2, FLEXIBLE_PRECISION, VAR_PRECISION>
  {
    typedef wide_int result_type;
    typedef result_type operator_result;
    typedef bool predicate_result;
  };

  template <typename T1, typename T2>
  struct binary_traits <T1, T2, FLEXIBLE_PRECISION, CONST_PRECISION>
  {
    /* Spelled out explicitly (rather than through FIXED_WIDE_INT)
       so as not to confuse gengtype.  */
    typedef generic_wide_int < fixed_wide_int_storage
			       <int_traits <T2>::precision> > result_type;
    typedef result_type operator_result;
    typedef bool predicate_result;
    typedef result_type signed_shift_result_type;
    typedef bool signed_predicate_result;
  };

  template <typename T1, typename T2>
  struct binary_traits <T1, T2, VAR_PRECISION, FLEXIBLE_PRECISION>
  {
    typedef wide_int result_type;
    typedef result_type operator_result;
    typedef bool predicate_result;
  };

  template <typename T1, typename T2>
  struct binary_traits <T1, T2, CONST_PRECISION, FLEXIBLE_PRECISION>
  {
    /* Spelled out explicitly (rather than through FIXED_WIDE_INT)
       so as not to confuse gengtype.  */
    typedef generic_wide_int < fixed_wide_int_storage
			       <int_traits <T1>::precision> > result_type;
    typedef result_type operator_result;
    typedef bool predicate_result;
    typedef result_type signed_shift_result_type;
    typedef bool signed_predicate_result;
  };

  template <typename T1, typename T2>
  struct binary_traits <T1, T2, CONST_PRECISION, CONST_PRECISION>
  {
    STATIC_ASSERT (int_traits <T1>::precision == int_traits <T2>::precision);
    /* Spelled out explicitly (rather than through FIXED_WIDE_INT)
       so as not to confuse gengtype.  */
    typedef generic_wide_int < fixed_wide_int_storage
			       <int_traits <T1>::precision> > result_type;
    typedef result_type operator_result;
    typedef bool predicate_result;
    typedef result_type signed_shift_result_type;
    typedef bool signed_predicate_result;
  };

  template <typename T1, typename T2>
  struct binary_traits <T1, T2, VAR_PRECISION, VAR_PRECISION>
  {
    typedef wide_int result_type;
    typedef result_type operator_result;
    typedef bool predicate_result;
  };
}

/* Public functions for querying and operating on integers.  */
namespace wi
{
  template <typename T>
  unsigned int get_precision (const T &);

  template <typename T1, typename T2>
  unsigned int get_binary_precision (const T1 &, const T2 &);

  template <typename T1, typename T2>
  void copy (T1 &, const T2 &);

#define UNARY_PREDICATE \
  template <typename T> bool
#define UNARY_FUNCTION \
  template <typename T> WI_UNARY_RESULT (T)
#define BINARY_PREDICATE \
  template <typename T1, typename T2> bool
#define BINARY_FUNCTION \
  template <typename T1, typename T2> WI_BINARY_RESULT (T1, T2)
#define SHIFT_FUNCTION \
  template <typename T1, typename T2> WI_UNARY_RESULT (T1)

  UNARY_PREDICATE fits_shwi_p (const T &);
  UNARY_PREDICATE fits_uhwi_p (const T &);
  UNARY_PREDICATE neg_p (const T &, signop = SIGNED);

  template <typename T>
  HOST_WIDE_INT sign_mask (const T &);

  BINARY_PREDICATE eq_p (const T1 &, const T2 &);
  BINARY_PREDICATE ne_p (const T1 &, const T2 &);
  BINARY_PREDICATE lt_p (const T1 &, const T2 &, signop);
  BINARY_PREDICATE lts_p (const T1 &, const T2 &);
  BINARY_PREDICATE ltu_p (const T1 &, const T2 &);
  BINARY_PREDICATE le_p (const T1 &, const T2 &, signop);
  BINARY_PREDICATE les_p (const T1 &, const T2 &);
  BINARY_PREDICATE leu_p (const T1 &, const T2 &);
  BINARY_PREDICATE gt_p (const T1 &, const T2 &, signop);
  BINARY_PREDICATE gts_p (const T1 &, const T2 &);
  BINARY_PREDICATE gtu_p (const T1 &, const T2 &);
  BINARY_PREDICATE ge_p (const T1 &, const T2 &, signop);
  BINARY_PREDICATE ges_p (const T1 &, const T2 &);
  BINARY_PREDICATE geu_p (const T1 &, const T2 &);

  template <typename T1, typename T2>
  int cmp (const T1 &, const T2 &, signop);

  template <typename T1, typename T2>
  int cmps (const T1 &, const T2 &);

  template <typename T1, typename T2>
  int cmpu (const T1 &, const T2 &);

  UNARY_FUNCTION bit_not (const T &);
  UNARY_FUNCTION neg (const T &);
  UNARY_FUNCTION neg (const T &, bool *);
  UNARY_FUNCTION abs (const T &);
  UNARY_FUNCTION ext (const T &, unsigned int, signop);
  UNARY_FUNCTION sext (const T &, unsigned int);
  UNARY_FUNCTION zext (const T &, unsigned int);
  UNARY_FUNCTION set_bit (const T &, unsigned int);

  BINARY_FUNCTION min (const T1 &, const T2 &, signop);
  BINARY_FUNCTION smin (const T1 &, const T2 &);
  BINARY_FUNCTION umin (const T1 &, const T2 &);
  BINARY_FUNCTION max (const T1 &, const T2 &, signop);
  BINARY_FUNCTION smax (const T1 &, const T2 &);
  BINARY_FUNCTION umax (const T1 &, const T2 &);

  BINARY_FUNCTION bit_and (const T1 &, const T2 &);
  BINARY_FUNCTION bit_and_not (const T1 &, const T2 &);
  BINARY_FUNCTION bit_or (const T1 &, const T2 &);
  BINARY_FUNCTION bit_or_not (const T1 &, const T2 &);
  BINARY_FUNCTION bit_xor (const T1 &, const T2 &);
  BINARY_FUNCTION add (const T1 &, const T2 &);
  BINARY_FUNCTION add (const T1 &, const T2 &, signop, bool *);
  BINARY_FUNCTION sub (const T1 &, const T2 &);
  BINARY_FUNCTION sub (const T1 &, const T2 &, signop, bool *);
  BINARY_FUNCTION mul (const T1 &, const T2 &);
  BINARY_FUNCTION mul (const T1 &, const T2 &, signop, bool *);
  BINARY_FUNCTION smul (const T1 &, const T2 &, bool *);
  BINARY_FUNCTION umul (const T1 &, const T2 &, bool *);
  BINARY_FUNCTION mul_high (const T1 &, const T2 &, signop);
  BINARY_FUNCTION div_trunc (const T1 &, const T2 &, signop, bool * = 0);
  BINARY_FUNCTION sdiv_trunc (const T1 &, const T2 &);
  BINARY_FUNCTION udiv_trunc (const T1 &, const T2 &);
  BINARY_FUNCTION div_floor (const T1 &, const T2 &, signop, bool * = 0);
  BINARY_FUNCTION udiv_floor (const T1 &, const T2 &);
  BINARY_FUNCTION sdiv_floor (const T1 &, const T2 &);
  BINARY_FUNCTION div_ceil (const T1 &, const T2 &, signop, bool * = 0);
  BINARY_FUNCTION udiv_ceil (const T1 &, const T2 &);
  BINARY_FUNCTION div_round (const T1 &, const T2 &, signop, bool * = 0);
  BINARY_FUNCTION divmod_trunc (const T1 &, const T2 &, signop,
				WI_BINARY_RESULT (T1, T2) *);
  BINARY_FUNCTION gcd (const T1 &, const T2 &, signop = UNSIGNED);
  BINARY_FUNCTION mod_trunc (const T1 &, const T2 &, signop, bool * = 0);
  BINARY_FUNCTION smod_trunc (const T1 &, const T2 &);
  BINARY_FUNCTION umod_trunc (const T1 &, const T2 &);
  BINARY_FUNCTION mod_floor (const T1 &, const T2 &, signop, bool * = 0);
  BINARY_FUNCTION umod_floor (const T1 &, const T2 &);
  BINARY_FUNCTION mod_ceil (const T1 &, const T2 &, signop, bool * = 0);
  BINARY_FUNCTION mod_round (const T1 &, const T2 &, signop, bool * = 0);

  template <typename T1, typename T2>
  bool multiple_of_p (const T1 &, const T2 &, signop);

  template <typename T1, typename T2>
  bool multiple_of_p (const T1 &, const T2 &, signop,
		      WI_BINARY_RESULT (T1, T2) *);

  SHIFT_FUNCTION lshift (const T1 &, const T2 &);
  SHIFT_FUNCTION lrshift (const T1 &, const T2 &);
  SHIFT_FUNCTION arshift (const T1 &, const T2 &);
  SHIFT_FUNCTION rshift (const T1 &, const T2 &, signop sgn);
  SHIFT_FUNCTION lrotate (const T1 &, const T2 &, unsigned int = 0);
  SHIFT_FUNCTION rrotate (const T1 &, const T2 &, unsigned int = 0);

#undef SHIFT_FUNCTION
#undef BINARY_PREDICATE
#undef BINARY_FUNCTION
#undef UNARY_PREDICATE
#undef UNARY_FUNCTION

  bool only_sign_bit_p (const wide_int_ref &, unsigned int);
  bool only_sign_bit_p (const wide_int_ref &);
  int clz (const wide_int_ref &);
  int clrsb (const wide_int_ref &);
  int ctz (const wide_int_ref &);
  int exact_log2 (const wide_int_ref &);
  int floor_log2 (const wide_int_ref &);
  int ffs (const wide_int_ref &);
  int popcount (const wide_int_ref &);
  int parity (const wide_int_ref &);

  template <typename T>
  unsigned HOST_WIDE_INT extract_uhwi (const T &, unsigned int, unsigned int);

  template <typename T>
  unsigned int min_precision (const T &, signop);
}

namespace wi
{
  /* Contains the components of a decomposed integer for easy, direct
     access.  */
  struct storage_ref
  {
    storage_ref () {}
    storage_ref (const HOST_WIDE_INT *, unsigned int, unsigned int);

    const HOST_WIDE_INT *val;
    unsigned int len;
    unsigned int precision;

    /* Provide enough trappings for this class to act as storage for
       generic_wide_int.  */
    unsigned int get_len () const;
    unsigned int get_precision () const;
    const HOST_WIDE_INT *get_val () const;
  };
}

inline::wi::storage_ref::storage_ref (const HOST_WIDE_INT *val_in,
				      unsigned int len_in,
				      unsigned int precision_in)
  : val (val_in), len (len_in), precision (precision_in)
{
}

inline unsigned int
wi::storage_ref::get_len () const
{
  return len;
}

inline unsigned int
wi::storage_ref::get_precision () const
{
  return precision;
}

inline const HOST_WIDE_INT *
wi::storage_ref::get_val () const
{
  return val;
}

/* This class defines an integer type using the storage provided by the
   template argument.  The storage class must provide the following
   functions:

   unsigned int get_precision () const
     Return the number of bits in the integer.

   HOST_WIDE_INT *get_val () const
     Return a pointer to the array of blocks that encodes the integer.

   unsigned int get_len () const
     Return the number of blocks in get_val ().  If this is smaller
     than the number of blocks implied by get_precision (), the
     remaining blocks are sign extensions of block get_len () - 1.

   Although not required by generic_wide_int itself, writable storage
   classes can also provide the following functions:

   HOST_WIDE_INT *write_val ()
     Get a modifiable version of get_val ()

   unsigned int set_len (unsigned int len)
     Set the value returned by get_len () to LEN.  */
template <typename storage>
class GTY(()) generic_wide_int : public storage
{
public:
  generic_wide_int ();

  template <typename T>
  generic_wide_int (const T &);

  template <typename T>
  generic_wide_int (const T &, unsigned int);

  /* Conversions.  */
  HOST_WIDE_INT to_shwi (unsigned int) const;
  HOST_WIDE_INT to_shwi () const;
  unsigned HOST_WIDE_INT to_uhwi (unsigned int) const;
  unsigned HOST_WIDE_INT to_uhwi () const;
  HOST_WIDE_INT to_short_addr () const;

  /* Public accessors for the interior of a wide int.  */
  HOST_WIDE_INT sign_mask () const;
  HOST_WIDE_INT elt (unsigned int) const;
  unsigned HOST_WIDE_INT ulow () const;
  unsigned HOST_WIDE_INT uhigh () const;
  HOST_WIDE_INT slow () const;
  HOST_WIDE_INT shigh () const;

  template <typename T>
  generic_wide_int &operator = (const T &);

#define ASSIGNMENT_OPERATOR(OP, F) \
  template <typename T> \
    generic_wide_int &OP (const T &c) { return (*this = wi::F (*this, c)); }

/* Restrict these to cases where the shift operator is defined.  */
#define SHIFT_ASSIGNMENT_OPERATOR(OP, OP2) \
  template <typename T> \
    generic_wide_int &OP (const T &c) { return (*this = *this OP2 c); }

#define INCDEC_OPERATOR(OP, DELTA) \
  generic_wide_int &OP () { *this += DELTA; return *this; }

  ASSIGNMENT_OPERATOR (operator &=, bit_and)
  ASSIGNMENT_OPERATOR (operator |=, bit_or)
  ASSIGNMENT_OPERATOR (operator ^=, bit_xor)
  ASSIGNMENT_OPERATOR (operator +=, add)
  ASSIGNMENT_OPERATOR (operator -=, sub)
  ASSIGNMENT_OPERATOR (operator *=, mul)
  ASSIGNMENT_OPERATOR (operator <<=, lshift)
  SHIFT_ASSIGNMENT_OPERATOR (operator >>=, >>)
  INCDEC_OPERATOR (operator ++, 1)
  INCDEC_OPERATOR (operator --, -1)

#undef SHIFT_ASSIGNMENT_OPERATOR
#undef ASSIGNMENT_OPERATOR
#undef INCDEC_OPERATOR

  /* Debugging functions.  */
  void dump () const;

  static const bool is_sign_extended
    = wi::int_traits <generic_wide_int <storage> >::is_sign_extended;
};

template <typename storage>
inline generic_wide_int <storage>::generic_wide_int () {}

template <typename storage>
template <typename T>
inline generic_wide_int <storage>::generic_wide_int (const T &x)
  : storage (x)
{
}

template <typename storage>
template <typename T>
inline generic_wide_int <storage>::generic_wide_int (const T &x,
						     unsigned int precision)
  : storage (x, precision)
{
}

/* Return THIS as a signed HOST_WIDE_INT, sign-extending from PRECISION.
   If THIS does not fit in PRECISION, the information is lost.  */
template <typename storage>
inline HOST_WIDE_INT
generic_wide_int <storage>::to_shwi (unsigned int precision) const
{
  if (precision < HOST_BITS_PER_WIDE_INT)
    return sext_hwi (this->get_val ()[0], precision);
  else
    return this->get_val ()[0];
}

/* Return THIS as a signed HOST_WIDE_INT, in its natural precision.  */
template <typename storage>
inline HOST_WIDE_INT
generic_wide_int <storage>::to_shwi () const
{
  if (is_sign_extended)
    return this->get_val ()[0];
  else
    return to_shwi (this->get_precision ());
}

/* Return THIS as an unsigned HOST_WIDE_INT, zero-extending from
   PRECISION.  If THIS does not fit in PRECISION, the information
   is lost.  */
template <typename storage>
inline unsigned HOST_WIDE_INT
generic_wide_int <storage>::to_uhwi (unsigned int precision) const
{
  if (precision < HOST_BITS_PER_WIDE_INT)
    return zext_hwi (this->get_val ()[0], precision);
  else
    return this->get_val ()[0];
}

/* Return THIS as an signed HOST_WIDE_INT, in its natural precision.  */
template <typename storage>
inline unsigned HOST_WIDE_INT
generic_wide_int <storage>::to_uhwi () const
{
  return to_uhwi (this->get_precision ());
}

/* TODO: The compiler is half converted from using HOST_WIDE_INT to
   represent addresses to using offset_int to represent addresses.
   We use to_short_addr at the interface from new code to old,
   unconverted code.  */
template <typename storage>
inline HOST_WIDE_INT
generic_wide_int <storage>::to_short_addr () const
{
  return this->get_val ()[0];
}

/* Return the implicit value of blocks above get_len ().  */
template <typename storage>
inline HOST_WIDE_INT
generic_wide_int <storage>::sign_mask () const
{
  unsigned int len = this->get_len ();
  unsigned HOST_WIDE_INT high = this->get_val ()[len - 1];
  if (!is_sign_extended)
    {
      unsigned int precision = this->get_precision ();
      int excess = len * HOST_BITS_PER_WIDE_INT - precision;
      if (excess > 0)
	high <<= excess;
    }
  return (HOST_WIDE_INT) (high) < 0 ? -1 : 0;
}

/* Return the signed value of the least-significant explicitly-encoded
   block.  */
template <typename storage>
inline HOST_WIDE_INT
generic_wide_int <storage>::slow () const
{
  return this->get_val ()[0];
}

/* Return the signed value of the most-significant explicitly-encoded
   block.  */
template <typename storage>
inline HOST_WIDE_INT
generic_wide_int <storage>::shigh () const
{
  return this->get_val ()[this->get_len () - 1];
}

/* Return the unsigned value of the least-significant
   explicitly-encoded block.  */
template <typename storage>
inline unsigned HOST_WIDE_INT
generic_wide_int <storage>::ulow () const
{
  return this->get_val ()[0];
}

/* Return the unsigned value of the most-significant
   explicitly-encoded block.  */
template <typename storage>
inline unsigned HOST_WIDE_INT
generic_wide_int <storage>::uhigh () const
{
  return this->get_val ()[this->get_len () - 1];
}

/* Return block I, which might be implicitly or explicit encoded.  */
template <typename storage>
inline HOST_WIDE_INT
generic_wide_int <storage>::elt (unsigned int i) const
{
  if (i >= this->get_len ())
    return sign_mask ();
  else
    return this->get_val ()[i];
}

template <typename storage>
template <typename T>
inline generic_wide_int <storage> &
generic_wide_int <storage>::operator = (const T &x)
{
  storage::operator = (x);
  return *this;
}

/* Dump the contents of the integer to stderr, for debugging.  */
template <typename storage>
void
generic_wide_int <storage>::dump () const
{
  unsigned int len = this->get_len ();
  const HOST_WIDE_INT *val = this->get_val ();
  unsigned int precision = this->get_precision ();
  fprintf (stderr, "[");
  if (len * HOST_BITS_PER_WIDE_INT < precision)
    fprintf (stderr, "...,");
  for (unsigned int i = 0; i < len - 1; ++i)
    fprintf (stderr, HOST_WIDE_INT_PRINT_HEX ",", val[len - 1 - i]);
  fprintf (stderr, HOST_WIDE_INT_PRINT_HEX "], precision = %d\n",
	   val[0], precision);
}

namespace wi
{
  template <typename storage>
  struct int_traits < generic_wide_int <storage> >
    : public wi::int_traits <storage>
  {
    static unsigned int get_precision (const generic_wide_int <storage> &);
    static wi::storage_ref decompose (HOST_WIDE_INT *, unsigned int,
				      const generic_wide_int <storage> &);
  };
}

template <typename storage>
inline unsigned int
wi::int_traits < generic_wide_int <storage> >::
get_precision (const generic_wide_int <storage> &x)
{
  return x.get_precision ();
}

template <typename storage>
inline wi::storage_ref
wi::int_traits < generic_wide_int <storage> >::
decompose (HOST_WIDE_INT *, unsigned int precision,
	   const generic_wide_int <storage> &x)
{
  gcc_checking_assert (precision == x.get_precision ());
  return wi::storage_ref (x.get_val (), x.get_len (), precision);
}

/* Provide the storage for a wide_int_ref.  This acts like a read-only
   wide_int, with the optimization that VAL is normally a pointer to
   another integer's storage, so that no array copy is needed.  */
template <bool SE, bool HDP>
struct wide_int_ref_storage : public wi::storage_ref
{
private:
  /* Scratch space that can be used when decomposing the original integer.
     It must live as long as this object.  */
  HOST_WIDE_INT scratch[2];

public:
  wide_int_ref_storage () {}

  wide_int_ref_storage (const wi::storage_ref &);

  template <typename T>
  wide_int_ref_storage (const T &);

  template <typename T>
  wide_int_ref_storage (const T &, unsigned int);
};

/* Create a reference from an existing reference.  */
template <bool SE, bool HDP>
inline wide_int_ref_storage <SE, HDP>::
wide_int_ref_storage (const wi::storage_ref &x)
  : storage_ref (x)
{}

/* Create a reference to integer X in its natural precision.  Note
   that the natural precision is host-dependent for primitive
   types.  */
template <bool SE, bool HDP>
template <typename T>
inline wide_int_ref_storage <SE, HDP>::wide_int_ref_storage (const T &x)
  : storage_ref (wi::int_traits <T>::decompose (scratch,
						wi::get_precision (x), x))
{
}

/* Create a reference to integer X in precision PRECISION.  */
template <bool SE, bool HDP>
template <typename T>
inline wide_int_ref_storage <SE, HDP>::
wide_int_ref_storage (const T &x, unsigned int precision)
  : storage_ref (wi::int_traits <T>::decompose (scratch, precision, x))
{
}

namespace wi
{
  template <bool SE, bool HDP>
  struct int_traits <wide_int_ref_storage <SE, HDP> >
  {
    static const enum precision_type precision_type = VAR_PRECISION;
    static const bool host_dependent_precision = HDP;
    static const bool is_sign_extended = SE;
  };
}

namespace wi
{
  unsigned int force_to_size (HOST_WIDE_INT *, const HOST_WIDE_INT *,
			      unsigned int, unsigned int, unsigned int,
			      signop sgn);
  unsigned int from_array (HOST_WIDE_INT *, const HOST_WIDE_INT *,
			   unsigned int, unsigned int, bool = true);
}

/* The storage used by wide_int.  */
class GTY(()) wide_int_storage
{
private:
  HOST_WIDE_INT val[WIDE_INT_MAX_ELTS];
  unsigned int len;
  unsigned int precision;

public:
  wide_int_storage ();
  template <typename T>
  wide_int_storage (const T &);

  /* The standard generic_wide_int storage methods.  */
  unsigned int get_precision () const;
  const HOST_WIDE_INT *get_val () const;
  unsigned int get_len () const;
  HOST_WIDE_INT *write_val ();
  void set_len (unsigned int, bool = false);

  template <typename T>
  wide_int_storage &operator = (const T &);

  static wide_int from (const wide_int_ref &, unsigned int, signop);
  static wide_int from_array (const HOST_WIDE_INT *, unsigned int,
			      unsigned int, bool = true);
  static wide_int create (unsigned int);

  /* FIXME: target-dependent, so should disappear.  */
  wide_int bswap () const;
};

namespace wi
{
  template <>
  struct int_traits <wide_int_storage>
  {
    static const enum precision_type precision_type = VAR_PRECISION;
    /* Guaranteed by a static assert in the wide_int_storage constructor.  */
    static const bool host_dependent_precision = false;
    static const bool is_sign_extended = true;
    template <typename T1, typename T2>
    static wide_int get_binary_result (const T1 &, const T2 &);
  };
}

inline wide_int_storage::wide_int_storage () {}

/* Initialize the storage from integer X, in its natural precision.
   Note that we do not allow integers with host-dependent precision
   to become wide_ints; wide_ints must always be logically independent
   of the host.  */
template <typename T>
inline wide_int_storage::wide_int_storage (const T &x)
{
  { STATIC_ASSERT (!wi::int_traits<T>::host_dependent_precision); }
  { STATIC_ASSERT (wi::int_traits<T>::precision_type != wi::CONST_PRECISION); }
  WIDE_INT_REF_FOR (T) xi (x);
  precision = xi.precision;
  wi::copy (*this, xi);
}

template <typename T>
inline wide_int_storage&
wide_int_storage::operator = (const T &x)
{
  { STATIC_ASSERT (!wi::int_traits<T>::host_dependent_precision); }
  { STATIC_ASSERT (wi::int_traits<T>::precision_type != wi::CONST_PRECISION); }
  WIDE_INT_REF_FOR (T) xi (x);
  precision = xi.precision;
  wi::copy (*this, xi);
  return *this;
}

inline unsigned int
wide_int_storage::get_precision () const
{
  return precision;
}

inline const HOST_WIDE_INT *
wide_int_storage::get_val () const
{
  return val;
}

inline unsigned int
wide_int_storage::get_len () const
{
  return len;
}

inline HOST_WIDE_INT *
wide_int_storage::write_val ()
{
  return val;
}

inline void
wide_int_storage::set_len (unsigned int l, bool is_sign_extended)
{
  len = l;
  if (!is_sign_extended && len * HOST_BITS_PER_WIDE_INT > precision)
    val[len - 1] = sext_hwi (val[len - 1],
			     precision % HOST_BITS_PER_WIDE_INT);
}

/* Treat X as having signedness SGN and convert it to a PRECISION-bit
   number.  */
inline wide_int
wide_int_storage::from (const wide_int_ref &x, unsigned int precision,
			signop sgn)
{
  wide_int result = wide_int::create (precision);
  result.set_len (wi::force_to_size (result.write_val (), x.val, x.len,
				     x.precision, precision, sgn));
  return result;
}

/* Create a wide_int from the explicit block encoding given by VAL and
   LEN.  PRECISION is the precision of the integer.  NEED_CANON_P is
   true if the encoding may have redundant trailing blocks.  */
inline wide_int
wide_int_storage::from_array (const HOST_WIDE_INT *val, unsigned int len,
			      unsigned int precision, bool need_canon_p)
{
  wide_int result = wide_int::create (precision);
  result.set_len (wi::from_array (result.write_val (), val, len, precision,
				  need_canon_p));
  return result;
}

/* Return an uninitialized wide_int with precision PRECISION.  */
inline wide_int
wide_int_storage::create (unsigned int precision)
{
  wide_int x;
  x.precision = precision;
  return x;
}

template <typename T1, typename T2>
inline wide_int
wi::int_traits <wide_int_storage>::get_binary_result (const T1 &x, const T2 &y)
{
  /* This shouldn't be used for two flexible-precision inputs.  */
  STATIC_ASSERT (wi::int_traits <T1>::precision_type != FLEXIBLE_PRECISION
		 || wi::int_traits <T2>::precision_type != FLEXIBLE_PRECISION);
  if (wi::int_traits <T1>::precision_type == FLEXIBLE_PRECISION)
    return wide_int::create (wi::get_precision (y));
  else
    return wide_int::create (wi::get_precision (x));
}

/* The storage used by FIXED_WIDE_INT (N).  */
template <int N>
class GTY(()) fixed_wide_int_storage
{
private:
  HOST_WIDE_INT val[(N + HOST_BITS_PER_WIDE_INT + 1) / HOST_BITS_PER_WIDE_INT];
  unsigned int len;

public:
  fixed_wide_int_storage ();
  template <typename T>
  fixed_wide_int_storage (const T &);

  /* The standard generic_wide_int storage methods.  */
  unsigned int get_precision () const;
  const HOST_WIDE_INT *get_val () const;
  unsigned int get_len () const;
  HOST_WIDE_INT *write_val ();
  void set_len (unsigned int, bool = false);

  static FIXED_WIDE_INT (N) from (const wide_int_ref &, signop);
  static FIXED_WIDE_INT (N) from_array (const HOST_WIDE_INT *, unsigned int,
					bool = true);
};

namespace wi
{
  template <int N>
  struct int_traits < fixed_wide_int_storage <N> >
  {
    static const enum precision_type precision_type = CONST_PRECISION;
    static const bool host_dependent_precision = false;
    static const bool is_sign_extended = true;
    static const unsigned int precision = N;
    template <typename T1, typename T2>
    static FIXED_WIDE_INT (N) get_binary_result (const T1 &, const T2 &);
  };
}

template <int N>
inline fixed_wide_int_storage <N>::fixed_wide_int_storage () {}

/* Initialize the storage from integer X, in precision N.  */
template <int N>
template <typename T>
inline fixed_wide_int_storage <N>::fixed_wide_int_storage (const T &x)
{
  /* Check for type compatibility.  We don't want to initialize a
     fixed-width integer from something like a wide_int.  */
  WI_BINARY_RESULT (T, FIXED_WIDE_INT (N)) *assertion ATTRIBUTE_UNUSED;
  wi::copy (*this, WIDE_INT_REF_FOR (T) (x, N));
}

template <int N>
inline unsigned int
fixed_wide_int_storage <N>::get_precision () const
{
  return N;
}

template <int N>
inline const HOST_WIDE_INT *
fixed_wide_int_storage <N>::get_val () const
{
  return val;
}

template <int N>
inline unsigned int
fixed_wide_int_storage <N>::get_len () const
{
  return len;
}

template <int N>
inline HOST_WIDE_INT *
fixed_wide_int_storage <N>::write_val ()
{
  return val;
}

template <int N>
inline void
fixed_wide_int_storage <N>::set_len (unsigned int l, bool)
{
  len = l;
  /* There are no excess bits in val[len - 1].  */
  STATIC_ASSERT (N % HOST_BITS_PER_WIDE_INT == 0);
}

/* Treat X as having signedness SGN and convert it to an N-bit number.  */
template <int N>
inline FIXED_WIDE_INT (N)
fixed_wide_int_storage <N>::from (const wide_int_ref &x, signop sgn)
{
  FIXED_WIDE_INT (N) result;
  result.set_len (wi::force_to_size (result.write_val (), x.val, x.len,
				     x.precision, N, sgn));
  return result;
}

/* Create a FIXED_WIDE_INT (N) from the explicit block encoding given by
   VAL and LEN.  NEED_CANON_P is true if the encoding may have redundant
   trailing blocks.  */
template <int N>
inline FIXED_WIDE_INT (N)
fixed_wide_int_storage <N>::from_array (const HOST_WIDE_INT *val,
					unsigned int len,
					bool need_canon_p)
{
  FIXED_WIDE_INT (N) result;
  result.set_len (wi::from_array (result.write_val (), val, len,
				  N, need_canon_p));
  return result;
}

template <int N>
template <typename T1, typename T2>
inline FIXED_WIDE_INT (N)
wi::int_traits < fixed_wide_int_storage <N> >::
get_binary_result (const T1 &, const T2 &)
{
  return FIXED_WIDE_INT (N) ();
}

/* A reference to one element of a trailing_wide_ints structure.  */
class trailing_wide_int_storage
{
private:
  /* The precision of the integer, which is a fixed property of the
     parent trailing_wide_ints.  */
  unsigned int m_precision;

  /* A pointer to the length field.  */
  unsigned char *m_len;

  /* A pointer to the HWI array.  There are enough elements to hold all
     values of precision M_PRECISION.  */
  HOST_WIDE_INT *m_val;

public:
  trailing_wide_int_storage (unsigned int, unsigned char *, HOST_WIDE_INT *);

  /* The standard generic_wide_int storage methods.  */
  unsigned int get_len () const;
  unsigned int get_precision () const;
  const HOST_WIDE_INT *get_val () const;
  HOST_WIDE_INT *write_val ();
  void set_len (unsigned int, bool = false);

  template <typename T>
  trailing_wide_int_storage &operator = (const T &);
};

typedef generic_wide_int <trailing_wide_int_storage> trailing_wide_int;

/* trailing_wide_int behaves like a wide_int.  */
namespace wi
{
  template <>
  struct int_traits <trailing_wide_int_storage>
    : public int_traits <wide_int_storage> {};
}

/* An array of N wide_int-like objects that can be put at the end of
   a variable-sized structure.  Use extra_size to calculate how many
   bytes beyond the sizeof need to be allocated.  Use set_precision
   to initialize the structure.  */
template <int N>
class GTY((user)) trailing_wide_ints
{
private:
  /* The shared precision of each number.  */
  unsigned short m_precision;

  /* The shared maximum length of each number.  */
  unsigned char m_max_len;

  /* The current length of each number.  */
  unsigned char m_len[N];

  /* The variable-length part of the structure, which always contains
     at least one HWI.  Element I starts at index I * M_MAX_LEN.  */
  HOST_WIDE_INT m_val[1];

public:
  typedef WIDE_INT_REF_FOR (trailing_wide_int_storage) const_reference;

  void set_precision (unsigned int);
  unsigned int get_precision () const { return m_precision; }
  trailing_wide_int operator [] (unsigned int);
<<<<<<< HEAD
  const trailing_wide_int operator [] (unsigned int) const;
=======
  const_reference operator [] (unsigned int) const;
>>>>>>> 1bdbef09
  static size_t extra_size (unsigned int);
  size_t extra_size () const { return extra_size (m_precision); }
};

inline trailing_wide_int_storage::
trailing_wide_int_storage (unsigned int precision, unsigned char *len,
			   HOST_WIDE_INT *val)
  : m_precision (precision), m_len (len), m_val (val)
{
}

inline unsigned int
trailing_wide_int_storage::get_len () const
{
  return *m_len;
}

inline unsigned int
trailing_wide_int_storage::get_precision () const
{
  return m_precision;
}

inline const HOST_WIDE_INT *
trailing_wide_int_storage::get_val () const
{
  return m_val;
}

inline HOST_WIDE_INT *
trailing_wide_int_storage::write_val ()
{
  return m_val;
}

inline void
trailing_wide_int_storage::set_len (unsigned int len, bool is_sign_extended)
{
  *m_len = len;
  if (!is_sign_extended && len * HOST_BITS_PER_WIDE_INT > m_precision)
    m_val[len - 1] = sext_hwi (m_val[len - 1],
			       m_precision % HOST_BITS_PER_WIDE_INT);
}

template <typename T>
inline trailing_wide_int_storage &
trailing_wide_int_storage::operator = (const T &x)
{
  WIDE_INT_REF_FOR (T) xi (x, m_precision);
  wi::copy (*this, xi);
  return *this;
}

/* Initialize the structure and record that all elements have precision
   PRECISION.  */
template <int N>
inline void
trailing_wide_ints <N>::set_precision (unsigned int precision)
{
  m_precision = precision;
  m_max_len = ((precision + HOST_BITS_PER_WIDE_INT - 1)
	       / HOST_BITS_PER_WIDE_INT);
}

/* Return a reference to element INDEX.  */
template <int N>
inline trailing_wide_int
trailing_wide_ints <N>::operator [] (unsigned int index)
{
  return trailing_wide_int_storage (m_precision, &m_len[index],
				    &m_val[index * m_max_len]);
}

<<<<<<< HEAD
/* Return an RVAL to element INDEX.  */
template <int N>
inline const trailing_wide_int
trailing_wide_ints<N>::operator [] (unsigned int index) const
{
  return trailing_wide_int_storage
    (m_precision,
     const_cast<unsigned char *>(&m_len[index]),
     const_cast<HOST_WIDE_INT *>(&m_val[index * m_max_len]));
=======
template <int N>
inline typename trailing_wide_ints <N>::const_reference
trailing_wide_ints <N>::operator [] (unsigned int index) const
{
  return wi::storage_ref (&m_val[index * m_max_len],
			  m_len[index], m_precision);
>>>>>>> 1bdbef09
}

/* Return how many extra bytes need to be added to the end of the structure
   in order to handle N wide_ints of precision PRECISION.  */
template <int N>
inline size_t
trailing_wide_ints <N>::extra_size (unsigned int precision)
{
  unsigned int max_len = ((precision + HOST_BITS_PER_WIDE_INT - 1)
			  / HOST_BITS_PER_WIDE_INT);
  return (N * max_len - 1) * sizeof (HOST_WIDE_INT);
}

/* This macro is used in structures that end with a trailing_wide_ints field
   called FIELD.  It declares get_NAME() and set_NAME() methods to access
   element I of FIELD.  */
#define TRAILING_WIDE_INT_ACCESSOR(NAME, FIELD, I) \
  trailing_wide_int get_##NAME () { return FIELD[I]; } \
  template <typename T> void set_##NAME (const T &x) { FIELD[I] = x; }

namespace wi
{
  /* Implementation of int_traits for primitive integer types like "int".  */
  template <typename T, bool signed_p>
  struct primitive_int_traits
  {
    static const enum precision_type precision_type = FLEXIBLE_PRECISION;
    static const bool host_dependent_precision = true;
    static const bool is_sign_extended = true;
    static unsigned int get_precision (T);
    static wi::storage_ref decompose (HOST_WIDE_INT *, unsigned int, T);
  };
}

template <typename T, bool signed_p>
inline unsigned int
wi::primitive_int_traits <T, signed_p>::get_precision (T)
{
  return sizeof (T) * CHAR_BIT;
}

template <typename T, bool signed_p>
inline wi::storage_ref
wi::primitive_int_traits <T, signed_p>::decompose (HOST_WIDE_INT *scratch,
						   unsigned int precision, T x)
{
  scratch[0] = x;
  if (signed_p || scratch[0] >= 0 || precision <= HOST_BITS_PER_WIDE_INT)
    return wi::storage_ref (scratch, 1, precision);
  scratch[1] = 0;
  return wi::storage_ref (scratch, 2, precision);
}

/* Allow primitive C types to be used in wi:: routines.  */
namespace wi
{
  template <>
  struct int_traits <unsigned char>
    : public primitive_int_traits <unsigned char, false> {};

  template <>
  struct int_traits <unsigned short>
    : public primitive_int_traits <unsigned short, false> {};

  template <>
  struct int_traits <int>
    : public primitive_int_traits <int, true> {};

  template <>
  struct int_traits <unsigned int>
    : public primitive_int_traits <unsigned int, false> {};

  template <>
  struct int_traits <long>
    : public primitive_int_traits <long, true> {};

  template <>
  struct int_traits <unsigned long>
    : public primitive_int_traits <unsigned long, false> {};

#if defined HAVE_LONG_LONG
  template <>
  struct int_traits <long long>
    : public primitive_int_traits <long long, true> {};

  template <>
  struct int_traits <unsigned long long>
    : public primitive_int_traits <unsigned long long, false> {};
#endif
}

namespace wi
{
  /* Stores HWI-sized integer VAL, treating it as having signedness SGN
     and precision PRECISION.  */
  struct hwi_with_prec
  {
    hwi_with_prec () {}
    hwi_with_prec (HOST_WIDE_INT, unsigned int, signop);
    HOST_WIDE_INT val;
    unsigned int precision;
    signop sgn;
  };

  hwi_with_prec shwi (HOST_WIDE_INT, unsigned int);
  hwi_with_prec uhwi (unsigned HOST_WIDE_INT, unsigned int);

  hwi_with_prec minus_one (unsigned int);
  hwi_with_prec zero (unsigned int);
  hwi_with_prec one (unsigned int);
  hwi_with_prec two (unsigned int);
}

inline wi::hwi_with_prec::hwi_with_prec (HOST_WIDE_INT v, unsigned int p,
					 signop s)
  : precision (p), sgn (s)
{
  if (precision < HOST_BITS_PER_WIDE_INT)
    val = sext_hwi (v, precision);
  else
    val = v;
}

/* Return a signed integer that has value VAL and precision PRECISION.  */
inline wi::hwi_with_prec
wi::shwi (HOST_WIDE_INT val, unsigned int precision)
{
  return hwi_with_prec (val, precision, SIGNED);
}

/* Return an unsigned integer that has value VAL and precision PRECISION.  */
inline wi::hwi_with_prec
wi::uhwi (unsigned HOST_WIDE_INT val, unsigned int precision)
{
  return hwi_with_prec (val, precision, UNSIGNED);
}

/* Return a wide int of -1 with precision PRECISION.  */
inline wi::hwi_with_prec
wi::minus_one (unsigned int precision)
{
  return wi::shwi (-1, precision);
}

/* Return a wide int of 0 with precision PRECISION.  */
inline wi::hwi_with_prec
wi::zero (unsigned int precision)
{
  return wi::shwi (0, precision);
}

/* Return a wide int of 1 with precision PRECISION.  */
inline wi::hwi_with_prec
wi::one (unsigned int precision)
{
  return wi::shwi (1, precision);
}

/* Return a wide int of 2 with precision PRECISION.  */
inline wi::hwi_with_prec
wi::two (unsigned int precision)
{
  return wi::shwi (2, precision);
}

namespace wi
{
  /* ints_for<T>::zero (X) returns a zero that, when asssigned to a T,
     gives that T the same precision as X.  */
  template<typename T, precision_type = int_traits<T>::precision_type>
  struct ints_for
  {
    static int zero (const T &) { return 0; }
  };

  template<typename T>
  struct ints_for<T, VAR_PRECISION>
  {
    static hwi_with_prec zero (const T &);
  };
}

template<typename T>
inline wi::hwi_with_prec
wi::ints_for<T, wi::VAR_PRECISION>::zero (const T &x)
{
  return wi::zero (wi::get_precision (x));
}

namespace wi
{
  template <>
  struct int_traits <wi::hwi_with_prec>
  {
    static const enum precision_type precision_type = VAR_PRECISION;
    /* hwi_with_prec has an explicitly-given precision, rather than the
       precision of HOST_WIDE_INT.  */
    static const bool host_dependent_precision = false;
    static const bool is_sign_extended = true;
    static unsigned int get_precision (const wi::hwi_with_prec &);
    static wi::storage_ref decompose (HOST_WIDE_INT *, unsigned int,
				      const wi::hwi_with_prec &);
  };
}

inline unsigned int
wi::int_traits <wi::hwi_with_prec>::get_precision (const wi::hwi_with_prec &x)
{
  return x.precision;
}

inline wi::storage_ref
wi::int_traits <wi::hwi_with_prec>::
decompose (HOST_WIDE_INT *scratch, unsigned int precision,
	   const wi::hwi_with_prec &x)
{
  gcc_checking_assert (precision == x.precision);
  scratch[0] = x.val;
  if (x.sgn == SIGNED || x.val >= 0 || precision <= HOST_BITS_PER_WIDE_INT)
    return wi::storage_ref (scratch, 1, precision);
  scratch[1] = 0;
  return wi::storage_ref (scratch, 2, precision);
}

/* Private functions for handling large cases out of line.  They take
   individual length and array parameters because that is cheaper for
   the inline caller than constructing an object on the stack and
   passing a reference to it.  (Although many callers use wide_int_refs,
   we generally want those to be removed by SRA.)  */
namespace wi
{
  bool eq_p_large (const HOST_WIDE_INT *, unsigned int,
		   const HOST_WIDE_INT *, unsigned int, unsigned int);
  bool lts_p_large (const HOST_WIDE_INT *, unsigned int, unsigned int,
		    const HOST_WIDE_INT *, unsigned int);
  bool ltu_p_large (const HOST_WIDE_INT *, unsigned int, unsigned int,
		    const HOST_WIDE_INT *, unsigned int);
  int cmps_large (const HOST_WIDE_INT *, unsigned int, unsigned int,
		  const HOST_WIDE_INT *, unsigned int);
  int cmpu_large (const HOST_WIDE_INT *, unsigned int, unsigned int,
		  const HOST_WIDE_INT *, unsigned int);
  unsigned int sext_large (HOST_WIDE_INT *, const HOST_WIDE_INT *,
			   unsigned int,
			   unsigned int, unsigned int);
  unsigned int zext_large (HOST_WIDE_INT *, const HOST_WIDE_INT *,
			   unsigned int,
			   unsigned int, unsigned int);
  unsigned int set_bit_large (HOST_WIDE_INT *, const HOST_WIDE_INT *,
			      unsigned int, unsigned int, unsigned int);
  unsigned int lshift_large (HOST_WIDE_INT *, const HOST_WIDE_INT *,
			     unsigned int, unsigned int, unsigned int);
  unsigned int lrshift_large (HOST_WIDE_INT *, const HOST_WIDE_INT *,
			      unsigned int, unsigned int, unsigned int,
			      unsigned int);
  unsigned int arshift_large (HOST_WIDE_INT *, const HOST_WIDE_INT *,
			      unsigned int, unsigned int, unsigned int,
			      unsigned int);
  unsigned int and_large (HOST_WIDE_INT *, const HOST_WIDE_INT *, unsigned int,
			  const HOST_WIDE_INT *, unsigned int, unsigned int);
  unsigned int and_not_large (HOST_WIDE_INT *, const HOST_WIDE_INT *,
			      unsigned int, const HOST_WIDE_INT *,
			      unsigned int, unsigned int);
  unsigned int or_large (HOST_WIDE_INT *, const HOST_WIDE_INT *, unsigned int,
			 const HOST_WIDE_INT *, unsigned int, unsigned int);
  unsigned int or_not_large (HOST_WIDE_INT *, const HOST_WIDE_INT *,
			     unsigned int, const HOST_WIDE_INT *,
			     unsigned int, unsigned int);
  unsigned int xor_large (HOST_WIDE_INT *, const HOST_WIDE_INT *, unsigned int,
			  const HOST_WIDE_INT *, unsigned int, unsigned int);
  unsigned int add_large (HOST_WIDE_INT *, const HOST_WIDE_INT *, unsigned int,
			  const HOST_WIDE_INT *, unsigned int, unsigned int,
			  signop, bool *);
  unsigned int sub_large (HOST_WIDE_INT *, const HOST_WIDE_INT *, unsigned int,
			  const HOST_WIDE_INT *, unsigned int, unsigned int,
			  signop, bool *);
  unsigned int mul_internal (HOST_WIDE_INT *, const HOST_WIDE_INT *,
			     unsigned int, const HOST_WIDE_INT *,
			     unsigned int, unsigned int, signop, bool *,
			     bool);
  unsigned int divmod_internal (HOST_WIDE_INT *, unsigned int *,
				HOST_WIDE_INT *, const HOST_WIDE_INT *,
				unsigned int, unsigned int,
				const HOST_WIDE_INT *,
				unsigned int, unsigned int,
				signop, bool *);
}

/* Return the number of bits that integer X can hold.  */
template <typename T>
inline unsigned int
wi::get_precision (const T &x)
{
  return wi::int_traits <T>::get_precision (x);
}

/* Return the number of bits that the result of a binary operation can
   hold when the input operands are X and Y.  */
template <typename T1, typename T2>
inline unsigned int
wi::get_binary_precision (const T1 &x, const T2 &y)
{
  return get_precision (wi::int_traits <WI_BINARY_RESULT (T1, T2)>::
			get_binary_result (x, y));
}

/* Copy the contents of Y to X, but keeping X's current precision.  */
template <typename T1, typename T2>
inline void
wi::copy (T1 &x, const T2 &y)
{
  HOST_WIDE_INT *xval = x.write_val ();
  const HOST_WIDE_INT *yval = y.get_val ();
  unsigned int len = y.get_len ();
  unsigned int i = 0;
  do
    xval[i] = yval[i];
  while (++i < len);
  x.set_len (len, y.is_sign_extended);
}

/* Return true if X fits in a HOST_WIDE_INT with no loss of precision.  */
template <typename T>
inline bool
wi::fits_shwi_p (const T &x)
{
  WIDE_INT_REF_FOR (T) xi (x);
  return xi.len == 1;
}

/* Return true if X fits in an unsigned HOST_WIDE_INT with no loss of
   precision.  */
template <typename T>
inline bool
wi::fits_uhwi_p (const T &x)
{
  WIDE_INT_REF_FOR (T) xi (x);
  if (xi.precision <= HOST_BITS_PER_WIDE_INT)
    return true;
  if (xi.len == 1)
    return xi.slow () >= 0;
  return xi.len == 2 && xi.uhigh () == 0;
}

/* Return true if X is negative based on the interpretation of SGN.
   For UNSIGNED, this is always false.  */
template <typename T>
inline bool
wi::neg_p (const T &x, signop sgn)
{
  WIDE_INT_REF_FOR (T) xi (x);
  if (sgn == UNSIGNED)
    return false;
  return xi.sign_mask () < 0;
}

/* Return -1 if the top bit of X is set and 0 if the top bit is clear.  */
template <typename T>
inline HOST_WIDE_INT
wi::sign_mask (const T &x)
{
  WIDE_INT_REF_FOR (T) xi (x);
  return xi.sign_mask ();
}

/* Return true if X == Y.  X and Y must be binary-compatible.  */
template <typename T1, typename T2>
inline bool
wi::eq_p (const T1 &x, const T2 &y)
{
  unsigned int precision = get_binary_precision (x, y);
  WIDE_INT_REF_FOR (T1) xi (x, precision);
  WIDE_INT_REF_FOR (T2) yi (y, precision);
  if (xi.is_sign_extended && yi.is_sign_extended)
    {
      /* This case reduces to array equality.  */
      if (xi.len != yi.len)
	return false;
      unsigned int i = 0;
      do
	if (xi.val[i] != yi.val[i])
	  return false;
      while (++i != xi.len);
      return true;
    }
  if (__builtin_expect (yi.len == 1, true))
    {
      /* XI is only equal to YI if it too has a single HWI.  */
      if (xi.len != 1)
	return false;
      /* Excess bits in xi.val[0] will be signs or zeros, so comparisons
	 with 0 are simple.  */
      if (STATIC_CONSTANT_P (yi.val[0] == 0))
	return xi.val[0] == 0;
      /* Otherwise flush out any excess bits first.  */
      unsigned HOST_WIDE_INT diff = xi.val[0] ^ yi.val[0];
      int excess = HOST_BITS_PER_WIDE_INT - precision;
      if (excess > 0)
	diff <<= excess;
      return diff == 0;
    }
  return eq_p_large (xi.val, xi.len, yi.val, yi.len, precision);
}

/* Return true if X != Y.  X and Y must be binary-compatible.  */
template <typename T1, typename T2>
inline bool
wi::ne_p (const T1 &x, const T2 &y)
{
  return !eq_p (x, y);
}

/* Return true if X < Y when both are treated as signed values.  */
template <typename T1, typename T2>
inline bool
wi::lts_p (const T1 &x, const T2 &y)
{
  unsigned int precision = get_binary_precision (x, y);
  WIDE_INT_REF_FOR (T1) xi (x, precision);
  WIDE_INT_REF_FOR (T2) yi (y, precision);
  /* We optimize x < y, where y is 64 or fewer bits.  */
  if (wi::fits_shwi_p (yi))
    {
      /* Make lts_p (x, 0) as efficient as wi::neg_p (x).  */
      if (STATIC_CONSTANT_P (yi.val[0] == 0))
	return neg_p (xi);
      /* If x fits directly into a shwi, we can compare directly.  */
      if (wi::fits_shwi_p (xi))
	return xi.to_shwi () < yi.to_shwi ();
      /* If x doesn't fit and is negative, then it must be more
	 negative than any value in y, and hence smaller than y.  */
      if (neg_p (xi))
	return true;
      /* If x is positive, then it must be larger than any value in y,
	 and hence greater than y.  */
      return false;
    }
  /* Optimize the opposite case, if it can be detected at compile time.  */
  if (STATIC_CONSTANT_P (xi.len == 1))
    /* If YI is negative it is lower than the least HWI.
       If YI is positive it is greater than the greatest HWI.  */
    return !neg_p (yi);
  return lts_p_large (xi.val, xi.len, precision, yi.val, yi.len);
}

/* Return true if X < Y when both are treated as unsigned values.  */
template <typename T1, typename T2>
inline bool
wi::ltu_p (const T1 &x, const T2 &y)
{
  unsigned int precision = get_binary_precision (x, y);
  WIDE_INT_REF_FOR (T1) xi (x, precision);
  WIDE_INT_REF_FOR (T2) yi (y, precision);
  /* Optimize comparisons with constants.  */
  if (STATIC_CONSTANT_P (yi.len == 1 && yi.val[0] >= 0))
    return xi.len == 1 && xi.to_uhwi () < (unsigned HOST_WIDE_INT) yi.val[0];
  if (STATIC_CONSTANT_P (xi.len == 1 && xi.val[0] >= 0))
    return yi.len != 1 || yi.to_uhwi () > (unsigned HOST_WIDE_INT) xi.val[0];
  /* Optimize the case of two HWIs.  The HWIs are implicitly sign-extended
     for precisions greater than HOST_BITS_WIDE_INT, but sign-extending both
     values does not change the result.  */
  if (__builtin_expect (xi.len + yi.len == 2, true))
    {
      unsigned HOST_WIDE_INT xl = xi.to_uhwi ();
      unsigned HOST_WIDE_INT yl = yi.to_uhwi ();
      return xl < yl;
    }
  return ltu_p_large (xi.val, xi.len, precision, yi.val, yi.len);
}

/* Return true if X < Y.  Signedness of X and Y is indicated by SGN.  */
template <typename T1, typename T2>
inline bool
wi::lt_p (const T1 &x, const T2 &y, signop sgn)
{
  if (sgn == SIGNED)
    return lts_p (x, y);
  else
    return ltu_p (x, y);
}

/* Return true if X <= Y when both are treated as signed values.  */
template <typename T1, typename T2>
inline bool
wi::les_p (const T1 &x, const T2 &y)
{
  return !lts_p (y, x);
}

/* Return true if X <= Y when both are treated as unsigned values.  */
template <typename T1, typename T2>
inline bool
wi::leu_p (const T1 &x, const T2 &y)
{
  return !ltu_p (y, x);
}

/* Return true if X <= Y.  Signedness of X and Y is indicated by SGN.  */
template <typename T1, typename T2>
inline bool
wi::le_p (const T1 &x, const T2 &y, signop sgn)
{
  if (sgn == SIGNED)
    return les_p (x, y);
  else
    return leu_p (x, y);
}

/* Return true if X > Y when both are treated as signed values.  */
template <typename T1, typename T2>
inline bool
wi::gts_p (const T1 &x, const T2 &y)
{
  return lts_p (y, x);
}

/* Return true if X > Y when both are treated as unsigned values.  */
template <typename T1, typename T2>
inline bool
wi::gtu_p (const T1 &x, const T2 &y)
{
  return ltu_p (y, x);
}

/* Return true if X > Y.  Signedness of X and Y is indicated by SGN.  */
template <typename T1, typename T2>
inline bool
wi::gt_p (const T1 &x, const T2 &y, signop sgn)
{
  if (sgn == SIGNED)
    return gts_p (x, y);
  else
    return gtu_p (x, y);
}

/* Return true if X >= Y when both are treated as signed values.  */
template <typename T1, typename T2>
inline bool
wi::ges_p (const T1 &x, const T2 &y)
{
  return !lts_p (x, y);
}

/* Return true if X >= Y when both are treated as unsigned values.  */
template <typename T1, typename T2>
inline bool
wi::geu_p (const T1 &x, const T2 &y)
{
  return !ltu_p (x, y);
}

/* Return true if X >= Y.  Signedness of X and Y is indicated by SGN.  */
template <typename T1, typename T2>
inline bool
wi::ge_p (const T1 &x, const T2 &y, signop sgn)
{
  if (sgn == SIGNED)
    return ges_p (x, y);
  else
    return geu_p (x, y);
}

/* Return -1 if X < Y, 0 if X == Y and 1 if X > Y.  Treat both X and Y
   as signed values.  */
template <typename T1, typename T2>
inline int
wi::cmps (const T1 &x, const T2 &y)
{
  unsigned int precision = get_binary_precision (x, y);
  WIDE_INT_REF_FOR (T1) xi (x, precision);
  WIDE_INT_REF_FOR (T2) yi (y, precision);
  if (wi::fits_shwi_p (yi))
    {
      /* Special case for comparisons with 0.  */
      if (STATIC_CONSTANT_P (yi.val[0] == 0))
	return neg_p (xi) ? -1 : !(xi.len == 1 && xi.val[0] == 0);
      /* If x fits into a signed HWI, we can compare directly.  */
      if (wi::fits_shwi_p (xi))
	{
	  HOST_WIDE_INT xl = xi.to_shwi ();
	  HOST_WIDE_INT yl = yi.to_shwi ();
	  return xl < yl ? -1 : xl > yl;
	}
      /* If x doesn't fit and is negative, then it must be more
	 negative than any signed HWI, and hence smaller than y.  */
      if (neg_p (xi))
	return -1;
      /* If x is positive, then it must be larger than any signed HWI,
	 and hence greater than y.  */
      return 1;
    }
  /* Optimize the opposite case, if it can be detected at compile time.  */
  if (STATIC_CONSTANT_P (xi.len == 1))
    /* If YI is negative it is lower than the least HWI.
       If YI is positive it is greater than the greatest HWI.  */
    return neg_p (yi) ? 1 : -1;
  return cmps_large (xi.val, xi.len, precision, yi.val, yi.len);
}

/* Return -1 if X < Y, 0 if X == Y and 1 if X > Y.  Treat both X and Y
   as unsigned values.  */
template <typename T1, typename T2>
inline int
wi::cmpu (const T1 &x, const T2 &y)
{
  unsigned int precision = get_binary_precision (x, y);
  WIDE_INT_REF_FOR (T1) xi (x, precision);
  WIDE_INT_REF_FOR (T2) yi (y, precision);
  /* Optimize comparisons with constants.  */
  if (STATIC_CONSTANT_P (yi.len == 1 && yi.val[0] >= 0))
    {
      /* If XI doesn't fit in a HWI then it must be larger than YI.  */
      if (xi.len != 1)
	return 1;
      /* Otherwise compare directly.  */
      unsigned HOST_WIDE_INT xl = xi.to_uhwi ();
      unsigned HOST_WIDE_INT yl = yi.val[0];
      return xl < yl ? -1 : xl > yl;
    }
  if (STATIC_CONSTANT_P (xi.len == 1 && xi.val[0] >= 0))
    {
      /* If YI doesn't fit in a HWI then it must be larger than XI.  */
      if (yi.len != 1)
	return -1;
      /* Otherwise compare directly.  */
      unsigned HOST_WIDE_INT xl = xi.val[0];
      unsigned HOST_WIDE_INT yl = yi.to_uhwi ();
      return xl < yl ? -1 : xl > yl;
    }
  /* Optimize the case of two HWIs.  The HWIs are implicitly sign-extended
     for precisions greater than HOST_BITS_WIDE_INT, but sign-extending both
     values does not change the result.  */
  if (__builtin_expect (xi.len + yi.len == 2, true))
    {
      unsigned HOST_WIDE_INT xl = xi.to_uhwi ();
      unsigned HOST_WIDE_INT yl = yi.to_uhwi ();
      return xl < yl ? -1 : xl > yl;
    }
  return cmpu_large (xi.val, xi.len, precision, yi.val, yi.len);
}

/* Return -1 if X < Y, 0 if X == Y and 1 if X > Y.  Signedness of
   X and Y indicated by SGN.  */
template <typename T1, typename T2>
inline int
wi::cmp (const T1 &x, const T2 &y, signop sgn)
{
  if (sgn == SIGNED)
    return cmps (x, y);
  else
    return cmpu (x, y);
}

/* Return ~x.  */
template <typename T>
inline WI_UNARY_RESULT (T)
wi::bit_not (const T &x)
{
  WI_UNARY_RESULT_VAR (result, val, T, x);
  WIDE_INT_REF_FOR (T) xi (x, get_precision (result));
  for (unsigned int i = 0; i < xi.len; ++i)
    val[i] = ~xi.val[i];
  result.set_len (xi.len);
  return result;
}

/* Return -x.  */
template <typename T>
inline WI_UNARY_RESULT (T)
wi::neg (const T &x)
{
  return sub (0, x);
}

/* Return -x.  Indicate in *OVERFLOW if X is the minimum signed value.  */
template <typename T>
inline WI_UNARY_RESULT (T)
wi::neg (const T &x, bool *overflow)
{
  *overflow = only_sign_bit_p (x);
  return sub (0, x);
}

/* Return the absolute value of x.  */
template <typename T>
inline WI_UNARY_RESULT (T)
wi::abs (const T &x)
{
  return neg_p (x) ? neg (x) : WI_UNARY_RESULT (T) (x);
}

/* Return the result of sign-extending the low OFFSET bits of X.  */
template <typename T>
inline WI_UNARY_RESULT (T)
wi::sext (const T &x, unsigned int offset)
{
  WI_UNARY_RESULT_VAR (result, val, T, x);
  unsigned int precision = get_precision (result);
  WIDE_INT_REF_FOR (T) xi (x, precision);

  if (offset <= HOST_BITS_PER_WIDE_INT)
    {
      val[0] = sext_hwi (xi.ulow (), offset);
      result.set_len (1, true);
    }
  else
    result.set_len (sext_large (val, xi.val, xi.len, precision, offset));
  return result;
}

/* Return the result of zero-extending the low OFFSET bits of X.  */
template <typename T>
inline WI_UNARY_RESULT (T)
wi::zext (const T &x, unsigned int offset)
{
  WI_UNARY_RESULT_VAR (result, val, T, x);
  unsigned int precision = get_precision (result);
  WIDE_INT_REF_FOR (T) xi (x, precision);

  /* This is not just an optimization, it is actually required to
     maintain canonization.  */
  if (offset >= precision)
    {
      wi::copy (result, xi);
      return result;
    }

  /* In these cases we know that at least the top bit will be clear,
     so no sign extension is necessary.  */
  if (offset < HOST_BITS_PER_WIDE_INT)
    {
      val[0] = zext_hwi (xi.ulow (), offset);
      result.set_len (1, true);
    }
  else
    result.set_len (zext_large (val, xi.val, xi.len, precision, offset), true);
  return result;
}

/* Return the result of extending the low OFFSET bits of X according to
   signedness SGN.  */
template <typename T>
inline WI_UNARY_RESULT (T)
wi::ext (const T &x, unsigned int offset, signop sgn)
{
  return sgn == SIGNED ? sext (x, offset) : zext (x, offset);
}

/* Return an integer that represents X | (1 << bit).  */
template <typename T>
inline WI_UNARY_RESULT (T)
wi::set_bit (const T &x, unsigned int bit)
{
  WI_UNARY_RESULT_VAR (result, val, T, x);
  unsigned int precision = get_precision (result);
  WIDE_INT_REF_FOR (T) xi (x, precision);
  if (precision <= HOST_BITS_PER_WIDE_INT)
    {
      val[0] = xi.ulow () | (HOST_WIDE_INT_1U << bit);
      result.set_len (1);
    }
  else
    result.set_len (set_bit_large (val, xi.val, xi.len, precision, bit));
  return result;
}

/* Return the mininum of X and Y, treating them both as having
   signedness SGN.  */
template <typename T1, typename T2>
inline WI_BINARY_RESULT (T1, T2)
wi::min (const T1 &x, const T2 &y, signop sgn)
{
  WI_BINARY_RESULT_VAR (result, val ATTRIBUTE_UNUSED, T1, x, T2, y);
  unsigned int precision = get_precision (result);
  if (wi::le_p (x, y, sgn))
    wi::copy (result, WIDE_INT_REF_FOR (T1) (x, precision));
  else
    wi::copy (result, WIDE_INT_REF_FOR (T2) (y, precision));
  return result;
}

/* Return the minimum of X and Y, treating both as signed values.  */
template <typename T1, typename T2>
inline WI_BINARY_RESULT (T1, T2)
wi::smin (const T1 &x, const T2 &y)
{
  return wi::min (x, y, SIGNED);
}

/* Return the minimum of X and Y, treating both as unsigned values.  */
template <typename T1, typename T2>
inline WI_BINARY_RESULT (T1, T2)
wi::umin (const T1 &x, const T2 &y)
{
  return wi::min (x, y, UNSIGNED);
}

/* Return the maxinum of X and Y, treating them both as having
   signedness SGN.  */
template <typename T1, typename T2>
inline WI_BINARY_RESULT (T1, T2)
wi::max (const T1 &x, const T2 &y, signop sgn)
{
  WI_BINARY_RESULT_VAR (result, val ATTRIBUTE_UNUSED, T1, x, T2, y);
  unsigned int precision = get_precision (result);
  if (wi::ge_p (x, y, sgn))
    wi::copy (result, WIDE_INT_REF_FOR (T1) (x, precision));
  else
    wi::copy (result, WIDE_INT_REF_FOR (T2) (y, precision));
  return result;
}

/* Return the maximum of X and Y, treating both as signed values.  */
template <typename T1, typename T2>
inline WI_BINARY_RESULT (T1, T2)
wi::smax (const T1 &x, const T2 &y)
{
  return wi::max (x, y, SIGNED);
}

/* Return the maximum of X and Y, treating both as unsigned values.  */
template <typename T1, typename T2>
inline WI_BINARY_RESULT (T1, T2)
wi::umax (const T1 &x, const T2 &y)
{
  return wi::max (x, y, UNSIGNED);
}

/* Return X & Y.  */
template <typename T1, typename T2>
inline WI_BINARY_RESULT (T1, T2)
wi::bit_and (const T1 &x, const T2 &y)
{
  WI_BINARY_RESULT_VAR (result, val, T1, x, T2, y);
  unsigned int precision = get_precision (result);
  WIDE_INT_REF_FOR (T1) xi (x, precision);
  WIDE_INT_REF_FOR (T2) yi (y, precision);
  bool is_sign_extended = xi.is_sign_extended && yi.is_sign_extended;
  if (__builtin_expect (xi.len + yi.len == 2, true))
    {
      val[0] = xi.ulow () & yi.ulow ();
      result.set_len (1, is_sign_extended);
    }
  else
    result.set_len (and_large (val, xi.val, xi.len, yi.val, yi.len,
			       precision), is_sign_extended);
  return result;
}

/* Return X & ~Y.  */
template <typename T1, typename T2>
inline WI_BINARY_RESULT (T1, T2)
wi::bit_and_not (const T1 &x, const T2 &y)
{
  WI_BINARY_RESULT_VAR (result, val, T1, x, T2, y);
  unsigned int precision = get_precision (result);
  WIDE_INT_REF_FOR (T1) xi (x, precision);
  WIDE_INT_REF_FOR (T2) yi (y, precision);
  bool is_sign_extended = xi.is_sign_extended && yi.is_sign_extended;
  if (__builtin_expect (xi.len + yi.len == 2, true))
    {
      val[0] = xi.ulow () & ~yi.ulow ();
      result.set_len (1, is_sign_extended);
    }
  else
    result.set_len (and_not_large (val, xi.val, xi.len, yi.val, yi.len,
				   precision), is_sign_extended);
  return result;
}

/* Return X | Y.  */
template <typename T1, typename T2>
inline WI_BINARY_RESULT (T1, T2)
wi::bit_or (const T1 &x, const T2 &y)
{
  WI_BINARY_RESULT_VAR (result, val, T1, x, T2, y);
  unsigned int precision = get_precision (result);
  WIDE_INT_REF_FOR (T1) xi (x, precision);
  WIDE_INT_REF_FOR (T2) yi (y, precision);
  bool is_sign_extended = xi.is_sign_extended && yi.is_sign_extended;
  if (__builtin_expect (xi.len + yi.len == 2, true))
    {
      val[0] = xi.ulow () | yi.ulow ();
      result.set_len (1, is_sign_extended);
    }
  else
    result.set_len (or_large (val, xi.val, xi.len,
			      yi.val, yi.len, precision), is_sign_extended);
  return result;
}

/* Return X | ~Y.  */
template <typename T1, typename T2>
inline WI_BINARY_RESULT (T1, T2)
wi::bit_or_not (const T1 &x, const T2 &y)
{
  WI_BINARY_RESULT_VAR (result, val, T1, x, T2, y);
  unsigned int precision = get_precision (result);
  WIDE_INT_REF_FOR (T1) xi (x, precision);
  WIDE_INT_REF_FOR (T2) yi (y, precision);
  bool is_sign_extended = xi.is_sign_extended && yi.is_sign_extended;
  if (__builtin_expect (xi.len + yi.len == 2, true))
    {
      val[0] = xi.ulow () | ~yi.ulow ();
      result.set_len (1, is_sign_extended);
    }
  else
    result.set_len (or_not_large (val, xi.val, xi.len, yi.val, yi.len,
				  precision), is_sign_extended);
  return result;
}

/* Return X ^ Y.  */
template <typename T1, typename T2>
inline WI_BINARY_RESULT (T1, T2)
wi::bit_xor (const T1 &x, const T2 &y)
{
  WI_BINARY_RESULT_VAR (result, val, T1, x, T2, y);
  unsigned int precision = get_precision (result);
  WIDE_INT_REF_FOR (T1) xi (x, precision);
  WIDE_INT_REF_FOR (T2) yi (y, precision);
  bool is_sign_extended = xi.is_sign_extended && yi.is_sign_extended;
  if (__builtin_expect (xi.len + yi.len == 2, true))
    {
      val[0] = xi.ulow () ^ yi.ulow ();
      result.set_len (1, is_sign_extended);
    }
  else
    result.set_len (xor_large (val, xi.val, xi.len,
			       yi.val, yi.len, precision), is_sign_extended);
  return result;
}

/* Return X + Y.  */
template <typename T1, typename T2>
inline WI_BINARY_RESULT (T1, T2)
wi::add (const T1 &x, const T2 &y)
{
  WI_BINARY_RESULT_VAR (result, val, T1, x, T2, y);
  unsigned int precision = get_precision (result);
  WIDE_INT_REF_FOR (T1) xi (x, precision);
  WIDE_INT_REF_FOR (T2) yi (y, precision);
  if (precision <= HOST_BITS_PER_WIDE_INT)
    {
      val[0] = xi.ulow () + yi.ulow ();
      result.set_len (1);
    }
  /* If the precision is known at compile time to be greater than
     HOST_BITS_PER_WIDE_INT, we can optimize the single-HWI case
     knowing that (a) all bits in those HWIs are significant and
     (b) the result has room for at least two HWIs.  This provides
     a fast path for things like offset_int and widest_int.

     The STATIC_CONSTANT_P test prevents this path from being
     used for wide_ints.  wide_ints with precisions greater than
     HOST_BITS_PER_WIDE_INT are relatively rare and there's not much
     point handling them inline.  */
  else if (STATIC_CONSTANT_P (precision > HOST_BITS_PER_WIDE_INT)
	   && __builtin_expect (xi.len + yi.len == 2, true))
    {
      unsigned HOST_WIDE_INT xl = xi.ulow ();
      unsigned HOST_WIDE_INT yl = yi.ulow ();
      unsigned HOST_WIDE_INT resultl = xl + yl;
      val[0] = resultl;
      val[1] = (HOST_WIDE_INT) resultl < 0 ? 0 : -1;
      result.set_len (1 + (((resultl ^ xl) & (resultl ^ yl))
			   >> (HOST_BITS_PER_WIDE_INT - 1)));
    }
  else
    result.set_len (add_large (val, xi.val, xi.len,
			       yi.val, yi.len, precision,
			       UNSIGNED, 0));
  return result;
}

/* Return X + Y.  Treat X and Y as having the signednes given by SGN
   and indicate in *OVERFLOW whether the operation overflowed.  */
template <typename T1, typename T2>
inline WI_BINARY_RESULT (T1, T2)
wi::add (const T1 &x, const T2 &y, signop sgn, bool *overflow)
{
  WI_BINARY_RESULT_VAR (result, val, T1, x, T2, y);
  unsigned int precision = get_precision (result);
  WIDE_INT_REF_FOR (T1) xi (x, precision);
  WIDE_INT_REF_FOR (T2) yi (y, precision);
  if (precision <= HOST_BITS_PER_WIDE_INT)
    {
      unsigned HOST_WIDE_INT xl = xi.ulow ();
      unsigned HOST_WIDE_INT yl = yi.ulow ();
      unsigned HOST_WIDE_INT resultl = xl + yl;
      if (sgn == SIGNED)
	*overflow = (((resultl ^ xl) & (resultl ^ yl))
		     >> (precision - 1)) & 1;
      else
	*overflow = ((resultl << (HOST_BITS_PER_WIDE_INT - precision))
		     < (xl << (HOST_BITS_PER_WIDE_INT - precision)));
      val[0] = resultl;
      result.set_len (1);
    }
  else
    result.set_len (add_large (val, xi.val, xi.len,
			       yi.val, yi.len, precision,
			       sgn, overflow));
  return result;
}

/* Return X - Y.  */
template <typename T1, typename T2>
inline WI_BINARY_RESULT (T1, T2)
wi::sub (const T1 &x, const T2 &y)
{
  WI_BINARY_RESULT_VAR (result, val, T1, x, T2, y);
  unsigned int precision = get_precision (result);
  WIDE_INT_REF_FOR (T1) xi (x, precision);
  WIDE_INT_REF_FOR (T2) yi (y, precision);
  if (precision <= HOST_BITS_PER_WIDE_INT)
    {
      val[0] = xi.ulow () - yi.ulow ();
      result.set_len (1);
    }
  /* If the precision is known at compile time to be greater than
     HOST_BITS_PER_WIDE_INT, we can optimize the single-HWI case
     knowing that (a) all bits in those HWIs are significant and
     (b) the result has room for at least two HWIs.  This provides
     a fast path for things like offset_int and widest_int.

     The STATIC_CONSTANT_P test prevents this path from being
     used for wide_ints.  wide_ints with precisions greater than
     HOST_BITS_PER_WIDE_INT are relatively rare and there's not much
     point handling them inline.  */
  else if (STATIC_CONSTANT_P (precision > HOST_BITS_PER_WIDE_INT)
	   && __builtin_expect (xi.len + yi.len == 2, true))
    {
      unsigned HOST_WIDE_INT xl = xi.ulow ();
      unsigned HOST_WIDE_INT yl = yi.ulow ();
      unsigned HOST_WIDE_INT resultl = xl - yl;
      val[0] = resultl;
      val[1] = (HOST_WIDE_INT) resultl < 0 ? 0 : -1;
      result.set_len (1 + (((resultl ^ xl) & (xl ^ yl))
			   >> (HOST_BITS_PER_WIDE_INT - 1)));
    }
  else
    result.set_len (sub_large (val, xi.val, xi.len,
			       yi.val, yi.len, precision,
			       UNSIGNED, 0));
  return result;
}

/* Return X - Y.  Treat X and Y as having the signednes given by SGN
   and indicate in *OVERFLOW whether the operation overflowed.  */
template <typename T1, typename T2>
inline WI_BINARY_RESULT (T1, T2)
wi::sub (const T1 &x, const T2 &y, signop sgn, bool *overflow)
{
  WI_BINARY_RESULT_VAR (result, val, T1, x, T2, y);
  unsigned int precision = get_precision (result);
  WIDE_INT_REF_FOR (T1) xi (x, precision);
  WIDE_INT_REF_FOR (T2) yi (y, precision);
  if (precision <= HOST_BITS_PER_WIDE_INT)
    {
      unsigned HOST_WIDE_INT xl = xi.ulow ();
      unsigned HOST_WIDE_INT yl = yi.ulow ();
      unsigned HOST_WIDE_INT resultl = xl - yl;
      if (sgn == SIGNED)
	*overflow = (((xl ^ yl) & (resultl ^ xl)) >> (precision - 1)) & 1;
      else
	*overflow = ((resultl << (HOST_BITS_PER_WIDE_INT - precision))
		     > (xl << (HOST_BITS_PER_WIDE_INT - precision)));
      val[0] = resultl;
      result.set_len (1);
    }
  else
    result.set_len (sub_large (val, xi.val, xi.len,
			       yi.val, yi.len, precision,
			       sgn, overflow));
  return result;
}

/* Return X * Y.  */
template <typename T1, typename T2>
inline WI_BINARY_RESULT (T1, T2)
wi::mul (const T1 &x, const T2 &y)
{
  WI_BINARY_RESULT_VAR (result, val, T1, x, T2, y);
  unsigned int precision = get_precision (result);
  WIDE_INT_REF_FOR (T1) xi (x, precision);
  WIDE_INT_REF_FOR (T2) yi (y, precision);
  if (precision <= HOST_BITS_PER_WIDE_INT)
    {
      val[0] = xi.ulow () * yi.ulow ();
      result.set_len (1);
    }
  else
    result.set_len (mul_internal (val, xi.val, xi.len, yi.val, yi.len,
				  precision, UNSIGNED, 0, false));
  return result;
}

/* Return X * Y.  Treat X and Y as having the signednes given by SGN
   and indicate in *OVERFLOW whether the operation overflowed.  */
template <typename T1, typename T2>
inline WI_BINARY_RESULT (T1, T2)
wi::mul (const T1 &x, const T2 &y, signop sgn, bool *overflow)
{
  WI_BINARY_RESULT_VAR (result, val, T1, x, T2, y);
  unsigned int precision = get_precision (result);
  WIDE_INT_REF_FOR (T1) xi (x, precision);
  WIDE_INT_REF_FOR (T2) yi (y, precision);
  result.set_len (mul_internal (val, xi.val, xi.len,
				yi.val, yi.len, precision,
				sgn, overflow, false));
  return result;
}

/* Return X * Y, treating both X and Y as signed values.  Indicate in
   *OVERFLOW whether the operation overflowed.  */
template <typename T1, typename T2>
inline WI_BINARY_RESULT (T1, T2)
wi::smul (const T1 &x, const T2 &y, bool *overflow)
{
  return mul (x, y, SIGNED, overflow);
}

/* Return X * Y, treating both X and Y as unsigned values.  Indicate in
   *OVERFLOW whether the operation overflowed.  */
template <typename T1, typename T2>
inline WI_BINARY_RESULT (T1, T2)
wi::umul (const T1 &x, const T2 &y, bool *overflow)
{
  return mul (x, y, UNSIGNED, overflow);
}

/* Perform a widening multiplication of X and Y, extending the values
   according to SGN, and return the high part of the result.  */
template <typename T1, typename T2>
inline WI_BINARY_RESULT (T1, T2)
wi::mul_high (const T1 &x, const T2 &y, signop sgn)
{
  WI_BINARY_RESULT_VAR (result, val, T1, x, T2, y);
  unsigned int precision = get_precision (result);
  WIDE_INT_REF_FOR (T1) xi (x, precision);
  WIDE_INT_REF_FOR (T2) yi (y, precision);
  result.set_len (mul_internal (val, xi.val, xi.len,
				yi.val, yi.len, precision,
				sgn, 0, true));
  return result;
}

/* Return X / Y, rouding towards 0.  Treat X and Y as having the
   signedness given by SGN.  Indicate in *OVERFLOW if the result
   overflows.  */
template <typename T1, typename T2>
inline WI_BINARY_RESULT (T1, T2)
wi::div_trunc (const T1 &x, const T2 &y, signop sgn, bool *overflow)
{
  WI_BINARY_RESULT_VAR (quotient, quotient_val, T1, x, T2, y);
  unsigned int precision = get_precision (quotient);
  WIDE_INT_REF_FOR (T1) xi (x, precision);
  WIDE_INT_REF_FOR (T2) yi (y);

  quotient.set_len (divmod_internal (quotient_val, 0, 0, xi.val, xi.len,
				     precision,
				     yi.val, yi.len, yi.precision,
				     sgn, overflow));
  return quotient;
}

/* Return X / Y, rouding towards 0.  Treat X and Y as signed values.  */
template <typename T1, typename T2>
inline WI_BINARY_RESULT (T1, T2)
wi::sdiv_trunc (const T1 &x, const T2 &y)
{
  return div_trunc (x, y, SIGNED);
}

/* Return X / Y, rouding towards 0.  Treat X and Y as unsigned values.  */
template <typename T1, typename T2>
inline WI_BINARY_RESULT (T1, T2)
wi::udiv_trunc (const T1 &x, const T2 &y)
{
  return div_trunc (x, y, UNSIGNED);
}

/* Return X / Y, rouding towards -inf.  Treat X and Y as having the
   signedness given by SGN.  Indicate in *OVERFLOW if the result
   overflows.  */
template <typename T1, typename T2>
inline WI_BINARY_RESULT (T1, T2)
wi::div_floor (const T1 &x, const T2 &y, signop sgn, bool *overflow)
{
  WI_BINARY_RESULT_VAR (quotient, quotient_val, T1, x, T2, y);
  WI_BINARY_RESULT_VAR (remainder, remainder_val, T1, x, T2, y);
  unsigned int precision = get_precision (quotient);
  WIDE_INT_REF_FOR (T1) xi (x, precision);
  WIDE_INT_REF_FOR (T2) yi (y);

  unsigned int remainder_len;
  quotient.set_len (divmod_internal (quotient_val,
				     &remainder_len, remainder_val,
				     xi.val, xi.len, precision,
				     yi.val, yi.len, yi.precision, sgn,
				     overflow));
  remainder.set_len (remainder_len);
  if (wi::neg_p (x, sgn) != wi::neg_p (y, sgn) && remainder != 0)
    return quotient - 1;
  return quotient;
}

/* Return X / Y, rouding towards -inf.  Treat X and Y as signed values.  */
template <typename T1, typename T2>
inline WI_BINARY_RESULT (T1, T2)
wi::sdiv_floor (const T1 &x, const T2 &y)
{
  return div_floor (x, y, SIGNED);
}

/* Return X / Y, rouding towards -inf.  Treat X and Y as unsigned values.  */
/* ??? Why do we have both this and udiv_trunc.  Aren't they the same?  */
template <typename T1, typename T2>
inline WI_BINARY_RESULT (T1, T2)
wi::udiv_floor (const T1 &x, const T2 &y)
{
  return div_floor (x, y, UNSIGNED);
}

/* Return X / Y, rouding towards +inf.  Treat X and Y as having the
   signedness given by SGN.  Indicate in *OVERFLOW if the result
   overflows.  */
template <typename T1, typename T2>
inline WI_BINARY_RESULT (T1, T2)
wi::div_ceil (const T1 &x, const T2 &y, signop sgn, bool *overflow)
{
  WI_BINARY_RESULT_VAR (quotient, quotient_val, T1, x, T2, y);
  WI_BINARY_RESULT_VAR (remainder, remainder_val, T1, x, T2, y);
  unsigned int precision = get_precision (quotient);
  WIDE_INT_REF_FOR (T1) xi (x, precision);
  WIDE_INT_REF_FOR (T2) yi (y);

  unsigned int remainder_len;
  quotient.set_len (divmod_internal (quotient_val,
				     &remainder_len, remainder_val,
				     xi.val, xi.len, precision,
				     yi.val, yi.len, yi.precision, sgn,
				     overflow));
  remainder.set_len (remainder_len);
  if (wi::neg_p (x, sgn) == wi::neg_p (y, sgn) && remainder != 0)
    return quotient + 1;
  return quotient;
}

/* Return X / Y, rouding towards +inf.  Treat X and Y as unsigned values.  */
template <typename T1, typename T2>
inline WI_BINARY_RESULT (T1, T2)
wi::udiv_ceil (const T1 &x, const T2 &y)
{
  return div_ceil (x, y, UNSIGNED);
}

/* Return X / Y, rouding towards nearest with ties away from zero.
   Treat X and Y as having the signedness given by SGN.  Indicate
   in *OVERFLOW if the result overflows.  */
template <typename T1, typename T2>
inline WI_BINARY_RESULT (T1, T2)
wi::div_round (const T1 &x, const T2 &y, signop sgn, bool *overflow)
{
  WI_BINARY_RESULT_VAR (quotient, quotient_val, T1, x, T2, y);
  WI_BINARY_RESULT_VAR (remainder, remainder_val, T1, x, T2, y);
  unsigned int precision = get_precision (quotient);
  WIDE_INT_REF_FOR (T1) xi (x, precision);
  WIDE_INT_REF_FOR (T2) yi (y);

  unsigned int remainder_len;
  quotient.set_len (divmod_internal (quotient_val,
				     &remainder_len, remainder_val,
				     xi.val, xi.len, precision,
				     yi.val, yi.len, yi.precision, sgn,
				     overflow));
  remainder.set_len (remainder_len);

  if (remainder != 0)
    {
      if (sgn == SIGNED)
	{
	  WI_BINARY_RESULT (T1, T2) abs_remainder = wi::abs (remainder);
	  if (wi::geu_p (abs_remainder, wi::sub (wi::abs (y), abs_remainder)))
	    {
	      if (wi::neg_p (x, sgn) != wi::neg_p (y, sgn))
		return quotient - 1;
	      else
		return quotient + 1;
	    }
	}
      else
	{
	  if (wi::geu_p (remainder, wi::sub (y, remainder)))
	    return quotient + 1;
	}
    }
  return quotient;
}

/* Return X / Y, rouding towards 0.  Treat X and Y as having the
   signedness given by SGN.  Store the remainder in *REMAINDER_PTR.  */
template <typename T1, typename T2>
inline WI_BINARY_RESULT (T1, T2)
wi::divmod_trunc (const T1 &x, const T2 &y, signop sgn,
		  WI_BINARY_RESULT (T1, T2) *remainder_ptr)
{
  WI_BINARY_RESULT_VAR (quotient, quotient_val, T1, x, T2, y);
  WI_BINARY_RESULT_VAR (remainder, remainder_val, T1, x, T2, y);
  unsigned int precision = get_precision (quotient);
  WIDE_INT_REF_FOR (T1) xi (x, precision);
  WIDE_INT_REF_FOR (T2) yi (y);

  unsigned int remainder_len;
  quotient.set_len (divmod_internal (quotient_val,
				     &remainder_len, remainder_val,
				     xi.val, xi.len, precision,
				     yi.val, yi.len, yi.precision, sgn, 0));
  remainder.set_len (remainder_len);

  *remainder_ptr = remainder;
  return quotient;
}

/* Compute the greatest common divisor of two numbers A and B using
   Euclid's algorithm.  */
template <typename T1, typename T2>
inline WI_BINARY_RESULT (T1, T2)
wi::gcd (const T1 &a, const T2 &b, signop sgn)
{
  T1 x, y, z;

  x = wi::abs (a);
  y = wi::abs (b);

  while (gt_p (x, 0, sgn))
    {
      z = mod_trunc (y, x, sgn);
      y = x;
      x = z;
    }

  return y;
}

/* Compute X / Y, rouding towards 0, and return the remainder.
   Treat X and Y as having the signedness given by SGN.  Indicate
   in *OVERFLOW if the division overflows.  */
template <typename T1, typename T2>
inline WI_BINARY_RESULT (T1, T2)
wi::mod_trunc (const T1 &x, const T2 &y, signop sgn, bool *overflow)
{
  WI_BINARY_RESULT_VAR (remainder, remainder_val, T1, x, T2, y);
  unsigned int precision = get_precision (remainder);
  WIDE_INT_REF_FOR (T1) xi (x, precision);
  WIDE_INT_REF_FOR (T2) yi (y);

  unsigned int remainder_len;
  divmod_internal (0, &remainder_len, remainder_val,
		   xi.val, xi.len, precision,
		   yi.val, yi.len, yi.precision, sgn, overflow);
  remainder.set_len (remainder_len);

  return remainder;
}

/* Compute X / Y, rouding towards 0, and return the remainder.
   Treat X and Y as signed values.  */
template <typename T1, typename T2>
inline WI_BINARY_RESULT (T1, T2)
wi::smod_trunc (const T1 &x, const T2 &y)
{
  return mod_trunc (x, y, SIGNED);
}

/* Compute X / Y, rouding towards 0, and return the remainder.
   Treat X and Y as unsigned values.  */
template <typename T1, typename T2>
inline WI_BINARY_RESULT (T1, T2)
wi::umod_trunc (const T1 &x, const T2 &y)
{
  return mod_trunc (x, y, UNSIGNED);
}

/* Compute X / Y, rouding towards -inf, and return the remainder.
   Treat X and Y as having the signedness given by SGN.  Indicate
   in *OVERFLOW if the division overflows.  */
template <typename T1, typename T2>
inline WI_BINARY_RESULT (T1, T2)
wi::mod_floor (const T1 &x, const T2 &y, signop sgn, bool *overflow)
{
  WI_BINARY_RESULT_VAR (quotient, quotient_val, T1, x, T2, y);
  WI_BINARY_RESULT_VAR (remainder, remainder_val, T1, x, T2, y);
  unsigned int precision = get_precision (quotient);
  WIDE_INT_REF_FOR (T1) xi (x, precision);
  WIDE_INT_REF_FOR (T2) yi (y);

  unsigned int remainder_len;
  quotient.set_len (divmod_internal (quotient_val,
				     &remainder_len, remainder_val,
				     xi.val, xi.len, precision,
				     yi.val, yi.len, yi.precision, sgn,
				     overflow));
  remainder.set_len (remainder_len);

  if (wi::neg_p (x, sgn) != wi::neg_p (y, sgn) && remainder != 0)
    return remainder + y;
  return remainder;
}

/* Compute X / Y, rouding towards -inf, and return the remainder.
   Treat X and Y as unsigned values.  */
/* ??? Why do we have both this and umod_trunc.  Aren't they the same?  */
template <typename T1, typename T2>
inline WI_BINARY_RESULT (T1, T2)
wi::umod_floor (const T1 &x, const T2 &y)
{
  return mod_floor (x, y, UNSIGNED);
}

/* Compute X / Y, rouding towards +inf, and return the remainder.
   Treat X and Y as having the signedness given by SGN.  Indicate
   in *OVERFLOW if the division overflows.  */
template <typename T1, typename T2>
inline WI_BINARY_RESULT (T1, T2)
wi::mod_ceil (const T1 &x, const T2 &y, signop sgn, bool *overflow)
{
  WI_BINARY_RESULT_VAR (quotient, quotient_val, T1, x, T2, y);
  WI_BINARY_RESULT_VAR (remainder, remainder_val, T1, x, T2, y);
  unsigned int precision = get_precision (quotient);
  WIDE_INT_REF_FOR (T1) xi (x, precision);
  WIDE_INT_REF_FOR (T2) yi (y);

  unsigned int remainder_len;
  quotient.set_len (divmod_internal (quotient_val,
				     &remainder_len, remainder_val,
				     xi.val, xi.len, precision,
				     yi.val, yi.len, yi.precision, sgn,
				     overflow));
  remainder.set_len (remainder_len);

  if (wi::neg_p (x, sgn) == wi::neg_p (y, sgn) && remainder != 0)
    return remainder - y;
  return remainder;
}

/* Compute X / Y, rouding towards nearest with ties away from zero,
   and return the remainder.  Treat X and Y as having the signedness
   given by SGN.  Indicate in *OVERFLOW if the division overflows.  */
template <typename T1, typename T2>
inline WI_BINARY_RESULT (T1, T2)
wi::mod_round (const T1 &x, const T2 &y, signop sgn, bool *overflow)
{
  WI_BINARY_RESULT_VAR (quotient, quotient_val, T1, x, T2, y);
  WI_BINARY_RESULT_VAR (remainder, remainder_val, T1, x, T2, y);
  unsigned int precision = get_precision (quotient);
  WIDE_INT_REF_FOR (T1) xi (x, precision);
  WIDE_INT_REF_FOR (T2) yi (y);

  unsigned int remainder_len;
  quotient.set_len (divmod_internal (quotient_val,
				     &remainder_len, remainder_val,
				     xi.val, xi.len, precision,
				     yi.val, yi.len, yi.precision, sgn,
				     overflow));
  remainder.set_len (remainder_len);

  if (remainder != 0)
    {
      if (sgn == SIGNED)
	{
	  WI_BINARY_RESULT (T1, T2) abs_remainder = wi::abs (remainder);
	  if (wi::geu_p (abs_remainder, wi::sub (wi::abs (y), abs_remainder)))
	    {
	      if (wi::neg_p (x, sgn) != wi::neg_p (y, sgn))
		return remainder + y;
	      else
		return remainder - y;
	    }
	}
      else
	{
	  if (wi::geu_p (remainder, wi::sub (y, remainder)))
	    return remainder - y;
	}
    }
  return remainder;
}

/* Return true if X is a multiple of Y.  Treat X and Y as having the
   signedness given by SGN.  */
template <typename T1, typename T2>
inline bool
wi::multiple_of_p (const T1 &x, const T2 &y, signop sgn)
{
  return wi::mod_trunc (x, y, sgn) == 0;
}

/* Return true if X is a multiple of Y, storing X / Y in *RES if so.
   Treat X and Y as having the signedness given by SGN.  */
template <typename T1, typename T2>
inline bool
wi::multiple_of_p (const T1 &x, const T2 &y, signop sgn,
		   WI_BINARY_RESULT (T1, T2) *res)
{
  WI_BINARY_RESULT (T1, T2) remainder;
  WI_BINARY_RESULT (T1, T2) quotient
    = divmod_trunc (x, y, sgn, &remainder);
  if (remainder == 0)
    {
      *res = quotient;
      return true;
    }
  return false;
}

/* Return X << Y.  Return 0 if Y is greater than or equal to
   the precision of X.  */
template <typename T1, typename T2>
inline WI_UNARY_RESULT (T1)
wi::lshift (const T1 &x, const T2 &y)
{
  WI_UNARY_RESULT_VAR (result, val, T1, x);
  unsigned int precision = get_precision (result);
  WIDE_INT_REF_FOR (T1) xi (x, precision);
  WIDE_INT_REF_FOR (T2) yi (y);
  /* Handle the simple cases quickly.   */
  if (geu_p (yi, precision))
    {
      val[0] = 0;
      result.set_len (1);
    }
  else
    {
      unsigned int shift = yi.to_uhwi ();
      /* For fixed-precision integers like offset_int and widest_int,
	 handle the case where the shift value is constant and the
	 result is a single nonnegative HWI (meaning that we don't
	 need to worry about val[1]).  This is particularly common
	 for converting a byte count to a bit count.

	 For variable-precision integers like wide_int, handle HWI
	 and sub-HWI integers inline.  */
      if (STATIC_CONSTANT_P (xi.precision > HOST_BITS_PER_WIDE_INT)
	  ? (STATIC_CONSTANT_P (shift < HOST_BITS_PER_WIDE_INT - 1)
	     && xi.len == 1
	     && xi.val[0] <= (HOST_WIDE_INT) ((unsigned HOST_WIDE_INT)
					      HOST_WIDE_INT_MAX >> shift))
	  : precision <= HOST_BITS_PER_WIDE_INT)
	{
	  val[0] = xi.ulow () << shift;
	  result.set_len (1);
	}
      else
	result.set_len (lshift_large (val, xi.val, xi.len,
				      precision, shift));
    }
  return result;
}

/* Return X >> Y, using a logical shift.  Return 0 if Y is greater than
   or equal to the precision of X.  */
template <typename T1, typename T2>
inline WI_UNARY_RESULT (T1)
wi::lrshift (const T1 &x, const T2 &y)
{
  WI_UNARY_RESULT_VAR (result, val, T1, x);
  /* Do things in the precision of the input rather than the output,
     since the result can be no larger than that.  */
  WIDE_INT_REF_FOR (T1) xi (x);
  WIDE_INT_REF_FOR (T2) yi (y);
  /* Handle the simple cases quickly.   */
  if (geu_p (yi, xi.precision))
    {
      val[0] = 0;
      result.set_len (1);
    }
  else
    {
      unsigned int shift = yi.to_uhwi ();
      /* For fixed-precision integers like offset_int and widest_int,
	 handle the case where the shift value is constant and the
	 shifted value is a single nonnegative HWI (meaning that all
	 bits above the HWI are zero).  This is particularly common
	 for converting a bit count to a byte count.

	 For variable-precision integers like wide_int, handle HWI
	 and sub-HWI integers inline.  */
      if (STATIC_CONSTANT_P (xi.precision > HOST_BITS_PER_WIDE_INT)
	  ? (shift < HOST_BITS_PER_WIDE_INT
	     && xi.len == 1
	     && xi.val[0] >= 0)
	  : xi.precision <= HOST_BITS_PER_WIDE_INT)
	{
	  val[0] = xi.to_uhwi () >> shift;
	  result.set_len (1);
	}
      else
	result.set_len (lrshift_large (val, xi.val, xi.len, xi.precision,
				       get_precision (result), shift));
    }
  return result;
}

/* Return X >> Y, using an arithmetic shift.  Return a sign mask if
   Y is greater than or equal to the precision of X.  */
template <typename T1, typename T2>
inline WI_UNARY_RESULT (T1)
wi::arshift (const T1 &x, const T2 &y)
{
  WI_UNARY_RESULT_VAR (result, val, T1, x);
  /* Do things in the precision of the input rather than the output,
     since the result can be no larger than that.  */
  WIDE_INT_REF_FOR (T1) xi (x);
  WIDE_INT_REF_FOR (T2) yi (y);
  /* Handle the simple cases quickly.   */
  if (geu_p (yi, xi.precision))
    {
      val[0] = sign_mask (x);
      result.set_len (1);
    }
  else
    {
      unsigned int shift = yi.to_uhwi ();
      if (xi.precision <= HOST_BITS_PER_WIDE_INT)
	{
	  val[0] = sext_hwi (xi.ulow () >> shift, xi.precision - shift);
	  result.set_len (1, true);
	}
      else
	result.set_len (arshift_large (val, xi.val, xi.len, xi.precision,
				       get_precision (result), shift));
    }
  return result;
}

/* Return X >> Y, using an arithmetic shift if SGN is SIGNED and a
   logical shift otherwise.  */
template <typename T1, typename T2>
inline WI_UNARY_RESULT (T1)
wi::rshift (const T1 &x, const T2 &y, signop sgn)
{
  if (sgn == UNSIGNED)
    return lrshift (x, y);
  else
    return arshift (x, y);
}

/* Return the result of rotating the low WIDTH bits of X left by Y
   bits and zero-extending the result.  Use a full-width rotate if
   WIDTH is zero.  */
template <typename T1, typename T2>
WI_UNARY_RESULT (T1)
wi::lrotate (const T1 &x, const T2 &y, unsigned int width)
{
  unsigned int precision = get_binary_precision (x, x);
  if (width == 0)
    width = precision;
  WI_UNARY_RESULT (T2) ymod = umod_trunc (y, width);
  WI_UNARY_RESULT (T1) left = wi::lshift (x, ymod);
  WI_UNARY_RESULT (T1) right = wi::lrshift (x, wi::sub (width, ymod));
  if (width != precision)
    return wi::zext (left, width) | wi::zext (right, width);
  return left | right;
}

/* Return the result of rotating the low WIDTH bits of X right by Y
   bits and zero-extending the result.  Use a full-width rotate if
   WIDTH is zero.  */
template <typename T1, typename T2>
WI_UNARY_RESULT (T1)
wi::rrotate (const T1 &x, const T2 &y, unsigned int width)
{
  unsigned int precision = get_binary_precision (x, x);
  if (width == 0)
    width = precision;
  WI_UNARY_RESULT (T2) ymod = umod_trunc (y, width);
  WI_UNARY_RESULT (T1) right = wi::lrshift (x, ymod);
  WI_UNARY_RESULT (T1) left = wi::lshift (x, wi::sub (width, ymod));
  if (width != precision)
    return wi::zext (left, width) | wi::zext (right, width);
  return left | right;
}

/* Return 0 if the number of 1s in X is even and 1 if the number of 1s
   is odd.  */
inline int
wi::parity (const wide_int_ref &x)
{
  return popcount (x) & 1;
}

/* Extract WIDTH bits from X, starting at BITPOS.  */
template <typename T>
inline unsigned HOST_WIDE_INT
wi::extract_uhwi (const T &x, unsigned int bitpos, unsigned int width)
{
  unsigned precision = get_precision (x);
  if (precision < bitpos + width)
    precision = bitpos + width;
  WIDE_INT_REF_FOR (T) xi (x, precision);

  /* Handle this rare case after the above, so that we assert about
     bogus BITPOS values.  */
  if (width == 0)
    return 0;

  unsigned int start = bitpos / HOST_BITS_PER_WIDE_INT;
  unsigned int shift = bitpos % HOST_BITS_PER_WIDE_INT;
  unsigned HOST_WIDE_INT res = xi.elt (start);
  res >>= shift;
  if (shift + width > HOST_BITS_PER_WIDE_INT)
    {
      unsigned HOST_WIDE_INT upper = xi.elt (start + 1);
      res |= upper << (-shift % HOST_BITS_PER_WIDE_INT);
    }
  return zext_hwi (res, width);
}

/* Return the minimum precision needed to store X with sign SGN.  */
template <typename T>
inline unsigned int
wi::min_precision (const T &x, signop sgn)
{
  if (sgn == SIGNED)
    return get_precision (x) - clrsb (x);
  else
    return get_precision (x) - clz (x);
}

#define SIGNED_BINARY_PREDICATE(OP, F)			\
  template <typename T1, typename T2>			\
    inline WI_SIGNED_BINARY_PREDICATE_RESULT (T1, T2)	\
    OP (const T1 &x, const T2 &y)			\
    {							\
      return wi::F (x, y);				\
    }

SIGNED_BINARY_PREDICATE (operator <, lts_p)
SIGNED_BINARY_PREDICATE (operator <=, les_p)
SIGNED_BINARY_PREDICATE (operator >, gts_p)
SIGNED_BINARY_PREDICATE (operator >=, ges_p)

#undef SIGNED_BINARY_PREDICATE

#define UNARY_OPERATOR(OP, F) \
  template<typename T> \
  WI_UNARY_RESULT (generic_wide_int<T>) \
  OP (const generic_wide_int<T> &x) \
  { \
    return wi::F (x); \
  }

#define BINARY_PREDICATE(OP, F) \
  template<typename T1, typename T2> \
  WI_BINARY_PREDICATE_RESULT (T1, T2) \
  OP (const T1 &x, const T2 &y) \
  { \
    return wi::F (x, y); \
  }

#define BINARY_OPERATOR(OP, F) \
  template<typename T1, typename T2> \
  WI_BINARY_OPERATOR_RESULT (T1, T2) \
  OP (const T1 &x, const T2 &y) \
  { \
    return wi::F (x, y); \
  }

#define SHIFT_OPERATOR(OP, F) \
  template<typename T1, typename T2> \
  WI_BINARY_OPERATOR_RESULT (T1, T1) \
  OP (const T1 &x, const T2 &y) \
  { \
    return wi::F (x, y); \
  }

UNARY_OPERATOR (operator ~, bit_not)
UNARY_OPERATOR (operator -, neg)
BINARY_PREDICATE (operator ==, eq_p)
BINARY_PREDICATE (operator !=, ne_p)
BINARY_OPERATOR (operator &, bit_and)
BINARY_OPERATOR (operator |, bit_or)
BINARY_OPERATOR (operator ^, bit_xor)
BINARY_OPERATOR (operator +, add)
BINARY_OPERATOR (operator -, sub)
BINARY_OPERATOR (operator *, mul)
SHIFT_OPERATOR (operator <<, lshift)

#undef UNARY_OPERATOR
#undef BINARY_PREDICATE
#undef BINARY_OPERATOR
#undef SHIFT_OPERATOR

template <typename T1, typename T2>
inline WI_SIGNED_SHIFT_RESULT (T1, T2)
operator >> (const T1 &x, const T2 &y)
{
  return wi::arshift (x, y);
}

template <typename T1, typename T2>
inline WI_SIGNED_SHIFT_RESULT (T1, T2)
operator / (const T1 &x, const T2 &y)
{
  return wi::sdiv_trunc (x, y);
}

template <typename T1, typename T2>
inline WI_SIGNED_SHIFT_RESULT (T1, T2)
operator % (const T1 &x, const T2 &y)
{
  return wi::smod_trunc (x, y);
}

template<typename T>
void
gt_ggc_mx (generic_wide_int <T> *)
{
}

template<typename T>
void
gt_pch_nx (generic_wide_int <T> *)
{
}

template<typename T>
void
gt_pch_nx (generic_wide_int <T> *, void (*) (void *, void *), void *)
{
}

template<int N>
void
gt_ggc_mx (trailing_wide_ints <N> *)
{
}

template<int N>
void
gt_pch_nx (trailing_wide_ints <N> *)
{
}

template<int N>
void
gt_pch_nx (trailing_wide_ints <N> *, void (*) (void *, void *), void *)
{
}

namespace wi
{
  /* Used for overloaded functions in which the only other acceptable
     scalar type is a pointer.  It stops a plain 0 from being treated
     as a null pointer.  */
  struct never_used1 {};
  struct never_used2 {};

  wide_int min_value (unsigned int, signop);
  wide_int min_value (never_used1 *);
  wide_int min_value (never_used2 *);
  wide_int max_value (unsigned int, signop);
  wide_int max_value (never_used1 *);
  wide_int max_value (never_used2 *);

  /* FIXME: this is target dependent, so should be elsewhere.
     It also seems to assume that CHAR_BIT == BITS_PER_UNIT.  */
  wide_int from_buffer (const unsigned char *, unsigned int);

#ifndef GENERATOR_FILE
  void to_mpz (const wide_int_ref &, mpz_t, signop);
#endif

  wide_int mask (unsigned int, bool, unsigned int);
  wide_int shifted_mask (unsigned int, unsigned int, bool, unsigned int);
  wide_int set_bit_in_zero (unsigned int, unsigned int);
  wide_int insert (const wide_int &x, const wide_int &y, unsigned int,
		   unsigned int);
  wide_int round_down_for_mask (const wide_int &, const wide_int &);
  wide_int round_up_for_mask (const wide_int &, const wide_int &);

  template <typename T>
  T mask (unsigned int, bool);

  template <typename T>
  T shifted_mask (unsigned int, unsigned int, bool);

  template <typename T>
  T set_bit_in_zero (unsigned int);

  unsigned int mask (HOST_WIDE_INT *, unsigned int, bool, unsigned int);
  unsigned int shifted_mask (HOST_WIDE_INT *, unsigned int, unsigned int,
			     bool, unsigned int);
  unsigned int from_array (HOST_WIDE_INT *, const HOST_WIDE_INT *,
			   unsigned int, unsigned int, bool);
}

/* Return a PRECISION-bit integer in which the low WIDTH bits are set
   and the other bits are clear, or the inverse if NEGATE_P.  */
inline wide_int
wi::mask (unsigned int width, bool negate_p, unsigned int precision)
{
  wide_int result = wide_int::create (precision);
  result.set_len (mask (result.write_val (), width, negate_p, precision));
  return result;
}

/* Return a PRECISION-bit integer in which the low START bits are clear,
   the next WIDTH bits are set, and the other bits are clear,
   or the inverse if NEGATE_P.  */
inline wide_int
wi::shifted_mask (unsigned int start, unsigned int width, bool negate_p,
		  unsigned int precision)
{
  wide_int result = wide_int::create (precision);
  result.set_len (shifted_mask (result.write_val (), start, width, negate_p,
				precision));
  return result;
}

/* Return a PRECISION-bit integer in which bit BIT is set and all the
   others are clear.  */
inline wide_int
wi::set_bit_in_zero (unsigned int bit, unsigned int precision)
{
  return shifted_mask (bit, 1, false, precision);
}

/* Return an integer of type T in which the low WIDTH bits are set
   and the other bits are clear, or the inverse if NEGATE_P.  */
template <typename T>
inline T
wi::mask (unsigned int width, bool negate_p)
{
  STATIC_ASSERT (wi::int_traits<T>::precision);
  T result;
  result.set_len (mask (result.write_val (), width, negate_p,
			wi::int_traits <T>::precision));
  return result;
}

/* Return an integer of type T in which the low START bits are clear,
   the next WIDTH bits are set, and the other bits are clear, or the
   inverse if NEGATE_P.  */
template <typename T>
inline T
wi::shifted_mask (unsigned int start, unsigned int width, bool negate_p)
{
  STATIC_ASSERT (wi::int_traits<T>::precision);
  T result;
  result.set_len (shifted_mask (result.write_val (), start, width,
				negate_p,
				wi::int_traits <T>::precision));
  return result;
}

/* Return an integer of type T in which bit BIT is set and all the
   others are clear.  */
template <typename T>
inline T
wi::set_bit_in_zero (unsigned int bit)
{
  return shifted_mask <T> (bit, 1, false);
}

#endif /* WIDE_INT_H */<|MERGE_RESOLUTION|>--- conflicted
+++ resolved
@@ -1349,11 +1349,7 @@
   void set_precision (unsigned int);
   unsigned int get_precision () const { return m_precision; }
   trailing_wide_int operator [] (unsigned int);
-<<<<<<< HEAD
-  const trailing_wide_int operator [] (unsigned int) const;
-=======
   const_reference operator [] (unsigned int) const;
->>>>>>> 1bdbef09
   static size_t extra_size (unsigned int);
   size_t extra_size () const { return extra_size (m_precision); }
 };
@@ -1427,24 +1423,12 @@
 				    &m_val[index * m_max_len]);
 }
 
-<<<<<<< HEAD
-/* Return an RVAL to element INDEX.  */
-template <int N>
-inline const trailing_wide_int
-trailing_wide_ints<N>::operator [] (unsigned int index) const
-{
-  return trailing_wide_int_storage
-    (m_precision,
-     const_cast<unsigned char *>(&m_len[index]),
-     const_cast<HOST_WIDE_INT *>(&m_val[index * m_max_len]));
-=======
 template <int N>
 inline typename trailing_wide_ints <N>::const_reference
 trailing_wide_ints <N>::operator [] (unsigned int index) const
 {
   return wi::storage_ref (&m_val[index * m_max_len],
 			  m_len[index], m_precision);
->>>>>>> 1bdbef09
 }
 
 /* Return how many extra bytes need to be added to the end of the structure
