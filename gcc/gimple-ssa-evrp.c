/* Support routines for Value Range Propagation (VRP).
   Copyright (C) 2005-2019 Free Software Foundation, Inc.

This file is part of GCC.

GCC is free software; you can redistribute it and/or modify
it under the terms of the GNU General Public License as published by
the Free Software Foundation; either version 3, or (at your option)
any later version.

GCC is distributed in the hope that it will be useful,
but WITHOUT ANY WARRANTY; without even the implied warranty of
MERCHANTABILITY or FITNESS FOR A PARTICULAR PURPOSE.  See the
GNU General Public License for more details.

You should have received a copy of the GNU General Public License
along with GCC; see the file COPYING3.  If not see
<http://www.gnu.org/licenses/>.  */

#include "config.h"
#include "system.h"
#include "coretypes.h"
#include "backend.h"
#include "tree.h"
#include "gimple.h"
#include "tree-pass.h"
#include "ssa.h"
#include "gimple-pretty-print.h"
#include "cfganal.h"
#include "gimple-fold.h"
#include "tree-eh.h"
#include "gimple-iterator.h"
#include "tree-cfg.h"
#include "tree-ssa-loop-manip.h"
#include "tree-ssa-loop.h"
#include "cfgloop.h"
#include "tree-scalar-evolution.h"
#include "tree-ssa-propagate.h"
#include "alloc-pool.h"
#include "domwalk.h"
#include "tree-cfgcleanup.h"
#include "range.h"
#include "vr-values.h"
#include "gimple-ssa-evrp-analyze.h"

class evrp_folder : public substitute_and_fold_engine
{
 public:
  tree get_value (tree) FINAL OVERRIDE;
  evrp_folder (class vr_values *vr_values_) : vr_values (vr_values_) { }
  bool simplify_stmt_using_ranges (gimple_stmt_iterator *gsi)
    { return vr_values->simplify_stmt_using_ranges (gsi); }
  class vr_values *vr_values;

 private:
  DISABLE_COPY_AND_ASSIGN (evrp_folder);
};

tree
evrp_folder::get_value (tree op)
{
  return vr_values->singleton (op, NULL);
}

/* evrp_dom_walker visits the basic blocks in the dominance order and set
   the Value Ranges (VR) for SSA_NAMEs in the scope.  Use this VR to
   discover more VRs.  */

class evrp_dom_walker : public dom_walker
{
public:
  evrp_dom_walker ()
    : dom_walker (CDI_DOMINATORS),
      evrp_range_analyzer (true),
      evrp_folder (evrp_range_analyzer.get_vr_values ())
    {
    }
  ~evrp_dom_walker ()
    {
    }
  virtual edge before_dom_children (basic_block);
  virtual void after_dom_children (basic_block);
  void cleanup (void);

 private:
  DISABLE_COPY_AND_ASSIGN (evrp_dom_walker);
  auto_vec<gimple *> stmts_to_remove;
  propagate_cleanups fixups;

  class evrp_range_analyzer evrp_range_analyzer;
  class evrp_folder evrp_folder;
};

edge
evrp_dom_walker::before_dom_children (basic_block bb)
{
  if (dump_file && (dump_flags & TDF_DETAILS))
    fprintf (dump_file, "Visiting BB%d\n", bb->index);

  evrp_range_analyzer.enter (bb);

  for (gphi_iterator gpi = gsi_start_phis (bb);
       !gsi_end_p (gpi); gsi_next (&gpi))
    {
      gphi *phi = gpi.phi ();
      tree lhs = PHI_RESULT (phi);
      if (virtual_operand_p (lhs))
	continue;

      value_range *vr = evrp_range_analyzer.get_value_range (lhs);
      /* Mark PHIs whose lhs we fully propagate for removal.  */
      tree val;
      if (vr->singleton_p (&val) && may_propagate_copy (lhs, val))
	{
	  stmts_to_remove.safe_push (phi);
	  continue;
	}
    }

  edge taken_edge = NULL;

  /* Visit all other stmts and discover any new VRs possible.  */
  for (gimple_stmt_iterator gsi = gsi_start_bb (bb);
       !gsi_end_p (gsi); gsi_next (&gsi))
    {
      gimple *stmt = gsi_stmt (gsi);
      tree output = NULL_TREE;
      gimple *old_stmt = stmt;

      if (dump_file && (dump_flags & TDF_DETAILS))
	{
	  fprintf (dump_file, "Visiting stmt ");
	  print_gimple_stmt (dump_file, stmt, 0);
	}

      evrp_range_analyzer.record_ranges_from_stmt (stmt, false);

      if (gcond *cond = dyn_cast <gcond *> (stmt))
	{
	  evrp_range_analyzer.vrp_visit_cond_stmt (cond, &taken_edge);
	  if (taken_edge)
	    {
	      if (taken_edge->flags & EDGE_TRUE_VALUE)
		gimple_cond_make_true (cond);
	      else if (taken_edge->flags & EDGE_FALSE_VALUE)
		gimple_cond_make_false (cond);
	      else
		gcc_unreachable ();
	      update_stmt (stmt);
	    }
	}
      else if (stmt_interesting_for_vrp (stmt))
	{
	  output = get_output_for_vrp (stmt);
	  if (output)
	    {
	      tree val;
	      value_range *vr = evrp_range_analyzer.get_value_range (output);

	      /* Mark stmts whose output we fully propagate for removal.  */
	      if (vr->singleton_p (&val)
		  && may_propagate_copy (output, val)
		  && !stmt_could_throw_p (cfun, stmt)
		  && !gimple_has_side_effects (stmt))
		{
		  stmts_to_remove.safe_push (stmt);
		  continue;
		}
	    }
	}

      /* Try folding stmts with the VR discovered.  */
      bool did_replace = evrp_folder.replace_uses_in (stmt);
      gimple_stmt_iterator prev_gsi = gsi;
      gsi_prev (&prev_gsi);
      if (fold_stmt (&gsi, follow_single_use_edges)
	  || did_replace)
	{
	  stmt = gsi_stmt (gsi);
	  update_stmt (stmt);
	  did_replace = true;
	}
      if (evrp_folder.simplify_stmt_using_ranges (&gsi))
	{
	  stmt = gsi_stmt (gsi);
	  update_stmt (stmt);
	  did_replace = true;
	}

      if (did_replace)
<<<<<<< HEAD
	fixups.record_change (old_stmt, stmt);
=======
	{
	  /* If we wound up generating new stmts during folding
	     drop all their defs to VARYING.  We can't easily
	     process them because we've already instantiated
	     ranges on uses on STMT that only hold after it.  */
	  if (gsi_end_p (prev_gsi))
	    prev_gsi = gsi_start_bb (bb);
	  else
	    gsi_next (&prev_gsi);
	  while (gsi_stmt (prev_gsi) != gsi_stmt (gsi))
	    {
	      evrp_range_analyzer.get_vr_values ()
		->set_defs_to_varying (gsi_stmt (prev_gsi));
	      gsi_next (&prev_gsi);
	    }

	  /* If we cleaned up EH information from the statement,
	     remove EH edges.  */
	  if (maybe_clean_or_replace_eh_stmt (old_stmt, stmt))
	    bitmap_set_bit (need_eh_cleanup, bb->index);

	  /* If we turned a not noreturn call into a noreturn one
	     schedule it for fixup.  */
	  if (!was_noreturn
	      && is_gimple_call (stmt)
	      && gimple_call_noreturn_p (stmt))
	    stmts_to_fixup.safe_push (stmt);

	  if (gimple_assign_single_p (stmt))
	    {
	      tree rhs = gimple_assign_rhs1 (stmt);
	      if (TREE_CODE (rhs) == ADDR_EXPR)
		recompute_tree_invariant_for_addr_expr (rhs);
	    }
	}
>>>>>>> 08c1638d
    }

  /* Visit BB successor PHI nodes and replace PHI args.  */
  edge e;
  edge_iterator ei;
  FOR_EACH_EDGE (e, ei, bb->succs)
    {
      for (gphi_iterator gpi = gsi_start_phis (e->dest);
	   !gsi_end_p (gpi); gsi_next (&gpi))
	{
	  gphi *phi = gpi.phi ();
	  use_operand_p use_p = PHI_ARG_DEF_PTR_FROM_EDGE (phi, e);
	  tree arg = USE_FROM_PTR (use_p);
	  if (TREE_CODE (arg) != SSA_NAME
	      || virtual_operand_p (arg))
	    continue;
	  value_range *vr = evrp_range_analyzer.get_value_range (arg);
	  tree val;
	  if (vr->singleton_p (&val) && may_propagate_copy (arg, val))
	    propagate_value (use_p, val);
	}
    }
 
  return taken_edge;
}

void
evrp_dom_walker::after_dom_children (basic_block bb)
{
  evrp_range_analyzer.leave (bb);
}

/* Perform any cleanups after the main phase of EVRP has completed.  */

void
evrp_dom_walker::cleanup (void)
{
  if (dump_file)
    {
      fprintf (dump_file, "\nValue ranges after Early VRP:\n\n");
      evrp_range_analyzer.dump_all_value_ranges (dump_file);
      fprintf (dump_file, "\n");
    }

  /* Remove stmts in reverse order to make debug stmt creation possible.  */
  while (! stmts_to_remove.is_empty ())
    {
      gimple *stmt = stmts_to_remove.pop ();
      if (dump_file && dump_flags & TDF_DETAILS)
	{
	  fprintf (dump_file, "Removing dead stmt ");
	  print_gimple_stmt (dump_file, stmt, 0);
	  fprintf (dump_file, "\n");
	}
      gimple_stmt_iterator gsi = gsi_for_stmt (stmt);
      if (gimple_code (stmt) == GIMPLE_PHI)
	remove_phi_node (&gsi, true);
      else
	{
	  unlink_stmt_vdef (stmt);
	  gsi_remove (&gsi, true);
	  release_defs (stmt);
	}
    }

  evrp_folder.vr_values->cleanup_edges_and_switches ();
}

/* Main entry point for the early vrp pass which is a simplified non-iterative
   version of vrp where basic blocks are visited in dominance order.  Value
   ranges discovered in early vrp will also be used by ipa-vrp.  */

static unsigned int
execute_early_vrp ()
{
  /* Ideally this setup code would move into the ctor for the dominator
     walk.  However, this setup can change the number of blocks which
     invalidates the internal arrays that are set up by the dominator
     walker.  */
  loop_optimizer_init (LOOPS_NORMAL | LOOPS_HAVE_RECORDED_EXITS);
  rewrite_into_loop_closed_ssa (NULL, TODO_update_ssa);
  scev_initialize ();
  calculate_dominance_info (CDI_DOMINATORS);

  /* Walk stmts in dominance order and propagate VRP.  */
  evrp_dom_walker walker;
  walker.walk (ENTRY_BLOCK_PTR_FOR_FN (cfun));
  walker.cleanup ();

  scev_finalize ();
  loop_optimizer_finalize ();
  return 0;
}

namespace {

const pass_data pass_data_early_vrp =
{
  GIMPLE_PASS, /* type */
  "evrp", /* name */
  OPTGROUP_NONE, /* optinfo_flags */
  TV_TREE_EARLY_VRP, /* tv_id */
  PROP_ssa, /* properties_required */
  0, /* properties_provided */
  0, /* properties_destroyed */
  0, /* todo_flags_start */
  ( TODO_cleanup_cfg | TODO_update_ssa | TODO_verify_all ),
};

class pass_early_vrp : public gimple_opt_pass
{
public:
  pass_early_vrp (gcc::context *ctxt)
    : gimple_opt_pass (pass_data_early_vrp, ctxt)
    {}

  /* opt_pass methods: */
  opt_pass * clone () { return new pass_early_vrp (m_ctxt); }
  virtual bool gate (function *)
    {
      return flag_tree_vrp != 0;
    }
  virtual unsigned int execute (function *)
    { return execute_early_vrp (); }

}; // class pass_vrp
} // anon namespace

gimple_opt_pass *
make_pass_early_vrp (gcc::context *ctxt)
{
  return new pass_early_vrp (ctxt);
}
<|MERGE_RESOLUTION|>--- conflicted
+++ resolved
@@ -188,9 +188,6 @@
 	}
 
       if (did_replace)
-<<<<<<< HEAD
-	fixups.record_change (old_stmt, stmt);
-=======
 	{
 	  /* If we wound up generating new stmts during folding
 	     drop all their defs to VARYING.  We can't easily
@@ -206,27 +203,8 @@
 		->set_defs_to_varying (gsi_stmt (prev_gsi));
 	      gsi_next (&prev_gsi);
 	    }
-
-	  /* If we cleaned up EH information from the statement,
-	     remove EH edges.  */
-	  if (maybe_clean_or_replace_eh_stmt (old_stmt, stmt))
-	    bitmap_set_bit (need_eh_cleanup, bb->index);
-
-	  /* If we turned a not noreturn call into a noreturn one
-	     schedule it for fixup.  */
-	  if (!was_noreturn
-	      && is_gimple_call (stmt)
-	      && gimple_call_noreturn_p (stmt))
-	    stmts_to_fixup.safe_push (stmt);
-
-	  if (gimple_assign_single_p (stmt))
-	    {
-	      tree rhs = gimple_assign_rhs1 (stmt);
-	      if (TREE_CODE (rhs) == ADDR_EXPR)
-		recompute_tree_invariant_for_addr_expr (rhs);
-	    }
-	}
->>>>>>> 08c1638d
+	  fixups.record_change (old_stmt, stmt);
+	}
     }
 
   /* Visit BB successor PHI nodes and replace PHI args.  */
