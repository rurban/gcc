/* Header file for gimplification.
   Copyright (C) 2013-2014 Free Software Foundation, Inc.

This file is part of GCC.

GCC is free software; you can redistribute it and/or modify it under
the terms of the GNU General Public License as published by the Free
Software Foundation; either version 3, or (at your option) any later
version.

GCC is distributed in the hope that it will be useful, but WITHOUT ANY
WARRANTY; without even the implied warranty of MERCHANTABILITY or
FITNESS FOR A PARTICULAR PURPOSE.  See the GNU General Public License
 for more details.

You should have received a copy of the GNU General Public License
along with GCC; see the file COPYING3.  If not see
<http://www.gnu.org/licenses/>.  */

#ifndef GCC_GIMPLIFY_H
#define GCC_GIMPLIFY_H

/* Validation of GIMPLE expressions.  Note that these predicates only check
   the basic form of the expression, they don't recurse to make sure that
   underlying nodes are also of the right form.  */
typedef bool (*gimple_predicate)(tree);

/* FIXME we should deduce this from the predicate.  */
enum fallback {
  fb_none = 0,		/* Do not generate a temporary.  */

  fb_rvalue = 1,	/* Generate an rvalue to hold the result of a
			   gimplified expression.  */

  fb_lvalue = 2,	/* Generate an lvalue to hold the result of a
			   gimplified expression.  */

  fb_mayfail = 4,	/* Gimplification may fail.  Error issued
			   afterwards.  */
  fb_either= fb_rvalue | fb_lvalue
};

typedef int fallback_t;

enum gimplify_status {
  GS_ERROR	= -2,	/* Something Bad Seen.  */
  GS_UNHANDLED	= -1,	/* A langhook result for "I dunno".  */
  GS_OK		= 0,	/* We did something, maybe more to do.  */
  GS_ALL_DONE	= 1	/* The expression is fully gimplified.  */
};

extern void free_gimplify_stack (void);
extern void push_gimplify_context (bool in_ssa = false,
				   bool rhs_cond_ok = false);
extern void pop_gimplify_context (gimple);
extern gbind *gimple_current_bind_expr (void);
extern vec<gbind *> gimple_bind_expr_stack (void);
extern void gimplify_and_add (tree, gimple_seq *);
extern tree get_formal_tmp_var (tree, gimple_seq *);
extern tree get_initialized_tmp_var (tree, gimple_seq *, gimple_seq *);
extern void declare_vars (tree, gimple, bool);
extern void gimple_add_tmp_var (tree);
extern void gimple_add_tmp_var_fn (struct function *, tree);
extern tree unshare_expr (tree);
extern tree unshare_expr_without_location (tree);
extern tree voidify_wrapper_expr (tree, tree);
extern tree build_and_jump (tree *);
extern enum gimplify_status gimplify_self_mod_expr (tree *, gimple_seq *,
						    gimple_seq *, bool, tree);
extern tree gimple_boolify (tree);
extern gimple_predicate rhs_predicate_for (tree);
extern bool gimplify_stmt (tree *, gimple_seq *);
extern void omp_firstprivatize_variable (struct gimplify_omp_ctx *, tree);
extern enum gimplify_status gimplify_expr (tree *, gimple_seq *, gimple_seq *,
					   bool (*) (tree), fallback_t);

extern void gimplify_type_sizes (tree, gimple_seq *);
extern void gimplify_one_sizepos (tree *, gimple_seq *);
<<<<<<< HEAD
extern gimple gimplify_body (tree, bool);
extern bool flag_instrument_functions_exclude_p (tree);
=======
extern gbind *gimplify_body (tree, bool);
>>>>>>> f37477e5
extern enum gimplify_status gimplify_arg (tree *, gimple_seq *, location_t);
extern void gimplify_function_tree (tree);
extern enum gimplify_status gimplify_va_arg_expr (tree *, gimple_seq *,
						  gimple_seq *);
gimple gimplify_assign (tree, tree, gimple_seq *);

/* Return true if gimplify_one_sizepos doesn't need to gimplify
   expr (when in TYPE_SIZE{,_UNIT} and similar type/decl size/bitsize
   fields).  */

static inline bool
is_gimple_sizepos (tree expr)
{
  /* gimplify_one_sizepos doesn't need to do anything if the value isn't there,
     is constant, or contains A PLACEHOLDER_EXPR.  We also don't want to do
     anything if it's already a VAR_DECL.  If it's a VAR_DECL from another
     function, the gimplifier will want to replace it with a new variable,
     but that will cause problems if this type is from outside the function.
     It's OK to have that here.  */
  return (expr == NULL_TREE
	  || TREE_CONSTANT (expr)
	  || TREE_CODE (expr) == VAR_DECL
	  || CONTAINS_PLACEHOLDER_P (expr));
}                                        

#endif /* GCC_GIMPLIFY_H */<|MERGE_RESOLUTION|>--- conflicted
+++ resolved
@@ -76,12 +76,8 @@
 
 extern void gimplify_type_sizes (tree, gimple_seq *);
 extern void gimplify_one_sizepos (tree *, gimple_seq *);
-<<<<<<< HEAD
-extern gimple gimplify_body (tree, bool);
+extern gbind *gimplify_body (tree, bool);
 extern bool flag_instrument_functions_exclude_p (tree);
-=======
-extern gbind *gimplify_body (tree, bool);
->>>>>>> f37477e5
 extern enum gimplify_status gimplify_arg (tree *, gimple_seq *, location_t);
 extern void gimplify_function_tree (tree);
 extern enum gimplify_status gimplify_va_arg_expr (tree *, gimple_seq *,
