--- conflicted
+++ resolved
@@ -507,11 +507,7 @@
     case OFFSET_TYPE:
     bad_member:
       {
-<<<<<<< HEAD
-	tree member = get_ovl (TREE_OPERAND (value, 1), true);
-=======
 	tree member = get_first_fn (TREE_OPERAND (value, 1));
->>>>>>> 42362497
 
 	if (DECL_FUNCTION_MEMBER_P (member)
 	    && ! flag_ms_extensions)
