/* Breadth-first and depth-first routines for
   searching multiple-inheritance lattice for GNU C++.
   Copyright (C) 1987-2017 Free Software Foundation, Inc.
   Contributed by Michael Tiemann (tiemann@cygnus.com)

This file is part of GCC.

GCC is free software; you can redistribute it and/or modify
it under the terms of the GNU General Public License as published by
the Free Software Foundation; either version 3, or (at your option)
any later version.

GCC is distributed in the hope that it will be useful,
but WITHOUT ANY WARRANTY; without even the implied warranty of
MERCHANTABILITY or FITNESS FOR A PARTICULAR PURPOSE.  See the
GNU General Public License for more details.

You should have received a copy of the GNU General Public License
along with GCC; see the file COPYING3.  If not see
<http://www.gnu.org/licenses/>.  */

/* High-level class interface.  */

#include "config.h"
#include "system.h"
#include "coretypes.h"
#include "cp-tree.h"
#include "intl.h"
#include "toplev.h"
#include "spellcheck-tree.h"
#include "stringpool.h"
#include "attribs.h"

static int is_subobject_of_p (tree, tree);
static tree dfs_lookup_base (tree, void *);
static tree dfs_dcast_hint_pre (tree, void *);
static tree dfs_dcast_hint_post (tree, void *);
static tree dfs_debug_mark (tree, void *);
static int check_hidden_convs (tree, int, int, tree, tree, tree);
static tree split_conversions (tree, tree, tree, tree);
static int lookup_conversions_r (tree, int, int, tree, tree, tree *);
static int look_for_overrides_r (tree, tree);
static tree lookup_field_r (tree, void *);
static tree dfs_accessible_post (tree, void *);
static tree dfs_walk_once_accessible (tree, bool,
				      tree (*pre_fn) (tree, void *),
				      tree (*post_fn) (tree, void *),
				      void *data);
static tree dfs_access_in_type (tree, void *);
static access_kind access_in_type (tree, tree);
static tree dfs_get_pure_virtuals (tree, void *);


/* Data for lookup_base and its workers.  */

struct lookup_base_data_s
{
  tree t;		/* type being searched.  */
  tree base;		/* The base type we're looking for.  */
  tree binfo;		/* Found binfo.  */
  bool via_virtual;	/* Found via a virtual path.  */
  bool ambiguous;	/* Found multiply ambiguous */
  bool repeated_base;	/* Whether there are repeated bases in the
			    hierarchy.  */
  bool want_any;	/* Whether we want any matching binfo.  */
};

/* Worker function for lookup_base.  See if we've found the desired
   base and update DATA_ (a pointer to LOOKUP_BASE_DATA_S).  */

static tree
dfs_lookup_base (tree binfo, void *data_)
{
  struct lookup_base_data_s *data = (struct lookup_base_data_s *) data_;

  if (SAME_BINFO_TYPE_P (BINFO_TYPE (binfo), data->base))
    {
      if (!data->binfo)
	{
	  data->binfo = binfo;
	  data->via_virtual
	    = binfo_via_virtual (data->binfo, data->t) != NULL_TREE;

	  if (!data->repeated_base)
	    /* If there are no repeated bases, we can stop now.  */
	    return binfo;

	  if (data->want_any && !data->via_virtual)
	    /* If this is a non-virtual base, then we can't do
	       better.  */
	    return binfo;

	  return dfs_skip_bases;
	}
      else
	{
	  gcc_assert (binfo != data->binfo);

	  /* We've found more than one matching binfo.  */
	  if (!data->want_any)
	    {
	      /* This is immediately ambiguous.  */
	      data->binfo = NULL_TREE;
	      data->ambiguous = true;
	      return error_mark_node;
	    }

	  /* Prefer one via a non-virtual path.  */
	  if (!binfo_via_virtual (binfo, data->t))
	    {
	      data->binfo = binfo;
	      data->via_virtual = false;
	      return binfo;
	    }

	  /* There must be repeated bases, otherwise we'd have stopped
	     on the first base we found.  */
	  return dfs_skip_bases;
	}
    }

  return NULL_TREE;
}

/* Returns true if type BASE is accessible in T.  (BASE is known to be
   a (possibly non-proper) base class of T.)  If CONSIDER_LOCAL_P is
   true, consider any special access of the current scope, or access
   bestowed by friendship.  */

bool
accessible_base_p (tree t, tree base, bool consider_local_p)
{
  tree decl;

  /* [class.access.base]

     A base class is said to be accessible if an invented public
     member of the base class is accessible.

     If BASE is a non-proper base, this condition is trivially
     true.  */
  if (same_type_p (t, base))
    return true;
  /* Rather than inventing a public member, we use the implicit
     public typedef created in the scope of every class.  */
  decl = TYPE_FIELDS (base);
  while (!DECL_SELF_REFERENCE_P (decl))
    decl = DECL_CHAIN (decl);
  while (ANON_AGGR_TYPE_P (t))
    t = TYPE_CONTEXT (t);
  return accessible_p (t, decl, consider_local_p);
}

/* Lookup BASE in the hierarchy dominated by T.  Do access checking as
   ACCESS specifies.  Return the binfo we discover.  If KIND_PTR is
   non-NULL, fill with information about what kind of base we
   discovered.

   If the base is inaccessible, or ambiguous, then error_mark_node is
   returned.  If the tf_error bit of COMPLAIN is not set, no error
   is issued.  */

tree
lookup_base (tree t, tree base, base_access access,
	     base_kind *kind_ptr, tsubst_flags_t complain)
{
  tree binfo;
  tree t_binfo;
  base_kind bk;

  /* "Nothing" is definitely not derived from Base.  */
  if (t == NULL_TREE)
    {
      if (kind_ptr)
	*kind_ptr = bk_not_base;
      return NULL_TREE;
    }

  if (t == error_mark_node || base == error_mark_node)
    {
      if (kind_ptr)
	*kind_ptr = bk_not_base;
      return error_mark_node;
    }
  gcc_assert (TYPE_P (base));

  if (!TYPE_P (t))
    {
      t_binfo = t;
      t = BINFO_TYPE (t);
    }
  else
    {
      t = complete_type (TYPE_MAIN_VARIANT (t));
      t_binfo = TYPE_BINFO (t);
    }

  base = TYPE_MAIN_VARIANT (base);

  /* If BASE is incomplete, it can't be a base of T--and instantiating it
     might cause an error.  */
  if (t_binfo && CLASS_TYPE_P (base) && COMPLETE_OR_OPEN_TYPE_P (base))
    {
      struct lookup_base_data_s data;

      data.t = t;
      data.base = base;
      data.binfo = NULL_TREE;
      data.ambiguous = data.via_virtual = false;
      data.repeated_base = CLASSTYPE_REPEATED_BASE_P (t);
      data.want_any = access == ba_any;

      dfs_walk_once (t_binfo, dfs_lookup_base, NULL, &data);
      binfo = data.binfo;

      if (!binfo)
	bk = data.ambiguous ? bk_ambig : bk_not_base;
      else if (binfo == t_binfo)
	bk = bk_same_type;
      else if (data.via_virtual)
	bk = bk_via_virtual;
      else
	bk = bk_proper_base;
    }
  else
    {
      binfo = NULL_TREE;
      bk = bk_not_base;
    }

  /* Check that the base is unambiguous and accessible.  */
  if (access != ba_any)
    switch (bk)
      {
      case bk_not_base:
	break;

      case bk_ambig:
	if (complain & tf_error)
	  error ("%qT is an ambiguous base of %qT", base, t);
	binfo = error_mark_node;
	break;

      default:
	if ((access & ba_check_bit)
	    /* If BASE is incomplete, then BASE and TYPE are probably
	       the same, in which case BASE is accessible.  If they
	       are not the same, then TYPE is invalid.  In that case,
	       there's no need to issue another error here, and
	       there's no implicit typedef to use in the code that
	       follows, so we skip the check.  */
	    && COMPLETE_TYPE_P (base)
	    && !accessible_base_p (t, base, !(access & ba_ignore_scope)))
	  {
	    if (complain & tf_error)
	      error ("%qT is an inaccessible base of %qT", base, t);
	    binfo = error_mark_node;
	    bk = bk_inaccessible;
	  }
	break;
      }

  if (kind_ptr)
    *kind_ptr = bk;

  return binfo;
}

/* Data for dcast_base_hint walker.  */

struct dcast_data_s
{
  tree subtype;   /* The base type we're looking for.  */
  int virt_depth; /* Number of virtual bases encountered from most
		     derived.  */
  tree offset;    /* Best hint offset discovered so far.  */
  bool repeated_base;  /* Whether there are repeated bases in the
			  hierarchy.  */
};

/* Worker for dcast_base_hint.  Search for the base type being cast
   from.  */

static tree
dfs_dcast_hint_pre (tree binfo, void *data_)
{
  struct dcast_data_s *data = (struct dcast_data_s *) data_;

  if (BINFO_VIRTUAL_P (binfo))
    data->virt_depth++;

  if (SAME_BINFO_TYPE_P (BINFO_TYPE (binfo), data->subtype))
    {
      if (data->virt_depth)
	{
	  data->offset = ssize_int (-1);
	  return data->offset;
	}
      if (data->offset)
	data->offset = ssize_int (-3);
      else
	data->offset = BINFO_OFFSET (binfo);

      return data->repeated_base ? dfs_skip_bases : data->offset;
    }

  return NULL_TREE;
}

/* Worker for dcast_base_hint.  Track the virtual depth.  */

static tree
dfs_dcast_hint_post (tree binfo, void *data_)
{
  struct dcast_data_s *data = (struct dcast_data_s *) data_;

  if (BINFO_VIRTUAL_P (binfo))
    data->virt_depth--;

  return NULL_TREE;
}

/* The dynamic cast runtime needs a hint about how the static SUBTYPE type
   started from is related to the required TARGET type, in order to optimize
   the inheritance graph search. This information is independent of the
   current context, and ignores private paths, hence get_base_distance is
   inappropriate. Return a TREE specifying the base offset, BOFF.
   BOFF >= 0, there is only one public non-virtual SUBTYPE base at offset BOFF,
      and there are no public virtual SUBTYPE bases.
   BOFF == -1, SUBTYPE occurs as multiple public virtual or non-virtual bases.
   BOFF == -2, SUBTYPE is not a public base.
   BOFF == -3, SUBTYPE occurs as multiple public non-virtual bases.  */

tree
dcast_base_hint (tree subtype, tree target)
{
  struct dcast_data_s data;

  data.subtype = subtype;
  data.virt_depth = 0;
  data.offset = NULL_TREE;
  data.repeated_base = CLASSTYPE_REPEATED_BASE_P (target);

  dfs_walk_once_accessible (TYPE_BINFO (target), /*friends=*/false,
			    dfs_dcast_hint_pre, dfs_dcast_hint_post, &data);
  return data.offset ? data.offset : ssize_int (-2);
}

/* Search for a member with name NAME in a multiple inheritance
   lattice specified by TYPE.  If it does not exist, return NULL_TREE.
   If the member is ambiguously referenced, return `error_mark_node'.
   Otherwise, return a DECL with the indicated name.  If WANT_TYPE is
   true, type declarations are preferred.  */

<<<<<<< HEAD
/* Do a 1-level search for NAME as a member of TYPE.  The caller must
   figure out whether it can access this field.  (Since it is only one
   level, this is reasonable.)  */

tree
lookup_field_1 (tree type, tree name, bool want_type)
{
  tree field;

  gcc_assert (identifier_p (name));

  if (TREE_CODE (type) == TEMPLATE_TYPE_PARM
      || TREE_CODE (type) == BOUND_TEMPLATE_TEMPLATE_PARM
      || TREE_CODE (type) == TYPENAME_TYPE)
    /* The TYPE_FIELDS of a TEMPLATE_TYPE_PARM and
       BOUND_TEMPLATE_TEMPLATE_PARM are not fields at all;
       instead TYPE_FIELDS is the TEMPLATE_PARM_INDEX.  (Miraculously,
       the code often worked even when we treated the index as a list
       of fields!)
       The TYPE_FIELDS of TYPENAME_TYPE is its TYPENAME_TYPE_FULLNAME.  */
    return NULL_TREE;

  if (CLASSTYPE_BINDINGS (type))
    return lookup_class_member (type, name, want_type);

  field = TYPE_FIELDS (type);

  if (GATHER_STATISTICS)
    n_calls_lookup_field_1++;

  for (field = TYPE_FIELDS (type); field; field = DECL_CHAIN (field))
    {
      tree decl = field;

      if (GATHER_STATISTICS)
	n_fields_searched++;

      gcc_assert (DECL_P (field));
      if (DECL_NAME (field) == NULL_TREE
	  && ANON_AGGR_TYPE_P (TREE_TYPE (field)))
	{
	  tree temp = lookup_field_1 (TREE_TYPE (field), name, want_type);
	  if (temp)
	    return temp;
	}

      if (TREE_CODE (decl) == USING_DECL
	  && DECL_NAME (decl) == name)
	{
	  decl = strip_using_decl (decl);
	  if (is_overloaded_fn (decl))
	    continue;
	}

      if (DECL_NAME (decl) == name
	  && (!want_type || DECL_DECLARES_TYPE_P (decl)))
	return decl;
    }
  /* Not found.  */
  if (name == vptr_identifier)
    {
      /* Give the user what s/he thinks s/he wants.  */
      if (TYPE_POLYMORPHIC_P (type))
	return TYPE_VFIELD (type);
    }
  return NULL_TREE;
}

=======
>>>>>>> 4a8ca690
/* Return the FUNCTION_DECL, RECORD_TYPE, UNION_TYPE, or
   NAMESPACE_DECL corresponding to the innermost non-block scope.  */

tree
current_scope (void)
{
  /* There are a number of cases we need to be aware of here:
			 current_class_type	current_function_decl
     global			NULL			NULL
     fn-local			NULL			SET
     class-local		SET			NULL
     class->fn			SET			SET
     fn->class			SET			SET

     Those last two make life interesting.  If we're in a function which is
     itself inside a class, we need decls to go into the fn's decls (our
     second case below).  But if we're in a class and the class itself is
     inside a function, we need decls to go into the decls for the class.  To
     achieve this last goal, we must see if, when both current_class_ptr and
     current_function_decl are set, the class was declared inside that
     function.  If so, we know to put the decls into the class's scope.  */
  if (current_function_decl && current_class_type
      && ((DECL_FUNCTION_MEMBER_P (current_function_decl)
	   && same_type_p (DECL_CONTEXT (current_function_decl),
			   current_class_type))
	  || (DECL_FRIEND_CONTEXT (current_function_decl)
	      && same_type_p (DECL_FRIEND_CONTEXT (current_function_decl),
			      current_class_type))))
    return current_function_decl;

  if (current_class_type)
    return current_class_type;

  if (current_function_decl)
    return current_function_decl;

  return current_namespace;
}

/* Returns nonzero if we are currently in a function scope.  Note
   that this function returns zero if we are within a local class, but
   not within a member function body of the local class.  */

int
at_function_scope_p (void)
{
  tree cs = current_scope ();
  /* Also check cfun to make sure that we're really compiling
     this function (as opposed to having set current_function_decl
     for access checking or some such).  */
  return (cs && TREE_CODE (cs) == FUNCTION_DECL
	  && cfun && cfun->decl == current_function_decl);
}

/* Returns true if the innermost active scope is a class scope.  */

bool
at_class_scope_p (void)
{
  tree cs = current_scope ();
  return cs && TYPE_P (cs);
}

/* Returns true if the innermost active scope is a namespace scope.  */

bool
at_namespace_scope_p (void)
{
  tree cs = current_scope ();
  return cs && TREE_CODE (cs) == NAMESPACE_DECL;
}

/* Return the scope of DECL, as appropriate when doing name-lookup.  */

tree
context_for_name_lookup (tree decl)
{
  /* [class.union]

     For the purposes of name lookup, after the anonymous union
     definition, the members of the anonymous union are considered to
     have been defined in the scope in which the anonymous union is
     declared.  */
  tree context = DECL_CONTEXT (decl);

  while (context && TYPE_P (context)
	 && (ANON_AGGR_TYPE_P (context) || UNSCOPED_ENUM_P (context)))
    context = TYPE_CONTEXT (context);
  if (!context)
    context = global_namespace;

  return context;
}

/* Returns true iff DECL is declared in TYPE.  */

static bool
member_declared_in_type (tree decl, tree type)
{
  /* A normal declaration obviously counts.  */
  if (context_for_name_lookup (decl) == type)
    return true;
  /* So does a using or access declaration.  */
  if (DECL_LANG_SPECIFIC (decl) && !DECL_DISCRIMINATOR_P (decl)
      && purpose_member (type, DECL_ACCESS (decl)))
    return true;
  return false;
}

/* The accessibility routines use BINFO_ACCESS for scratch space
   during the computation of the accessibility of some declaration.  */

/* Avoid walking up past a declaration of the member.  */

static tree
dfs_access_in_type_pre (tree binfo, void *data)
{
  tree decl = (tree) data;
  tree type = BINFO_TYPE (binfo);
  if (member_declared_in_type (decl, type))
    return dfs_skip_bases;
  return NULL_TREE;
}

#define BINFO_ACCESS(NODE) \
  ((access_kind) ((TREE_PUBLIC (NODE) << 1) | TREE_PRIVATE (NODE)))

/* Set the access associated with NODE to ACCESS.  */

#define SET_BINFO_ACCESS(NODE, ACCESS)			\
  ((TREE_PUBLIC (NODE) = ((ACCESS) & 2) != 0),	\
   (TREE_PRIVATE (NODE) = ((ACCESS) & 1) != 0))

/* Called from access_in_type via dfs_walk.  Calculate the access to
   DATA (which is really a DECL) in BINFO.  */

static tree
dfs_access_in_type (tree binfo, void *data)
{
  tree decl = (tree) data;
  tree type = BINFO_TYPE (binfo);
  access_kind access = ak_none;

  if (context_for_name_lookup (decl) == type)
    {
      /* If we have descended to the scope of DECL, just note the
	 appropriate access.  */
      if (TREE_PRIVATE (decl))
	access = ak_private;
      else if (TREE_PROTECTED (decl))
	access = ak_protected;
      else
	access = ak_public;
    }
  else
    {
      /* First, check for an access-declaration that gives us more
	 access to the DECL.  */
      if (DECL_LANG_SPECIFIC (decl) && !DECL_DISCRIMINATOR_P (decl))
	{
	  tree decl_access = purpose_member (type, DECL_ACCESS (decl));

	  if (decl_access)
	    {
	      decl_access = TREE_VALUE (decl_access);

	      if (decl_access == access_public_node)
		access = ak_public;
	      else if (decl_access == access_protected_node)
		access = ak_protected;
	      else if (decl_access == access_private_node)
		access = ak_private;
	      else
		gcc_unreachable ();
	    }
	}

      if (!access)
	{
	  int i;
	  tree base_binfo;
	  vec<tree, va_gc> *accesses;

	  /* Otherwise, scan our baseclasses, and pick the most favorable
	     access.  */
	  accesses = BINFO_BASE_ACCESSES (binfo);
	  for (i = 0; BINFO_BASE_ITERATE (binfo, i, base_binfo); i++)
	    {
	      tree base_access = (*accesses)[i];
	      access_kind base_access_now = BINFO_ACCESS (base_binfo);

	      if (base_access_now == ak_none || base_access_now == ak_private)
		/* If it was not accessible in the base, or only
		   accessible as a private member, we can't access it
		   all.  */
		base_access_now = ak_none;
	      else if (base_access == access_protected_node)
		/* Public and protected members in the base become
		   protected here.  */
		base_access_now = ak_protected;
	      else if (base_access == access_private_node)
		/* Public and protected members in the base become
		   private here.  */
		base_access_now = ak_private;

	      /* See if the new access, via this base, gives more
		 access than our previous best access.  */
	      if (base_access_now != ak_none
		  && (access == ak_none || base_access_now < access))
		{
		  access = base_access_now;

		  /* If the new access is public, we can't do better.  */
		  if (access == ak_public)
		    break;
		}
	    }
	}
    }

  /* Note the access to DECL in TYPE.  */
  SET_BINFO_ACCESS (binfo, access);

  return NULL_TREE;
}

/* Return the access to DECL in TYPE.  */

static access_kind
access_in_type (tree type, tree decl)
{
  tree binfo = TYPE_BINFO (type);

  /* We must take into account

       [class.paths]

       If a name can be reached by several paths through a multiple
       inheritance graph, the access is that of the path that gives
       most access.

    The algorithm we use is to make a post-order depth-first traversal
    of the base-class hierarchy.  As we come up the tree, we annotate
    each node with the most lenient access.  */
  dfs_walk_once (binfo, dfs_access_in_type_pre, dfs_access_in_type, decl);

  return BINFO_ACCESS (binfo);
}

/* Returns nonzero if it is OK to access DECL named in TYPE through an object
   of OTYPE in the context of DERIVED.  */

static int
protected_accessible_p (tree decl, tree derived, tree type, tree otype)
{
  /* We're checking this clause from [class.access.base]

       m as a member of N is protected, and the reference occurs in a
       member or friend of class N, or in a member or friend of a
       class P derived from N, where m as a member of P is public, private
       or protected.

    Here DERIVED is a possible P, DECL is m and TYPE is N.  */

  /* If DERIVED isn't derived from N, then it can't be a P.  */
  if (!DERIVED_FROM_P (type, derived))
    return 0;

  /* [class.protected]

     When a friend or a member function of a derived class references
     a protected nonstatic member of a base class, an access check
     applies in addition to those described earlier in clause
     _class.access_) Except when forming a pointer to member
     (_expr.unary.op_), the access must be through a pointer to,
     reference to, or object of the derived class itself (or any class
     derived from that class) (_expr.ref_).  If the access is to form
     a pointer to member, the nested-name-specifier shall name the
     derived class (or any class derived from that class).  */
  if (DECL_NONSTATIC_MEMBER_P (decl)
      && !DERIVED_FROM_P (derived, otype))
    return 0;

  return 1;
}

/* Returns nonzero if SCOPE is a type or a friend of a type which would be able
   to access DECL through TYPE.  OTYPE is the type of the object.  */

static int
friend_accessible_p (tree scope, tree decl, tree type, tree otype)
{
  /* We're checking this clause from [class.access.base]

       m as a member of N is protected, and the reference occurs in a
       member or friend of class N, or in a member or friend of a
       class P derived from N, where m as a member of P is public, private
       or protected.

    Here DECL is m and TYPE is N.  SCOPE is the current context,
    and we check all its possible Ps.  */
  tree befriending_classes;
  tree t;

  if (!scope)
    return 0;

  if (is_global_friend (scope))
    return 1;

  /* Is SCOPE itself a suitable P?  */
  if (TYPE_P (scope) && protected_accessible_p (decl, scope, type, otype))
    return 1;

  if (DECL_DECLARES_FUNCTION_P (scope))
    befriending_classes = DECL_BEFRIENDING_CLASSES (scope);
  else if (TYPE_P (scope))
    befriending_classes = CLASSTYPE_BEFRIENDING_CLASSES (scope);
  else
    return 0;

  for (t = befriending_classes; t; t = TREE_CHAIN (t))
    if (protected_accessible_p (decl, TREE_VALUE (t), type, otype))
      return 1;

  /* Nested classes have the same access as their enclosing types, as
     per DR 45 (this is a change from C++98).  */
  if (TYPE_P (scope))
    if (friend_accessible_p (TYPE_CONTEXT (scope), decl, type, otype))
      return 1;

  if (DECL_DECLARES_FUNCTION_P (scope))
    {
      /* Perhaps this SCOPE is a member of a class which is a
	 friend.  */
      if (DECL_CLASS_SCOPE_P (scope)
	  && friend_accessible_p (DECL_CONTEXT (scope), decl, type, otype))
	return 1;
    }

  /* Maybe scope's template is a friend.  */
  if (tree tinfo = get_template_info (scope))
    {
      tree tmpl = TI_TEMPLATE (tinfo);
      if (DECL_CLASS_TEMPLATE_P (tmpl))
	tmpl = TREE_TYPE (tmpl);
      else
	tmpl = DECL_TEMPLATE_RESULT (tmpl);
      if (tmpl != scope)
	{
	  /* Increment processing_template_decl to make sure that
	     dependent_type_p works correctly.  */
	  ++processing_template_decl;
	  int ret = friend_accessible_p (tmpl, decl, type, otype);
	  --processing_template_decl;
	  if (ret)
	    return 1;
	}
    }

  /* If is_friend is true, we should have found a befriending class.  */
  gcc_checking_assert (!is_friend (type, scope));

  return 0;
}

struct dfs_accessible_data
{
  tree decl;
  tree object_type;
};

/* Avoid walking up past a declaration of the member.  */

static tree
dfs_accessible_pre (tree binfo, void *data)
{
  dfs_accessible_data *d = (dfs_accessible_data *)data;
  tree type = BINFO_TYPE (binfo);
  if (member_declared_in_type (d->decl, type))
    return dfs_skip_bases;
  return NULL_TREE;
}

/* Called via dfs_walk_once_accessible from accessible_p */

static tree
dfs_accessible_post (tree binfo, void *data)
{
  /* access_in_type already set BINFO_ACCESS for us.  */
  access_kind access = BINFO_ACCESS (binfo);
  tree N = BINFO_TYPE (binfo);
  dfs_accessible_data *d = (dfs_accessible_data *)data;
  tree decl = d->decl;
  tree scope = current_nonlambda_scope ();

  /* A member m is accessible at the point R when named in class N if */
  switch (access)
    {
    case ak_none:
      return NULL_TREE;

    case ak_public:
      /* m as a member of N is public, or */
      return binfo;

    case ak_private:
      {
	/* m as a member of N is private, and R occurs in a member or friend of
	   class N, or */
	if (scope && TREE_CODE (scope) != NAMESPACE_DECL
	    && is_friend (N, scope))
	  return binfo;
	return NULL_TREE;
      }

    case ak_protected:
      {
	/* m as a member of N is protected, and R occurs in a member or friend
	   of class N, or in a member or friend of a class P derived from N,
	   where m as a member of P is public, private, or protected  */
	if (friend_accessible_p (scope, decl, N, d->object_type))
	  return binfo;
	return NULL_TREE;
      }

    default:
      gcc_unreachable ();
    }
}

/* Like accessible_p below, but within a template returns true iff DECL is
   accessible in TYPE to all possible instantiations of the template.  */

int
accessible_in_template_p (tree type, tree decl)
{
  int save_ptd = processing_template_decl;
  processing_template_decl = 0;
  int val = accessible_p (type, decl, false);
  processing_template_decl = save_ptd;
  return val;
}

/* DECL is a declaration from a base class of TYPE, which was the
   class used to name DECL.  Return nonzero if, in the current
   context, DECL is accessible.  If TYPE is actually a BINFO node,
   then we can tell in what context the access is occurring by looking
   at the most derived class along the path indicated by BINFO.  If
   CONSIDER_LOCAL is true, do consider special access the current
   scope or friendship thereof we might have.  */

int
accessible_p (tree type, tree decl, bool consider_local_p)
{
  tree binfo;
  access_kind access;

  /* If this declaration is in a block or namespace scope, there's no
     access control.  */
  if (!TYPE_P (context_for_name_lookup (decl)))
    return 1;

  /* There is no need to perform access checks inside a thunk.  */
  if (current_function_decl && DECL_THUNK_P (current_function_decl))
    return 1;

  /* In a template declaration, we cannot be sure whether the
     particular specialization that is instantiated will be a friend
     or not.  Therefore, all access checks are deferred until
     instantiation.  However, PROCESSING_TEMPLATE_DECL is set in the
     parameter list for a template (because we may see dependent types
     in default arguments for template parameters), and access
     checking should be performed in the outermost parameter list.  */
  if (processing_template_decl
      && !expanding_concept ()
      && (!processing_template_parmlist || processing_template_decl > 1))
    return 1;

  tree otype = NULL_TREE;
  if (!TYPE_P (type))
    {
      /* When accessing a non-static member, the most derived type in the
	 binfo chain is the type of the object; remember that type for
	 protected_accessible_p.  */
      for (tree b = type; b; b = BINFO_INHERITANCE_CHAIN (b))
	otype = BINFO_TYPE (b);
      type = BINFO_TYPE (type);
    }
  else
    otype = type;

  /* [class.access.base]

     A member m is accessible when named in class N if

     --m as a member of N is public, or

     --m as a member of N is private, and the reference occurs in a
       member or friend of class N, or

     --m as a member of N is protected, and the reference occurs in a
       member or friend of class N, or in a member or friend of a
       class P derived from N, where m as a member of P is public, private or
       protected, or

     --there exists a base class B of N that is accessible at the point
       of reference, and m is accessible when named in class B.

    We walk the base class hierarchy, checking these conditions.  */

  /* We walk using TYPE_BINFO (type) because access_in_type will set
     BINFO_ACCESS on it and its bases.  */
  binfo = TYPE_BINFO (type);

  /* Compute the accessibility of DECL in the class hierarchy
     dominated by type.  */
  access = access_in_type (type, decl);
  if (access == ak_public)
    return 1;

  /* If we aren't considering the point of reference, only the first bullet
     applies.  */
  if (!consider_local_p)
    return 0;

  dfs_accessible_data d = { decl, otype };

  /* Walk the hierarchy again, looking for a base class that allows
     access.  */
  return dfs_walk_once_accessible (binfo, /*friends=*/true,
				   dfs_accessible_pre,
				   dfs_accessible_post, &d)
    != NULL_TREE;
}

struct lookup_field_info {
  /* The type in which we're looking.  */
  tree type;
  /* The name of the field for which we're looking.  */
  tree name;
  /* If non-NULL, the current result of the lookup.  */
  tree rval;
  /* The path to RVAL.  */
  tree rval_binfo;
  /* If non-NULL, the lookup was ambiguous, and this is a list of the
     candidates.  */
  tree ambiguous;
  /* If nonzero, we are looking for types, not data members.  */
  int want_type;
  /* If something went wrong, a message indicating what.  */
  const char *errstr;
};

/* Nonzero for a class member means that it is shared between all objects
   of that class.

   [class.member.lookup]:If the resulting set of declarations are not all
   from sub-objects of the same type, or the set has a  nonstatic  member
   and  includes members from distinct sub-objects, there is an ambiguity
   and the program is ill-formed.

   This function checks that T contains no nonstatic members.  */

int
shared_member_p (tree t)
{
  if (VAR_P (t) || TREE_CODE (t) == TYPE_DECL \
      || TREE_CODE (t) == CONST_DECL)
    return 1;
  if (is_overloaded_fn (t))
    {
      for (ovl_iterator iter (get_fns (t)); iter; ++iter)
	if (DECL_NONSTATIC_MEMBER_FUNCTION_P (*iter))
	  return 0;
      return 1;
    }
  return 0;
}

/* Routine to see if the sub-object denoted by the binfo PARENT can be
   found as a base class and sub-object of the object denoted by
   BINFO.  */

static int
is_subobject_of_p (tree parent, tree binfo)
{
  tree probe;

  for (probe = parent; probe; probe = BINFO_INHERITANCE_CHAIN (probe))
    {
      if (probe == binfo)
	return 1;
      if (BINFO_VIRTUAL_P (probe))
	return (binfo_for_vbase (BINFO_TYPE (probe), BINFO_TYPE (binfo))
		!= NULL_TREE);
    }
  return 0;
}

/* DATA is really a struct lookup_field_info.  Look for a field with
   the name indicated there in BINFO.  If this function returns a
   non-NULL value it is the result of the lookup.  Called from
   lookup_field via breadth_first_search.  */

static tree
lookup_field_r (tree binfo, void *data)
{
  struct lookup_field_info *lfi = (struct lookup_field_info *) data;
  tree type = BINFO_TYPE (binfo);
  tree nval = NULL_TREE;

  /* If this is a dependent base, don't look in it.  */
  if (BINFO_DEPENDENT_BASE_P (binfo))
    return NULL_TREE;

  /* If this base class is hidden by the best-known value so far, we
     don't need to look.  */
  if (lfi->rval_binfo && BINFO_INHERITANCE_CHAIN (binfo) == lfi->rval_binfo
      && !BINFO_VIRTUAL_P (binfo))
    return dfs_skip_bases;

  nval = get_class_binding (type, lfi->name, lfi->want_type);

  /* If we're looking up a type (as with an elaborated type specifier)
     we ignore all non-types we find.  */
  if (lfi->want_type && nval && !DECL_DECLARES_TYPE_P (nval))
    {
      nval = NULL_TREE;
      if (CLASSTYPE_NESTED_UTDS (type))
	if (binding_entry e = binding_table_find (CLASSTYPE_NESTED_UTDS (type),
						  lfi->name))
	  nval = TYPE_MAIN_DECL (e->type);
    }

  /* If there is no declaration with the indicated name in this type,
     then there's nothing to do.  */
  if (!nval)
    goto done;

  /* If the lookup already found a match, and the new value doesn't
     hide the old one, we might have an ambiguity.  */
  if (lfi->rval_binfo
      && !is_subobject_of_p (lfi->rval_binfo, binfo))

    {
      if (nval == lfi->rval && shared_member_p (nval))
	/* The two things are really the same.  */
	;
      else if (is_subobject_of_p (binfo, lfi->rval_binfo))
	/* The previous value hides the new one.  */
	;
      else
	{
	  /* We have a real ambiguity.  We keep a chain of all the
	     candidates.  */
	  if (!lfi->ambiguous && lfi->rval)
	    {
	      /* This is the first time we noticed an ambiguity.  Add
		 what we previously thought was a reasonable candidate
		 to the list.  */
	      lfi->ambiguous = tree_cons (NULL_TREE, lfi->rval, NULL_TREE);
	      TREE_TYPE (lfi->ambiguous) = error_mark_node;
	    }

	  /* Add the new value.  */
	  lfi->ambiguous = tree_cons (NULL_TREE, nval, lfi->ambiguous);
	  TREE_TYPE (lfi->ambiguous) = error_mark_node;
	  lfi->errstr = G_("request for member %qD is ambiguous");
	}
    }
  else
    {
      lfi->rval = nval;
      lfi->rval_binfo = binfo;
    }

 done:
  /* Don't look for constructors or destructors in base classes.  */
  if (IDENTIFIER_CDTOR_P (lfi->name))
    return dfs_skip_bases;
  return NULL_TREE;
}

/* Return a "baselink" with BASELINK_BINFO, BASELINK_ACCESS_BINFO,
   BASELINK_FUNCTIONS, and BASELINK_OPTYPE set to BINFO, ACCESS_BINFO,
   FUNCTIONS, and OPTYPE respectively.  */

tree
build_baselink (tree binfo, tree access_binfo, tree functions, tree optype)
{
  tree baselink;

  gcc_assert (TREE_CODE (functions) == FUNCTION_DECL
	      || TREE_CODE (functions) == TEMPLATE_DECL
	      || TREE_CODE (functions) == TEMPLATE_ID_EXPR
	      || TREE_CODE (functions) == OVERLOAD);
  gcc_assert (!optype || TYPE_P (optype));
  gcc_assert (TREE_TYPE (functions));

  baselink = make_node (BASELINK);
  TREE_TYPE (baselink) = TREE_TYPE (functions);
  BASELINK_BINFO (baselink) = binfo;
  BASELINK_ACCESS_BINFO (baselink) = access_binfo;
  BASELINK_FUNCTIONS (baselink) = functions;
  BASELINK_OPTYPE (baselink) = optype;

  return baselink;
}

/* Look for a member named NAME in an inheritance lattice dominated by
   XBASETYPE.  If PROTECT is 0 or two, we do not check access.  If it
   is 1, we enforce accessibility.  If PROTECT is zero, then, for an
   ambiguous lookup, we return NULL.  If PROTECT is 1, we issue error
   messages about inaccessible or ambiguous lookup.  If PROTECT is 2,
   we return a TREE_LIST whose TREE_TYPE is error_mark_node and whose
   TREE_VALUEs are the list of ambiguous candidates.

   WANT_TYPE is 1 when we should only return TYPE_DECLs.

   If nothing can be found return NULL_TREE and do not issue an error.

   If non-NULL, failure information is written back to AFI.  */

tree
lookup_member (tree xbasetype, tree name, int protect, bool want_type,
	       tsubst_flags_t complain, access_failure_info *afi)
{
  tree rval, rval_binfo = NULL_TREE;
  tree type = NULL_TREE, basetype_path = NULL_TREE;
  struct lookup_field_info lfi;

  /* rval_binfo is the binfo associated with the found member, note,
     this can be set with useful information, even when rval is not
     set, because it must deal with ALL members, not just non-function
     members.  It is used for ambiguity checking and the hidden
     checks.  Whereas rval is only set if a proper (not hidden)
     non-function member is found.  */

  const char *errstr = 0;

  if (name == error_mark_node
      || xbasetype == NULL_TREE
      || xbasetype == error_mark_node)
    return NULL_TREE;

  gcc_assert (identifier_p (name));

  if (TREE_CODE (xbasetype) == TREE_BINFO)
    {
      type = BINFO_TYPE (xbasetype);
      basetype_path = xbasetype;
    }
  else
    {
      if (!RECORD_OR_UNION_CODE_P (TREE_CODE (xbasetype)))
	return NULL_TREE;
      type = xbasetype;
      xbasetype = NULL_TREE;
    }

  type = complete_type (type);

  /* Make sure we're looking for a member of the current instantiation in the
     right partial specialization.  */
  if (flag_concepts && dependent_type_p (type))
    if (tree t = currently_open_class (type))
      type = t;

  if (!basetype_path)
    basetype_path = TYPE_BINFO (type);

  if (!basetype_path)
    return NULL_TREE;

  memset (&lfi, 0, sizeof (lfi));
  lfi.type = type;
  lfi.name = name;
  lfi.want_type = want_type;
  dfs_walk_all (basetype_path, &lookup_field_r, NULL, &lfi);
  rval = lfi.rval;
  rval_binfo = lfi.rval_binfo;
  if (rval_binfo)
    type = BINFO_TYPE (rval_binfo);
  errstr = lfi.errstr;

  /* If we are not interested in ambiguities, don't report them;
     just return NULL_TREE.  */
  if (!protect && lfi.ambiguous)
    return NULL_TREE;

  if (protect == 2)
    {
      if (lfi.ambiguous)
	return lfi.ambiguous;
      else
	protect = 0;
    }

  /* [class.access]

     In the case of overloaded function names, access control is
     applied to the function selected by overloaded resolution.  

     We cannot check here, even if RVAL is only a single non-static
     member function, since we do not know what the "this" pointer
     will be.  For:

        class A { protected: void f(); };
        class B : public A { 
          void g(A *p) {
            f(); // OK
            p->f(); // Not OK.
          }
        };

    only the first call to "f" is valid.  However, if the function is
    static, we can check.  */
  if (rval && protect 
      && !really_overloaded_fn (rval))
    {
      tree decl = is_overloaded_fn (rval) ? get_first_fn (rval) : rval;
      if (!DECL_NONSTATIC_MEMBER_FUNCTION_P (decl)
	  && !perform_or_defer_access_check (basetype_path, decl, decl,
					     complain, afi))
	rval = error_mark_node;
    }

  if (errstr && protect)
    {
      if (complain & tf_error)
	{
	  error (errstr, name, type);
	  if (lfi.ambiguous)
	    print_candidates (lfi.ambiguous);
	}
      rval = error_mark_node;
    }

  if (rval && is_overloaded_fn (rval))
    rval = build_baselink (rval_binfo, basetype_path, rval,
			   (IDENTIFIER_CONV_OP_P (name)
			   ? TREE_TYPE (name): NULL_TREE));
  return rval;
}

/* Helper class for lookup_member_fuzzy.  */

class lookup_field_fuzzy_info
{
 public:
  lookup_field_fuzzy_info (bool want_type_p) :
    m_want_type_p (want_type_p), m_candidates () {}

  void fuzzy_lookup_field (tree type);

  /* If true, we are looking for types, not data members.  */
  bool m_want_type_p;
  /* The result: a vec of identifiers.  */
  auto_vec<tree> m_candidates;
};

/* Locate all fields within TYPE, append them to m_candidates.  */

void
lookup_field_fuzzy_info::fuzzy_lookup_field (tree type)
{
  if (!CLASS_TYPE_P (type))
    return;

  for (tree field = TYPE_FIELDS (type); field; field = DECL_CHAIN (field))
    {
      if (!m_want_type_p || DECL_DECLARES_TYPE_P (field))
	if (DECL_NAME (field))
	  m_candidates.safe_push (DECL_NAME (field));
    }
}


/* Helper function for lookup_member_fuzzy, called via dfs_walk_all
   DATA is really a lookup_field_fuzzy_info.  Look for a field with
   the name indicated there in BINFO.  Gathers pertinent identifiers into
   m_candidates.  */

static tree
lookup_field_fuzzy_r (tree binfo, void *data)
{
  lookup_field_fuzzy_info *lffi = (lookup_field_fuzzy_info *) data;
  tree type = BINFO_TYPE (binfo);

  lffi->fuzzy_lookup_field (type);

  return NULL_TREE;
}

/* Like lookup_member, but try to find the closest match for NAME,
   rather than an exact match, and return an identifier (or NULL_TREE).
   Do not complain.  */

tree
lookup_member_fuzzy (tree xbasetype, tree name, bool want_type_p)
{
  tree type = NULL_TREE, basetype_path = NULL_TREE;
  struct lookup_field_fuzzy_info lffi (want_type_p);

  /* rval_binfo is the binfo associated with the found member, note,
     this can be set with useful information, even when rval is not
     set, because it must deal with ALL members, not just non-function
     members.  It is used for ambiguity checking and the hidden
     checks.  Whereas rval is only set if a proper (not hidden)
     non-function member is found.  */

  if (name == error_mark_node
      || xbasetype == NULL_TREE
      || xbasetype == error_mark_node)
    return NULL_TREE;

  gcc_assert (identifier_p (name));

  if (TREE_CODE (xbasetype) == TREE_BINFO)
    {
      type = BINFO_TYPE (xbasetype);
      basetype_path = xbasetype;
    }
  else
    {
      if (!RECORD_OR_UNION_CODE_P (TREE_CODE (xbasetype)))
	return NULL_TREE;
      type = xbasetype;
      xbasetype = NULL_TREE;
    }

  type = complete_type (type);

  /* Make sure we're looking for a member of the current instantiation in the
     right partial specialization.  */
  if (flag_concepts && dependent_type_p (type))
    type = currently_open_class (type);

  if (!basetype_path)
    basetype_path = TYPE_BINFO (type);

  if (!basetype_path)
    return NULL_TREE;

  /* Populate lffi.m_candidates.  */
  dfs_walk_all (basetype_path, &lookup_field_fuzzy_r, NULL, &lffi);

  return find_closest_identifier (name, &lffi.m_candidates);
}

/* Like lookup_member, except that if we find a function member we
   return NULL_TREE.  */

tree
lookup_field (tree xbasetype, tree name, int protect, bool want_type)
{
  tree rval = lookup_member (xbasetype, name, protect, want_type,
			     tf_warning_or_error);

  /* Ignore functions, but propagate the ambiguity list.  */
  if (!error_operand_p (rval)
      && (rval && BASELINK_P (rval)))
    return NULL_TREE;

  return rval;
}

/* Like lookup_member, except that if we find a non-function member we
   return NULL_TREE.  */

tree
lookup_fnfields (tree xbasetype, tree name, int protect)
{
  tree rval = lookup_member (xbasetype, name, protect, /*want_type=*/false,
			     tf_warning_or_error);

  /* Ignore non-functions, but propagate the ambiguity list.  */
  if (!error_operand_p (rval)
      && (rval && !BASELINK_P (rval)))
    return NULL_TREE;

  return rval;
}

<<<<<<< HEAD
/* Return the index in the CLASSTYPE_METHOD_VEC for CLASS_TYPE
   corresponding to "operator TYPE ()", or -1 if there is no such
   operator.  Only CLASS_TYPE itself is searched; this routine does
   not scan the base classes of CLASS_TYPE.  */

static int
lookup_conversion_operator (tree class_type, tree type)
{
  int tpl_slot = -1;

  if (TYPE_HAS_CONVERSION (class_type))
    {
      int i;
      tree fn;
      vec<tree, va_gc> *methods = CLASSTYPE_METHOD_VEC (class_type);

      for (i = CLASSTYPE_FIRST_CONVERSION_SLOT;
	   vec_safe_iterate (methods, i, &fn); ++i)
	{
	  /* All the conversion operators come near the beginning of
	     the class.  Therefore, if FN is not a conversion
	     operator, there is no matching conversion operator in
	     CLASS_TYPE.  */
	  fn = OVL_FIRST (fn);
	  if (!DECL_CONV_FN_P (fn))
	    break;

	  if (TREE_CODE (fn) == TEMPLATE_DECL)
	    /* All the templated conversion functions are on the same
	       slot, so remember it.  */
	    tpl_slot = i;
	  else if (same_type_p (DECL_CONV_FN_TYPE (fn), type))
	    return i;
	}
    }

  return tpl_slot;
}

/* TYPE is a class type. Return the index of the fields within
   the method vector with name NAME, or -1 if no such field exists.
   Does not lazily declare implicitly-declared member functions.  */

static int
lookup_fnfields_idx_nolazy (tree type, tree name)
{
  vec<tree, va_gc> *method_vec;
  tree fn;
  size_t i;

  if (!CLASS_TYPE_P (type))
    return -1;

  method_vec = CLASSTYPE_METHOD_VEC (type);
  if (!method_vec)
    return -1;

  if (GATHER_STATISTICS)
    n_calls_lookup_fnfields_1++;

  /* Constructors are first...  */
  if (name == ctor_identifier)
    {
      fn = (*method_vec)[CLASSTYPE_CONSTRUCTOR_SLOT];
      return fn ? CLASSTYPE_CONSTRUCTOR_SLOT : -1;
    }
  /* and destructors are second.  */
  if (name == dtor_identifier)
    {
      fn = (*method_vec)[CLASSTYPE_DESTRUCTOR_SLOT];
      return fn ? CLASSTYPE_DESTRUCTOR_SLOT : -1;
    }
  if (IDENTIFIER_CONV_OP_P (name))
    return lookup_conversion_operator (type, TREE_TYPE (name));

  /* Skip the conversion operators.  */
  for (i = CLASSTYPE_FIRST_CONVERSION_SLOT;
       vec_safe_iterate (method_vec, i, &fn);
       ++i)
    if (!DECL_CONV_FN_P (OVL_FIRST (fn)))
      break;

  /* If the type is complete, use binary search.  */
  if (COMPLETE_TYPE_P (type))
    {
      int lo;
      int hi;

      lo = i;
      hi = method_vec->length ();
      while (lo < hi)
	{
	  i = (lo + hi) / 2;

	  if (GATHER_STATISTICS)
	    n_outer_fields_searched++;

	  tree tmp = (*method_vec)[i];
	  tmp = OVL_NAME (tmp);
	  if (tmp > name)
	    hi = i;
	  else if (tmp < name)
	    lo = i + 1;
	  else
	    return i;
	}
    }
  else
    for (; vec_safe_iterate (method_vec, i, &fn); ++i)
      {
	if (GATHER_STATISTICS)
	  n_outer_fields_searched++;
	if (OVL_NAME (fn) == name)
	  return i;
      }

  return -1;
}

/* TYPE is a class type. Return the index of the fields within
   the method vector with name NAME, or -1 if no such field exists.  */

static int
lookup_fnfields_1 (tree type, tree name)
{
  if (!CLASS_TYPE_P (type))
    return -1;

  if (COMPLETE_TYPE_P (type))
    {
      if (IDENTIFIER_CTOR_P (name))
	{
	  if (CLASSTYPE_LAZY_DEFAULT_CTOR (type))
	    lazily_declare_fn (sfk_constructor, type);
	  if (CLASSTYPE_LAZY_COPY_CTOR (type))
	    lazily_declare_fn (sfk_copy_constructor, type);
	  if (CLASSTYPE_LAZY_MOVE_CTOR (type))
	    lazily_declare_fn (sfk_move_constructor, type);
	}
      else if (name == cp_assignment_operator_id (NOP_EXPR))
	{
	  if (CLASSTYPE_LAZY_COPY_ASSIGN (type))
	    lazily_declare_fn (sfk_copy_assignment, type);
	  if (CLASSTYPE_LAZY_MOVE_ASSIGN (type))
	    lazily_declare_fn (sfk_move_assignment, type);
	}
      else if (IDENTIFIER_DTOR_P (name))
	{
	  if (CLASSTYPE_LAZY_DESTRUCTOR (type))
	    lazily_declare_fn (sfk_destructor, type);
	}
    }

  return lookup_fnfields_idx_nolazy (type, name);
}

/* TYPE is a class type. Return the field within the method vector with
   name NAME, or NULL_TREE if no such field exists.  */

tree
lookup_fnfields_slot (tree type, tree name)
{
  int ix = lookup_fnfields_1 (complete_type (type), name);
  if (ix < 0)
    return NULL_TREE;
  return (*CLASSTYPE_METHOD_VEC (type))[ix];
}

/* As above, but avoid completing TYPE or lazily declaring functions.  */

tree
lookup_fnfields_slot_nolazy (tree type, tree name)
{
  int ix = lookup_fnfields_idx_nolazy (type, name);
  if (ix < 0)
    return NULL_TREE;
  return (*CLASSTYPE_METHOD_VEC (type))[ix];
}

=======
>>>>>>> 4a8ca690
/* DECL is the result of a qualified name lookup.  QUALIFYING_SCOPE is
   the class or namespace used to qualify the name.  CONTEXT_CLASS is
   the class corresponding to the object in which DECL will be used.
   Return a possibly modified version of DECL that takes into account
   the CONTEXT_CLASS.

   In particular, consider an expression like `B::m' in the context of
   a derived class `D'.  If `B::m' has been resolved to a BASELINK,
   then the most derived class indicated by the BASELINK_BINFO will be
   `B', not `D'.  This function makes that adjustment.  */

tree
adjust_result_of_qualified_name_lookup (tree decl,
					tree qualifying_scope,
					tree context_class)
{
  if (context_class && context_class != error_mark_node
      && CLASS_TYPE_P (context_class)
      && CLASS_TYPE_P (qualifying_scope)
      && DERIVED_FROM_P (qualifying_scope, context_class)
      && BASELINK_P (decl))
    {
      tree base;

      /* Look for the QUALIFYING_SCOPE as a base of the CONTEXT_CLASS.
	 Because we do not yet know which function will be chosen by
	 overload resolution, we cannot yet check either accessibility
	 or ambiguity -- in either case, the choice of a static member
	 function might make the usage valid.  */
      base = lookup_base (context_class, qualifying_scope,
			  ba_unique, NULL, tf_none);
      if (base && base != error_mark_node)
	{
	  BASELINK_ACCESS_BINFO (decl) = base;
	  tree decl_binfo
	    = lookup_base (base, BINFO_TYPE (BASELINK_BINFO (decl)),
			   ba_unique, NULL, tf_none);
	  if (decl_binfo && decl_binfo != error_mark_node)
	    BASELINK_BINFO (decl) = decl_binfo;
	}
    }

  if (BASELINK_P (decl))
    BASELINK_QUALIFIED_P (decl) = true;

  return decl;
}


/* Walk the class hierarchy within BINFO, in a depth-first traversal.
   PRE_FN is called in preorder, while POST_FN is called in postorder.
   If PRE_FN returns DFS_SKIP_BASES, child binfos will not be
   walked.  If PRE_FN or POST_FN returns a different non-NULL value,
   that value is immediately returned and the walk is terminated.  One
   of PRE_FN and POST_FN can be NULL.  At each node, PRE_FN and
   POST_FN are passed the binfo to examine and the caller's DATA
   value.  All paths are walked, thus virtual and morally virtual
   binfos can be multiply walked.  */

tree
dfs_walk_all (tree binfo, tree (*pre_fn) (tree, void *),
	      tree (*post_fn) (tree, void *), void *data)
{
  tree rval;
  unsigned ix;
  tree base_binfo;

  /* Call the pre-order walking function.  */
  if (pre_fn)
    {
      rval = pre_fn (binfo, data);
      if (rval)
	{
	  if (rval == dfs_skip_bases)
	    goto skip_bases;
	  return rval;
	}
    }

  /* Find the next child binfo to walk.  */
  for (ix = 0; BINFO_BASE_ITERATE (binfo, ix, base_binfo); ix++)
    {
      rval = dfs_walk_all (base_binfo, pre_fn, post_fn, data);
      if (rval)
	return rval;
    }

 skip_bases:
  /* Call the post-order walking function.  */
  if (post_fn)
    {
      rval = post_fn (binfo, data);
      gcc_assert (rval != dfs_skip_bases);
      return rval;
    }

  return NULL_TREE;
}

/* Worker for dfs_walk_once.  This behaves as dfs_walk_all, except
   that binfos are walked at most once.  */

static tree
dfs_walk_once_r (tree binfo, tree (*pre_fn) (tree, void *),
		 tree (*post_fn) (tree, void *), hash_set<tree> *pset,
		 void *data)
{
  tree rval;
  unsigned ix;
  tree base_binfo;

  /* Call the pre-order walking function.  */
  if (pre_fn)
    {
      rval = pre_fn (binfo, data);
      if (rval)
	{
	  if (rval == dfs_skip_bases)
	    goto skip_bases;

	  return rval;
	}
    }

  /* Find the next child binfo to walk.  */
  for (ix = 0; BINFO_BASE_ITERATE (binfo, ix, base_binfo); ix++)
    {
      if (BINFO_VIRTUAL_P (base_binfo))
	if (pset->add (base_binfo))
	  continue;

      rval = dfs_walk_once_r (base_binfo, pre_fn, post_fn, pset, data);
      if (rval)
	return rval;
    }

 skip_bases:
  /* Call the post-order walking function.  */
  if (post_fn)
    {
      rval = post_fn (binfo, data);
      gcc_assert (rval != dfs_skip_bases);
      return rval;
    }

  return NULL_TREE;
}

/* Like dfs_walk_all, except that binfos are not multiply walked.  For
   non-diamond shaped hierarchies this is the same as dfs_walk_all.
   For diamond shaped hierarchies we must mark the virtual bases, to
   avoid multiple walks.  */

tree
dfs_walk_once (tree binfo, tree (*pre_fn) (tree, void *),
	       tree (*post_fn) (tree, void *), void *data)
{
  static int active = 0;  /* We must not be called recursively. */
  tree rval;

  gcc_assert (pre_fn || post_fn);
  gcc_assert (!active);
  active++;

  if (!CLASSTYPE_DIAMOND_SHAPED_P (BINFO_TYPE (binfo)))
    /* We are not diamond shaped, and therefore cannot encounter the
       same binfo twice.  */
    rval = dfs_walk_all (binfo, pre_fn, post_fn, data);
  else
    {
      hash_set<tree> pset;
      rval = dfs_walk_once_r (binfo, pre_fn, post_fn, &pset, data);
    }

  active--;

  return rval;
}

/* Worker function for dfs_walk_once_accessible.  Behaves like
   dfs_walk_once_r, except (a) FRIENDS_P is true if special
   access given by the current context should be considered, (b) ONCE
   indicates whether bases should be marked during traversal.  */

static tree
dfs_walk_once_accessible_r (tree binfo, bool friends_p, hash_set<tree> *pset,
			    tree (*pre_fn) (tree, void *),
			    tree (*post_fn) (tree, void *), void *data)
{
  tree rval = NULL_TREE;
  unsigned ix;
  tree base_binfo;

  /* Call the pre-order walking function.  */
  if (pre_fn)
    {
      rval = pre_fn (binfo, data);
      if (rval)
	{
	  if (rval == dfs_skip_bases)
	    goto skip_bases;

	  return rval;
	}
    }

  /* Find the next child binfo to walk.  */
  for (ix = 0; BINFO_BASE_ITERATE (binfo, ix, base_binfo); ix++)
    {
      bool mark = pset && BINFO_VIRTUAL_P (base_binfo);

      if (mark && pset->contains (base_binfo))
	continue;

      /* If the base is inherited via private or protected
	 inheritance, then we can't see it, unless we are a friend of
	 the current binfo.  */
      if (BINFO_BASE_ACCESS (binfo, ix) != access_public_node)
	{
	  tree scope;
	  if (!friends_p)
	    continue;
	  scope = current_scope ();
	  if (!scope
	      || TREE_CODE (scope) == NAMESPACE_DECL
	      || !is_friend (BINFO_TYPE (binfo), scope))
	    continue;
	}

      if (mark)
	pset->add (base_binfo);

      rval = dfs_walk_once_accessible_r (base_binfo, friends_p, pset,
					 pre_fn, post_fn, data);
      if (rval)
	return rval;
    }

 skip_bases:
  /* Call the post-order walking function.  */
  if (post_fn)
    {
      rval = post_fn (binfo, data);
      gcc_assert (rval != dfs_skip_bases);
      return rval;
    }

  return NULL_TREE;
}

/* Like dfs_walk_once except that only accessible bases are walked.
   FRIENDS_P indicates whether friendship of the local context
   should be considered when determining accessibility.  */

static tree
dfs_walk_once_accessible (tree binfo, bool friends_p,
			    tree (*pre_fn) (tree, void *),
			    tree (*post_fn) (tree, void *), void *data)
{
  hash_set<tree> *pset = NULL;
  if (CLASSTYPE_DIAMOND_SHAPED_P (BINFO_TYPE (binfo)))
    pset = new hash_set<tree>;
  tree rval = dfs_walk_once_accessible_r (binfo, friends_p, pset,
					  pre_fn, post_fn, data);

  if (pset)
    delete pset;
  return rval;
}

/* Return true iff the code of T is CODE, and it has compatible
   type with TYPE.  */

static bool
matches_code_and_type_p (tree t, enum tree_code code, tree type)
{
  if (TREE_CODE (t) != code)
    return false;
  if (!cxx_types_compatible_p (TREE_TYPE (t), type))
    return false;
  return true;
}

/* Subroutine of direct_accessor_p and reference_accessor_p.
   Determine if COMPONENT_REF is a simple field lookup of this->FIELD_DECL.
   We expect a tree of the form:
	     <component_ref:
	       <indirect_ref:S>
		 <nop_expr:P*
		   <parm_decl (this)>
		 <field_decl (FIELD_DECL)>>>.  */

static bool
field_access_p (tree component_ref, tree field_decl, tree field_type)
{
  if (!matches_code_and_type_p (component_ref, COMPONENT_REF, field_type))
    return false;

  tree indirect_ref = TREE_OPERAND (component_ref, 0);
  if (TREE_CODE (indirect_ref) != INDIRECT_REF)
    return false;

  tree ptr = STRIP_NOPS (TREE_OPERAND (indirect_ref, 0));
  if (!is_this_parameter (ptr))
    return false;

  /* Must access the correct field.  */
  if (TREE_OPERAND (component_ref, 1) != field_decl)
    return false;
  return true;
}

/* Subroutine of field_accessor_p.

   Assuming that INIT_EXPR has already had its code and type checked,
   determine if it is a simple accessor for FIELD_DECL
   (of type FIELD_TYPE).

   Specifically, a simple accessor within struct S of the form:
       T get_field () { return m_field; }
   should have a DECL_SAVED_TREE of the form:
       <return_expr
	 <init_expr:T
	   <result_decl:T
	   <nop_expr:T
	     <component_ref:
	       <indirect_ref:S>
		 <nop_expr:P*
		   <parm_decl (this)>
		 <field_decl (FIELD_DECL)>>>.  */

static bool
direct_accessor_p (tree init_expr, tree field_decl, tree field_type)
{
  tree result_decl = TREE_OPERAND (init_expr, 0);
  if (!matches_code_and_type_p (result_decl, RESULT_DECL, field_type))
    return false;

  tree component_ref = STRIP_NOPS (TREE_OPERAND (init_expr, 1));
  if (!field_access_p (component_ref, field_decl, field_type))
    return false;

  return true;
}

/* Subroutine of field_accessor_p.

   Assuming that INIT_EXPR has already had its code and type checked,
   determine if it is a "reference" accessor for FIELD_DECL
   (of type FIELD_REFERENCE_TYPE).

   Specifically, a simple accessor within struct S of the form:
       T& get_field () { return m_field; }
   should have a DECL_SAVED_TREE of the form:
       <return_expr
	 <init_expr:T&
	   <result_decl:T&
	   <nop_expr: T&
	     <addr_expr: T*
	       <component_ref:T
		 <indirect_ref:S
		   <nop_expr
		     <parm_decl (this)>>
		   <field (FIELD_DECL)>>>>>>.  */
static bool
reference_accessor_p (tree init_expr, tree field_decl, tree field_type,
		      tree field_reference_type)
{
  tree result_decl = TREE_OPERAND (init_expr, 0);
  if (!matches_code_and_type_p (result_decl, RESULT_DECL, field_reference_type))
    return false;

  tree field_pointer_type = build_pointer_type (field_type);
  tree addr_expr = STRIP_NOPS (TREE_OPERAND (init_expr, 1));
  if (!matches_code_and_type_p (addr_expr, ADDR_EXPR, field_pointer_type))
    return false;

  tree component_ref = STRIP_NOPS (TREE_OPERAND (addr_expr, 0));

  if (!field_access_p (component_ref, field_decl, field_type))
    return false;

  return true;
}

/* Return true if FN is an accessor method for FIELD_DECL.
   i.e. a method of the form { return FIELD; }, with no
   conversions.

   If CONST_P, then additionally require that FN be a const
   method.  */

static bool
field_accessor_p (tree fn, tree field_decl, bool const_p)
{
  if (TREE_CODE (fn) != FUNCTION_DECL)
    return false;

  /* We don't yet support looking up static data, just fields.  */
  if (TREE_CODE (field_decl) != FIELD_DECL)
    return false;

  tree fntype = TREE_TYPE (fn);
  if (TREE_CODE (fntype) != METHOD_TYPE)
    return false;

  /* If the field is accessed via a const "this" argument, verify
     that the "this" parameter is const.  */
  if (const_p)
    {
      tree this_type = type_of_this_parm (fntype);
      if (!TYPE_READONLY (this_type))
	return false;
    }

  tree saved_tree = DECL_SAVED_TREE (fn);

  if (saved_tree == NULL_TREE)
    return false;

  if (TREE_CODE (saved_tree) != RETURN_EXPR)
    return false;

  tree init_expr = TREE_OPERAND (saved_tree, 0);
  if (TREE_CODE (init_expr) != INIT_EXPR)
    return false;

  /* Determine if this is a simple accessor within struct S of the form:
       T get_field () { return m_field; }.  */
   tree field_type = TREE_TYPE (field_decl);
  if (cxx_types_compatible_p (TREE_TYPE (init_expr), field_type))
    return direct_accessor_p (init_expr, field_decl, field_type);

  /* Failing that, determine if it is an accessor of the form:
       T& get_field () { return m_field; }.  */
  tree field_reference_type = cp_build_reference_type (field_type, false);
  if (cxx_types_compatible_p (TREE_TYPE (init_expr), field_reference_type))
    return reference_accessor_p (init_expr, field_decl, field_type,
				 field_reference_type);

  return false;
}

/* Callback data for dfs_locate_field_accessor_pre.  */

struct locate_field_data
{
  locate_field_data (tree field_decl_, bool const_p_)
  : field_decl (field_decl_), const_p (const_p_) {}

  tree field_decl;
  bool const_p;
};

/* Return a FUNCTION_DECL that is an "accessor" method for DATA, a FIELD_DECL,
   callable via binfo, if one exists, otherwise return NULL_TREE.

   Callback for dfs_walk_once_accessible for use within
   locate_field_accessor.  */

static tree
dfs_locate_field_accessor_pre (tree binfo, void *data)
{
  locate_field_data *lfd = (locate_field_data *)data;
  tree type = BINFO_TYPE (binfo);

  vec<tree, va_gc> *member_vec;
  tree fn;
  size_t i;

  if (!CLASS_TYPE_P (type))
    return NULL_TREE;

  member_vec = CLASSTYPE_MEMBER_VEC (type);
  if (!member_vec)
    return NULL_TREE;

  for (i = 0; vec_safe_iterate (member_vec, i, &fn); ++i)
    if (fn)
      if (field_accessor_p (fn, lfd->field_decl, lfd->const_p))
	return fn;

  return NULL_TREE;
}

/* Return a FUNCTION_DECL that is an "accessor" method for FIELD_DECL,
   callable via BASETYPE_PATH, if one exists, otherwise return NULL_TREE.  */

tree
locate_field_accessor (tree basetype_path, tree field_decl, bool const_p)
{
  if (TREE_CODE (basetype_path) != TREE_BINFO)
    return NULL_TREE;

  /* Walk the hierarchy, looking for a method of some base class that allows
     access to the field.  */
  locate_field_data lfd (field_decl, const_p);
  return dfs_walk_once_accessible (basetype_path, /*friends=*/true,
				   dfs_locate_field_accessor_pre,
				   NULL, &lfd);
}

/* Check that virtual overrider OVERRIDER is acceptable for base function
   BASEFN. Issue diagnostic, and return zero, if unacceptable.  */

static int
check_final_overrider (tree overrider, tree basefn)
{
  tree over_type = TREE_TYPE (overrider);
  tree base_type = TREE_TYPE (basefn);
  tree over_return = fndecl_declared_return_type (overrider);
  tree base_return = fndecl_declared_return_type (basefn);
  tree over_throw, base_throw;

  int fail = 0;

  if (DECL_INVALID_OVERRIDER_P (overrider))
    return 0;

  if (same_type_p (base_return, over_return))
    /* OK */;
  else if ((CLASS_TYPE_P (over_return) && CLASS_TYPE_P (base_return))
	   || (TREE_CODE (base_return) == TREE_CODE (over_return)
	       && POINTER_TYPE_P (base_return)))
    {
      /* Potentially covariant.  */
      unsigned base_quals, over_quals;

      fail = !POINTER_TYPE_P (base_return);
      if (!fail)
	{
	  fail = cp_type_quals (base_return) != cp_type_quals (over_return);

	  base_return = TREE_TYPE (base_return);
	  over_return = TREE_TYPE (over_return);
	}
      base_quals = cp_type_quals (base_return);
      over_quals = cp_type_quals (over_return);

      if ((base_quals & over_quals) != over_quals)
	fail = 1;

      if (CLASS_TYPE_P (base_return) && CLASS_TYPE_P (over_return))
	{
	  /* Strictly speaking, the standard requires the return type to be
	     complete even if it only differs in cv-quals, but that seems
	     like a bug in the wording.  */
	  if (!same_type_ignoring_top_level_qualifiers_p (base_return,
							  over_return))
	    {
	      tree binfo = lookup_base (over_return, base_return,
					ba_check, NULL, tf_none);

	      if (!binfo || binfo == error_mark_node)
		fail = 1;
	    }
	}
      else if (can_convert_standard (TREE_TYPE (base_type),
				     TREE_TYPE (over_type),
				     tf_warning_or_error))
	/* GNU extension, allow trivial pointer conversions such as
	   converting to void *, or qualification conversion.  */
	{
	  if (pedwarn (DECL_SOURCE_LOCATION (overrider), 0,
		       "invalid covariant return type for %q#D", overrider))
	    inform (DECL_SOURCE_LOCATION (basefn),
		    "  overriding %q#D", basefn);
	}
      else
	fail = 2;
    }
  else
    fail = 2;
  if (!fail)
    /* OK */;
  else
    {
      if (fail == 1)
	{
	  error ("invalid covariant return type for %q+#D", overrider);
	  error ("  overriding %q+#D", basefn);
	}
      else
	{
	  error ("conflicting return type specified for %q+#D", overrider);
	  error ("  overriding %q+#D", basefn);
	}
      DECL_INVALID_OVERRIDER_P (overrider) = 1;
      return 0;
    }

  /* Check throw specifier is at least as strict.  */
  maybe_instantiate_noexcept (basefn);
  maybe_instantiate_noexcept (overrider);
  base_throw = TYPE_RAISES_EXCEPTIONS (TREE_TYPE (basefn));
  over_throw = TYPE_RAISES_EXCEPTIONS (TREE_TYPE (overrider));

  if (!comp_except_specs (base_throw, over_throw, ce_derived))
    {
      error ("looser throw specifier for %q+#F", overrider);
      error ("  overriding %q+#F", basefn);
      DECL_INVALID_OVERRIDER_P (overrider) = 1;
      return 0;
    }

  /* Check for conflicting type attributes.  But leave transaction_safe for
     set_one_vmethod_tm_attributes.  */
  if (!comp_type_attributes (over_type, base_type)
      && !tx_safe_fn_type_p (base_type)
      && !tx_safe_fn_type_p (over_type))
    {
      error ("conflicting type attributes specified for %q+#D", overrider);
      error ("  overriding %q+#D", basefn);
      DECL_INVALID_OVERRIDER_P (overrider) = 1;
      return 0;
    }

  /* A function declared transaction_safe_dynamic that overrides a function
     declared transaction_safe (but not transaction_safe_dynamic) is
     ill-formed.  */
  if (tx_safe_fn_type_p (base_type)
      && lookup_attribute ("transaction_safe_dynamic",
			   DECL_ATTRIBUTES (overrider))
      && !lookup_attribute ("transaction_safe_dynamic",
			    DECL_ATTRIBUTES (basefn)))
    {
      error_at (DECL_SOURCE_LOCATION (overrider),
		"%qD declared %<transaction_safe_dynamic%>", overrider);
      inform (DECL_SOURCE_LOCATION (basefn),
	      "overriding %qD declared %<transaction_safe%>", basefn);
    }

  if (DECL_DELETED_FN (basefn) != DECL_DELETED_FN (overrider))
    {
      if (DECL_DELETED_FN (overrider))
	{
	  error ("deleted function %q+D", overrider);
	  error ("overriding non-deleted function %q+D", basefn);
	  maybe_explain_implicit_delete (overrider);
	}
      else
	{
	  error ("non-deleted function %q+D", overrider);
	  error ("overriding deleted function %q+D", basefn);
	}
      return 0;
    }
  if (DECL_FINAL_P (basefn))
    {
      error ("virtual function %q+D", overrider);
      error ("overriding final function %q+D", basefn);
      return 0;
    }
  return 1;
}

/* Given a class TYPE, and a function decl FNDECL, look for
   virtual functions in TYPE's hierarchy which FNDECL overrides.
   We do not look in TYPE itself, only its bases.

   Returns nonzero, if we find any. Set FNDECL's DECL_VIRTUAL_P, if we
   find that it overrides anything.

   We check that every function which is overridden, is correctly
   overridden.  */

int
look_for_overrides (tree type, tree fndecl)
{
  tree binfo = TYPE_BINFO (type);
  tree base_binfo;
  int ix;
  int found = 0;

  /* A constructor for a class T does not override a function T
     in a base class.  */
  if (DECL_CONSTRUCTOR_P (fndecl))
    return 0;

  for (ix = 0; BINFO_BASE_ITERATE (binfo, ix, base_binfo); ix++)
    {
      tree basetype = BINFO_TYPE (base_binfo);

      if (TYPE_POLYMORPHIC_P (basetype))
	found += look_for_overrides_r (basetype, fndecl);
    }
  return found;
}

/* Look in TYPE for virtual functions with the same signature as
   FNDECL.  */

tree
look_for_overrides_here (tree type, tree fndecl)
{
  tree ovl = get_class_binding (type, DECL_NAME (fndecl));

  for (ovl_iterator iter (ovl); iter; ++iter)
    {
      tree fn = *iter;

      if (!DECL_VIRTUAL_P (fn))
	/* Not a virtual.  */;
      else if (DECL_CONTEXT (fn) != type)
	/* Introduced with a using declaration.  */;
      else if (DECL_STATIC_FUNCTION_P (fndecl))
	{
	  tree btypes = TYPE_ARG_TYPES (TREE_TYPE (fn));
	  tree dtypes = TYPE_ARG_TYPES (TREE_TYPE (fndecl));
	  if (compparms (TREE_CHAIN (btypes), dtypes))
	    return fn;
	}
      else if (same_signature_p (fndecl, fn))
	return fn;
    }

  return NULL_TREE;
}

/* Look in TYPE for virtual functions overridden by FNDECL. Check both
   TYPE itself and its bases.  */

static int
look_for_overrides_r (tree type, tree fndecl)
{
  tree fn = look_for_overrides_here (type, fndecl);
  if (fn)
    {
      if (DECL_STATIC_FUNCTION_P (fndecl))
	{
	  /* A static member function cannot match an inherited
	     virtual member function.  */
	  error ("%q+#D cannot be declared", fndecl);
	  error ("  since %q+#D declared in base class", fn);
	}
      else
	{
	  /* It's definitely virtual, even if not explicitly set.  */
	  DECL_VIRTUAL_P (fndecl) = 1;
	  check_final_overrider (fndecl, fn);
	}
      return 1;
    }

  /* We failed to find one declared in this class. Look in its bases.  */
  return look_for_overrides (type, fndecl);
}

/* Called via dfs_walk from dfs_get_pure_virtuals.  */

static tree
dfs_get_pure_virtuals (tree binfo, void *data)
{
  tree type = (tree) data;

  /* We're not interested in primary base classes; the derived class
     of which they are a primary base will contain the information we
     need.  */
  if (!BINFO_PRIMARY_P (binfo))
    {
      tree virtuals;

      for (virtuals = BINFO_VIRTUALS (binfo);
	   virtuals;
	   virtuals = TREE_CHAIN (virtuals))
	if (DECL_PURE_VIRTUAL_P (BV_FN (virtuals)))
	  vec_safe_push (CLASSTYPE_PURE_VIRTUALS (type), BV_FN (virtuals));
    }

  return NULL_TREE;
}

/* Set CLASSTYPE_PURE_VIRTUALS for TYPE.  */

void
get_pure_virtuals (tree type)
{
  /* Clear the CLASSTYPE_PURE_VIRTUALS list; whatever is already there
     is going to be overridden.  */
  CLASSTYPE_PURE_VIRTUALS (type) = NULL;
  /* Now, run through all the bases which are not primary bases, and
     collect the pure virtual functions.  We look at the vtable in
     each class to determine what pure virtual functions are present.
     (A primary base is not interesting because the derived class of
     which it is a primary base will contain vtable entries for the
     pure virtuals in the base class.  */
  dfs_walk_once (TYPE_BINFO (type), NULL, dfs_get_pure_virtuals, type);
}

/* Debug info for C++ classes can get very large; try to avoid
   emitting it everywhere.

   Note that this optimization wins even when the target supports
   BINCL (if only slightly), and reduces the amount of work for the
   linker.  */

void
maybe_suppress_debug_info (tree t)
{
  if (write_symbols == NO_DEBUG)
    return;

  /* We might have set this earlier in cp_finish_decl.  */
  TYPE_DECL_SUPPRESS_DEBUG (TYPE_MAIN_DECL (t)) = 0;

  /* Always emit the information for each class every time. */
  if (flag_emit_class_debug_always)
    return;

  /* If we already know how we're handling this class, handle debug info
     the same way.  */
  if (CLASSTYPE_INTERFACE_KNOWN (t))
    {
      if (CLASSTYPE_INTERFACE_ONLY (t))
	TYPE_DECL_SUPPRESS_DEBUG (TYPE_MAIN_DECL (t)) = 1;
      /* else don't set it.  */
    }
  /* If the class has a vtable, write out the debug info along with
     the vtable.  */
  else if (TYPE_CONTAINS_VPTR_P (t))
    TYPE_DECL_SUPPRESS_DEBUG (TYPE_MAIN_DECL (t)) = 1;

  /* Otherwise, just emit the debug info normally.  */
}

/* Note that we want debugging information for a base class of a class
   whose vtable is being emitted.  Normally, this would happen because
   calling the constructor for a derived class implies calling the
   constructors for all bases, which involve initializing the
   appropriate vptr with the vtable for the base class; but in the
   presence of optimization, this initialization may be optimized
   away, so we tell finish_vtable_vardecl that we want the debugging
   information anyway.  */

static tree
dfs_debug_mark (tree binfo, void * /*data*/)
{
  tree t = BINFO_TYPE (binfo);

  if (CLASSTYPE_DEBUG_REQUESTED (t))
    return dfs_skip_bases;

  CLASSTYPE_DEBUG_REQUESTED (t) = 1;

  return NULL_TREE;
}

/* Write out the debugging information for TYPE, whose vtable is being
   emitted.  Also walk through our bases and note that we want to
   write out information for them.  This avoids the problem of not
   writing any debug info for intermediate basetypes whose
   constructors, and thus the references to their vtables, and thus
   the vtables themselves, were optimized away.  */

void
note_debug_info_needed (tree type)
{
  if (TYPE_DECL_SUPPRESS_DEBUG (TYPE_NAME (type)))
    {
      TYPE_DECL_SUPPRESS_DEBUG (TYPE_NAME (type)) = 0;
      rest_of_type_compilation (type, namespace_bindings_p ());
    }

  dfs_walk_all (TYPE_BINFO (type), dfs_debug_mark, NULL, 0);
}

/* Helper for lookup_conversions_r.  TO_TYPE is the type converted to
   by a conversion op in base BINFO.  VIRTUAL_DEPTH is nonzero if
   BINFO is morally virtual, and VIRTUALNESS is nonzero if virtual
   bases have been encountered already in the tree walk.  PARENT_CONVS
   is the list of lists of conversion functions that could hide CONV
   and OTHER_CONVS is the list of lists of conversion functions that
   could hide or be hidden by CONV, should virtualness be involved in
   the hierarchy.  Merely checking the conversion op's name is not
   enough because two conversion operators to the same type can have
   different names.  Return nonzero if we are visible.  */

static int
check_hidden_convs (tree binfo, int virtual_depth, int virtualness,
		    tree to_type, tree parent_convs, tree other_convs)
{
  tree level, probe;

  /* See if we are hidden by a parent conversion.  */
  for (level = parent_convs; level; level = TREE_CHAIN (level))
    for (probe = TREE_VALUE (level); probe; probe = TREE_CHAIN (probe))
      if (same_type_p (to_type, TREE_TYPE (probe)))
	return 0;

  if (virtual_depth || virtualness)
    {
     /* In a virtual hierarchy, we could be hidden, or could hide a
	conversion function on the other_convs list.  */
      for (level = other_convs; level; level = TREE_CHAIN (level))
	{
	  int we_hide_them;
	  int they_hide_us;
	  tree *prev, other;

	  if (!(virtual_depth || TREE_STATIC (level)))
	    /* Neither is morally virtual, so cannot hide each other.  */
	    continue;

	  if (!TREE_VALUE (level))
	    /* They evaporated away already.  */
	    continue;

	  they_hide_us = (virtual_depth
			  && original_binfo (binfo, TREE_PURPOSE (level)));
	  we_hide_them = (!they_hide_us && TREE_STATIC (level)
			  && original_binfo (TREE_PURPOSE (level), binfo));

	  if (!(we_hide_them || they_hide_us))
	    /* Neither is within the other, so no hiding can occur.  */
	    continue;

	  for (prev = &TREE_VALUE (level), other = *prev; other;)
	    {
	      if (same_type_p (to_type, TREE_TYPE (other)))
		{
		  if (they_hide_us)
		    /* We are hidden.  */
		    return 0;

		  if (we_hide_them)
		    {
		      /* We hide the other one.  */
		      other = TREE_CHAIN (other);
		      *prev = other;
		      continue;
		    }
		}
	      prev = &TREE_CHAIN (other);
	      other = *prev;
	    }
	}
    }
  return 1;
}

/* Helper for lookup_conversions_r.  PARENT_CONVS is a list of lists
   of conversion functions, the first slot will be for the current
   binfo, if MY_CONVS is non-NULL.  CHILD_CONVS is the list of lists
   of conversion functions from children of the current binfo,
   concatenated with conversions from elsewhere in the hierarchy --
   that list begins with OTHER_CONVS.  Return a single list of lists
   containing only conversions from the current binfo and its
   children.  */

static tree
split_conversions (tree my_convs, tree parent_convs,
		   tree child_convs, tree other_convs)
{
  tree t;
  tree prev;

  /* Remove the original other_convs portion from child_convs.  */
  for (prev = NULL, t = child_convs;
       t != other_convs; prev = t, t = TREE_CHAIN (t))
    continue;

  if (prev)
    TREE_CHAIN (prev) = NULL_TREE;
  else
    child_convs = NULL_TREE;

  /* Attach the child convs to any we had at this level.  */
  if (my_convs)
    {
      my_convs = parent_convs;
      TREE_CHAIN (my_convs) = child_convs;
    }
  else
    my_convs = child_convs;

  return my_convs;
}

/* Worker for lookup_conversions.  Lookup conversion functions in
   BINFO and its children.  VIRTUAL_DEPTH is nonzero, if BINFO is in a
   morally virtual base, and VIRTUALNESS is nonzero, if we've
   encountered virtual bases already in the tree walk.  PARENT_CONVS
   is a list of conversions within parent binfos.  OTHER_CONVS are
   conversions found elsewhere in the tree.  Return the conversions
   found within this portion of the graph in CONVS.  Return nonzero if
   we encountered virtualness.  We keep template and non-template
   conversions separate, to avoid unnecessary type comparisons.

   The located conversion functions are held in lists of lists.  The
   TREE_VALUE of the outer list is the list of conversion functions
   found in a particular binfo.  The TREE_PURPOSE of both the outer
   and inner lists is the binfo at which those conversions were
   found.  TREE_STATIC is set for those lists within of morally
   virtual binfos.  The TREE_VALUE of the inner list is the conversion
   function or overload itself.  The TREE_TYPE of each inner list node
   is the converted-to type.  */

static int
lookup_conversions_r (tree binfo, int virtual_depth, int virtualness,
		      tree parent_convs, tree other_convs, tree *convs)
{
  int my_virtualness = 0;
  tree my_convs = NULL_TREE;
  tree child_convs = NULL_TREE;

  /* If we have no conversion operators, then don't look.  */
  if (!TYPE_HAS_CONVERSION (BINFO_TYPE (binfo)))
    {
      *convs = NULL_TREE;

      return 0;
    }

  if (BINFO_VIRTUAL_P (binfo))
    virtual_depth++;

  /* First, locate the unhidden ones at this level.  */
  if (tree conv = get_class_binding (BINFO_TYPE (binfo), conv_op_identifier))
  for (ovl_iterator iter (conv); iter; ++iter)
    {
      tree fn = *iter;
      tree type = DECL_CONV_FN_TYPE (fn);

      if (TREE_CODE (fn) != TEMPLATE_DECL && type_uses_auto (type))
	{
	  mark_used (fn);
	  type = DECL_CONV_FN_TYPE (fn);
	}

      if (check_hidden_convs (binfo, virtual_depth, virtualness,
			      type, parent_convs, other_convs))
	{
	  my_convs = tree_cons (binfo, fn, my_convs);
	  TREE_TYPE (my_convs) = type;
	  if (virtual_depth)
	    {
	      TREE_STATIC (my_convs) = 1;
	      my_virtualness = 1;
	    }
	}
    }

  if (my_convs)
    {
      parent_convs = tree_cons (binfo, my_convs, parent_convs);
      if (virtual_depth)
	TREE_STATIC (parent_convs) = 1;
    }

  child_convs = other_convs;

  /* Now iterate over each base, looking for more conversions.  */
  unsigned i;
  tree base_binfo;
  for (i = 0; BINFO_BASE_ITERATE (binfo, i, base_binfo); i++)
    {
      tree base_convs;
      unsigned base_virtualness;

      base_virtualness = lookup_conversions_r (base_binfo,
					       virtual_depth, virtualness,
					       parent_convs, child_convs,
					       &base_convs);
      if (base_virtualness)
	my_virtualness = virtualness = 1;
      child_convs = chainon (base_convs, child_convs);
    }

  *convs = split_conversions (my_convs, parent_convs,
			      child_convs, other_convs);

  return my_virtualness;
}

/* Return a TREE_LIST containing all the non-hidden user-defined
   conversion functions for TYPE (and its base-classes).  The
   TREE_VALUE of each node is the FUNCTION_DECL of the conversion
   function.  The TREE_PURPOSE is the BINFO from which the conversion
   functions in this node were selected.  This function is effectively
   performing a set of member lookups as lookup_fnfield does, but
   using the type being converted to as the unique key, rather than the
   field name.  */

tree
lookup_conversions (tree type)
{
  tree convs;

  complete_type (type);
  if (!CLASS_TYPE_P (type) || !TYPE_BINFO (type))
    return NULL_TREE;

  lookup_conversions_r (TYPE_BINFO (type), 0, 0, NULL_TREE, NULL_TREE, &convs);

  tree list = NULL_TREE;
  
  /* Flatten the list-of-lists */
  for (; convs; convs = TREE_CHAIN (convs))
    {
      tree probe, next;

      for (probe = TREE_VALUE (convs); probe; probe = next)
	{
	  next = TREE_CHAIN (probe);

	  TREE_CHAIN (probe) = list;
	  list = probe;
	}
    }

  return list;
}

/* Returns the binfo of the first direct or indirect virtual base derived
   from BINFO, or NULL if binfo is not via virtual.  */

tree
binfo_from_vbase (tree binfo)
{
  for (; binfo; binfo = BINFO_INHERITANCE_CHAIN (binfo))
    {
      if (BINFO_VIRTUAL_P (binfo))
	return binfo;
    }
  return NULL_TREE;
}

/* Returns the binfo of the first direct or indirect virtual base derived
   from BINFO up to the TREE_TYPE, LIMIT, or NULL if binfo is not
   via virtual.  */

tree
binfo_via_virtual (tree binfo, tree limit)
{
  if (limit && !CLASSTYPE_VBASECLASSES (limit))
    /* LIMIT has no virtual bases, so BINFO cannot be via one.  */
    return NULL_TREE;

  for (; binfo && !SAME_BINFO_TYPE_P (BINFO_TYPE (binfo), limit);
       binfo = BINFO_INHERITANCE_CHAIN (binfo))
    {
      if (BINFO_VIRTUAL_P (binfo))
	return binfo;
    }
  return NULL_TREE;
}

/* BINFO is for a base class in some hierarchy.  Return true iff it is a
   direct base.  */

bool
binfo_direct_p (tree binfo)
{
  tree d_binfo = BINFO_INHERITANCE_CHAIN (binfo);
  if (BINFO_INHERITANCE_CHAIN (d_binfo))
    /* A second inheritance chain means indirect.  */
    return false;
  if (!BINFO_VIRTUAL_P (binfo))
    /* Non-virtual, so only one inheritance chain means direct.  */
    return true;
  /* A virtual base looks like a direct base, so we need to look through the
     direct bases to see if it's there.  */
  tree b_binfo;
  for (int i = 0; BINFO_BASE_ITERATE (d_binfo, i, b_binfo); ++i)
    if (b_binfo == binfo)
      return true;
  return false;
}

/* BINFO is a base binfo in the complete type BINFO_TYPE (HERE).
   Find the equivalent binfo within whatever graph HERE is located.
   This is the inverse of original_binfo.  */

tree
copied_binfo (tree binfo, tree here)
{
  tree result = NULL_TREE;

  if (BINFO_VIRTUAL_P (binfo))
    {
      tree t;

      for (t = here; BINFO_INHERITANCE_CHAIN (t);
	   t = BINFO_INHERITANCE_CHAIN (t))
	continue;

      result = binfo_for_vbase (BINFO_TYPE (binfo), BINFO_TYPE (t));
    }
  else if (BINFO_INHERITANCE_CHAIN (binfo))
    {
      tree cbinfo;
      tree base_binfo;
      int ix;

      cbinfo = copied_binfo (BINFO_INHERITANCE_CHAIN (binfo), here);
      for (ix = 0; BINFO_BASE_ITERATE (cbinfo, ix, base_binfo); ix++)
	if (SAME_BINFO_TYPE_P (BINFO_TYPE (base_binfo), BINFO_TYPE (binfo)))
	  {
	    result = base_binfo;
	    break;
	  }
    }
  else
    {
      gcc_assert (SAME_BINFO_TYPE_P (BINFO_TYPE (here), BINFO_TYPE (binfo)));
      result = here;
    }

  gcc_assert (result);
  return result;
}

tree
binfo_for_vbase (tree base, tree t)
{
  unsigned ix;
  tree binfo;
  vec<tree, va_gc> *vbases;

  for (vbases = CLASSTYPE_VBASECLASSES (t), ix = 0;
       vec_safe_iterate (vbases, ix, &binfo); ix++)
    if (SAME_BINFO_TYPE_P (BINFO_TYPE (binfo), base))
      return binfo;
  return NULL;
}

/* BINFO is some base binfo of HERE, within some other
   hierarchy. Return the equivalent binfo, but in the hierarchy
   dominated by HERE.  This is the inverse of copied_binfo.  If BINFO
   is not a base binfo of HERE, returns NULL_TREE.  */

tree
original_binfo (tree binfo, tree here)
{
  tree result = NULL;

  if (SAME_BINFO_TYPE_P (BINFO_TYPE (binfo), BINFO_TYPE (here)))
    result = here;
  else if (BINFO_VIRTUAL_P (binfo))
    result = (CLASSTYPE_VBASECLASSES (BINFO_TYPE (here))
	      ? binfo_for_vbase (BINFO_TYPE (binfo), BINFO_TYPE (here))
	      : NULL_TREE);
  else if (BINFO_INHERITANCE_CHAIN (binfo))
    {
      tree base_binfos;

      base_binfos = original_binfo (BINFO_INHERITANCE_CHAIN (binfo), here);
      if (base_binfos)
	{
	  int ix;
	  tree base_binfo;

	  for (ix = 0; (base_binfo = BINFO_BASE_BINFO (base_binfos, ix)); ix++)
	    if (SAME_BINFO_TYPE_P (BINFO_TYPE (base_binfo),
				   BINFO_TYPE (binfo)))
	      {
		result = base_binfo;
		break;
	      }
	}
    }

  return result;
}

/* True iff TYPE has any dependent bases (and therefore we can't say
   definitively that another class is not a base of an instantiation of
   TYPE).  */

bool
any_dependent_bases_p (tree type)
{
  if (!type || !CLASS_TYPE_P (type) || !processing_template_decl)
    return false;

  unsigned i;
  tree base_binfo;
  FOR_EACH_VEC_SAFE_ELT (BINFO_BASE_BINFOS (TYPE_BINFO (type)), i, base_binfo)
    if (BINFO_DEPENDENT_BASE_P (base_binfo))
      return true;

  return false;
}<|MERGE_RESOLUTION|>--- conflicted
+++ resolved
@@ -353,77 +353,6 @@
    Otherwise, return a DECL with the indicated name.  If WANT_TYPE is
    true, type declarations are preferred.  */
 
-<<<<<<< HEAD
-/* Do a 1-level search for NAME as a member of TYPE.  The caller must
-   figure out whether it can access this field.  (Since it is only one
-   level, this is reasonable.)  */
-
-tree
-lookup_field_1 (tree type, tree name, bool want_type)
-{
-  tree field;
-
-  gcc_assert (identifier_p (name));
-
-  if (TREE_CODE (type) == TEMPLATE_TYPE_PARM
-      || TREE_CODE (type) == BOUND_TEMPLATE_TEMPLATE_PARM
-      || TREE_CODE (type) == TYPENAME_TYPE)
-    /* The TYPE_FIELDS of a TEMPLATE_TYPE_PARM and
-       BOUND_TEMPLATE_TEMPLATE_PARM are not fields at all;
-       instead TYPE_FIELDS is the TEMPLATE_PARM_INDEX.  (Miraculously,
-       the code often worked even when we treated the index as a list
-       of fields!)
-       The TYPE_FIELDS of TYPENAME_TYPE is its TYPENAME_TYPE_FULLNAME.  */
-    return NULL_TREE;
-
-  if (CLASSTYPE_BINDINGS (type))
-    return lookup_class_member (type, name, want_type);
-
-  field = TYPE_FIELDS (type);
-
-  if (GATHER_STATISTICS)
-    n_calls_lookup_field_1++;
-
-  for (field = TYPE_FIELDS (type); field; field = DECL_CHAIN (field))
-    {
-      tree decl = field;
-
-      if (GATHER_STATISTICS)
-	n_fields_searched++;
-
-      gcc_assert (DECL_P (field));
-      if (DECL_NAME (field) == NULL_TREE
-	  && ANON_AGGR_TYPE_P (TREE_TYPE (field)))
-	{
-	  tree temp = lookup_field_1 (TREE_TYPE (field), name, want_type);
-	  if (temp)
-	    return temp;
-	}
-
-      if (TREE_CODE (decl) == USING_DECL
-	  && DECL_NAME (decl) == name)
-	{
-	  decl = strip_using_decl (decl);
-	  if (is_overloaded_fn (decl))
-	    continue;
-	}
-
-      if (DECL_NAME (decl) == name
-	  && (!want_type || DECL_DECLARES_TYPE_P (decl)))
-	return decl;
-    }
-  /* Not found.  */
-  if (name == vptr_identifier)
-    {
-      /* Give the user what s/he thinks s/he wants.  */
-      if (TYPE_POLYMORPHIC_P (type))
-	return TYPE_VFIELD (type);
-    }
-  return NULL_TREE;
-}
-
-=======
->>>>>>> 4a8ca690
 /* Return the FUNCTION_DECL, RECORD_TYPE, UNION_TYPE, or
    NAMESPACE_DECL corresponding to the innermost non-block scope.  */
 
@@ -1409,188 +1338,6 @@
   return rval;
 }
 
-<<<<<<< HEAD
-/* Return the index in the CLASSTYPE_METHOD_VEC for CLASS_TYPE
-   corresponding to "operator TYPE ()", or -1 if there is no such
-   operator.  Only CLASS_TYPE itself is searched; this routine does
-   not scan the base classes of CLASS_TYPE.  */
-
-static int
-lookup_conversion_operator (tree class_type, tree type)
-{
-  int tpl_slot = -1;
-
-  if (TYPE_HAS_CONVERSION (class_type))
-    {
-      int i;
-      tree fn;
-      vec<tree, va_gc> *methods = CLASSTYPE_METHOD_VEC (class_type);
-
-      for (i = CLASSTYPE_FIRST_CONVERSION_SLOT;
-	   vec_safe_iterate (methods, i, &fn); ++i)
-	{
-	  /* All the conversion operators come near the beginning of
-	     the class.  Therefore, if FN is not a conversion
-	     operator, there is no matching conversion operator in
-	     CLASS_TYPE.  */
-	  fn = OVL_FIRST (fn);
-	  if (!DECL_CONV_FN_P (fn))
-	    break;
-
-	  if (TREE_CODE (fn) == TEMPLATE_DECL)
-	    /* All the templated conversion functions are on the same
-	       slot, so remember it.  */
-	    tpl_slot = i;
-	  else if (same_type_p (DECL_CONV_FN_TYPE (fn), type))
-	    return i;
-	}
-    }
-
-  return tpl_slot;
-}
-
-/* TYPE is a class type. Return the index of the fields within
-   the method vector with name NAME, or -1 if no such field exists.
-   Does not lazily declare implicitly-declared member functions.  */
-
-static int
-lookup_fnfields_idx_nolazy (tree type, tree name)
-{
-  vec<tree, va_gc> *method_vec;
-  tree fn;
-  size_t i;
-
-  if (!CLASS_TYPE_P (type))
-    return -1;
-
-  method_vec = CLASSTYPE_METHOD_VEC (type);
-  if (!method_vec)
-    return -1;
-
-  if (GATHER_STATISTICS)
-    n_calls_lookup_fnfields_1++;
-
-  /* Constructors are first...  */
-  if (name == ctor_identifier)
-    {
-      fn = (*method_vec)[CLASSTYPE_CONSTRUCTOR_SLOT];
-      return fn ? CLASSTYPE_CONSTRUCTOR_SLOT : -1;
-    }
-  /* and destructors are second.  */
-  if (name == dtor_identifier)
-    {
-      fn = (*method_vec)[CLASSTYPE_DESTRUCTOR_SLOT];
-      return fn ? CLASSTYPE_DESTRUCTOR_SLOT : -1;
-    }
-  if (IDENTIFIER_CONV_OP_P (name))
-    return lookup_conversion_operator (type, TREE_TYPE (name));
-
-  /* Skip the conversion operators.  */
-  for (i = CLASSTYPE_FIRST_CONVERSION_SLOT;
-       vec_safe_iterate (method_vec, i, &fn);
-       ++i)
-    if (!DECL_CONV_FN_P (OVL_FIRST (fn)))
-      break;
-
-  /* If the type is complete, use binary search.  */
-  if (COMPLETE_TYPE_P (type))
-    {
-      int lo;
-      int hi;
-
-      lo = i;
-      hi = method_vec->length ();
-      while (lo < hi)
-	{
-	  i = (lo + hi) / 2;
-
-	  if (GATHER_STATISTICS)
-	    n_outer_fields_searched++;
-
-	  tree tmp = (*method_vec)[i];
-	  tmp = OVL_NAME (tmp);
-	  if (tmp > name)
-	    hi = i;
-	  else if (tmp < name)
-	    lo = i + 1;
-	  else
-	    return i;
-	}
-    }
-  else
-    for (; vec_safe_iterate (method_vec, i, &fn); ++i)
-      {
-	if (GATHER_STATISTICS)
-	  n_outer_fields_searched++;
-	if (OVL_NAME (fn) == name)
-	  return i;
-      }
-
-  return -1;
-}
-
-/* TYPE is a class type. Return the index of the fields within
-   the method vector with name NAME, or -1 if no such field exists.  */
-
-static int
-lookup_fnfields_1 (tree type, tree name)
-{
-  if (!CLASS_TYPE_P (type))
-    return -1;
-
-  if (COMPLETE_TYPE_P (type))
-    {
-      if (IDENTIFIER_CTOR_P (name))
-	{
-	  if (CLASSTYPE_LAZY_DEFAULT_CTOR (type))
-	    lazily_declare_fn (sfk_constructor, type);
-	  if (CLASSTYPE_LAZY_COPY_CTOR (type))
-	    lazily_declare_fn (sfk_copy_constructor, type);
-	  if (CLASSTYPE_LAZY_MOVE_CTOR (type))
-	    lazily_declare_fn (sfk_move_constructor, type);
-	}
-      else if (name == cp_assignment_operator_id (NOP_EXPR))
-	{
-	  if (CLASSTYPE_LAZY_COPY_ASSIGN (type))
-	    lazily_declare_fn (sfk_copy_assignment, type);
-	  if (CLASSTYPE_LAZY_MOVE_ASSIGN (type))
-	    lazily_declare_fn (sfk_move_assignment, type);
-	}
-      else if (IDENTIFIER_DTOR_P (name))
-	{
-	  if (CLASSTYPE_LAZY_DESTRUCTOR (type))
-	    lazily_declare_fn (sfk_destructor, type);
-	}
-    }
-
-  return lookup_fnfields_idx_nolazy (type, name);
-}
-
-/* TYPE is a class type. Return the field within the method vector with
-   name NAME, or NULL_TREE if no such field exists.  */
-
-tree
-lookup_fnfields_slot (tree type, tree name)
-{
-  int ix = lookup_fnfields_1 (complete_type (type), name);
-  if (ix < 0)
-    return NULL_TREE;
-  return (*CLASSTYPE_METHOD_VEC (type))[ix];
-}
-
-/* As above, but avoid completing TYPE or lazily declaring functions.  */
-
-tree
-lookup_fnfields_slot_nolazy (tree type, tree name)
-{
-  int ix = lookup_fnfields_idx_nolazy (type, name);
-  if (ix < 0)
-    return NULL_TREE;
-  return (*CLASSTYPE_METHOD_VEC (type))[ix];
-}
-
-=======
->>>>>>> 4a8ca690
 /* DECL is the result of a qualified name lookup.  QUALIFYING_SCOPE is
    the class or namespace used to qualify the name.  CONTEXT_CLASS is
    the class corresponding to the object in which DECL will be used.
