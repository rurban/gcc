--- conflicted
+++ resolved
@@ -2579,10 +2579,6 @@
 	  /* Chain it on for c_linkage_binding's use.  */
 	  *slot = tree_cons (NULL_TREE, decl, *slot);
 	}
-<<<<<<< HEAD
-      
-=======
->>>>>>> 92395f1c
     }
   else
     *slot = decl;
