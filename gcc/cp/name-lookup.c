/* Definitions for C++ name lookup routines.
   Copyright (C) 2003-2017 Free Software Foundation, Inc.
   Contributed by Gabriel Dos Reis <gdr@integrable-solutions.net>

This file is part of GCC.

GCC is free software; you can redistribute it and/or modify
it under the terms of the GNU General Public License as published by
the Free Software Foundation; either version 3, or (at your option)
any later version.

GCC is distributed in the hope that it will be useful,
but WITHOUT ANY WARRANTY; without even the implied warranty of
MERCHANTABILITY or FITNESS FOR A PARTICULAR PURPOSE.  See the
GNU General Public License for more details.

You should have received a copy of the GNU General Public License
along with GCC; see the file COPYING3.  If not see
<http://www.gnu.org/licenses/>.  */

#include "config.h"
#include "system.h"
#include "coretypes.h"
#include "cp-tree.h"
#include "timevar.h"
#include "stringpool.h"
#include "print-tree.h"
#include "attribs.h"
#include "debug.h"
#include "c-family/c-pragma.h"
#include "params.h"
#include "gcc-rich-location.h"
#include "spellcheck-tree.h"
#include "parser.h"
#include "bitmap.h"

static cxx_binding *cxx_binding_make (tree value, tree type);
static cp_binding_level *innermost_nonclass_level (void);
static void set_identifier_type_value_with_scope (tree id, tree decl,
						  cp_binding_level *b);

/* Create a new binding for NAME in local binding LEVEL.  */

static cxx_binding *
create_local_binding (cp_binding_level *level, tree name)
{
  cxx_binding *binding = cxx_binding_make (NULL, NULL);

  INHERITED_VALUE_BINDING_P (binding) = false;
  LOCAL_BINDING_P (binding) = true;
  binding->scope = level;
  binding->previous = IDENTIFIER_BINDING (name);

  IDENTIFIER_BINDING (name) = binding;
  
  return binding;
}

/* *SLOT is a namespace binding slot.  Find or create the
   module-specific slot.  If CREATE is 0, we return NULL on
   not-found.  If CREATE < 0, we're creating a slot for a namespace,
   and try and extend an existing trailing binding span.  Otherwise
   we're just creating a regular slot.  By construction, one can only
   create new binding slots at the end of the array.  */

static tree *
module_binding_slot (tree *slot, unsigned ix, int create)
{
  bool not_vec = !*slot || TREE_CODE (*slot) != MODULE_VECTOR;
  unsigned clusters = 0;
  module_cluster *cluster;

  if (not_vec)
    {
      if (ix == GLOBAL_MODULE_INDEX)
	/* The global module can just use slot directly.  */
	return slot;
      if (!create)
	return NULL;
    }
  else
    {
      clusters = MODULE_VECTOR_NUM_CLUSTERS (*slot);
      cluster = MODULE_VECTOR_CLUSTER_BASE (*slot);

      if (ix < IMPORTED_MODULE_BASE)
	{
	  gcc_assert (cluster->spans[ix]);

	  return &cluster->slots[ix];
	}

      /* We do a linear search from the end because we don't expect
	 this to be very populated, and this allows us to quickly
	 determine the append case.  */

      unsigned probe = clusters;
      for (cluster += clusters; --cluster, --probe;)
	{
	  gcc_checking_assert (cluster->spans[0]);
	  if (cluster->spans[1])
	    {
	      if (cluster->bases[1] + cluster->spans[1] <= ix)
		break;
	      if (cluster->bases[1] <= ix)
		return &cluster->slots[1];
	    }
	  if (cluster->bases[0] + cluster->spans[0] < ix)
	    break;
	  if (cluster->bases[0] <= ix)
	    return &cluster->slots[0];
	}
      if (!create)
	return NULL;
      /* If we're to insert, we must be at the end.  */
      gcc_assert (probe + 1 == clusters);
    }

  /* Figure out if we need to extend the module vector itself.  */
  unsigned incr = 0;
  if (ix < IMPORTED_MODULE_BASE)
    incr = not_vec; /* Only if it's not already a vector.  */
  else if (clusters < 2)
    incr = 2 - clusters; /* Make sure we have glob/this slots too.  */
  else
    {
      cluster = MODULE_VECTOR_CLUSTER_LAST (*slot);
      if (create < 0)
	{
	  /* If we're binding a namespace, see if we can extend the span
	     of the final element.  */
	  incr = cluster->spans[1] != 0;
	  if (cluster->bases[incr] + cluster->spans[incr] == ix)
	    {
	      cluster->spans[incr]++;
	      return &cluster->slots[incr];
	    }
	  /* Otherwise we need to extend, if that was the last slot of the
	     cluster.  */
	}
      else if (cluster->spans[1])
	incr = 1; /* No spare slot in the final cluster.  */
    }

  if (incr)
    {
      tree new_vec = make_module_vec (clusters + incr);
      cluster = MODULE_VECTOR_CLUSTER_BASE (new_vec);
      if (clusters)
	memcpy (cluster, MODULE_VECTOR_CLUSTER_BASE (*slot),
		clusters * sizeof (module_cluster));
      else
	{
	  /* Initialize the reserved slots.  */
	  cluster->slots[GLOBAL_MODULE_INDEX] = *slot;
	  cluster->bases[GLOBAL_MODULE_INDEX] = GLOBAL_MODULE_INDEX;
	  cluster->bases[THIS_MODULE_INDEX] = THIS_MODULE_INDEX;
	  cluster->spans[GLOBAL_MODULE_INDEX] = 1;
	  cluster->spans[THIS_MODULE_INDEX] = 1;
	}
      *slot = new_vec;
    }
  else
    cluster = MODULE_VECTOR_CLUSTER_BASE (*slot);

  unsigned off = ix;
  if (ix >= IMPORTED_MODULE_BASE)
    {
      cluster += MODULE_VECTOR_NUM_CLUSTERS (*slot) - 1;
      off = cluster->spans[0] != 0;

      gcc_assert (!off || cluster->bases[0] + cluster->spans[0] <= ix);

      cluster->bases[off] = ix;
      cluster->spans[off] = 1;
    }
  return &cluster->slots[off];
}

/* Create an overload suitable for recording an artificial TYPE_DECL
   and another decl.  We use this machanism to implement the struct
   stat hack within a namespace.  It'd be nice to use it everywhere,
   but that's more change than necessary.  */

#define STAT_HACK_P(N) ((N) && TREE_CODE (N) == OVERLOAD && OVL_LOOKUP_P (N))
#define STAT_TYPE(N) TREE_TYPE (N)
#define STAT_DECL(N) OVL_FUNCTION (N)
#define MAYBE_STAT_DECL(N) (STAT_HACK_P (N) ? STAT_DECL (N) : N)
#define MAYBE_STAT_TYPE(N) (STAT_HACK_P (N) ? STAT_TYPE (N) : NULL_TREE)

static tree stat_hack (tree decl = NULL_TREE, tree type = NULL_TREE)
{
  tree result = make_node (OVERLOAD);

  /* Mark this as a lookup, so we can tell this is a stat hack.  */
  OVL_LOOKUP_P (result) = true;
  STAT_DECL (result) = decl;
  STAT_TYPE (result) = type;
  return result;
}

/* Split a potentialy stat-hacked value binding into type and value.
   Decapsulate is totally a word now.  */

tree
decapsulate_binding (tree value, tree *type_p)
{
  if (type_p)
    *type_p = MAYBE_STAT_TYPE (value);
  return MAYBE_STAT_DECL (value);
}

/* Return the binding for NAME in SCOPE, if any.  Otherwise create an
   empty slot.  */

static tree *
find_or_create_namespace_slot (tree ns, tree name)
{
  bool existed;
  tree *slot = &DECL_NAMESPACE_BINDINGS (ns)->get_or_insert (name, &existed);
  if (!existed)
    *slot = NULL_TREE;
  return slot;
}

/* Return the binding for NAME in SCOPE, if any.  Otherwise, return NULL.  */

static tree *
find_namespace_slot (tree ns, tree name)
{
  return DECL_NAMESPACE_BINDINGS (ns)->get (name);
}

static tree
find_namespace_value (tree ns, tree name)
{
  tree *b = find_namespace_slot (ns, name);

  return b ? MAYBE_STAT_DECL (*b) : NULL_TREE;
}

/* Add DECL to the list of things declared in a binding level.  */

static void
add_decl_to_level (cp_binding_level *level, tree decl)
{
  gcc_assert (level->kind != sk_class);

  if (TREE_CODE (decl) == NAMESPACE_DECL && !DECL_NAMESPACE_ALIAS (decl))
    {
      /* Inner namespaces get their own chain, to make walking
	 simpler.  */
      //  FIXME: only because of spelling correction.
      DECL_CHAIN (decl) = level->namespaces;
      level->namespaces = decl;
    }
  else
    {
      TREE_CHAIN (decl) = level->names;
      level->names = decl;
    }

  /* If appropriate, add decl to separate list of statics.  We include
     extern variables because they might turn out to be static later.
     It's OK for this list to contain a few false positives.  */
  if (level->kind != sk_namespace)
    ;
  else if ((VAR_P (decl) && (TREE_STATIC (decl) || DECL_EXTERNAL (decl)))
	   || (TREE_CODE (decl) == FUNCTION_DECL
	       && (!TREE_PUBLIC (decl)
		   || decl_anon_ns_mem_p (decl)
		   || DECL_DECLARED_INLINE_P (decl))))
    vec_safe_push (static_decls, decl);
}

/* Find the binding for NAME in the local binding level B.  */

static cxx_binding *
find_local_binding (cp_binding_level *b, tree name)
{
  if (cxx_binding *binding = IDENTIFIER_BINDING (name))
    for (;; b = b->level_chain)
      {
	if (binding->scope == b
	    && !(VAR_P (binding->value)
		 && DECL_DEAD_FOR_LOCAL (binding->value)))
	  return binding;

	/* Cleanup contours are transparent to the language.  */
	if (b->kind != sk_cleanup)
	  break;
      }
  return NULL;
}

/* Find the value binding for NAME in the local binding level B.  */

static tree
find_local_value (cp_binding_level *b, tree name)
{
  if (cxx_binding *binding = find_local_binding (b, name))
    return binding->value;
  return NULL_TREE;
}

/* Only look in the innermost non-class level.  */

static tree
lookup_name_innermost_nonclass_level (tree name)
{
  cp_binding_level *b = innermost_nonclass_level ();

  if (b->kind == sk_namespace)
    return find_namespace_value (current_namespace, name);
  else
    return find_local_value (b, name);
}

struct name_lookup
{
public:
  typedef std::pair<tree, tree> using_pair;
  typedef vec<using_pair, va_heap, vl_embed> using_queue;

public:
  tree name; /* The identifier being looked for.  */
  tree value; /* A (possibly ambiguous) set of things found.  */
  tree type; /* A type that has been found.  */
  int flags;
  unsigned from;  /* Module we're looking from.  */
  unsigned cookie;

protected:
  /* Marked scopes to unmark.   */
  static vec<tree, va_heap, vl_ptr> scopes;
  /* Stack of preserved marking state.  Name lookup can recurse via
     ADL causing instantiation of an incomplete type.  But this is
     not at all common.  */
  static vec<unsigned, va_heap, vl_ptr> state;

public:
  name_lookup (tree n, int f, tree v = NULL_TREE)
  : name (n), value (v), type (NULL_TREE), flags (f)
  {
    cookie = preserve_state ();
  }
  ~name_lookup ()
  {
    restore_state (cookie);
  }

private: /* Uncopyable, unmovable, unassignable. I am a rock. */
  name_lookup (const name_lookup &);
  name_lookup &operator= (const name_lookup &);

protected:
  static bool seen_p (tree scope)
  {
    return LOOKUP_SEEN_P (scope);
  }
  static bool found_p (tree scope)
  {
    return LOOKUP_FOUND_P (scope);
  }
  
  static void mark_seen (tree scope); /* Mark and add to scope vector. */
  static void mark_found (tree scope)
  {
    gcc_checking_assert (seen_p (scope));
    LOOKUP_FOUND_P (scope) = true;
  }
  static bool see_and_mark (tree scope)
  {
    bool ret = seen_p (scope);
    if (!ret)
      mark_seen (scope);
    return ret;
  }

private:
  static unsigned preserve_state ();
  static void restore_state (unsigned);

private:
  static tree merge_binding (tree, tree);
  bool process_binding (tree val_bind, tree type_bind);
  unsigned process_module_binding (bitmap, unsigned,
				   unsigned, unsigned, tree);
  /* Look in only namespace.  */
  bool search_namespace_only (tree scope);
  /* Look in namespace and its (recursive) inlines. Ignore using
     directives.  Return true if something found (inc dups). */
  bool search_namespace (tree scope);
  /* Look in the using directives of namespace + inlines using
     qualified lookup rules.  */
  bool search_usings (tree scope);

private:
  using_queue *queue_namespace (using_queue *queue, int depth, tree scope);
  using_queue *do_queue_usings (using_queue *queue, int depth,
				vec<tree, va_gc> *);
  using_queue *queue_usings (using_queue *queue, int depth,
			     vec<tree, va_gc> *usings)
  {
    if (usings)
      queue = do_queue_usings (queue, depth, usings);
    return queue;
  }

public:
  /* Search namespace + inlines + maybe usings as qualified lookup.  */
  bool search_qualified (tree scope, bool usings = true);
  /* Search namespace + inlines + usings as unqualified lookup.  */
  bool search_unqualified (tree scope, cp_binding_level *);
};

/* Scopes to unmark.  */
vec<tree, va_heap, vl_ptr> name_lookup::scopes;
/* Preserved state.  */
vec<unsigned, va_heap, vl_ptr> name_lookup::state;

/* Save marking state of an in-progress lookup that we've
   interrupted.  */

unsigned
name_lookup::preserve_state ()
{
  unsigned cookie = scopes.length ();
  unsigned length = state.length ();
  unsigned prev_cookie = length ? state[length - 1] : 0;
  if (cookie)
    {
      state.reserve (length + cookie - prev_cookie + 1);
      for (unsigned ix = prev_cookie; ix != cookie; ix++)
	{
	  tree decl = scopes[ix];
	  gcc_checking_assert (LOOKUP_SEEN_P (decl));
	  state.quick_push (LOOKUP_FOUND_P (decl));
	  LOOKUP_SEEN_P (decl) = LOOKUP_FOUND_P (decl) = false;
	}
      state.quick_push (cookie);
    }
  return prev_cookie;
}

/* Restore the marking state of a lookup we interrupted.  */

void
name_lookup::restore_state (unsigned prev_cookie)
{
  unsigned cookie = state.is_empty () ? 0 : state.pop ();

  while (scopes.length () != cookie)
    {
      tree decl = scopes.pop ();
      gcc_checking_assert (LOOKUP_SEEN_P (decl));
      LOOKUP_SEEN_P (decl) = LOOKUP_FOUND_P (decl) = false;
    }

  for (unsigned ix = cookie; ix-- != prev_cookie;)
    {
      tree decl = scopes[ix];

      gcc_checking_assert (!LOOKUP_SEEN_P (decl) && !LOOKUP_FOUND_P (decl));
      LOOKUP_SEEN_P (decl) = true;
      if (state.pop ())
	LOOKUP_FOUND_P (decl) = true;
    }
}

void
name_lookup::mark_seen (tree scope)
{
  gcc_checking_assert (!seen_p (scope));
  LOOKUP_SEEN_P (scope) = true;
  scopes.safe_push (scope);
}

/* NEW_VAL is being added to the current lookup CUR.  */

tree
name_lookup::merge_binding (tree cur, tree new_val)
{
  if (!cur)
    cur = new_val;
  else if (!new_val)
    ;
  else if (cur == new_val)
    ;
  else if ((TREE_CODE (cur) == TYPE_DECL
	    && TREE_CODE (new_val) == TYPE_DECL
	    && same_type_p (TREE_TYPE (cur), TREE_TYPE (new_val))))
    ;
  else if (OVL_P (cur) && OVL_P (new_val))
    cur = lookup_add (cur, new_val);
  else
    {
      if (TREE_CODE (cur) != TREE_LIST)
	{
	  cur = build_tree_list (NULL_TREE, cur);
	  TREE_TYPE (cur) = error_mark_node;
	}
      cur = tree_cons (NULL_TREE, new_val, cur);
      TREE_TYPE (cur) = error_mark_node;
    }

  return cur;
}

bool
name_lookup::process_binding (tree new_val, tree new_type)
{
  /* Did we really see a type? */
  if (LOOKUP_NAMESPACES_ONLY (flags)
      || (!(flags & LOOKUP_HIDDEN)
	  && new_type && DECL_HIDDEN_P (new_type)))
    new_type = NULL_TREE;

  if (new_val && !(flags & LOOKUP_HIDDEN))
    new_val = ovl_skip_hidden (new_val);

  /* Do we really see a value? */
  if (new_val)
    switch (TREE_CODE (new_val))
      {
      case TEMPLATE_DECL:
	/* If we expect types or namespaces, and not templates,
	   or this is not a template class.  */
	if ((LOOKUP_QUALIFIERS_ONLY (flags)
	     && !DECL_TYPE_TEMPLATE_P (new_val)))
	  new_val = NULL_TREE;
	break;
      case TYPE_DECL:
	if (LOOKUP_NAMESPACES_ONLY (flags)
	    || (new_type && (flags & LOOKUP_PREFER_TYPES)))
	  new_val = NULL_TREE;
	break;
      case NAMESPACE_DECL:
	if (LOOKUP_TYPES_ONLY (flags))
	  new_val = NULL_TREE;
	break;
      default:
	if (LOOKUP_QUALIFIERS_ONLY (flags))
	  new_val = NULL_TREE;
      }

  if (!new_val)
    {
      new_val = new_type;
      new_type = NULL_TREE;
    }

  /* Now merge.  */
  value = merge_binding (value, new_val);
  type = merge_binding (type, new_type);

  return new_val != NULL_TREE;
}

/* If we're importing a module containing this binding, add it to the
   lookup set.  The trickiness is with namespaces, we only want to
   find it once.  */

unsigned
name_lookup::process_module_binding (bitmap imports, unsigned marker,
				     unsigned ix, unsigned span, tree bind)
{
  tree new_type = MAYBE_STAT_TYPE (bind);
  tree new_val = MAYBE_STAT_DECL (bind);

  if (ix != GLOBAL_MODULE_INDEX
      && !(ix <= current_module && ix + span > current_module))
    {
      bool found = false;

      if (imports)
	for (; !found && span--; ix++)
	  if (bitmap_bit_p (imports, ix))
	    found = true;

      if (!found)
	return marker;

      /* Not the current or global module, so we only see exports.  */
      if (new_type && !DECL_MODULE_EXPORT_P (new_type))
	new_type = NULL_TREE;
      // FIXME:have stat_hack point directly to the exported set Right
      // now, the ordering of this with the bitmap check is
      // unfortunate.
      while (new_val && TREE_CODE (new_val) == OVERLOAD
	     && !OVL_EXPORT_P (new_val))
	new_val = OVL_CHAIN (new_val);
      if (new_val && TREE_CODE (new_val) != OVERLOAD
	  && !DECL_MODULE_EXPORT_P (new_val))
	new_val = NULL_TREE;
    }

  /* Optimize for (re-)finding a namespace.  */
  if (new_val && !new_type
      && TREE_CODE (new_val) == NAMESPACE_DECL
      && !DECL_NAMESPACE_ALIAS (new_val))
    {
      if (marker & 2)
	return marker;
      marker |= 2;
    }

  if (new_type || new_val)
    marker |= process_binding (new_val, new_type);

  return marker;
}

/* Look in exactly namespace SCOPE.  */

bool
name_lookup::search_namespace_only (tree scope)
{
  bool found = false;

  if (tree *binding = find_namespace_slot (scope, name))
    {
      tree val = *binding;
      if (TREE_CODE (val) != MODULE_VECTOR)
	/* Only a global module binding, visible from anywhere.  */
	found |= process_binding (MAYBE_STAT_DECL (val),
				  MAYBE_STAT_TYPE (val));
      else
	{
	  /* I presume the binding list is going to be sparser than
	     the import bitmap.  Hence iterate over the former
	     checking for bits set in the bitmap.  */
	  bitmap imports = module_import_bitmap (current_module);
	  module_cluster *cluster = MODULE_VECTOR_CLUSTER_BASE (val);
	  int marker = 0;
	  for (unsigned ix = MODULE_VECTOR_NUM_CLUSTERS (val); ix--; cluster++)
	    {
	      if (cluster->spans[0])
		marker = process_module_binding (imports, marker,
						 cluster->bases[0],
						 cluster->spans[0],
						 cluster->slots[0]);
	      
	      if (cluster->spans[1])
		marker = process_module_binding (imports, marker,
						 cluster->bases[1],
						 cluster->spans[1],
						 cluster->slots[1]);
	    }
	  found |= marker & 1;
	}
    }

  return found;
}

/* Conditionally look in namespace SCOPE and inline children.  */

bool
name_lookup::search_namespace (tree scope)
{
  if (see_and_mark (scope))
    /* We've visited this scope before.  Return what we found then.  */
    return found_p (scope);

  /* Look in exactly namespace. */
  bool found = search_namespace_only (scope);
  
  /* Recursively look in its inline children.  */
  if (vec<tree, va_gc> *inlinees = DECL_NAMESPACE_INLINEES (scope))
    for (unsigned ix = inlinees->length (); ix--;)
      found |= search_namespace ((*inlinees)[ix]);

  if (found)
    mark_found (scope);

  return found;
}

/* Recursively follow using directives of SCOPE & its inline children.
   Such following is essentially a flood-fill algorithm.  */

bool
name_lookup::search_usings (tree scope)
{
  /* We do not check seen_p here, as that was already set during the
     namespace_only walk.  */
  if (found_p (scope))
    return true;

  bool found = false;
  if (vec<tree, va_gc> *usings = DECL_NAMESPACE_USING (scope))
    for (unsigned ix = usings->length (); ix--;)
      found |= search_qualified ((*usings)[ix]);

  /* Look in its inline children.  */
  if (vec<tree, va_gc> *inlinees = DECL_NAMESPACE_INLINEES (scope))
    for (unsigned ix = inlinees->length (); ix--;)
      found |= search_usings ((*inlinees)[ix]);

  if (found)
    mark_found (scope);

  return found;
}

/* Qualified namespace lookup in SCOPE.
   1) Look in SCOPE (+inlines).  If found, we're done.
   2) Otherwise, if USINGS is true,
      recurse for every using directive of SCOPE (+inlines).

   Trickiness is (a) loops and (b) multiple paths to same namespace.
   In both cases we want to not repeat any lookups, and know whether
   to stop the caller's step #2.  Do this via the FOUND_P marker.  */

bool
name_lookup::search_qualified (tree scope, bool usings)
{
  bool found = false;

  if (seen_p (scope))
    found = found_p (scope);
  else 
    {
      found = search_namespace (scope);
      if (!found && usings)
	found = search_usings (scope);
    }

  return found;
}

/* Add SCOPE to the unqualified search queue, recursively add its
   inlines and those via using directives.  */

name_lookup::using_queue *
name_lookup::queue_namespace (using_queue *queue, int depth, tree scope)
{
  if (see_and_mark (scope))
    return queue;

  /* Record it.  */
  tree common = scope;
  while (SCOPE_DEPTH (common) > depth)
    common = CP_DECL_CONTEXT (common);
  vec_safe_push (queue, using_pair (common, scope));

  /* Queue its inline children.  */
  if (vec<tree, va_gc> *inlinees = DECL_NAMESPACE_INLINEES (scope))
    for (unsigned ix = inlinees->length (); ix--;)
      queue = queue_namespace (queue, depth, (*inlinees)[ix]);

  /* Queue its using targets.  */
  queue = queue_usings (queue, depth, DECL_NAMESPACE_USING (scope));

  return queue;
}

/* Add the namespaces in USINGS to the unqualified search queue.  */

name_lookup::using_queue *
name_lookup::do_queue_usings (using_queue *queue, int depth,
			      vec<tree, va_gc> *usings)
{
  for (unsigned ix = usings->length (); ix--;)
    queue = queue_namespace (queue, depth, (*usings)[ix]);

  return queue;
}

/* Unqualified namespace lookup in SCOPE.
   1) add scope+inlins to worklist.
   2) recursively add target of every using directive
   3) for each worklist item where SCOPE is common ancestor, search it
   4) if nothing find, scope=parent, goto 1.
   
    */
bool
name_lookup::search_unqualified (tree scope, cp_binding_level *level)
{
  /* Make static to avoid continual reallocation.  We're not
     recursive.  */
  static using_queue *queue = NULL;
  bool found = false;
  int length = vec_safe_length (queue);

  /* Queue local using-directives.  */
  for (; level->kind != sk_namespace; level = level->level_chain)
    queue = queue_usings (queue, SCOPE_DEPTH (scope), level->using_directives);

  for (; !found; scope = CP_DECL_CONTEXT (scope))
    {
      gcc_assert (!DECL_NAMESPACE_ALIAS (scope));
      int depth = SCOPE_DEPTH (scope);

      /* Queue namespace reachable from SCOPE. */
      queue = queue_namespace (queue, depth, scope);

      /* Search every queued namespace where SCOPE is the common
	 ancestor.  Adjust the others.  */
      unsigned ix = length;
      do
	{
	  using_pair &pair = (*queue)[ix];
	  while (pair.first == scope)
	    {
	      found |= search_namespace_only (pair.second);
	      pair = queue->pop ();
	      if (ix == queue->length ())
		goto done;
	    }
	  /* The depth is the same as SCOPE, find the parent scope.  */
	  if (SCOPE_DEPTH (pair.first) == depth)
	    pair.first = CP_DECL_CONTEXT (pair.first);
	  ix++;
	}
      while (ix < queue->length ());
    done:;
      if (scope == global_namespace)
	break;
    }
  
  vec_safe_truncate (queue, length);
  return found;
}

struct adl_lookup : name_lookup
{
  typedef name_lookup parent;

  bool find_and_mark (tree);

  void add_functions (tree);

  void assoc_expr (tree);
  void assoc_type (tree);
  void assoc_template_arg (tree);
  void assoc_class (tree);
  void assoc_bases (tree);
  void assoc_class_only (tree);
  void assoc_namespace (tree);
  void assoc_namespace_only (tree);

  adl_lookup (tree name, tree fns);
};

adl_lookup::adl_lookup (tree name, tree fns)
: parent (name, 0, fns)
{
}

bool
adl_lookup::find_and_mark (tree scope)
{
  bool result = LOOKUP_FOUND_P (scope);
  if (!result)
    {
      LOOKUP_FOUND_P (scope) = true;
      if (!LOOKUP_SEEN_P (scope))
	scopes.safe_push (scope);
    }

  return result;
}

void
adl_lookup::add_functions (tree ovl)
{
  if (!ovl)
    return;
  else if (TREE_CODE (ovl) == OVERLOAD)
    {
      if (TREE_TYPE (ovl) != unknown_type_node)
	ovl = OVL_FUNCTION (ovl);
    }
  else if (!DECL_DECLARES_FUNCTION_P (ovl))
    return;

  value = lookup_maybe_add (value, ovl);
}

/* Add functions of a namespace to the lookup structure.  */

void
adl_lookup::assoc_namespace_only (tree scope)
{
  mark_seen (scope);

  /* Look down into inline namespaces.  */
  if (vec<tree, va_gc> *inlinees = DECL_NAMESPACE_INLINEES (scope))
    for (unsigned ix = inlinees->length (); ix--;)
      assoc_namespace_only ((*inlinees)[ix]);

  add_functions (ovl_skip_hidden (find_namespace_value (scope, name)));
}

/* Find the containing non-inlined namespace, add it and all its
   inlinees.  */

void
adl_lookup::assoc_namespace (tree scope)
{
  if (seen_p (scope))
    return;

  /* Find the containing non-inline namespace.  */
  while (DECL_NAMESPACE_INLINE_P (scope))
    scope = CP_DECL_CONTEXT (scope);

  assoc_namespace_only (scope);
}

/* Adds the class and its friends to the lookup structure.  */

void
adl_lookup::assoc_class_only (tree type)
{
  /* Backend-built structures, such as __builtin_va_list, aren't
     affected by all this.  */
  if (!CLASS_TYPE_P (type))
    return;

  type = TYPE_MAIN_VARIANT (type);

  if (see_and_mark (type))
    return;

  tree context = decl_namespace_context (type);
  assoc_namespace (context);

  complete_type (type);

  /* Add friends.  */
  for (tree list = DECL_FRIENDLIST (TYPE_MAIN_DECL (type)); list;
       list = TREE_CHAIN (list))
    if (name == FRIEND_NAME (list))
      for (tree friends = FRIEND_DECLS (list); friends;
	   friends = TREE_CHAIN (friends))
	{
	  tree fn = TREE_VALUE (friends);

	  /* Only interested in global functions with potentially hidden
	     (i.e. unqualified) declarations.  */
	  if (CP_DECL_CONTEXT (fn) != context)
	    continue;

	  /* Template specializations are never found by name lookup.
	     (Templates themselves can be found, but not template
	     specializations.)  */
	  if (TREE_CODE (fn) == FUNCTION_DECL && DECL_USE_TEMPLATE (fn))
	    continue;

	  add_functions (fn);
	}
}

/* Adds the class and its bases to the lookup structure.
   Returns true on error.  */

void
adl_lookup::assoc_bases (tree type)
{
  assoc_class_only (type);

  /* Process baseclasses.  */
  if (tree binfo = TYPE_BINFO (type))
    {
      tree base_binfo;
      int i;

      for (i = 0; BINFO_BASE_ITERATE (binfo, i, base_binfo); i++)
	assoc_bases (BINFO_TYPE (base_binfo));
    }
}

/* Adds everything associated with a class argument type to the lookup
   structure.  Returns true on error.

   If T is a class type (including unions), its associated classes are: the
   class itself; the class of which it is a member, if any; and its direct
   and indirect base classes. Its associated namespaces are the namespaces
   of which its associated classes are members. Furthermore, if T is a
   class template specialization, its associated namespaces and classes
   also include: the namespaces and classes associated with the types of
   the template arguments provided for template type parameters (excluding
   template template parameters); the namespaces of which any template
   template arguments are members; and the classes of which any member
   templates used as template template arguments are members. [ Note:
   non-type template arguments do not contribute to the set of associated
   namespaces.  --end note] */

void
adl_lookup::assoc_class (tree type)
{
  /* Backend build structures, such as __builtin_va_list, aren't
     affected by all this.  */
  if (!CLASS_TYPE_P (type))
    return;

  type = TYPE_MAIN_VARIANT (type);
  /* We don't set found here because we have to have set seen first,
     which is done in the assoc_bases walk.  */
  if (found_p (type))
    return;

  assoc_bases (type);
  mark_found (type);

  if (TYPE_CLASS_SCOPE_P (type))
    assoc_class_only (TYPE_CONTEXT (type));

  /* Process template arguments.  */
  if (CLASSTYPE_TEMPLATE_INFO (type)
      && PRIMARY_TEMPLATE_P (CLASSTYPE_TI_TEMPLATE (type)))
    {
      tree list = INNERMOST_TEMPLATE_ARGS (CLASSTYPE_TI_ARGS (type));
      for (int i = 0; i < TREE_VEC_LENGTH (list); ++i)
	assoc_template_arg (TREE_VEC_ELT (list, i));
    }
}

void
adl_lookup::assoc_expr (tree expr)
{
  if (!expr)
    return;

  gcc_assert (!TYPE_P (expr));

  if (TREE_TYPE (expr) != unknown_type_node)
    {
      assoc_type (TREE_TYPE (expr));
      return;
    }

  if (TREE_CODE (expr) == ADDR_EXPR)
    expr = TREE_OPERAND (expr, 0);
  if (TREE_CODE (expr) == COMPONENT_REF
      || TREE_CODE (expr) == OFFSET_REF)
    expr = TREE_OPERAND (expr, 1);
  expr = MAYBE_BASELINK_FUNCTIONS (expr);

  if (OVL_P (expr))
    for (lkp_iterator iter (expr); iter; ++iter)
      assoc_type (TREE_TYPE (*iter));
  else if (TREE_CODE (expr) == TEMPLATE_ID_EXPR)
    {
      /* The working paper doesn't currently say how to handle
	 template-id arguments.  The sensible thing would seem to be
	 to handle the list of template candidates like a normal
	 overload set, and handle the template arguments like we do
	 for class template specializations.  */

      /* First the templates.  */
      assoc_expr (TREE_OPERAND (expr, 0));

      /* Now the arguments.  */
      if (tree args = TREE_OPERAND (expr, 1))
	for (int ix = TREE_VEC_LENGTH (args); ix--;)
	  assoc_template_arg (TREE_VEC_ELT (args, ix));
    }
}

void
adl_lookup::assoc_type (tree type)
{
  if (!type)
    return;

  if (TYPE_PTRDATAMEM_P (type))
    {
      /* Pointer to member: associate class type and value type.  */
      assoc_type (TYPE_PTRMEM_CLASS_TYPE (type));
      assoc_type (TYPE_PTRMEM_POINTED_TO_TYPE (type));
      return;
    }

  switch (TREE_CODE (type))
    {
    case RECORD_TYPE:
      if (TYPE_PTRMEMFUNC_P (type))
	{
	  assoc_type (TYPE_PTRMEMFUNC_FN_TYPE (type));
	  return;
	}
      /* FALLTHRU */
    case UNION_TYPE:
      assoc_class (type);
      return;

    case METHOD_TYPE:
      /* The basetype is referenced in the first arg type, so just
	 fall through.  */
    case FUNCTION_TYPE:
      /* Associate the parameter types.  */
      for (tree args = TYPE_ARG_TYPES (type); args; args = TREE_CHAIN (args))
	assoc_type (TREE_VALUE (args));
      /* FALLTHROUGH */

    case POINTER_TYPE:
    case REFERENCE_TYPE:
    case ARRAY_TYPE:
      assoc_type (TREE_TYPE (type));
      return;

    case ENUMERAL_TYPE:
      if (TYPE_CLASS_SCOPE_P (type))
	assoc_class_only (TYPE_CONTEXT (type));
      assoc_namespace (decl_namespace_context (type));
      return;

    case LANG_TYPE:
      gcc_assert (type == unknown_type_node
		  || type == init_list_type_node);
      return;

    case TYPE_PACK_EXPANSION:
      assoc_type (PACK_EXPANSION_PATTERN (type));
      return;

    default:
      break;
    }
}

/* Adds everything associated with a template argument to the lookup
   structure.  */

void
adl_lookup::assoc_template_arg (tree arg)
{
  /* [basic.lookup.koenig]

     If T is a template-id, its associated namespaces and classes are
     ... the namespaces and classes associated with the types of the
     template arguments provided for template type parameters
     (excluding template template parameters); the namespaces in which
     any template template arguments are defined; and the classes in
     which any member templates used as template template arguments
     are defined.  [Note: non-type template arguments do not
     contribute to the set of associated namespaces.  ]  */

  /* Consider first template template arguments.  */
  if (TREE_CODE (arg) == TEMPLATE_TEMPLATE_PARM
      || TREE_CODE (arg) == UNBOUND_CLASS_TEMPLATE)
    ;
  else if (TREE_CODE (arg) == TEMPLATE_DECL)
    {
      tree ctx = CP_DECL_CONTEXT (arg);

      /* It's not a member template.  */
      if (TREE_CODE (ctx) == NAMESPACE_DECL)
	assoc_namespace (ctx);
      /* Otherwise, it must be member template.  */
      else
	assoc_class_only (ctx);
    }
  /* It's an argument pack; handle it recursively.  */
  else if (ARGUMENT_PACK_P (arg))
    {
      tree args = ARGUMENT_PACK_ARGS (arg);
      int i, len = TREE_VEC_LENGTH (args);
      for (i = 0; i < len; ++i) 
	assoc_template_arg (TREE_VEC_ELT (args, i));
    }
  /* It's not a template template argument, but it is a type template
     argument.  */
  else if (TYPE_P (arg))
    assoc_type (arg);
}

static tree
do_lookup_arg_dependent (tree name, tree fns, vec<tree, va_gc> *args)
{
  adl_lookup lookup (name, fns);

  lookup_mark (fns, true);
  unsigned ix;
  tree arg;

  FOR_EACH_VEC_ELT_REVERSE (*args, ix, arg)
    /* OMP reduction operators put a type as the first arg.  I don't
       suppose we should ADL on that?  */
    if (!TYPE_P (arg))
      lookup.assoc_expr (arg);

  fns = lookup.value;
  lookup_mark (fns, false);

  return fns;
}

static bool qualified_namespace_lookup (tree, name_lookup *);
static void consider_binding_level (tree name,
				    best_match <tree, const char *> &bm,
				    cp_binding_level *lvl,
				    bool look_within_fields,
				    enum lookup_name_fuzzy_kind kind);
static void diagnose_name_conflict (tree, tree);

/* Compute the chain index of a binding_entry given the HASH value of its
   name and the total COUNT of chains.  COUNT is assumed to be a power
   of 2.  */

#define ENTRY_INDEX(HASH, COUNT) (((HASH) >> 3) & ((COUNT) - 1))

/* A free list of "binding_entry"s awaiting for re-use.  */

static GTY((deletable)) binding_entry free_binding_entry = NULL;

/* The binding oracle; see cp-tree.h.  */

cp_binding_oracle_function *cp_binding_oracle;

/* If we have a binding oracle, ask it for all namespace-scoped
   definitions of NAME.  */

static inline void
query_oracle (tree name)
{
  if (!cp_binding_oracle)
    return;

  /* LOOKED_UP holds the set of identifiers that we have already
     looked up with the oracle.  */
  static hash_set<tree> looked_up;
  if (looked_up.add (name))
    return;

  cp_binding_oracle (CP_ORACLE_IDENTIFIER, name);
}

/* Create a binding_entry object for (NAME, TYPE).  */

static inline binding_entry
binding_entry_make (tree name, tree type)
{
  binding_entry entry;

  if (free_binding_entry)
    {
      entry = free_binding_entry;
      free_binding_entry = entry->chain;
    }
  else
    entry = ggc_alloc<binding_entry_s> ();

  entry->name = name;
  entry->type = type;
  entry->chain = NULL;

  return entry;
}

/* Put ENTRY back on the free list.  */
#if 0
static inline void
binding_entry_free (binding_entry entry)
{
  entry->name = NULL;
  entry->type = NULL;
  entry->chain = free_binding_entry;
  free_binding_entry = entry;
}
#endif

/* The datatype used to implement the mapping from names to types at
   a given scope.  */
struct GTY(()) binding_table_s {
  /* Array of chains of "binding_entry"s  */
  binding_entry * GTY((length ("%h.chain_count"))) chain;

  /* The number of chains in this table.  This is the length of the
     member "chain" considered as an array.  */
  size_t chain_count;

  /* Number of "binding_entry"s in this table.  */
  size_t entry_count;
};

/* Construct TABLE with an initial CHAIN_COUNT.  */

static inline void
binding_table_construct (binding_table table, size_t chain_count)
{
  table->chain_count = chain_count;
  table->entry_count = 0;
  table->chain = ggc_cleared_vec_alloc<binding_entry> (table->chain_count);
}

/* Make TABLE's entries ready for reuse.  */
#if 0
static void
binding_table_free (binding_table table)
{
  size_t i;
  size_t count;

  if (table == NULL)
    return;

  for (i = 0, count = table->chain_count; i < count; ++i)
    {
      binding_entry temp = table->chain[i];
      while (temp != NULL)
	{
	  binding_entry entry = temp;
	  temp = entry->chain;
	  binding_entry_free (entry);
	}
      table->chain[i] = NULL;
    }
  table->entry_count = 0;
}
#endif

/* Allocate a table with CHAIN_COUNT, assumed to be a power of two.  */

static inline binding_table
binding_table_new (size_t chain_count)
{
  binding_table table = ggc_alloc<binding_table_s> ();
  table->chain = NULL;
  binding_table_construct (table, chain_count);
  return table;
}

/* Expand TABLE to twice its current chain_count.  */

static void
binding_table_expand (binding_table table)
{
  const size_t old_chain_count = table->chain_count;
  const size_t old_entry_count = table->entry_count;
  const size_t new_chain_count = 2 * old_chain_count;
  binding_entry *old_chains = table->chain;
  size_t i;

  binding_table_construct (table, new_chain_count);
  for (i = 0; i < old_chain_count; ++i)
    {
      binding_entry entry = old_chains[i];
      for (; entry != NULL; entry = old_chains[i])
	{
	  const unsigned int hash = IDENTIFIER_HASH_VALUE (entry->name);
	  const size_t j = ENTRY_INDEX (hash, new_chain_count);

	  old_chains[i] = entry->chain;
	  entry->chain = table->chain[j];
	  table->chain[j] = entry;
	}
    }
  table->entry_count = old_entry_count;
}

/* Insert a binding for NAME to TYPE into TABLE.  */

static void
binding_table_insert (binding_table table, tree name, tree type)
{
  const unsigned int hash = IDENTIFIER_HASH_VALUE (name);
  const size_t i = ENTRY_INDEX (hash, table->chain_count);
  binding_entry entry = binding_entry_make (name, type);

  entry->chain = table->chain[i];
  table->chain[i] = entry;
  ++table->entry_count;

  if (3 * table->chain_count < 5 * table->entry_count)
    binding_table_expand (table);
}

/* Return the binding_entry, if any, that maps NAME.  */

binding_entry
binding_table_find (binding_table table, tree name)
{
  const unsigned int hash = IDENTIFIER_HASH_VALUE (name);
  binding_entry entry = table->chain[ENTRY_INDEX (hash, table->chain_count)];

  while (entry != NULL && entry->name != name)
    entry = entry->chain;

  return entry;
}

/* Apply PROC -- with DATA -- to all entries in TABLE.  */

void
binding_table_foreach (binding_table table, bt_foreach_proc proc, void *data)
{
  size_t chain_count;
  size_t i;

  if (!table)
    return;

  chain_count = table->chain_count;
  for (i = 0; i < chain_count; ++i)
    {
      binding_entry entry = table->chain[i];
      for (; entry != NULL; entry = entry->chain)
	proc (entry, data);
    }
}

#ifndef ENABLE_SCOPE_CHECKING
#  define ENABLE_SCOPE_CHECKING 0
#else
#  define ENABLE_SCOPE_CHECKING 1
#endif

/* A free list of "cxx_binding"s, connected by their PREVIOUS.  */

static GTY((deletable)) cxx_binding *free_bindings;

/* Initialize VALUE and TYPE field for BINDING, and set the PREVIOUS
   field to NULL.  */

static inline void
cxx_binding_init (cxx_binding *binding, tree value, tree type)
{
  binding->value = value;
  binding->type = type;
  binding->previous = NULL;
}

/* (GC)-allocate a binding object with VALUE and TYPE member initialized.  */

static cxx_binding *
cxx_binding_make (tree value, tree type)
{
  cxx_binding *binding;
  if (free_bindings)
    {
      binding = free_bindings;
      free_bindings = binding->previous;
    }
  else
    binding = ggc_alloc<cxx_binding> ();

  cxx_binding_init (binding, value, type);

  return binding;
}

/* Put BINDING back on the free list.  */

static inline void
cxx_binding_free (cxx_binding *binding)
{
  binding->scope = NULL;
  binding->previous = free_bindings;
  free_bindings = binding;
}

/* Create a new binding for NAME (with the indicated VALUE and TYPE
   bindings) in the class scope indicated by SCOPE.  */

static cxx_binding *
new_class_binding (tree name, tree value, tree type, cp_binding_level *scope)
{
  cp_class_binding cb = {cxx_binding_make (value, type), name};
  cxx_binding *binding = cb.base;
  vec_safe_push (scope->class_shadowed, cb);
  binding->scope = scope;
  return binding;
}

/* Make DECL the innermost binding for ID.  The LEVEL is the binding
   level at which this declaration is being bound.  */

void
push_binding (tree id, tree decl, cp_binding_level* level)
{
  cxx_binding *binding;

  if (level != class_binding_level)
    {
      binding = cxx_binding_make (decl, NULL_TREE);
      binding->scope = level;
    }
  else
    binding = new_class_binding (id, decl, /*type=*/NULL_TREE, level);

  /* Now, fill in the binding information.  */
  binding->previous = IDENTIFIER_BINDING (id);
  INHERITED_VALUE_BINDING_P (binding) = 0;
  LOCAL_BINDING_P (binding) = (level != class_binding_level);

  /* And put it on the front of the list of bindings for ID.  */
  IDENTIFIER_BINDING (id) = binding;
}

/* Remove the binding for DECL which should be the innermost binding
   for ID.  */

void
pop_local_binding (tree id, tree decl)
{
  cxx_binding *binding;

  if (id == NULL_TREE)
    /* It's easiest to write the loops that call this function without
       checking whether or not the entities involved have names.  We
       get here for such an entity.  */
    return;

  /* Get the innermost binding for ID.  */
  binding = IDENTIFIER_BINDING (id);

  /* The name should be bound.  */
  gcc_assert (binding != NULL);

  /* The DECL will be either the ordinary binding or the type
     binding for this identifier.  Remove that binding.  */
  if (binding->value == decl)
    binding->value = NULL_TREE;
  else
    {
      gcc_assert (binding->type == decl);
      binding->type = NULL_TREE;
    }

  if (!binding->value && !binding->type)
    {
      /* We're completely done with the innermost binding for this
	 identifier.  Unhook it from the list of bindings.  */
      IDENTIFIER_BINDING (id) = binding->previous;

      /* Add it to the free list.  */
      cxx_binding_free (binding);
    }
}

/* Remove the bindings for the decls of the current level and leave
   the current scope.  */

void
pop_bindings_and_leave_scope (void)
{
  for (tree t = get_local_decls (); t; t = DECL_CHAIN (t))
<<<<<<< HEAD
    {
      tree decl = TREE_CODE (t) == TREE_LIST ? TREE_VALUE (t) : t;
      tree name = OVL_NAME (decl);

      pop_local_binding (name, decl);
    }

=======
    pop_local_binding (DECL_NAME (t), t);
>>>>>>> 395ec8f3
  leave_scope ();
}

/* Strip non dependent using declarations. If DECL is dependent,
   surreptitiously create a typename_type and return it.  */

tree
strip_using_decl (tree decl)
{
  if (decl == NULL_TREE)
    return NULL_TREE;

  while (TREE_CODE (decl) == USING_DECL && !DECL_DEPENDENT_P (decl))
    decl = USING_DECL_DECLS (decl);

  if (TREE_CODE (decl) == USING_DECL && DECL_DEPENDENT_P (decl)
      && USING_DECL_TYPENAME_P (decl))
    {
      /* We have found a type introduced by a using
	 declaration at class scope that refers to a dependent
	 type.
	     
	 using typename :: [opt] nested-name-specifier unqualified-id ;
      */
      decl = make_typename_type (TREE_TYPE (decl),
				 DECL_NAME (decl),
				 typename_type, tf_error);
      if (decl != error_mark_node)
	decl = TYPE_NAME (decl);
    }

  return decl;
}

/* Return true if OVL is an overload for an anticipated builtin.  */

static bool
anticipated_builtin_p (tree ovl)
{
  if (TREE_CODE (ovl) != OVERLOAD)
    return false;

  if (!OVL_HIDDEN_P (ovl))
    return false;

  tree fn = OVL_FUNCTION (ovl);
  gcc_checking_assert (DECL_ANTICIPATED (fn));

  if (DECL_HIDDEN_FRIEND_P (fn))
    return false;

  return true;
}

/* BINDING records an existing declaration for a name in the current scope.
   But, DECL is another declaration for that same identifier in the
   same scope.  This is the `struct stat' hack whereby a non-typedef
   class name or enum-name can be bound at the same level as some other
   kind of entity.
   3.3.7/1

     A class name (9.1) or enumeration name (7.2) can be hidden by the
     name of an object, function, or enumerator declared in the same scope.
     If a class or enumeration name and an object, function, or enumerator
     are declared in the same scope (in any order) with the same name, the
     class or enumeration name is hidden wherever the object, function, or
     enumerator name is visible.

   It's the responsibility of the caller to check that
   inserting this name is valid here.  Returns nonzero if the new binding
   was successful.  */

static bool
supplement_binding_1 (cxx_binding *binding, tree decl)
{
  tree bval = binding->value;
  bool ok = true;
  tree target_bval = strip_using_decl (bval);
  tree target_decl = strip_using_decl (decl);

  if (TREE_CODE (target_decl) == TYPE_DECL && DECL_ARTIFICIAL (target_decl)
      && target_decl != target_bval
      && (TREE_CODE (target_bval) != TYPE_DECL
	  /* We allow pushing an enum multiple times in a class
	     template in order to handle late matching of underlying
	     type on an opaque-enum-declaration followed by an
	     enum-specifier.  */
	  || (processing_template_decl
	      && TREE_CODE (TREE_TYPE (target_decl)) == ENUMERAL_TYPE
	      && TREE_CODE (TREE_TYPE (target_bval)) == ENUMERAL_TYPE
	      && (dependent_type_p (ENUM_UNDERLYING_TYPE
				    (TREE_TYPE (target_decl)))
		  || dependent_type_p (ENUM_UNDERLYING_TYPE
				       (TREE_TYPE (target_bval)))))))
    /* The new name is the type name.  */
    binding->type = decl;
  else if (/* TARGET_BVAL is null when push_class_level_binding moves
	      an inherited type-binding out of the way to make room
	      for a new value binding.  */
	   !target_bval
	   /* TARGET_BVAL is error_mark_node when TARGET_DECL's name
	      has been used in a non-class scope prior declaration.
	      In that case, we should have already issued a
	      diagnostic; for graceful error recovery purpose, pretend
	      this was the intended declaration for that name.  */
	   || target_bval == error_mark_node
	   /* If TARGET_BVAL is anticipated but has not yet been
	      declared, pretend it is not there at all.  */
	   || anticipated_builtin_p (target_bval))
    binding->value = decl;
  else if (TREE_CODE (target_bval) == TYPE_DECL
	   && DECL_ARTIFICIAL (target_bval)
	   && target_decl != target_bval
	   && (TREE_CODE (target_decl) != TYPE_DECL
	       || same_type_p (TREE_TYPE (target_decl),
			       TREE_TYPE (target_bval))))
    {
      /* The old binding was a type name.  It was placed in
	 VALUE field because it was thought, at the point it was
	 declared, to be the only entity with such a name.  Move the
	 type name into the type slot; it is now hidden by the new
	 binding.  */
      binding->type = bval;
      binding->value = decl;
      binding->value_is_inherited = false;
    }
  else if (TREE_CODE (target_bval) == TYPE_DECL
	   && TREE_CODE (target_decl) == TYPE_DECL
	   && DECL_NAME (target_decl) == DECL_NAME (target_bval)
	   && binding->scope->kind != sk_class
	   && (same_type_p (TREE_TYPE (target_decl), TREE_TYPE (target_bval))
	       /* If either type involves template parameters, we must
		  wait until instantiation.  */
	       || uses_template_parms (TREE_TYPE (target_decl))
	       || uses_template_parms (TREE_TYPE (target_bval))))
    /* We have two typedef-names, both naming the same type to have
       the same name.  In general, this is OK because of:

	 [dcl.typedef]

	 In a given scope, a typedef specifier can be used to redefine
	 the name of any type declared in that scope to refer to the
	 type to which it already refers.

       However, in class scopes, this rule does not apply due to the
       stricter language in [class.mem] prohibiting redeclarations of
       members.  */
    ok = false;
  /* There can be two block-scope declarations of the same variable,
     so long as they are `extern' declarations.  However, there cannot
     be two declarations of the same static data member:

       [class.mem]

       A member shall not be declared twice in the
       member-specification.  */
  else if (VAR_P (target_decl)
	   && VAR_P (target_bval)
	   && DECL_EXTERNAL (target_decl) && DECL_EXTERNAL (target_bval)
	   && !DECL_CLASS_SCOPE_P (target_decl))
    {
      duplicate_decls (decl, binding->value, /*newdecl_is_friend=*/false);
      ok = false;
    }
  else if (TREE_CODE (decl) == NAMESPACE_DECL
	   && TREE_CODE (bval) == NAMESPACE_DECL
	   && DECL_NAMESPACE_ALIAS (decl)
	   && DECL_NAMESPACE_ALIAS (bval)
	   && ORIGINAL_NAMESPACE (bval) == ORIGINAL_NAMESPACE (decl))
    /* [namespace.alias]

      In a declarative region, a namespace-alias-definition can be
      used to redefine a namespace-alias declared in that declarative
      region to refer only to the namespace to which it already
      refers.  */
    ok = false;
  else if (maybe_remove_implicit_alias (bval))
    {
      /* There was a mangling compatibility alias using this mangled name,
	 but now we have a real decl that wants to use it instead.  */
      binding->value = decl;
    }
  else
    {
      if (!error_operand_p (bval))
	diagnose_name_conflict (decl, bval);
      ok = false;
    }

  return ok;
}

/* Diagnose a name conflict between DECL and BVAL.  */

static void
diagnose_name_conflict (tree decl, tree bval)
{
  if (TREE_CODE (decl) == TREE_CODE (bval)
      && (TREE_CODE (decl) != TYPE_DECL
	  || (DECL_ARTIFICIAL (decl) && DECL_ARTIFICIAL (bval))
	  || (!DECL_ARTIFICIAL (decl) && !DECL_ARTIFICIAL (bval)))
      && !DECL_DECLARES_FUNCTION_P (decl)
      && CP_DECL_CONTEXT (decl) == CP_DECL_CONTEXT (bval))
    error ("redeclaration of %q#D", decl);
  else
    error ("%q#D conflicts with a previous declaration", decl);

  inform (location_of (bval), "previous declaration %q#D", bval);
}

/* Wrapper for supplement_binding_1.  */

static bool
supplement_binding (cxx_binding *binding, tree decl)
{
  bool ret;
  bool subtime = timevar_cond_start (TV_NAME_LOOKUP);
  ret = supplement_binding_1 (binding, decl);
  timevar_cond_stop (TV_NAME_LOOKUP, subtime);
  return ret;
}

/* Replace BINDING's current value on its scope's name list with
   NEWVAL.  */

static void
update_local_overload (cxx_binding *binding, tree newval)
{
  tree *d;

  for (d = &binding->scope->names; ; d = &TREE_CHAIN (*d))
    if (*d == binding->value)
      {
	/* Stitch new list node in.  */
	*d = tree_cons (NULL_TREE, NULL_TREE, TREE_CHAIN (*d));
	break;
      }
    else if (TREE_CODE (*d) == TREE_LIST && TREE_VALUE (*d) == binding->value)
      break;

  TREE_VALUE (*d) = newval;
}

/* Compares the parameter-type-lists of ONE and TWO and
   returns false if they are different.  If the DECLs are template
   functions, the return types and the template parameter lists are
   compared too (DR 565).  */

static bool
matching_fn_p (tree one, tree two)
{
  if (!compparms (TYPE_ARG_TYPES (TREE_TYPE (one)),
		  TYPE_ARG_TYPES (TREE_TYPE (two))))
    return false;

  if (TREE_CODE (one) == TEMPLATE_DECL
      && TREE_CODE (two) == TEMPLATE_DECL)
    {
      /* Compare template parms.  */
      if (!comp_template_parms (DECL_TEMPLATE_PARMS (one),
				DECL_TEMPLATE_PARMS (two)))
	return false;

      /* And return type.  */
      if (!same_type_p (TREE_TYPE (TREE_TYPE (one)),
			TREE_TYPE (TREE_TYPE (two))))
	return false;
    }

  return true;
}

/* Push DECL into nonclass LEVEL BINDING or SLOT.  OLD is the current
   binding value (possibly with anticipated builtins stripped).
   Diagnose conflicts and return updated decl.  */

static tree
update_binding (cp_binding_level *level, cxx_binding *binding, tree *slot,
		tree old, tree decl, bool is_friend)
{
  tree to_val = decl;
  tree to_type = NULL_TREE;

  gcc_assert (level->kind == sk_namespace ? !binding
	      : level->kind != sk_class && !slot);
  if (old == error_mark_node)
    old = NULL_TREE;

  if (old && TREE_CODE (old) == TYPE_DECL && DECL_ARTIFICIAL (old))
    {
      /* Slide the tdef out of the way.  We'll undo this below, if
	 we're pushing a matching tdef.  */
      to_type = old;
      old = NULL_TREE;
    }

  if (DECL_DECLARES_FUNCTION_P (decl))
    {
      if (!old)
	;
      else if (OVL_P (old))
	{
	  for (ovl_iterator iter (old); iter; ++iter)
	    {
	      tree fn = *iter;

	      if (iter.using_p () && matching_fn_p (fn, decl))
		{
		  /* If a function declaration in namespace scope or
		     block scope has the same name and the same
		     parameter-type- list (8.3.5) as a function
		     introduced by a using-declaration, and the
		     declarations do not declare the same function,
		     the program is ill-formed.  [namespace.udecl]/14 */
		  if (tree match = duplicate_decls (decl, fn, is_friend))
		    return match;
		  else
		    /* FIXME: To preserve existing error behavior, we
		       still push the decl.  This might change.  */
		    diagnose_name_conflict (decl, fn);
		}
	    }
	}
      else
	goto conflict;

      to_val = ovl_insert (old, decl);
    }
  else if (to_type && TREE_CODE (decl) == TYPE_DECL)
    {
      /* We thought we wanted to slide an artificial typedef out of
	 the way, to make way for another typedef.  That's not always
	 what we want to do.  */
      if (!DECL_ARTIFICIAL (decl))
	; /* Slide.  */
      else if (same_type_p (TREE_TYPE (to_type), TREE_TYPE (decl)))
	/* Two artificial decls to same type.  Do nothing.  */
	return to_type;
      else
	goto conflict;
    }
  else if (!old)
    ;
  else if (TREE_CODE (decl) == TYPE_DECL && DECL_ARTIFICIAL (decl))
    {
      /* Slide DECL into the type slot.  */
      to_type = decl;
      to_val = old;
    }
  else if (TREE_CODE (old) != TREE_CODE (decl))
    /* Different kinds of decls conflict.  */
    goto conflict;
  else if (TREE_CODE (old) == TYPE_DECL)
    {
      if (DECL_ARTIFICIAL (decl))
	{
	  /* Slide DECL into the type slot instead.  */
	  to_type = decl;
	  to_val = old;
	}
      else if (same_type_p (TREE_TYPE (old), TREE_TYPE (decl)))
	/* Two type decls to the same type.  Do nothing.  */
	return old;
      else
	goto conflict;
    }
  else if (TREE_CODE (old) == NAMESPACE_DECL)
    {
      if (DECL_NAMESPACE_ALIAS (old) && DECL_NAMESPACE_ALIAS (decl)
	  && ORIGINAL_NAMESPACE (old) == ORIGINAL_NAMESPACE (decl))
	/* In a declarative region, a namespace-alias-definition can be
	   used to redefine a namespace-alias declared in that declarative
	   region to refer only to the namespace to which it already
	   refers.  [namespace.alias] */
	return old;
      else
	goto conflict;
    }
  else if (TREE_CODE (old) == VAR_DECL)
    {
      /* There can be two block-scope declarations of the same
	 variable, so long as they are `extern' declarations.  */
      if (!DECL_EXTERNAL (old) || !DECL_EXTERNAL (decl))
	goto conflict;
      else if (tree match = duplicate_decls (decl, old, false))
	return match;
      else
	goto conflict;
    }
  else
    {
    conflict:
      diagnose_name_conflict (decl, old);
      to_val = NULL_TREE;
    }

  if (to_val)
    {
      if (level->kind != sk_namespace
	  && !to_type && binding->value && OVL_P (to_val))
	update_local_overload (binding, to_val);
      else
	{
	  tree to_add = to_val;
      
	  if (level->kind == sk_namespace)
	    to_add = decl;
	  else if (to_type == decl)
	    to_add = decl;
	  else if (TREE_CODE (to_add) == OVERLOAD)
	    to_add = build_tree_list (NULL_TREE, to_add);

	  add_decl_to_level (level, to_add);
	}

      if (to_type == (slot ? MAYBE_STAT_TYPE (*slot) : binding->type))
	to_type = NULL_TREE;

      if (to_type)
	{
	  gcc_checking_assert (TREE_CODE (to_type) == TYPE_DECL
			       && DECL_ARTIFICIAL (to_type));

	  tree type = TREE_TYPE (to_type);
	  if (to_type != decl
	      && MAYBE_CLASS_TYPE_P (type) && warn_shadow
	      && (!DECL_IN_SYSTEM_HEADER (decl)
		  || !DECL_IN_SYSTEM_HEADER (to_type)))
	    warning (OPT_Wshadow, "%q#D hides constructor for %q#T",
		     decl, type);
	}

      if (slot)
	{
	  if (STAT_HACK_P (*slot))
	    {
	      if (to_type)
		STAT_TYPE (*slot) = to_type;
	      STAT_DECL (*slot) = to_val;
	    }
	  else if (to_type)
	    *slot = stat_hack (to_val, to_type);
	  else
	    *slot = to_val;
	}
      else
	{
	  if (to_type)
	    binding->type = to_type;
	  binding->value = to_val;
	}
    }

  return decl;
}

/* Map of identifiers to extern C functions (or LISTS thereof).  */

static GTY(()) hash_map<lang_identifier *, tree> *extern_c_fns;

/* DECL has C linkage. If we have an existing instance, make sure it
   has the same exception specification [7.5, 7.6].  If there's no
   instance, add DECL to the map.  */

static void
check_extern_c_conflict (tree decl)
{
  /* Ignore artificial or system header decls.  */
  if (DECL_ARTIFICIAL (decl) || DECL_IN_SYSTEM_HEADER (decl))
    return;

  if (!extern_c_fns)
    extern_c_fns = hash_map<lang_identifier *,tree>::create_ggc (127);

  bool existed;
  tree *slot = &extern_c_fns->get_or_insert (DECL_NAME (decl), &existed);
  if (!existed)
    *slot = decl;
  else
    {
      tree old = *slot;
      if (TREE_CODE (old) == TREE_LIST)
	old = TREE_VALUE (old);

      int mismatch = 0;
      if (DECL_CONTEXT (old) == DECL_CONTEXT (decl))
	; /* If they're in the same context, we'll have already complained
	     about a (possible) mismatch, when inserting the decl.  */
      else if (!decls_match (decl, old))
	mismatch = 1;
      else if (!comp_except_specs (TYPE_RAISES_EXCEPTIONS (TREE_TYPE (old)),
				   TYPE_RAISES_EXCEPTIONS (TREE_TYPE (decl)),
				   ce_normal))
	mismatch = -1;
      else if (DECL_ASSEMBLER_NAME_SET_P (old))
	SET_DECL_ASSEMBLER_NAME (decl, DECL_ASSEMBLER_NAME (old));

      if (mismatch)
	{
	  pedwarn (input_location, 0,
		   "C-linkage declaration of %q#D", decl);
	  pedwarn (DECL_SOURCE_LOCATION (old), 0,
		   "conflicts with previous declaration %q#D", old);
	  if (mismatch < 0)
	    pedwarn (input_location, 0,
		     "due to different exception specifications");
	}
      else
	/* Chain it on for c_linkage_binding's use.  */
	*slot = tree_cons (NULL_TREE, decl, *slot);
    }
}

/* Returns a list of C-linkage decls with the name NAME.  Used in
   c-family/c-pragma.c to implement redefine_extname pragma.  */

tree
c_linkage_bindings (tree name)
{
  if (extern_c_fns)
    if (tree *slot = extern_c_fns->get (name))
      return *slot;
  return NULL_TREE;
}

/* DECL is being declared at a local scope.  Emit suitable shadow
   warnings.  */

static void
check_local_shadow (tree decl)
{
  /* Don't complain about the parms we push and then pop
     while tentatively parsing a function declarator.  */
  if (TREE_CODE (decl) == PARM_DECL && !DECL_CONTEXT (decl))
    return;

  /* Inline decls shadow nothing.  */
  if (DECL_FROM_INLINE (decl))
    return;

  /* External decls are something else.  */
  if (DECL_EXTERNAL (decl))
    return;

  tree old = NULL_TREE;
  cp_binding_level *old_scope = NULL;
  if (cxx_binding *binding = outer_binding (DECL_NAME (decl), NULL, true))
    {
      old = binding->value;
      old_scope = binding->scope;
    }
  while (old && VAR_P (old) && DECL_DEAD_FOR_LOCAL (old))
    old = DECL_SHADOWED_FOR_VAR (old);

  tree shadowed = NULL_TREE;
  if (old
      && (TREE_CODE (old) == PARM_DECL
	  || VAR_P (old)
	  || (TREE_CODE (old) == TYPE_DECL
	      && (!DECL_ARTIFICIAL (old)
		  || TREE_CODE (decl) == TYPE_DECL)))
      && (!DECL_ARTIFICIAL (decl)
	  || DECL_IMPLICIT_TYPEDEF_P (decl)
	  || (VAR_P (decl) && DECL_ANON_UNION_VAR_P (decl))))
    {
      /* DECL shadows a local thing possibly of interest.  */

      /* Don't complain if it's from an enclosing function.  */
      if (DECL_CONTEXT (old) == current_function_decl
	  && TREE_CODE (decl) != PARM_DECL
	  && TREE_CODE (old) == PARM_DECL)
	{
	  /* Go to where the parms should be and see if we find
	     them there.  */
	  cp_binding_level *b = current_binding_level->level_chain;

	  if (FUNCTION_NEEDS_BODY_BLOCK (current_function_decl))
	    /* Skip the ctor/dtor cleanup level.  */
	    b = b->level_chain;

	  /* ARM $8.3 */
	  if (b->kind == sk_function_parms)
	    {
	      error ("declaration of %q#D shadows a parameter", decl);
	      return;
	    }
	}

      /* The local structure or class can't use parameters of
	 the containing function anyway.  */
      if (DECL_CONTEXT (old) != current_function_decl)
	{
	  for (cp_binding_level *scope = current_binding_level;
	       scope != old_scope; scope = scope->level_chain)
	    if (scope->kind == sk_class
		&& !LAMBDA_TYPE_P (scope->this_entity))
	      return;
	}
      /* Error if redeclaring a local declared in a
	 init-statement or in the condition of an if or
	 switch statement when the new declaration is in the
	 outermost block of the controlled statement.
	 Redeclaring a variable from a for or while condition is
	 detected elsewhere.  */
      else if (VAR_P (old)
	       && old_scope == current_binding_level->level_chain
	       && (old_scope->kind == sk_cond || old_scope->kind == sk_for))
	{
	  error ("redeclaration of %q#D", decl);
	  inform (DECL_SOURCE_LOCATION (old),
		  "%q#D previously declared here", old);
	  return;
	}
      /* C++11:
	 3.3.3/3:  The name declared in an exception-declaration (...)
	 shall not be redeclared in the outermost block of the handler.
	 3.3.3/2:  A parameter name shall not be redeclared (...) in
	 the outermost block of any handler associated with a
	 function-try-block.
	 3.4.1/15: The function parameter names shall not be redeclared
	 in the exception-declaration nor in the outermost block of a
	 handler for the function-try-block.  */
      else if ((TREE_CODE (old) == VAR_DECL
		&& old_scope == current_binding_level->level_chain
		&& old_scope->kind == sk_catch)
	       || (TREE_CODE (old) == PARM_DECL
		   && (current_binding_level->kind == sk_catch
		       || current_binding_level->level_chain->kind == sk_catch)
		   && in_function_try_handler))
	{
	  if (permerror (input_location, "redeclaration of %q#D", decl))
	    inform (DECL_SOURCE_LOCATION (old),
		    "%q#D previously declared here", old);
	  return;
	}

      /* If '-Wshadow=compatible-local' is specified without other
	 -Wshadow= flags, we will warn only when the type of the
	 shadowing variable (DECL) can be converted to that of the
	 shadowed parameter (OLD_LOCAL). The reason why we only check
	 if DECL's type can be converted to OLD_LOCAL's type (but not the
	 other way around) is because when users accidentally shadow a
	 parameter, more than often they would use the variable
	 thinking (mistakenly) it's still the parameter. It would be
	 rare that users would use the variable in the place that
	 expects the parameter but thinking it's a new decl.  */

      enum opt_code warning_code;
      if (warn_shadow)
	warning_code = OPT_Wshadow;
      else if (warn_shadow_local)
	warning_code = OPT_Wshadow_local;
      else if (warn_shadow_compatible_local
	       && can_convert (TREE_TYPE (old), TREE_TYPE (decl), tf_none))
	warning_code = OPT_Wshadow_compatible_local;
      else
	return;

      const char *msg;
      if (TREE_CODE (old) == PARM_DECL)
	msg = "declaration of %q#D shadows a parameter";
      else if (is_capture_proxy (old))
	msg = "declaration of %qD shadows a lambda capture";
      else
	msg = "declaration of %qD shadows a previous local";

      if (warning_at (input_location, warning_code, msg, decl))
	{
	  shadowed = old;
	  goto inform_shadowed;
	}
      return;
    }

  if (!warn_shadow)
    return;

  /* Don't warn for artificial things that are not implicit typedefs.  */
  if (DECL_ARTIFICIAL (decl) && !DECL_IMPLICIT_TYPEDEF_P (decl))
    return;
  
  if (nonlambda_method_basetype ())
    if (tree member = lookup_member (current_nonlambda_class_type (),
				     DECL_NAME (decl), /*protect=*/0,
				     /*want_type=*/false, tf_warning_or_error))
      {
	member = MAYBE_BASELINK_FUNCTIONS (member);

	/* Warn if a variable shadows a non-function, or the variable
	   is a function or a pointer-to-function.  */
	if (!OVL_P (member)
	    || TREE_CODE (decl) == FUNCTION_DECL
	    || TYPE_PTRFN_P (TREE_TYPE (decl))
	    || TYPE_PTRMEMFUNC_P (TREE_TYPE (decl)))
	  {
	    if (warning_at (input_location, OPT_Wshadow,
			    "declaration of %qD shadows a member of %qT",
			    decl, current_nonlambda_class_type ())
		&& DECL_P (member))
	      {
		shadowed = member;
		goto inform_shadowed;
	      }
	  }
	return;
      }

  /* Now look for a namespace shadow.  */
  old = find_namespace_value (current_namespace, DECL_NAME (decl));
  if (old
      && (VAR_P (old)
	  || (TREE_CODE (old) == TYPE_DECL
	      && (!DECL_ARTIFICIAL (old)
		  || TREE_CODE (decl) == TYPE_DECL)))
      && !instantiating_current_function_p ())
    /* XXX shadow warnings in outer-more namespaces */
    {
      if (warning_at (input_location, OPT_Wshadow,
		      "declaration of %qD shadows a global declaration",
		      decl))
	{
	  shadowed = old;
	  goto inform_shadowed;
	}
      return;
    }

  return;

 inform_shadowed:
  inform (DECL_SOURCE_LOCATION (shadowed), "shadowed declaration is here");
}

/* DECL is being pushed inside function CFUN.  Set its context, if
   needed.  */

static void
set_decl_context_in_fn (tree ctx, tree decl)
{
  if (!DECL_CONTEXT (decl)
      /* A local declaration for a function doesn't constitute
	 nesting.  */
      && TREE_CODE (decl) != FUNCTION_DECL
      /* A local declaration for an `extern' variable is in the
	 scope of the current namespace, not the current
	 function.  */
      && !(VAR_P (decl) && DECL_EXTERNAL (decl))
      /* When parsing the parameter list of a function declarator,
	 don't set DECL_CONTEXT to an enclosing function.  When we
	 push the PARM_DECLs in order to process the function body,
	 current_binding_level->this_entity will be set.  */
      && !(TREE_CODE (decl) == PARM_DECL
	   && current_binding_level->kind == sk_function_parms
	   && current_binding_level->this_entity == NULL))
    DECL_CONTEXT (decl) = ctx;

  /* If this is the declaration for a namespace-scope function,
     but the declaration itself is in a local scope, mark the
     declaration.  */
  if (TREE_CODE (decl) == FUNCTION_DECL && DECL_NAMESPACE_SCOPE_P (decl))
    DECL_LOCAL_FUNCTION_P (decl) = 1;
}

/* DECL is a local-scope decl with linkage.  SHADOWED is true if the
   name is already bound at the current level.

   [basic.link] If there is a visible declaration of an entity with
   linkage having the same name and type, ignoring entities declared
   outside the innermost enclosing namespace scope, the block scope
   declaration declares that same entity and receives the linkage of
   the previous declaration.

   Also, make sure that this decl matches any existing external decl
   in the enclosing namespace.  */

static void
set_local_extern_decl_linkage (tree decl, bool shadowed)
{
  tree ns_value = decl; /* Unique marker.  */

  if (!shadowed)
    {
      tree loc_value = innermost_non_namespace_value (DECL_NAME (decl));
      if (!loc_value)
	{
	  ns_value
	    = find_namespace_value (current_namespace, DECL_NAME (decl));
	  loc_value = ns_value;
	}
      if (loc_value == error_mark_node)
	loc_value = NULL_TREE;

      for (ovl_iterator iter (loc_value); iter; ++iter)
	if (iter.hidden_p () && DECL_IS_BUILTIN (*iter))
	  ;
	else if ((TREE_STATIC (*iter) || DECL_EXTERNAL (*iter))
		 && decls_match (*iter, decl))
	  {
	    /* The standard only says that the local extern inherits
	       linkage from the previous decl; in particular, default
	       args are not shared.  Add the decl into a hash table to
	       make sure only the previous decl in this case is seen
	       by the middle end.  */
	    struct cxx_int_tree_map *h;

	    /* We inherit the outer decl's linkage.  But we're a
	       different decl.  */
	    TREE_PUBLIC (decl) = TREE_PUBLIC (*iter);

	    if (cp_function_chain->extern_decl_map == NULL)
	      cp_function_chain->extern_decl_map
		= hash_table<cxx_int_tree_map_hasher>::create_ggc (20);

	    h = ggc_alloc<cxx_int_tree_map> ();
	    h->uid = DECL_UID (decl);
	    h->to = *iter;
	    cxx_int_tree_map **loc = cp_function_chain->extern_decl_map
	      ->find_slot (h, INSERT);
	    *loc = h;
	    break;
	  }
    }

  if (TREE_PUBLIC (decl))
    {
      /* DECL is externally visible.  Make sure it matches a matching
	 decl in the namespace scpe.  We only really need to check
	 this when inserting the decl, not when we find an existing
	 match in the current scope.  However, in practice we're
	 going to be inserting a new decl in the majority of cases --
	 who writes multiple extern decls for the same thing in the
	 same local scope?  Doing it here often avoids a duplicate
	 namespace lookup.  */

      /* Avoid repeating a lookup.  */
      if (ns_value == decl)
	ns_value = find_namespace_value (current_namespace, DECL_NAME (decl));

      if (ns_value == error_mark_node)
	ns_value = NULL_TREE;

      for (ovl_iterator iter (ns_value); iter; ++iter)
	{
	  tree other = *iter;

	  if (!(TREE_PUBLIC (other) || DECL_EXTERNAL (other)))
	    ; /* Not externally visible.   */
	  else if (DECL_EXTERN_C_P (decl) && DECL_EXTERN_C_P (other))
	    ; /* Both are extern "C", we'll check via that mechanism.  */
	  else if (TREE_CODE (other) != TREE_CODE (decl)
		   || ((VAR_P (decl) || matching_fn_p (other, decl))
		       && !comptypes (TREE_TYPE (decl), TREE_TYPE (other),
				      COMPARE_REDECLARATION)))
	    {
	      if (permerror (DECL_SOURCE_LOCATION (decl),
			     "local external declaration %q#D", decl))
		inform (DECL_SOURCE_LOCATION (other),
			"does not match previous declaration %q#D", other);
	      break;
	    }
	}
    }
}

/* Record DECL as belonging to the current lexical scope.  Check for
   errors (such as an incompatible declaration for the same name
   already seen in the same scope).  IS_FRIEND is true if DECL is
   declared as a friend.

   Returns either DECL or an old decl for the same name.  If an old
   decl is returned, it may have been smashed to agree with what DECL
   says.  */

static tree
do_pushdecl (tree decl, bool is_friend)
{
  if (decl == error_mark_node)
    return error_mark_node;

  if (!DECL_TEMPLATE_PARM_P (decl) && current_function_decl)
    set_decl_context_in_fn (current_function_decl, decl);

  /* The binding level we will be pushing into.  During local class
     pushing, we want to push to the containing scope.  */
  cp_binding_level *level = current_binding_level;
  while (level->kind == sk_class)
    level = level->level_chain;

  if (tree name = DECL_NAME (decl))
    {
      cxx_binding *binding = NULL; /* Local scope binding.  */
      tree ns = NULL_TREE; /* Searched namespace.  */
      tree *slot = NULL; /* Binding slot in namespace.  */
      tree *mslot = NULL; /* Current module slot in namespace.  */
      tree old = NULL_TREE;

      if (level->kind == sk_namespace)
	{
	  /* We look in the decl's namespace for an existing
	     declaration, even though we push into the current
	     namespace.  */
	  ns = (DECL_NAMESPACE_SCOPE_P (decl)
		? CP_DECL_CONTEXT (decl) : current_namespace);
	  if (ns == current_namespace)
	    /* Create the binding, if this is current namespace, because
	       that's where we'll be pushing anyway.  */
	    slot = find_or_create_namespace_slot (ns, name);
	  else
	    slot = find_namespace_slot (ns, name);
	  if (slot)
	    {
	      gcc_assert (current_module <= IMPORTED_MODULE_BASE);
	      mslot = module_binding_slot (slot, current_module,
					   ns == current_namespace);
	      old = MAYBE_STAT_DECL (*mslot);
	    }
	}
      else
	{
	  binding = find_local_binding (level, name);
	  if (binding)
	    old = binding->value;
	}

      if (current_function_decl && VAR_OR_FUNCTION_DECL_P (decl)
	  && DECL_EXTERNAL (decl))
	set_local_extern_decl_linkage (decl, old != NULL_TREE);

      if (old == error_mark_node)
	old = NULL_TREE;

      for (ovl_iterator iter (old); iter; ++iter)
	if (iter.using_p ())
	  ; /* Ignore using decls here.  */
	else if (tree match = duplicate_decls (decl, *iter, is_friend))
	  {
	    if (match == error_mark_node)
	      return match;

	    if (iter.hidden_p () && !DECL_HIDDEN_P (match))
	      {
		/* Unhiding a previously hidden friend.  */
		tree head = iter.unhide (old);
		if (head != old)
		  {
		    if (!ns)
		      {
			update_local_overload (binding, head);
			binding->value = head;
		      }
		    else if (STAT_HACK_P (*slot))
		      STAT_DECL (*slot) = head;
		    else
		      *slot = head;
		  }
		if (TREE_CODE (match) == FUNCTION_DECL
		    && DECL_EXTERN_C_P (match))
		  /* We need to check and register the fn now.  */
		  check_extern_c_conflict (match);
	      }

	    return match;
	  }

      /* We are pushing a new decl.  */

      /* Skip a hidden builtin we failed to match already.  */
      if (old && anticipated_builtin_p (old))
	old = OVL_CHAIN (old);

      check_template_shadow (decl);

      if (DECL_DECLARES_FUNCTION_P (decl))
	{
	  check_default_args (decl);

	  if (is_friend)
	    {
	      if (level->kind != sk_namespace)
		/* In a local class, a friend function declaration must
		   find a matching decl in the innermost non-class scope.
		   [class.friend/11] */
		error ("friend declaration %qD in local class without "
		       "prior local declaration", decl);
	      else if (!flag_friend_injection)
		/* Hide it from ordinary lookup.  */
		DECL_ANTICIPATED (decl) = DECL_HIDDEN_FRIEND_P (decl) = true;
	    }
	}

      if (level->kind != sk_namespace)
	{
	  check_local_shadow (decl);

	  if (TREE_CODE (decl) == NAMESPACE_DECL)
	    /* A local namespace alias.  */
	    set_identifier_type_value (name, NULL_TREE);

	  if (!binding)
	    binding = create_local_binding (level, name);
	}
      else if (!slot)
	{
	  ns = current_namespace;
	  slot = find_or_create_namespace_slot (ns, name);
	  mslot = module_binding_slot (slot, current_module, true);
	}

      old = update_binding (level, binding, mslot, old, decl, is_friend);

      if (old != decl)
	/* An existing decl matched, use it.  */
	decl = old;
      else if (TREE_CODE (decl) == TYPE_DECL)
	{
	  tree type = TREE_TYPE (decl);

	  if (type != error_mark_node)
	    {
	      if (TYPE_NAME (type) != decl)
		set_underlying_type (decl);

	      if (!ns)
		set_identifier_type_value_with_scope (name, decl, level);
	      else
		SET_IDENTIFIER_TYPE_VALUE (name, global_type_node);
	    }

	  /* If this is a locally defined typedef in a function that
	     is not a template instantation, record it to implement
	     -Wunused-local-typedefs.  */
	  if (!instantiating_current_function_p ())
	    record_locally_defined_typedef (decl);
	}
      else if (VAR_P (decl))
	maybe_register_incomplete_var (decl);
      else if (TREE_CODE (decl) == FUNCTION_DECL && DECL_EXTERN_C_P (decl))
	check_extern_c_conflict (decl);
    }
  else
    add_decl_to_level (level, decl);

  return decl;
}

/* Record a decl-node X as belonging to the current lexical scope (or
   the namespace containing it in the case of being friendly).  */

tree
pushdecl (tree x, bool is_friend)
{
  bool subtime = timevar_cond_start (TV_NAME_LOOKUP);
  x = do_pushdecl (x, is_friend);
  timevar_cond_stop (TV_NAME_LOOKUP, subtime);
  return x;
}

/* SLOT_VAL is the value of a binding.  Look in the module partitions
   to see if there's a namespace already.  We don't have to consider
   the STAT_HACK, because a namepace and an elaborated type cannot
   reside in the same binding.  */

static tree
find_namespace_partition (tree slot_val)
{
  if (TREE_CODE (slot_val) == MODULE_VECTOR)
    {
      module_cluster *cluster
	= &MODULE_VECTOR_CLUSTER (slot_val,
				  MODULE_VECTOR_NUM_CLUSTERS (slot_val));
      do
	{
	  cluster--;
	  if (tree second = cluster->slots[1])
	    if (TREE_CODE (second) == NAMESPACE_DECL
		&& !DECL_NAMESPACE_ALIAS (second))
	      return second;

	  if (tree first = cluster->slots[0])
	    if (TREE_CODE (first) == NAMESPACE_DECL
		&& !DECL_NAMESPACE_ALIAS (first))
	      return first;
	}
      while (cluster != MODULE_VECTOR_CLUSTER_BASE (slot_val));
    }
  else if (TREE_CODE (slot_val) == NAMESPACE_DECL
	   && !DECL_NAMESPACE_ALIAS (slot_val))
    return slot_val;

  return NULL_TREE;
}

/* DECL is a newly read in global-module _DECL, residing in CTX.
   Merge it with an already matching declaration.  If DECL is a
   namespace, insert it.Return the matched or new decl, or NULL
   on error.  */

tree
merge_global_decl (tree ctx, tree decl)
{
  bool is_ns = (TREE_CODE (decl) == NAMESPACE_DECL
		&& !DECL_NAMESPACE_ALIAS (decl));
  gcc_assert (DECL_CONTEXT (decl) == ctx);
  /* We know we'll eventually insert the decl, so we can create the
     slot now.  */
  tree *slot = find_or_create_namespace_slot (ctx, DECL_NAME (decl));
  tree *mslot = module_binding_slot (slot, GLOBAL_MODULE_INDEX, is_ns);
  tree old = NULL_TREE;

  for (ovl_iterator iter (MAYBE_STAT_DECL (*mslot)); !old && iter; ++iter)
    if (!iter.using_p ())
      old = duplicate_decls (decl, *iter, false);

  if (old == error_mark_node)
    old = NULL_TREE;
  else if (old)
    ;
  else if (!is_ns)
    old = decl;
  else
    {
      /* Namespaces are always exported, and everything's exported
	 from the global module.  Thus this namespace must be
	 consistent with the global module, even if it didn't
	 explicitly mention it.  So push it now.  It can't be hiding
	 in some other module.  */
      gcc_assert (!find_namespace_partition (*slot));

      /* Creating a new namespace.  */
      SCOPE_DEPTH (decl) = SCOPE_DEPTH (ctx) + 1;
      if (ctx == global_namespace)
	DECL_CONTEXT (decl) = DECL_CONTEXT (global_namespace);
      old = update_binding (NAMESPACE_LEVEL (ctx), NULL,
			    mslot, old, decl, false);
      if (old == decl)
	{
	  if (DECL_NAMESPACE_INLINE_P (old))
	    vec_safe_push (DECL_NAMESPACE_INLINEES (ctx), old);
	  /* Create its scope -- but don't push it.  */
	  cp_binding_level *scope = ggc_cleared_alloc<cp_binding_level> ();
	  scope->this_entity = old;
	  scope->more_cleanups_ok = true;
	  scope->kind = sk_namespace;
	  NAMESPACE_LEVEL (old) = scope;
	}
      else
	old = NULL_TREE;
    }

  if (is_ns && old
      && DECL_NAMESPACE_INLINE_P (old) != DECL_NAMESPACE_INLINE_P (decl))
    old = NULL_TREE;

  return old;
}

/* NAME is being bound within namespace NS and MODULE to OVL.  Unless
   MODULE is GLOBAL_MODULE_INDEX, there should be no existing
   binding.  */

bool
push_module_binding (tree ns, unsigned mod, tree name, tree binding)
{
  bool is_ns = (TREE_CODE (binding) == NAMESPACE_DECL
		&& !DECL_NAMESPACE_ALIAS (binding));

  tree *slot = find_or_create_namespace_slot (ns, name);
  tree *mslot = module_binding_slot (slot, mod, is_ns ? -1 : 1);

  gcc_assert (!MAYBE_STAT_TYPE (binding)); // FIXME
  gcc_assert (!*mslot || !MAYBE_STAT_TYPE (*mslot)); // FIXME

  if (*mslot && anticipated_builtin_p (*mslot))
    {
      gcc_assert (mod == GLOBAL_MODULE_INDEX);
      /* Zap out an anticipated builtin.  */
      *mslot = NULL_TREE;
    }

  for (ovl_iterator iter (MAYBE_STAT_DECL (binding)); iter; ++iter)
    {
      tree decl = *iter;
      bool found = false;

      if (*mslot)
	{
	  // FIXME:Hidden names?
	  for (ovl_iterator old (MAYBE_STAT_DECL (*mslot));
	       !found && old; ++old)
	    /* We'll already have done lookup when reading in the fn
	       itself, so pointer equality is sufficient.  */
	    if (*old == decl)
	      found = true;

	  if (!found)
	    *mslot = ovl_insert (*mslot, decl, iter.using_p ());
	}

      if (!found && !iter.using_p () && !is_ns)
	add_decl_to_level (NAMESPACE_LEVEL (ns), decl);
    }

  if (!*mslot)
    /* There was nothing there, just install the whole binding.  */
    *mslot = binding;

  return true;
}

/* CTX contains DECL in a module MOD binding for NAME.  Determine a
   distinguishing KEY so we can find it again upon import.  */

unsigned
key_module_instance (tree ctx, unsigned mod, tree name, tree decl)
{
  gcc_assert (TREE_CODE (decl) != NAMESPACE_DECL
	      || DECL_NAMESPACE_ALIAS (decl));

  /* This will need extending for other kinds of context.  */
  gcc_assert (TREE_CODE (ctx) == NAMESPACE_DECL);

  /* There must be a binding, so no need to check for NULLs.  */
  tree *slot = find_namespace_slot (ctx, name);
  tree *mslot = module_binding_slot (slot, mod, 0);
  tree binding = *mslot;
  unsigned key = 0;

  if (MAYBE_STAT_TYPE (binding) != decl)
    for (ovl_iterator iter (MAYBE_STAT_DECL (binding)); key++, iter; ++iter)
      if (*iter == decl)
	break;

  return key;
}

/* CTX contains a module MOD binding for NAME.  Use KEY to find the
   binding we want.  Return NULL if nothing found (that would be an
   error).  */

tree
find_module_instance (tree ctx, unsigned mod, tree name, unsigned key)
{
  /* This will need extending for other kinds of context.  */
  gcc_assert (TREE_CODE (ctx) == NAMESPACE_DECL);
  tree decl = NULL_TREE;
  
  /* Although there must be a binding, we're dealing with
     untrustworthy data, so check for NULL.  */
  if (tree *slot = find_namespace_slot (ctx, name))
    if (tree *mslot = module_binding_slot (slot, mod, 0))
      if (tree binding = *mslot)
	{
	  if (!key)
	    decl = MAYBE_STAT_TYPE (binding);
	  else
	    for (ovl_iterator iter (MAYBE_STAT_DECL (binding)); iter; ++iter)
	      if (!--key)
		{
		  decl = *iter;
		  break;
		}
	}

  /* We should not have found a namespace.  */
  if (decl && TREE_CODE (decl) == NAMESPACE_DECL
      && !DECL_NAMESPACE_ALIAS (decl))
    decl = NULL_TREE;

  return decl;
}

/* Enter DECL into the symbol table, if that's appropriate.  Returns
   DECL, or a modified version thereof.  */

tree
maybe_push_decl (tree decl)
{
  tree type = TREE_TYPE (decl);

  /* Add this decl to the current binding level, but not if it comes
     from another scope, e.g. a static member variable.  TEM may equal
     DECL or it may be a previous decl of the same name.  */
  if (decl == error_mark_node
      || (TREE_CODE (decl) != PARM_DECL
	  && DECL_CONTEXT (decl) != NULL_TREE
	  /* Definitions of namespace members outside their namespace are
	     possible.  */
	  && !DECL_NAMESPACE_SCOPE_P (decl))
      || (TREE_CODE (decl) == TEMPLATE_DECL && !namespace_bindings_p ())
      || type == unknown_type_node
      /* The declaration of a template specialization does not affect
	 the functions available for overload resolution, so we do not
	 call pushdecl.  */
      || (TREE_CODE (decl) == FUNCTION_DECL
	  && DECL_TEMPLATE_SPECIALIZATION (decl)))
    return decl;
  else
    return pushdecl (decl);
}

/* Bind DECL to ID in the current_binding_level, assumed to be a local
   binding level.  If IS_USING is true, DECL got here through a
   using-declaration.  */

static void
push_local_binding (tree id, tree decl, bool is_using)
{
  cp_binding_level *b;

  /* Skip over any local classes.  This makes sense if we call
     push_local_binding with a friend decl of a local class.  */
  b = innermost_nonclass_level ();

  if (lookup_name_innermost_nonclass_level (id))
    {
      /* Supplement the existing binding.  */
      if (!supplement_binding (IDENTIFIER_BINDING (id), decl))
	/* It didn't work.  Something else must be bound at this
	   level.  Do not add DECL to the list of things to pop
	   later.  */
	return;
    }
  else
    /* Create a new binding.  */
    push_binding (id, decl, b);

  if (TREE_CODE (decl) == OVERLOAD || is_using)
    /* We must put the OVERLOAD or using into a TREE_LIST since we
       cannot use the decl's chain itself.  */
    decl = build_tree_list (NULL_TREE, decl);

  /* And put DECL on the list of things declared by the current
     binding level.  */
  add_decl_to_level (b, decl);
}

/* Check to see whether or not DECL is a variable that would have been
   in scope under the ARM, but is not in scope under the ANSI/ISO
   standard.  If so, issue an error message.  If name lookup would
   work in both cases, but return a different result, this function
   returns the result of ANSI/ISO lookup.  Otherwise, it returns
   DECL.  */

tree
check_for_out_of_scope_variable (tree decl)
{
  tree shadowed;

  /* We only care about out of scope variables.  */
  if (!(VAR_P (decl) && DECL_DEAD_FOR_LOCAL (decl)))
    return decl;

  shadowed = DECL_HAS_SHADOWED_FOR_VAR_P (decl)
    ? DECL_SHADOWED_FOR_VAR (decl) : NULL_TREE ;
  while (shadowed != NULL_TREE && VAR_P (shadowed)
	 && DECL_DEAD_FOR_LOCAL (shadowed))
    shadowed = DECL_HAS_SHADOWED_FOR_VAR_P (shadowed)
      ? DECL_SHADOWED_FOR_VAR (shadowed) : NULL_TREE;
  if (!shadowed)
    shadowed = find_namespace_value (current_namespace, DECL_NAME (decl));
  if (shadowed)
    {
      if (!DECL_ERROR_REPORTED (decl))
	{
	  warning (0, "name lookup of %qD changed", DECL_NAME (decl));
	  warning_at (DECL_SOURCE_LOCATION (shadowed), 0,
		      "  matches this %qD under ISO standard rules",
		      shadowed);
	  warning_at (DECL_SOURCE_LOCATION (decl), 0,
		      "  matches this %qD under old rules", decl);
	  DECL_ERROR_REPORTED (decl) = 1;
	}
      return shadowed;
    }

  /* If we have already complained about this declaration, there's no
     need to do it again.  */
  if (DECL_ERROR_REPORTED (decl))
    return decl;

  DECL_ERROR_REPORTED (decl) = 1;

  if (TREE_TYPE (decl) == error_mark_node)
    return decl;

  if (TYPE_HAS_NONTRIVIAL_DESTRUCTOR (TREE_TYPE (decl)))
    {
      error ("name lookup of %qD changed for ISO %<for%> scoping",
	     DECL_NAME (decl));
      error ("  cannot use obsolete binding at %q+D because "
	     "it has a destructor", decl);
      return error_mark_node;
    }
  else
    {
      permerror (input_location, "name lookup of %qD changed for ISO %<for%> scoping",
	         DECL_NAME (decl));
      if (flag_permissive)
        permerror (DECL_SOURCE_LOCATION (decl),
		   "  using obsolete binding at %qD", decl);
      else
	{
	  static bool hint;
	  if (!hint)
	    {
	      inform (input_location, "(if you use %<-fpermissive%> G++ will accept your code)");
	      hint = true;
	    }
	}
    }

  return decl;
}

/* true means unconditionally make a BLOCK for the next level pushed.  */

static bool keep_next_level_flag;

static int binding_depth = 0;

static void
indent (int depth)
{
  int i;

  for (i = 0; i < depth * 2; i++)
    putc (' ', stderr);
}

/* Return a string describing the kind of SCOPE we have.  */
static const char *
cp_binding_level_descriptor (cp_binding_level *scope)
{
  /* The order of this table must match the "scope_kind"
     enumerators.  */
  static const char* scope_kind_names[] = {
    "block-scope",
    "cleanup-scope",
    "try-scope",
    "catch-scope",
    "for-scope",
    "function-parameter-scope",
    "class-scope",
    "namespace-scope",
    "template-parameter-scope",
    "template-explicit-spec-scope"
  };
  const scope_kind kind = scope->explicit_spec_p
    ? sk_template_spec : scope->kind;

  return scope_kind_names[kind];
}

/* Output a debugging information about SCOPE when performing
   ACTION at LINE.  */
static void
cp_binding_level_debug (cp_binding_level *scope, int line, const char *action)
{
  const char *desc = cp_binding_level_descriptor (scope);
  if (scope->this_entity)
    verbatim ("%s %<%s(%E)%> %p %d\n", action, desc,
	      scope->this_entity, (void *) scope, line);
  else
    verbatim ("%s %s %p %d\n", action, desc, (void *) scope, line);
}

/* Return the estimated initial size of the hashtable of a NAMESPACE
   scope.  */

static inline size_t
namespace_scope_ht_size (tree ns)
{
  tree name = DECL_NAME (ns);

  return name == std_identifier
    ? NAMESPACE_STD_HT_SIZE
    : (name == global_identifier
       ? GLOBAL_SCOPE_HT_SIZE
       : NAMESPACE_ORDINARY_HT_SIZE);
}

/* A chain of binding_level structures awaiting reuse.  */

static GTY((deletable)) cp_binding_level *free_binding_level;

/* Insert SCOPE as the innermost binding level.  */

void
push_binding_level (cp_binding_level *scope)
{
  /* Add it to the front of currently active scopes stack.  */
  scope->level_chain = current_binding_level;
  current_binding_level = scope;
  keep_next_level_flag = false;

  if (ENABLE_SCOPE_CHECKING)
    {
      scope->binding_depth = binding_depth;
      indent (binding_depth);
      cp_binding_level_debug (scope, LOCATION_LINE (input_location),
			      "push");
      binding_depth++;
    }
}

/* Create a new KIND scope and make it the top of the active scopes stack.
   ENTITY is the scope of the associated C++ entity (namespace, class,
   function, C++0x enumeration); it is NULL otherwise.  */

cp_binding_level *
begin_scope (scope_kind kind, tree entity)
{
  cp_binding_level *scope;

  /* Reuse or create a struct for this binding level.  */
  if (!ENABLE_SCOPE_CHECKING && free_binding_level)
    {
      scope = free_binding_level;
      free_binding_level = scope->level_chain;
      memset (scope, 0, sizeof (cp_binding_level));
    }
  else
    scope = ggc_cleared_alloc<cp_binding_level> ();

  scope->this_entity = entity;
  scope->more_cleanups_ok = true;
  switch (kind)
    {
    case sk_cleanup:
      scope->keep = true;
      break;

    case sk_template_spec:
      scope->explicit_spec_p = true;
      kind = sk_template_parms;
      /* Fall through.  */
    case sk_template_parms:
    case sk_block:
    case sk_try:
    case sk_catch:
    case sk_for:
    case sk_cond:
    case sk_class:
    case sk_scoped_enum:
    case sk_function_parms:
    case sk_transaction:
    case sk_omp:
      scope->keep = keep_next_level_flag;
      break;

    case sk_namespace:
      NAMESPACE_LEVEL (entity) = scope;
      break;

    default:
      /* Should not happen.  */
      gcc_unreachable ();
      break;
    }
  scope->kind = kind;

  push_binding_level (scope);

  return scope;
}

/* We're about to leave current scope.  Pop the top of the stack of
   currently active scopes.  Return the enclosing scope, now active.  */

cp_binding_level *
leave_scope (void)
{
  cp_binding_level *scope = current_binding_level;

  if (scope->kind == sk_namespace && class_binding_level)
    current_binding_level = class_binding_level;

  /* We cannot leave a scope, if there are none left.  */
  if (NAMESPACE_LEVEL (global_namespace))
    gcc_assert (!global_scope_p (scope));

  if (ENABLE_SCOPE_CHECKING)
    {
      indent (--binding_depth);
      cp_binding_level_debug (scope, LOCATION_LINE (input_location),
			      "leave");
    }

  /* Move one nesting level up.  */
  current_binding_level = scope->level_chain;

  /* Namespace-scopes are left most probably temporarily, not
     completely; they can be reopened later, e.g. in namespace-extension
     or any name binding activity that requires us to resume a
     namespace.  For classes, we cache some binding levels.  For other
     scopes, we just make the structure available for reuse.  */
  if (scope->kind != sk_namespace
      && scope->kind != sk_class)
    {
      scope->level_chain = free_binding_level;
      gcc_assert (!ENABLE_SCOPE_CHECKING
		  || scope->binding_depth == binding_depth);
      free_binding_level = scope;
    }

  if (scope->kind == sk_class)
    {
      /* Reset DEFINING_CLASS_P to allow for reuse of a
	 class-defining scope in a non-defining context.  */
      scope->defining_class_p = 0;

      /* Find the innermost enclosing class scope, and reset
	 CLASS_BINDING_LEVEL appropriately.  */
      class_binding_level = NULL;
      for (scope = current_binding_level; scope; scope = scope->level_chain)
	if (scope->kind == sk_class)
	  {
	    class_binding_level = scope;
	    break;
	  }
    }

  return current_binding_level;
}

static void
resume_scope (cp_binding_level* b)
{
  /* Resuming binding levels is meant only for namespaces,
     and those cannot nest into classes.  */
  gcc_assert (!class_binding_level);
  /* Also, resuming a non-directly nested namespace is a no-no.  */
  gcc_assert (b->level_chain == current_binding_level);
  current_binding_level = b;
  if (ENABLE_SCOPE_CHECKING)
    {
      b->binding_depth = binding_depth;
      indent (binding_depth);
      cp_binding_level_debug (b, LOCATION_LINE (input_location), "resume");
      binding_depth++;
    }
}

/* Return the innermost binding level that is not for a class scope.  */

static cp_binding_level *
innermost_nonclass_level (void)
{
  cp_binding_level *b;

  b = current_binding_level;
  while (b->kind == sk_class)
    b = b->level_chain;

  return b;
}

/* We're defining an object of type TYPE.  If it needs a cleanup, but
   we're not allowed to add any more objects with cleanups to the current
   scope, create a new binding level.  */

void
maybe_push_cleanup_level (tree type)
{
  if (type != error_mark_node
      && TYPE_HAS_NONTRIVIAL_DESTRUCTOR (type)
      && current_binding_level->more_cleanups_ok == 0)
    {
      begin_scope (sk_cleanup, NULL);
      current_binding_level->statement_list = push_stmt_list ();
    }
}

/* Return true if we are in the global binding level.  */

bool
global_bindings_p (void)
{
  return global_scope_p (current_binding_level);
}

/* True if we are currently in a toplevel binding level.  This
   means either the global binding level or a namespace in a toplevel
   binding level.  Since there are no non-toplevel namespace levels,
   this really means any namespace or template parameter level.  We
   also include a class whose context is toplevel.  */

bool
toplevel_bindings_p (void)
{
  cp_binding_level *b = innermost_nonclass_level ();

  return b->kind == sk_namespace || b->kind == sk_template_parms;
}

/* True if this is a namespace scope, or if we are defining a class
   which is itself at namespace scope, or whose enclosing class is
   such a class, etc.  */

bool
namespace_bindings_p (void)
{
  cp_binding_level *b = innermost_nonclass_level ();

  return b->kind == sk_namespace;
}

/* True if the innermost non-class scope is a block scope.  */

bool
local_bindings_p (void)
{
  cp_binding_level *b = innermost_nonclass_level ();
  return b->kind < sk_function_parms || b->kind == sk_omp;
}

/* True if the current level needs to have a BLOCK made.  */

bool
kept_level_p (void)
{
  return (current_binding_level->blocks != NULL_TREE
	  || current_binding_level->keep
	  || current_binding_level->kind == sk_cleanup
	  || current_binding_level->names != NULL_TREE
	  || current_binding_level->using_directives);
}

/* Returns the kind of the innermost scope.  */

scope_kind
innermost_scope_kind (void)
{
  return current_binding_level->kind;
}

/* Returns true if this scope was created to store template parameters.  */

bool
template_parm_scope_p (void)
{
  return innermost_scope_kind () == sk_template_parms;
}

/* If KEEP is true, make a BLOCK node for the next binding level,
   unconditionally.  Otherwise, use the normal logic to decide whether
   or not to create a BLOCK.  */

void
keep_next_level (bool keep)
{
  keep_next_level_flag = keep;
}

/* Return the list of declarations of the current local scope.  */

tree
get_local_decls (void)
{
  gcc_assert (current_binding_level->kind != sk_namespace
	      && current_binding_level->kind != sk_class);
  return current_binding_level->names;
}

/* Return how many function prototypes we are currently nested inside.  */

int
function_parm_depth (void)
{
  int level = 0;
  cp_binding_level *b;

  for (b = current_binding_level;
       b->kind == sk_function_parms;
       b = b->level_chain)
    ++level;

  return level;
}

/* For debugging.  */
static int no_print_functions = 0;
static int no_print_builtins = 0;

static void
print_binding_level (cp_binding_level* lvl)
{
  tree t;
  int i = 0, len;
  fprintf (stderr, " blocks=%p", (void *) lvl->blocks);
  if (lvl->more_cleanups_ok)
    fprintf (stderr, " more-cleanups-ok");
  if (lvl->have_cleanups)
    fprintf (stderr, " have-cleanups");
  fprintf (stderr, "\n");
  if (lvl->names)
    {
      fprintf (stderr, " names:\t");
      /* We can probably fit 3 names to a line?  */
      for (t = lvl->names; t; t = TREE_CHAIN (t))
	{
	  if (no_print_functions && (TREE_CODE (t) == FUNCTION_DECL))
	    continue;
	  if (no_print_builtins
	      && (TREE_CODE (t) == TYPE_DECL)
	      && DECL_IS_BUILTIN (t))
	    continue;

	  /* Function decls tend to have longer names.  */
	  if (TREE_CODE (t) == FUNCTION_DECL)
	    len = 3;
	  else
	    len = 2;
	  i += len;
	  if (i > 6)
	    {
	      fprintf (stderr, "\n\t");
	      i = len;
	    }
	  print_node_brief (stderr, "", t, 0);
	  if (t == error_mark_node)
	    break;
	}
      if (i)
	fprintf (stderr, "\n");
    }
  if (vec_safe_length (lvl->class_shadowed))
    {
      size_t i;
      cp_class_binding *b;
      fprintf (stderr, " class-shadowed:");
      FOR_EACH_VEC_ELT (*lvl->class_shadowed, i, b)
	fprintf (stderr, " %s ", IDENTIFIER_POINTER (b->identifier));
      fprintf (stderr, "\n");
    }
  if (lvl->type_shadowed)
    {
      fprintf (stderr, " type-shadowed:");
      for (t = lvl->type_shadowed; t; t = TREE_CHAIN (t))
	{
	  fprintf (stderr, " %s ", IDENTIFIER_POINTER (TREE_PURPOSE (t)));
	}
      fprintf (stderr, "\n");
    }
}

DEBUG_FUNCTION void
debug (cp_binding_level &ref)
{
  print_binding_level (&ref);
}

DEBUG_FUNCTION void
debug (cp_binding_level *ptr)
{
  if (ptr)
    debug (*ptr);
  else
    fprintf (stderr, "<nil>\n");
}


void
print_other_binding_stack (cp_binding_level *stack)
{
  cp_binding_level *level;
  for (level = stack; !global_scope_p (level); level = level->level_chain)
    {
      fprintf (stderr, "binding level %p\n", (void *) level);
      print_binding_level (level);
    }
}

void
print_binding_stack (void)
{
  cp_binding_level *b;
  fprintf (stderr, "current_binding_level=%p\n"
	   "class_binding_level=%p\n"
	   "NAMESPACE_LEVEL (global_namespace)=%p\n",
	   (void *) current_binding_level, (void *) class_binding_level,
	   (void *) NAMESPACE_LEVEL (global_namespace));
  if (class_binding_level)
    {
      for (b = class_binding_level; b; b = b->level_chain)
	if (b == current_binding_level)
	  break;
      if (b)
	b = class_binding_level;
      else
	b = current_binding_level;
    }
  else
    b = current_binding_level;
  print_other_binding_stack (b);
  fprintf (stderr, "global:\n");
  print_binding_level (NAMESPACE_LEVEL (global_namespace));
}

/* Return the type associated with ID.  */

static tree
identifier_type_value_1 (tree id)
{
  /* There is no type with that name, anywhere.  */
  if (REAL_IDENTIFIER_TYPE_VALUE (id) == NULL_TREE)
    return NULL_TREE;
  /* This is not the type marker, but the real thing.  */
  if (REAL_IDENTIFIER_TYPE_VALUE (id) != global_type_node)
    return REAL_IDENTIFIER_TYPE_VALUE (id);
  /* Have to search for it. It must be on the global level, now.
     Ask lookup_name not to return non-types.  */
  id = lookup_name_real (id, 2, 1, /*block_p=*/true, 0, 0);
  if (id)
    return TREE_TYPE (id);
  return NULL_TREE;
}

/* Wrapper for identifier_type_value_1.  */

tree
identifier_type_value (tree id)
{
  tree ret;
  timevar_start (TV_NAME_LOOKUP);
  ret = identifier_type_value_1 (id);
  timevar_stop (TV_NAME_LOOKUP);
  return ret;
}


/* Return the IDENTIFIER_GLOBAL_VALUE of T, for use in common code, since
   the definition of IDENTIFIER_GLOBAL_VALUE is different for C and C++.  */

tree
identifier_global_value	(tree t)
{
  return IDENTIFIER_GLOBAL_VALUE (t);
}

/* Push a definition of struct, union or enum tag named ID.  into
   binding_level B.  DECL is a TYPE_DECL for the type.  We assume that
   the tag ID is not already defined.  */

static void
set_identifier_type_value_with_scope (tree id, tree decl, cp_binding_level *b)
{
  tree type;

  if (b->kind != sk_namespace)
    {
      /* Shadow the marker, not the real thing, so that the marker
	 gets restored later.  */
      tree old_type_value = REAL_IDENTIFIER_TYPE_VALUE (id);
      b->type_shadowed
	= tree_cons (id, old_type_value, b->type_shadowed);
      type = decl ? TREE_TYPE (decl) : NULL_TREE;
      TREE_TYPE (b->type_shadowed) = type;
    }
  else
    {
      tree *slot = find_or_create_namespace_slot (current_namespace, id);
      gcc_assert (decl);
      update_binding (b, NULL, slot, MAYBE_STAT_DECL (*slot), decl, false);

      /* Store marker instead of real type.  */
      type = global_type_node;
    }
  SET_IDENTIFIER_TYPE_VALUE (id, type);
}

/* As set_identifier_type_value_with_scope, but using
   current_binding_level.  */

void
set_identifier_type_value (tree id, tree decl)
{
  set_identifier_type_value_with_scope (id, decl, current_binding_level);
}

/* Return the name for the constructor (or destructor) for the
   specified class TYPE.  When given a template, this routine doesn't
   lose the specialization.  */

static inline tree
constructor_name_full (tree type)
{
  return TYPE_IDENTIFIER (TYPE_MAIN_VARIANT (type));
}

/* Return the name for the constructor (or destructor) for the
   specified class.  When given a template, return the plain
   unspecialized name.  */

tree
constructor_name (tree type)
{
  tree name;
  name = constructor_name_full (type);
  if (IDENTIFIER_TEMPLATE (name))
    name = IDENTIFIER_TEMPLATE (name);
  return name;
}

/* Returns TRUE if NAME is the name for the constructor for TYPE,
   which must be a class type.  */

bool
constructor_name_p (tree name, tree type)
{
  tree ctor_name;

  gcc_assert (MAYBE_CLASS_TYPE_P (type));

  if (!name)
    return false;

  if (!identifier_p (name))
    return false;

  /* These don't have names.  */
  if (TREE_CODE (type) == DECLTYPE_TYPE
      || TREE_CODE (type) == TYPEOF_TYPE)
    return false;

  ctor_name = constructor_name_full (type);
  if (name == ctor_name)
    return true;
  if (IDENTIFIER_TEMPLATE (ctor_name)
      && name == IDENTIFIER_TEMPLATE (ctor_name))
    return true;
  return false;
}

/* Counter used to create anonymous type names.  */

static GTY(()) int anon_cnt;

/* Return an IDENTIFIER which can be used as a name for
   unnamed structs and unions.  */

tree
make_anon_name (void)
{
  char buf[32];

  sprintf (buf, anon_aggrname_format (), anon_cnt++);
  return get_identifier (buf);
}

/* This code is practically identical to that for creating
   anonymous names, but is just used for lambdas instead.  This isn't really
   necessary, but it's convenient to avoid treating lambdas like other
   unnamed types.  */

static GTY(()) int lambda_cnt = 0;

tree
make_lambda_name (void)
{
  char buf[32];

  sprintf (buf, LAMBDANAME_FORMAT, lambda_cnt++);
  return get_identifier (buf);
}

/* Insert another USING_DECL into the current binding level, returning
   this declaration. If this is a redeclaration, do nothing, and
   return NULL_TREE if this not in namespace scope (in namespace
   scope, a using decl might extend any previous bindings).  */

static tree
push_using_decl_1 (tree scope, tree name)
{
  tree decl;

  gcc_assert (TREE_CODE (scope) == NAMESPACE_DECL);
  gcc_assert (identifier_p (name));
  for (decl = current_binding_level->usings; decl; decl = DECL_CHAIN (decl))
    if (USING_DECL_SCOPE (decl) == scope && DECL_NAME (decl) == name)
      break;
  if (decl)
    return namespace_bindings_p () ? decl : NULL_TREE;
  decl = build_lang_decl (USING_DECL, name, NULL_TREE);
  USING_DECL_SCOPE (decl) = scope;
  DECL_CHAIN (decl) = current_binding_level->usings;
  current_binding_level->usings = decl;
  return decl;
}

/* Wrapper for push_using_decl_1.  */

static tree
push_using_decl (tree scope, tree name)
{
  tree ret;
  timevar_start (TV_NAME_LOOKUP);
  ret = push_using_decl_1 (scope, name);
  timevar_stop (TV_NAME_LOOKUP);
  return ret;
}

/* Same as pushdecl, but define X in binding-level LEVEL.  We rely on the
   caller to set DECL_CONTEXT properly.

   Note that this must only be used when X will be the new innermost
   binding for its name, as we tack it onto the front of IDENTIFIER_BINDING
   without checking to see if the current IDENTIFIER_BINDING comes from a
   closer binding level than LEVEL.  */

static tree
do_pushdecl_with_scope (tree x, cp_binding_level *level, bool is_friend)
{
  cp_binding_level *b;
  tree function_decl = current_function_decl;

  current_function_decl = NULL_TREE;
  if (level->kind == sk_class)
    {
      b = class_binding_level;
      class_binding_level = level;
      pushdecl_class_level (x);
      class_binding_level = b;
    }
  else
    {
      b = current_binding_level;
      current_binding_level = level;
      x = pushdecl (x, is_friend);
      current_binding_level = b;
    }
  current_function_decl = function_decl;
  return x;
}
 
/* Inject X into the local scope just before the function parms.  */

tree
pushdecl_outermost_localscope (tree x)
{
  cp_binding_level *b = NULL;
  bool subtime = timevar_cond_start (TV_NAME_LOOKUP);

<<<<<<< HEAD
  if (n->kind == sk_function_parms)
    return error_mark_node;
  do
    {
      b = n;
      n = b->level_chain;
    }
  while (n->kind != sk_function_parms);
  tree ret = do_pushdecl_with_scope (x, b, false);
=======
  /* Find the scope just inside the function parms.  */
  for (cp_binding_level *n = current_binding_level;
       n->kind != sk_function_parms; n = b->level_chain)
    b = n;

  tree ret = b ? pushdecl_with_scope_1 (x, b, false) : error_mark_node;
  timevar_cond_stop (TV_NAME_LOOKUP, subtime);

  return ret;
}

/* Helper function for push_overloaded_decl_1 and do_nonmember_using_decl.
   Compares the parameter-type-lists of DECL1 and DECL2 and returns false
   if they are different.  If the DECLs are template functions, the return
   types and the template parameter lists are compared too (DR 565).  */

static bool
compparms_for_decl_and_using_decl (tree decl1, tree decl2)
{
  if (!compparms (TYPE_ARG_TYPES (TREE_TYPE (decl1)),
		  TYPE_ARG_TYPES (TREE_TYPE (decl2))))
    return false;

  if (! DECL_FUNCTION_TEMPLATE_P (decl1)
      || ! DECL_FUNCTION_TEMPLATE_P (decl2))
    return true;

  return (comp_template_parms (DECL_TEMPLATE_PARMS (decl1),
			       DECL_TEMPLATE_PARMS (decl2))
	  && same_type_p (TREE_TYPE (TREE_TYPE (decl1)),
			  TREE_TYPE (TREE_TYPE (decl2))));
}

/* DECL is a FUNCTION_DECL for a non-member function, which may have
   other definitions already in place.  We get around this by making
   the value of the identifier point to a list of all the things that
   want to be referenced by that name.  It is then up to the users of
   that name to decide what to do with that list.

   DECL may also be a TEMPLATE_DECL, with a FUNCTION_DECL in its
   DECL_TEMPLATE_RESULT.  It is dealt with the same way.

   FLAGS is a bitwise-or of the following values:
     PUSH_LOCAL: Bind DECL in the current scope, rather than at
		 namespace scope.
     PUSH_USING: DECL is being pushed as the result of a using
		 declaration.

   IS_FRIEND is true if this is a friend declaration.

   The value returned may be a previous declaration if we guessed wrong
   about what language DECL should belong to (C or C++).  Otherwise,
   it's always DECL (and never something that's not a _DECL).  */

static tree
push_overloaded_decl_1 (tree decl, int flags, bool is_friend)
{
  tree name = DECL_NAME (decl);
  tree old;
  tree new_binding;
  int doing_global = (namespace_bindings_p () || !(flags & PUSH_LOCAL));

  if (doing_global)
    old = get_namespace_binding (DECL_CONTEXT (decl), name);
  else
    old = lookup_name_innermost_nonclass_level (name);

  if (old)
    {
      if (TREE_CODE (old) == TYPE_DECL && DECL_ARTIFICIAL (old))
	{
	  tree t = TREE_TYPE (old);
	  if (MAYBE_CLASS_TYPE_P (t) && warn_shadow
	      && (! DECL_IN_SYSTEM_HEADER (decl)
		  || ! DECL_IN_SYSTEM_HEADER (old)))
	    warning (OPT_Wshadow, "%q#D hides constructor for %q#T", decl, t);
	  old = NULL_TREE;
	}
      else if (is_overloaded_fn (old))
	{
	  tree tmp;

	  for (tmp = old; tmp; tmp = OVL_NEXT (tmp))
	    {
	      tree fn = OVL_CURRENT (tmp);
	      tree dup;

	      if (TREE_CODE (tmp) == OVERLOAD && OVL_USED (tmp)
		  && !(flags & PUSH_USING)
		  && compparms_for_decl_and_using_decl (fn, decl)
		  && ! decls_match (fn, decl))
		diagnose_name_conflict (decl, fn);

	      dup = duplicate_decls (decl, fn, is_friend);
	      /* If DECL was a redeclaration of FN -- even an invalid
		 one -- pass that information along to our caller.  */
	      if (dup == fn || dup == error_mark_node)
		return dup;
	    }

	  /* We don't overload implicit built-ins.  duplicate_decls()
	     may fail to merge the decls if the new decl is e.g. a
	     template function.  */
	  if (TREE_CODE (old) == FUNCTION_DECL
	      && DECL_ANTICIPATED (old)
	      && !DECL_HIDDEN_FRIEND_P (old))
	    old = NULL;
	}
      else if (old == error_mark_node)
	/* Ignore the undefined symbol marker.  */
	old = NULL_TREE;
      else
	{
	  error ("previous non-function declaration %q+#D", old);
	  error ("conflicts with function declaration %q#D", decl);
	  return decl;
	}
    }

  if (old || TREE_CODE (decl) == TEMPLATE_DECL
      /* If it's a using declaration, we always need to build an OVERLOAD,
	 because it's the only way to remember that the declaration comes
	 from 'using', and have the lookup behave correctly.  */
      || (flags & PUSH_USING))
    {
      if (old && TREE_CODE (old) != OVERLOAD)
	/* Wrap the existing single decl in an overload.  */
	new_binding = ovl_cons (old, NULL_TREE);
      else
	new_binding = old;
      new_binding = ovl_cons (decl, new_binding);
      if (flags & PUSH_USING)
	OVL_USED (new_binding) = 1;
    }
  else
    /* NAME is not ambiguous.  */
    new_binding = decl;

  if (doing_global)
    set_namespace_binding (name, current_namespace, new_binding);
  else
    {
      /* We only create an OVERLOAD if there was a previous binding at
	 this level, or if decl is a template. In the former case, we
	 need to remove the old binding and replace it with the new
	 binding.  We must also run through the NAMES on the binding
	 level where the name was bound to update the chain.  */

      if (TREE_CODE (new_binding) == OVERLOAD && old)
	{
	  tree *d;

	  for (d = &IDENTIFIER_BINDING (name)->scope->names;
	       *d;
	       d = &TREE_CHAIN (*d))
	    if (*d == old
		|| (TREE_CODE (*d) == TREE_LIST
		    && TREE_VALUE (*d) == old))
	      {
		if (TREE_CODE (*d) == TREE_LIST)
		  /* Just replace the old binding with the new.  */
		  TREE_VALUE (*d) = new_binding;
		else
		  /* Build a TREE_LIST to wrap the OVERLOAD.  */
		  *d = tree_cons (NULL_TREE, new_binding,
				  TREE_CHAIN (*d));

		/* And update the cxx_binding node.  */
		IDENTIFIER_BINDING (name)->value = new_binding;
		return decl;
	      }

	  /* We should always find a previous binding in this case.  */
	  gcc_unreachable ();
	}

      /* Install the new binding.  */
      push_local_binding (name, new_binding, flags);
    }

  return decl;
}

/* Wrapper for push_overloaded_decl_1.  */

static tree
push_overloaded_decl (tree decl, int flags, bool is_friend)
{
  tree ret;
  bool subtime = timevar_cond_start (TV_NAME_LOOKUP);
  ret = push_overloaded_decl_1 (decl, flags, is_friend);
>>>>>>> 395ec8f3
  timevar_cond_stop (TV_NAME_LOOKUP, subtime);
  return ret;
}

/* Check a non-member using-declaration. Return the name and scope
   being used, and the USING_DECL, or NULL_TREE on failure.  */

static tree
validate_nonmember_using_decl (tree decl, tree scope, tree name)
{
  /* [namespace.udecl]
       A using-declaration for a class member shall be a
       member-declaration.  */
  if (TYPE_P (scope))
    {
      error ("%qT is not a namespace or unscoped enum", scope);
      return NULL_TREE;
    }
  else if (scope == error_mark_node)
    return NULL_TREE;

  if (TREE_CODE (decl) == TEMPLATE_ID_EXPR)
    {
      /* 7.3.3/5
	   A using-declaration shall not name a template-id.  */
      error ("a using-declaration cannot specify a template-id.  "
	     "Try %<using %D%>", name);
      return NULL_TREE;
    }

  if (TREE_CODE (decl) == NAMESPACE_DECL)
    {
      error ("namespace %qD not allowed in using-declaration", decl);
      return NULL_TREE;
    }

  if (TREE_CODE (decl) == SCOPE_REF)
    {
      /* It's a nested name with template parameter dependent scope.
	 This can only be using-declaration for class member.  */
      error ("%qT is not a namespace", TREE_OPERAND (decl, 0));
      return NULL_TREE;
    }

  decl = OVL_FIRST (decl);

  /* Make a USING_DECL.  */
  tree using_decl = push_using_decl (scope, name);

  if (using_decl == NULL_TREE
      && at_function_scope_p ()
      && VAR_P (decl))
    /* C++11 7.3.3/10.  */
    error ("%qD is already declared in this scope", name);
  
  return using_decl;
}

/* Process a local-scope or namespace-scope using declaration.  SCOPE
   is the nominated scope to search for NAME.  VALUE_P and TYPE_P
   point to the binding for NAME in the current scoe and are
   updated.  */

static void
do_nonmember_using_decl (tree scope, tree name, tree *value_p, tree *type_p)
{
  name_lookup lookup (name, 0);

  if (!qualified_namespace_lookup (scope, &lookup))
    /* Lookup error */
    return;

  if (!lookup.value)
    {
      error ("%qD not declared", name);
      return;
    }
  else if (TREE_CODE (lookup.value) == TREE_LIST)
    {
      error ("reference to %qD is ambiguous", name);
      print_candidates (lookup.type);
      lookup.value = NULL_TREE;
    }

  if (lookup.type && TREE_CODE (lookup.type) == TREE_LIST)
    {
      error ("reference to %qD is ambiguous", name);
      print_candidates (lookup.type);
      lookup.type = NULL_TREE;
    }

  tree value = *value_p;
  tree type = *type_p;

  /* Shift the old and new bindings around so we're comparing class and
     enumeration names to each other.  */
  if (value && DECL_IMPLICIT_TYPEDEF_P (value))
    {
      type = value;
      value = NULL_TREE;
    }

  if (lookup.value && DECL_IMPLICIT_TYPEDEF_P (lookup.value))
    {
      lookup.type = lookup.value;
      lookup.value = NULL_TREE;
    }

  if (lookup.value && lookup.value != value)
    {
      /* Check for using functions.  */
      if (OVL_P (lookup.value) && (!value || OVL_P (value)))
	{
	  for (lkp_iterator usings (lookup.value); usings; ++usings)
	    {
	      tree new_fn = *usings;

	      /* [namespace.udecl]

		 If a function declaration in namespace scope or block
		 scope has the same name and the same parameter types as a
		 function introduced by a using declaration the program is
		 ill-formed.  */
	      bool found = false;
	      for (ovl_iterator old (value); !found && old; ++old)
		{
		  tree old_fn = *old;

		  if (new_fn == old_fn)
		    /* The function already exists in the current
		       namespace.  */
		    found = true;
		  else if (old.using_p ())
		    continue; /* This is a using decl. */
		  else if (old.hidden_p () && !DECL_HIDDEN_FRIEND_P (old_fn))
		    continue; /* This is an anticipated builtin.  */
		  else if (!matching_fn_p (new_fn, old_fn))
		    continue; /* Parameters do not match.  */
		  else if (decls_match (new_fn, old_fn))
		    found = true;
		  else
		    {
		      diagnose_name_conflict (new_fn, old_fn);
		      found = true;
		    }
		}

	      if (!found)
		/* Unlike the overload case we don't drop anticipated
		   builtins here.  They don't cause a problem, and
		   we'd like to match them with a future
		   declaration.  */
		value = ovl_insert (value, new_fn, true);
	    }
	}
      else if (value
	       /* Ignore anticipated builtins.  */
	       && !anticipated_builtin_p (value)
	       && !decls_match (lookup.value, value))
	diagnose_name_conflict (lookup.value, value);
      else
	value = lookup.value;
    }

  if (lookup.type && lookup.type != type)
    {
      if (type && !decls_match (lookup.type, type))
	diagnose_name_conflict (lookup.type, type);
      else
	type = lookup.type;
    }

  /* If bind->value is empty, shift any class or enumeration name back.  */
  if (!value)
    {
      value = type;
      type = NULL_TREE;
    }

  *value_p = value;
  *type_p = type;
}

/* Process a using-declaration at function scope.  */

void
do_local_using_decl (tree decl, tree scope, tree name)
{
  tree orig_decl = decl;

  decl = validate_nonmember_using_decl (decl, scope, name);
  if (decl == NULL_TREE)
    return;

  if (building_stmt_list_p ()
      && at_function_scope_p ())
    add_decl_expr (decl);

  gcc_checking_assert (current_binding_level->kind != sk_class
		       && current_binding_level->kind != sk_namespace);
  cxx_binding *binding = find_local_binding (current_binding_level, name);
  tree value = binding ? binding->value : NULL_TREE;
  tree type = binding ? binding->type : NULL_TREE;

  do_nonmember_using_decl (scope, name, &value, &type);

  if (!value)
    ;
  else if (binding && value == binding->value)
    ;
  else if (binding && binding->value && TREE_CODE (value) == OVERLOAD)
    {
      update_local_overload (IDENTIFIER_BINDING (name), value);
      IDENTIFIER_BINDING (name)->value = value;
    }
  else
    /* Install the new binding.  */
    push_local_binding (name, value, true);

  if (!type)
    ;
  else if (binding && type == binding->type)
    ;
  else
    {
      push_local_binding (name, type, true);
      set_identifier_type_value (name, type);
    }

  /* Emit debug info.  */
  if (!processing_template_decl)
    cp_emit_debug_info_for_using (orig_decl, current_scope());
}

/* Returns true if ANCESTOR encloses DESCENDANT, including matching.
   Both are namespaces.  */

bool
is_nested_namespace (tree ancestor, tree descendant, bool inline_only)
{
  int depth = SCOPE_DEPTH (ancestor);

  if (!depth && !inline_only)
    /* The global namespace encloses everything.  */
    return true;

  while (SCOPE_DEPTH (descendant) > depth
	 && (!inline_only || DECL_NAMESPACE_INLINE_P (descendant)))
    descendant = CP_DECL_CONTEXT (descendant);

  return ancestor == descendant;
}

/* Returns true if ROOT (a namespace, class, or function) encloses
   CHILD.  CHILD may be either a class type or a namespace.  */

bool
is_ancestor (tree root, tree child)
{
  gcc_assert ((TREE_CODE (root) == NAMESPACE_DECL
	       || TREE_CODE (root) == FUNCTION_DECL
	       || CLASS_TYPE_P (root)));
  gcc_assert ((TREE_CODE (child) == NAMESPACE_DECL
	       || CLASS_TYPE_P (child)));

  /* The global namespace encloses everything.  */
  if (root == global_namespace)
    return true;

  /* Search until we reach namespace scope.  */
  while (TREE_CODE (child) != NAMESPACE_DECL)
    {
      /* If we've reached the ROOT, it encloses CHILD.  */
      if (root == child)
	return true;
      /* Go out one level.  */
      if (TYPE_P (child))
	child = TYPE_NAME (child);
      child = CP_DECL_CONTEXT (child);
    }

  if (TREE_CODE (root) == NAMESPACE_DECL)
    return is_nested_namespace (root, child);

  return false;
}

/* Enter the class or namespace scope indicated by T suitable for name
   lookup.  T can be arbitrary scope, not necessary nested inside the
   current scope.  Returns a non-null scope to pop iff pop_scope
   should be called later to exit this scope.  */

tree
push_scope (tree t)
{
  if (TREE_CODE (t) == NAMESPACE_DECL)
    push_decl_namespace (t);
  else if (CLASS_TYPE_P (t))
    {
      if (!at_class_scope_p ()
	  || !same_type_p (current_class_type, t))
	push_nested_class (t);
      else
	/* T is the same as the current scope.  There is therefore no
	   need to re-enter the scope.  Since we are not actually
	   pushing a new scope, our caller should not call
	   pop_scope.  */
	t = NULL_TREE;
    }

  return t;
}

/* Leave scope pushed by push_scope.  */

void
pop_scope (tree t)
{
  if (t == NULL_TREE)
    return;
  if (TREE_CODE (t) == NAMESPACE_DECL)
    pop_decl_namespace ();
  else if CLASS_TYPE_P (t)
    pop_nested_class ();
}

/* Subroutine of push_inner_scope.  */

static void
push_inner_scope_r (tree outer, tree inner)
{
  tree prev;

  if (outer == inner
      || (TREE_CODE (inner) != NAMESPACE_DECL && !CLASS_TYPE_P (inner)))
    return;

  prev = CP_DECL_CONTEXT (TREE_CODE (inner) == NAMESPACE_DECL ? inner : TYPE_NAME (inner));
  if (outer != prev)
    push_inner_scope_r (outer, prev);
  if (TREE_CODE (inner) == NAMESPACE_DECL)
    {
      cp_binding_level *save_template_parm = 0;
      /* Temporary take out template parameter scopes.  They are saved
	 in reversed order in save_template_parm.  */
      while (current_binding_level->kind == sk_template_parms)
	{
	  cp_binding_level *b = current_binding_level;
	  current_binding_level = b->level_chain;
	  b->level_chain = save_template_parm;
	  save_template_parm = b;
	}

      resume_scope (NAMESPACE_LEVEL (inner));
      current_namespace = inner;

      /* Restore template parameter scopes.  */
      while (save_template_parm)
	{
	  cp_binding_level *b = save_template_parm;
	  save_template_parm = b->level_chain;
	  b->level_chain = current_binding_level;
	  current_binding_level = b;
	}
    }
  else
    pushclass (inner);
}

/* Enter the scope INNER from current scope.  INNER must be a scope
   nested inside current scope.  This works with both name lookup and
   pushing name into scope.  In case a template parameter scope is present,
   namespace is pushed under the template parameter scope according to
   name lookup rule in 14.6.1/6.

   Return the former current scope suitable for pop_inner_scope.  */

tree
push_inner_scope (tree inner)
{
  tree outer = current_scope ();
  if (!outer)
    outer = current_namespace;

  push_inner_scope_r (outer, inner);
  return outer;
}

/* Exit the current scope INNER back to scope OUTER.  */

void
pop_inner_scope (tree outer, tree inner)
{
  if (outer == inner
      || (TREE_CODE (inner) != NAMESPACE_DECL && !CLASS_TYPE_P (inner)))
    return;

  while (outer != inner)
    {
      if (TREE_CODE (inner) == NAMESPACE_DECL)
	{
	  cp_binding_level *save_template_parm = 0;
	  /* Temporary take out template parameter scopes.  They are saved
	     in reversed order in save_template_parm.  */
	  while (current_binding_level->kind == sk_template_parms)
	    {
	      cp_binding_level *b = current_binding_level;
	      current_binding_level = b->level_chain;
	      b->level_chain = save_template_parm;
	      save_template_parm = b;
	    }

	  pop_namespace ();

	  /* Restore template parameter scopes.  */
	  while (save_template_parm)
	    {
	      cp_binding_level *b = save_template_parm;
	      save_template_parm = b->level_chain;
	      b->level_chain = current_binding_level;
	      current_binding_level = b;
	    }
	}
      else
	popclass ();

      inner = CP_DECL_CONTEXT (TREE_CODE (inner) == NAMESPACE_DECL ? inner : TYPE_NAME (inner));
    }
}

/* Do a pushlevel for class declarations.  */

void
pushlevel_class (void)
{
  class_binding_level = begin_scope (sk_class, current_class_type);
}

/* ...and a poplevel for class declarations.  */

void
poplevel_class (void)
{
  cp_binding_level *level = class_binding_level;
  cp_class_binding *cb;
  size_t i;
  tree shadowed;

  bool subtime = timevar_cond_start (TV_NAME_LOOKUP);
  gcc_assert (level != 0);

  /* If we're leaving a toplevel class, cache its binding level.  */
  if (current_class_depth == 1)
    previous_class_level = level;
  for (shadowed = level->type_shadowed;
       shadowed;
       shadowed = TREE_CHAIN (shadowed))
    SET_IDENTIFIER_TYPE_VALUE (TREE_PURPOSE (shadowed), TREE_VALUE (shadowed));

  /* Remove the bindings for all of the class-level declarations.  */
  if (level->class_shadowed)
    {
      FOR_EACH_VEC_ELT (*level->class_shadowed, i, cb)
	{
	  IDENTIFIER_BINDING (cb->identifier) = cb->base->previous;
	  cxx_binding_free (cb->base);
	}
      ggc_free (level->class_shadowed);
      level->class_shadowed = NULL;
    }

  /* Now, pop out of the binding level which we created up in the
     `pushlevel_class' routine.  */
  gcc_assert (current_binding_level == level);
  leave_scope ();
  timevar_cond_stop (TV_NAME_LOOKUP, subtime);
}

/* Set INHERITED_VALUE_BINDING_P on BINDING to true or false, as
   appropriate.  DECL is the value to which a name has just been
   bound.  CLASS_TYPE is the class in which the lookup occurred.  */

static void
set_inherited_value_binding_p (cxx_binding *binding, tree decl,
			       tree class_type)
{
  if (binding->value == decl && TREE_CODE (decl) != TREE_LIST)
    {
      tree context;

      if (TREE_CODE (decl) == OVERLOAD)
	context = ovl_scope (decl);
      else
	{
	  gcc_assert (DECL_P (decl));
	  context = context_for_name_lookup (decl);
	}

      if (is_properly_derived_from (class_type, context))
	INHERITED_VALUE_BINDING_P (binding) = 1;
      else
	INHERITED_VALUE_BINDING_P (binding) = 0;
    }
  else if (binding->value == decl)
    /* We only encounter a TREE_LIST when there is an ambiguity in the
       base classes.  Such an ambiguity can be overridden by a
       definition in this class.  */
    INHERITED_VALUE_BINDING_P (binding) = 1;
  else
    INHERITED_VALUE_BINDING_P (binding) = 0;
}

/* Make the declaration of X appear in CLASS scope.  */

bool
pushdecl_class_level (tree x)
{
  bool is_valid = true;
  bool subtime;

  /* Do nothing if we're adding to an outer lambda closure type,
     outer_binding will add it later if it's needed.  */
  if (current_class_type != class_binding_level->this_entity)
    return true;

  subtime = timevar_cond_start (TV_NAME_LOOKUP);
  tree name = OVL_NAME (x);

  if (name)
    {
      is_valid = push_class_level_binding (name, x);
      if (TREE_CODE (x) == TYPE_DECL)
	set_identifier_type_value (name, x);
    }
  else if (ANON_AGGR_TYPE_P (TREE_TYPE (x)))
    {
      /* If X is an anonymous aggregate, all of its members are
	 treated as if they were members of the class containing the
	 aggregate, for naming purposes.  */
      tree f;

      for (f = TYPE_FIELDS (TREE_TYPE (x)); f; f = DECL_CHAIN (f))
	{
	  location_t save_location = input_location;
	  input_location = DECL_SOURCE_LOCATION (f);
	  if (!pushdecl_class_level (f))
	    is_valid = false;
	  input_location = save_location;
	}
    }
  timevar_cond_stop (TV_NAME_LOOKUP, subtime);
  return is_valid;
}

/* Return the BINDING (if any) for NAME in SCOPE, which is a class
   scope.  If the value returned is non-NULL, and the PREVIOUS field
   is not set, callers must set the PREVIOUS field explicitly.  */

static cxx_binding *
get_class_binding (tree name, cp_binding_level *scope)
{
  tree class_type;
  tree type_binding;
  tree value_binding;
  cxx_binding *binding;

  class_type = scope->this_entity;

  /* Get the type binding.  */
  type_binding = lookup_member (class_type, name,
				/*protect=*/2, /*want_type=*/true,
				tf_warning_or_error);
  /* Get the value binding.  */
  value_binding = lookup_member (class_type, name,
				 /*protect=*/2, /*want_type=*/false,
				 tf_warning_or_error);

  if (value_binding
      && (TREE_CODE (value_binding) == TYPE_DECL
	  || DECL_CLASS_TEMPLATE_P (value_binding)
	  || (TREE_CODE (value_binding) == TREE_LIST
	      && TREE_TYPE (value_binding) == error_mark_node
	      && (TREE_CODE (TREE_VALUE (value_binding))
		  == TYPE_DECL))))
    /* We found a type binding, even when looking for a non-type
       binding.  This means that we already processed this binding
       above.  */
    ;
  else if (value_binding)
    {
      if (TREE_CODE (value_binding) == TREE_LIST
	  && TREE_TYPE (value_binding) == error_mark_node)
	/* NAME is ambiguous.  */
	;
      else if (BASELINK_P (value_binding))
	/* NAME is some overloaded functions.  */
	value_binding = BASELINK_FUNCTIONS (value_binding);
    }

  /* If we found either a type binding or a value binding, create a
     new binding object.  */
  if (type_binding || value_binding)
    {
      binding = new_class_binding (name,
				   value_binding,
				   type_binding,
				   scope);
      /* This is a class-scope binding, not a block-scope binding.  */
      LOCAL_BINDING_P (binding) = 0;
      set_inherited_value_binding_p (binding, value_binding, class_type);
    }
  else
    binding = NULL;

  return binding;
}

/* Make the declaration(s) of X appear in CLASS scope under the name
   NAME.  Returns true if the binding is valid.  */

static bool
push_class_level_binding_1 (tree name, tree x)
{
  cxx_binding *binding;
  tree decl = x;
  bool ok;

  /* The class_binding_level will be NULL if x is a template
     parameter name in a member template.  */
  if (!class_binding_level)
    return true;

  if (name == error_mark_node)
    return false;

  /* Can happen for an erroneous declaration (c++/60384).  */
  if (!identifier_p (name))
    {
      gcc_assert (errorcount || sorrycount);
      return false;
    }

  /* Check for invalid member names.  But don't worry about a default
     argument-scope lambda being pushed after the class is complete.  */
  gcc_assert (TYPE_BEING_DEFINED (current_class_type)
	      || LAMBDA_TYPE_P (TREE_TYPE (decl)));
  /* Check that we're pushing into the right binding level.  */
  gcc_assert (current_class_type == class_binding_level->this_entity);

  /* We could have been passed a tree list if this is an ambiguous
     declaration. If so, pull the declaration out because
     check_template_shadow will not handle a TREE_LIST.  */
  if (TREE_CODE (decl) == TREE_LIST
      && TREE_TYPE (decl) == error_mark_node)
    decl = TREE_VALUE (decl);

  if (!check_template_shadow (decl))
    return false;

  /* [class.mem]

     If T is the name of a class, then each of the following shall
     have a name different from T:

     -- every static data member of class T;

     -- every member of class T that is itself a type;

     -- every enumerator of every member of class T that is an
	enumerated type;

     -- every member of every anonymous union that is a member of
	class T.

     (Non-static data members were also forbidden to have the same
     name as T until TC1.)  */
  if ((VAR_P (x)
       || TREE_CODE (x) == CONST_DECL
       || (TREE_CODE (x) == TYPE_DECL
	   && !DECL_SELF_REFERENCE_P (x))
       /* A data member of an anonymous union.  */
       || (TREE_CODE (x) == FIELD_DECL
	   && DECL_CONTEXT (x) != current_class_type))
      && DECL_NAME (x) == constructor_name (current_class_type))
    {
      tree scope = context_for_name_lookup (x);
      if (TYPE_P (scope) && same_type_p (scope, current_class_type))
	{
	  error ("%qD has the same name as the class in which it is "
		 "declared",
		 x);
	  return false;
	}
    }

  /* Get the current binding for NAME in this class, if any.  */
  binding = IDENTIFIER_BINDING (name);
  if (!binding || binding->scope != class_binding_level)
    {
      binding = get_class_binding (name, class_binding_level);
      /* If a new binding was created, put it at the front of the
	 IDENTIFIER_BINDING list.  */
      if (binding)
	{
	  binding->previous = IDENTIFIER_BINDING (name);
	  IDENTIFIER_BINDING (name) = binding;
	}
    }

  /* If there is already a binding, then we may need to update the
     current value.  */
  if (binding && binding->value)
    {
      tree bval = binding->value;
      tree old_decl = NULL_TREE;
      tree target_decl = strip_using_decl (decl);
      tree target_bval = strip_using_decl (bval);

      if (INHERITED_VALUE_BINDING_P (binding))
	{
	  /* If the old binding was from a base class, and was for a
	     tag name, slide it over to make room for the new binding.
	     The old binding is still visible if explicitly qualified
	     with a class-key.  */
	  if (TREE_CODE (target_bval) == TYPE_DECL
	      && DECL_ARTIFICIAL (target_bval)
	      && !(TREE_CODE (target_decl) == TYPE_DECL
		   && DECL_ARTIFICIAL (target_decl)))
	    {
	      old_decl = binding->type;
	      binding->type = bval;
	      binding->value = NULL_TREE;
	      INHERITED_VALUE_BINDING_P (binding) = 0;
	    }
	  else
	    {
	      old_decl = bval;
	      /* Any inherited type declaration is hidden by the type
		 declaration in the derived class.  */
	      if (TREE_CODE (target_decl) == TYPE_DECL
		  && DECL_ARTIFICIAL (target_decl))
		binding->type = NULL_TREE;
	    }
	}
      else if (TREE_CODE (target_decl) == OVERLOAD
	       && OVL_P (target_bval))
	old_decl = bval;
      else if (TREE_CODE (decl) == USING_DECL
	       && TREE_CODE (bval) == USING_DECL
	       && same_type_p (USING_DECL_SCOPE (decl),
			       USING_DECL_SCOPE (bval)))
	/* This is a using redeclaration that will be diagnosed later
	   in supplement_binding */
	;
      else if (TREE_CODE (decl) == USING_DECL
	       && TREE_CODE (bval) == USING_DECL
	       && DECL_DEPENDENT_P (decl)
	       && DECL_DEPENDENT_P (bval))
	return true;
      else if (TREE_CODE (decl) == USING_DECL
	       && OVL_P (target_bval))
	old_decl = bval;
      else if (TREE_CODE (bval) == USING_DECL
	       && OVL_P (target_decl))
	return true;

      if (old_decl && binding->scope == class_binding_level)
	{
	  binding->value = x;
	  /* It is always safe to clear INHERITED_VALUE_BINDING_P
	     here.  This function is only used to register bindings
	     from with the class definition itself.  */
	  INHERITED_VALUE_BINDING_P (binding) = 0;
	  return true;
	}
    }

  /* Note that we declared this value so that we can issue an error if
     this is an invalid redeclaration of a name already used for some
     other purpose.  */
  note_name_declared_in_class (name, decl);

  /* If we didn't replace an existing binding, put the binding on the
     stack of bindings for the identifier, and update the shadowed
     list.  */
  if (binding && binding->scope == class_binding_level)
    /* Supplement the existing binding.  */
    ok = supplement_binding (binding, decl);
  else
    {
      /* Create a new binding.  */
      push_binding (name, decl, class_binding_level);
      ok = true;
    }

  return ok;
}

/* Wrapper for push_class_level_binding_1.  */

bool
push_class_level_binding (tree name, tree x)
{
  bool ret;
  bool subtime = timevar_cond_start (TV_NAME_LOOKUP);
  ret = push_class_level_binding_1 (name, x);
  timevar_cond_stop (TV_NAME_LOOKUP, subtime);
  return ret;
}

/* Process "using SCOPE::NAME" in a class scope.  Return the
   USING_DECL created.  */

tree
do_class_using_decl (tree scope, tree name)
{
  /* The USING_DECL returned by this function.  */
  tree value;
  /* The declaration (or declarations) name by this using
     declaration.  NULL if we are in a template and cannot figure out
     what has been named.  */
  tree decl;
  /* True if SCOPE is a dependent type.  */
  bool scope_dependent_p;
  /* True if SCOPE::NAME is dependent.  */
  bool name_dependent_p;
  /* True if any of the bases of CURRENT_CLASS_TYPE are dependent.  */
  bool bases_dependent_p;
  tree binfo;

  if (name == error_mark_node)
    return NULL_TREE;

  if (!scope || !TYPE_P (scope))
    {
      error ("using-declaration for non-member at class scope");
      return NULL_TREE;
    }

  /* Make sure the name is not invalid */
  if (TREE_CODE (name) == BIT_NOT_EXPR)
    {
      error ("%<%T::%D%> names destructor", scope, name);
      return NULL_TREE;
    }
  /* Using T::T declares inheriting ctors, even if T is a typedef.  */
  if (MAYBE_CLASS_TYPE_P (scope)
      && (name == TYPE_IDENTIFIER (scope)
	  || constructor_name_p (name, scope)))
    {
      maybe_warn_cpp0x (CPP0X_INHERITING_CTORS);
      name = ctor_identifier;
      CLASSTYPE_NON_AGGREGATE (current_class_type) = true;
    }
  if (constructor_name_p (name, current_class_type))
    {
      error ("%<%T::%D%> names constructor in %qT",
	     scope, name, current_class_type);
      return NULL_TREE;
    }

  scope_dependent_p = dependent_scope_p (scope);
  name_dependent_p = (scope_dependent_p
		      || (IDENTIFIER_TYPENAME_P (name)
			  && dependent_type_p (TREE_TYPE (name))));

  bases_dependent_p = any_dependent_bases_p ();

  decl = NULL_TREE;

  /* From [namespace.udecl]:

       A using-declaration used as a member-declaration shall refer to a
       member of a base class of the class being defined.

     In general, we cannot check this constraint in a template because
     we do not know the entire set of base classes of the current
     class type. Morover, if SCOPE is dependent, it might match a
     non-dependent base.  */

  if (!scope_dependent_p)
    {
      base_kind b_kind;
      binfo = lookup_base (current_class_type, scope, ba_any, &b_kind,
			   tf_warning_or_error);
      if (b_kind < bk_proper_base)
	{
	  if (!bases_dependent_p || b_kind == bk_same_type)
	    {
	      error_not_base_type (scope, current_class_type);
	      return NULL_TREE;
	    }
	}
      else if (name == ctor_identifier
	       && BINFO_INHERITANCE_CHAIN (BINFO_INHERITANCE_CHAIN (binfo)))
	{
	  error ("cannot inherit constructors from indirect base %qT", scope);
	  return NULL_TREE;
	}
      else if (!name_dependent_p)
	{
	  decl = lookup_member (binfo, name, 0, false, tf_warning_or_error);
	  if (!decl)
	    {
	      error ("no members matching %<%T::%D%> in %q#T", scope, name,
		     scope);
	      return NULL_TREE;
	    }
	  /* The binfo from which the functions came does not matter.  */
	  if (BASELINK_P (decl))
	    decl = BASELINK_FUNCTIONS (decl);
	}
    }

  value = build_lang_decl (USING_DECL, name, NULL_TREE);
  USING_DECL_DECLS (value) = decl;
  USING_DECL_SCOPE (value) = scope;
  DECL_DEPENDENT_P (value) = !decl;

  return value;
}


/* Return the binding for NAME in NS.  If NS is NULL, look in
   global_namespace.  */

tree
get_namespace_binding (tree ns, tree name)
{
  bool subtime = timevar_cond_start (TV_NAME_LOOKUP);
  if (!ns)
    ns = global_namespace;
  gcc_checking_assert (!DECL_NAMESPACE_ALIAS (ns));
  tree *slot = find_namespace_slot (ns, name);
  tree ret = slot ? MAYBE_STAT_DECL (*slot) : NULL_TREE;
  timevar_cond_stop (TV_NAME_LOOKUP, subtime);
  return ret;
}

/* Set value binding og NAME in the global namespace to VAL.  Does not
   add it to the list of things in the namespace.  */

void
set_global_binding (tree name, tree val)
{
  bool subtime = timevar_cond_start (TV_NAME_LOOKUP);

  tree *slot = find_or_create_namespace_slot (global_namespace, name);
  tree old = MAYBE_STAT_DECL (*slot);

  if (!old)
    *slot = val;
  else if (old == val)
    ;
  else if (!STAT_HACK_P (*slot)
	   && TREE_CODE (val) == TYPE_DECL && DECL_ARTIFICIAL (val))
    *slot = stat_hack (old, val);
  else if (!STAT_HACK_P (*slot)
	   && TREE_CODE (old) == TYPE_DECL && DECL_ARTIFICIAL (old))
    *slot = stat_hack (val, old);
  else
    /* The user's placed something in the implementor's
       namespace.  */
    diagnose_name_conflict (val, old);

  timevar_cond_stop (TV_NAME_LOOKUP, subtime);
}

/* Set the context of a declaration to scope. Complain if we are not
   outside scope.  */

void
set_decl_namespace (tree decl, tree scope, bool friendp)
{
  tree old;

  /* Get rid of namespace aliases.  */
  scope = ORIGINAL_NAMESPACE (scope);

  /* It is ok for friends to be qualified in parallel space.  */
  if (!friendp && !is_nested_namespace (current_namespace, scope))
    error ("declaration of %qD not in a namespace surrounding %qD",
	   decl, scope);
  DECL_CONTEXT (decl) = FROB_CONTEXT (scope);

  /* Writing "int N::i" to declare a variable within "N" is invalid.  */
  if (scope == current_namespace)
    {
      if (at_namespace_scope_p ())
	error ("explicit qualification in declaration of %qD",
	       decl);
      return;
    }

  /* See whether this has been declared in the namespace.  */
  old = lookup_qualified_name (scope, DECL_NAME (decl), /*type*/false,
			       /*complain*/true, /*hidden*/true);
  if (old == error_mark_node)
    /* No old declaration at all.  */
    goto complain;
  /* If it's a TREE_LIST, the result of the lookup was ambiguous.  */
  if (TREE_CODE (old) == TREE_LIST)
    {
      error ("reference to %qD is ambiguous", decl);
      print_candidates (old);
      return;
    }
  if (!OVL_P (decl))
    {
      /* We might have found OLD in an inline namespace inside SCOPE.  */
      if (TREE_CODE (decl) == TREE_CODE (old))
	DECL_CONTEXT (decl) = DECL_CONTEXT (old);
      /* Don't compare non-function decls with decls_match here, since
	 it can't check for the correct constness at this
	 point. pushdecl will find those errors later.  */
      return;
    }
  /* Since decl is a function, old should contain a function decl.  */
  if (!OVL_P (old))
    goto complain;
  /* We handle these in check_explicit_instantiation_namespace.  */
  if (processing_explicit_instantiation)
    return;
  if (processing_template_decl || processing_specialization)
    /* We have not yet called push_template_decl to turn a
       FUNCTION_DECL into a TEMPLATE_DECL, so the declarations won't
       match.  But, we'll check later, when we construct the
       template.  */
    return;
  /* Instantiations or specializations of templates may be declared as
     friends in any namespace.  */
  if (friendp && DECL_USE_TEMPLATE (decl))
    return;
  if (OVL_P (old))
    {
      tree found = NULL_TREE;

      for (ovl_iterator iter (old); iter; ++iter)
	{
	  tree ofn = *iter;
	  /* Adjust DECL_CONTEXT first so decls_match will return true
	     if DECL will match a declaration in an inline namespace.  */
	  DECL_CONTEXT (decl) = DECL_CONTEXT (ofn);
	  if (decls_match (decl, ofn))
	    {
	      if (found && !decls_match (found, ofn))
		{
		  DECL_CONTEXT (decl) = FROB_CONTEXT (scope);
		  error ("reference to %qD is ambiguous", decl);
		  print_candidates (old);
		  return;
		}
	      found = ofn;
	    }
	}
      if (found)
	{
	  if (!is_nested_namespace (scope, CP_DECL_CONTEXT (found), true))
	    goto complain;
	  if (DECL_HIDDEN_FRIEND_P (found))
	    {
	      pedwarn (DECL_SOURCE_LOCATION (decl), 0,
		       "%qD has not been declared within %qD", decl, scope);
	      inform (DECL_SOURCE_LOCATION (found),
		      "only here as a %<friend%>");
	    }
	  DECL_CONTEXT (decl) = DECL_CONTEXT (found);
	  return;
	}
    }
  else
    {
      DECL_CONTEXT (decl) = DECL_CONTEXT (old);
      if (decls_match (decl, old))
	return;
    }

  /* It didn't work, go back to the explicit scope.  */
  DECL_CONTEXT (decl) = FROB_CONTEXT (scope);
 complain:
  error ("%qD should have been declared inside %qD", decl, scope);
}

/* Return the namespace where the current declaration is declared.  */

tree
current_decl_namespace (void)
{
  tree result;
  /* If we have been pushed into a different namespace, use it.  */
  if (!vec_safe_is_empty (decl_namespace_list))
    return decl_namespace_list->last ();

  if (current_class_type)
    result = decl_namespace_context (current_class_type);
  else if (current_function_decl)
    result = decl_namespace_context (current_function_decl);
  else
    result = current_namespace;
  return result;
}

/* Process any ATTRIBUTES on a namespace definition.  Returns true if
   attribute visibility is seen.  */

bool
handle_namespace_attrs (tree ns, tree attributes)
{
  tree d;
  bool saw_vis = false;

  for (d = attributes; d; d = TREE_CHAIN (d))
    {
      tree name = get_attribute_name (d);
      tree args = TREE_VALUE (d);

      if (is_attribute_p ("visibility", name))
	{
	  /* attribute visibility is a property of the syntactic block
	     rather than the namespace as a whole, so we don't touch the
	     NAMESPACE_DECL at all.  */
	  tree x = args ? TREE_VALUE (args) : NULL_TREE;
	  if (x == NULL_TREE || TREE_CODE (x) != STRING_CST || TREE_CHAIN (args))
	    {
	      warning (OPT_Wattributes,
		       "%qD attribute requires a single NTBS argument",
		       name);
	      continue;
	    }

	  if (!TREE_PUBLIC (ns))
	    warning (OPT_Wattributes,
		     "%qD attribute is meaningless since members of the "
		     "anonymous namespace get local symbols", name);

	  push_visibility (TREE_STRING_POINTER (x), 1);
	  saw_vis = true;
	}
      else if (is_attribute_p ("abi_tag", name))
	{
	  if (!DECL_NAMESPACE_INLINE_P (ns))
	    {
	      warning (OPT_Wattributes, "ignoring %qD attribute on non-inline "
		       "namespace", name);
	      continue;
	    }
	  if (!DECL_NAME (ns))
	    {
	      warning (OPT_Wattributes, "ignoring %qD attribute on anonymous "
		       "namespace", name);
	      continue;
	    }
	  if (!args)
	    {
	      tree dn = DECL_NAME (ns);
	      args = build_string (IDENTIFIER_LENGTH (dn) + 1,
				   IDENTIFIER_POINTER (dn));
	      TREE_TYPE (args) = char_array_type_node;
	      args = fix_string_type (args);
	      args = build_tree_list (NULL_TREE, args);
	    }
	  if (check_abi_tag_args (args, name))
	    DECL_ATTRIBUTES (ns) = tree_cons (name, args,
					      DECL_ATTRIBUTES (ns));
	}
      else
	{
	  warning (OPT_Wattributes, "%qD attribute directive ignored",
		   name);
	  continue;
	}
    }

  return saw_vis;
}

/* Temporarily set the namespace for the current declaration.  */

void
push_decl_namespace (tree decl)
{
  if (TREE_CODE (decl) != NAMESPACE_DECL)
    decl = decl_namespace_context (decl);
  vec_safe_push (decl_namespace_list, ORIGINAL_NAMESPACE (decl));
}

/* [namespace.memdef]/2 */

void
pop_decl_namespace (void)
{
  decl_namespace_list->pop ();
}

/* Process a namespace-alias declaration.  */

void
do_namespace_alias (tree alias, tree name_space)
{
  if (name_space == error_mark_node)
    return;

  gcc_assert (TREE_CODE (name_space) == NAMESPACE_DECL);

  name_space = ORIGINAL_NAMESPACE (name_space);

  /* Build the alias.  */
  alias = build_lang_decl (NAMESPACE_DECL, alias, void_type_node);
  DECL_NAMESPACE_ALIAS (alias) = name_space;
  DECL_EXTERNAL (alias) = 1;
  DECL_CONTEXT (alias) = FROB_CONTEXT (current_scope ());
  pushdecl (alias);

  /* Emit debug info for namespace alias.  */
  if (!building_stmt_list_p ())
    (*debug_hooks->early_global_decl) (alias);
}

/* Like pushdecl, only it places X in the current namespace,
   if appropriate.  */

tree
pushdecl_namespace_level (tree x, bool is_friend)
{
  cp_binding_level *b = current_binding_level;
  tree t;

  bool subtime = timevar_cond_start (TV_NAME_LOOKUP);
  t = do_pushdecl_with_scope
    (x, NAMESPACE_LEVEL (current_namespace), is_friend);

  /* Now, the type_shadowed stack may screw us.  Munge it so it does
     what we want.  */
  if (TREE_CODE (t) == TYPE_DECL)
    {
      tree name = DECL_NAME (t);
      tree newval;
      tree *ptr = (tree *)0;
      for (; !global_scope_p (b); b = b->level_chain)
	{
	  tree shadowed = b->type_shadowed;
	  for (; shadowed; shadowed = TREE_CHAIN (shadowed))
	    if (TREE_PURPOSE (shadowed) == name)
	      {
		ptr = &TREE_VALUE (shadowed);
		/* Can't break out of the loop here because sometimes
		   a binding level will have duplicate bindings for
		   PT names.  It's gross, but I haven't time to fix it.  */
	      }
	}
      newval = TREE_TYPE (t);
      if (ptr == (tree *)0)
	{
	  /* @@ This shouldn't be needed.  My test case "zstring.cc" trips
	     up here if this is changed to an assertion.  --KR  */
	  SET_IDENTIFIER_TYPE_VALUE (name, t);
	}
      else
	{
	  *ptr = newval;
	}
    }
  timevar_cond_stop (TV_NAME_LOOKUP, subtime);
  return t;
}

/* Process a using-declaration not appearing in class or local scope.  */

void
do_toplevel_using_decl (tree decl, tree scope, tree name)
{
  tree orig_decl = decl;

  decl = validate_nonmember_using_decl (decl, scope, name);
  if (decl == NULL_TREE)
    return;

  tree *slot = find_or_create_namespace_slot (current_namespace, name);
  tree val = slot ? MAYBE_STAT_DECL (*slot) : NULL_TREE;
  tree type = slot ? MAYBE_STAT_TYPE (*slot) : NULL_TREE;
  do_nonmember_using_decl (scope, name, &val, &type);
  if (STAT_HACK_P (*slot))
    {
      STAT_DECL (*slot) = val;
      STAT_TYPE (*slot) = type;
    }
  else if (type)
    *slot = stat_hack (val, type);
  else
<<<<<<< HEAD
    *slot = val;
=======
    {
      /* direct usage */
      add_using_namespace (current_namespace, name_space, 0);
      if (current_namespace != global_namespace)
	context = current_namespace;

      /* Emit debugging info.  */
      if (!processing_template_decl)
	(*debug_hooks->imported_module_or_decl) (name_space, NULL_TREE,
						 context, false);
    }
}

/* Deal with a using-directive seen by the parser.  Currently we only
   handle attributes here, since they cannot appear inside a template.  */

void
parse_using_directive (tree name_space, tree attribs)
{
  do_using_directive (name_space);

  if (attribs == error_mark_node)
    return;

  for (tree a = attribs; a; a = TREE_CHAIN (a))
    {
      tree name = get_attribute_name (a);
      if (is_attribute_p ("strong", name))
	{
	  warning (OPT_Wdeprecated, "strong using is deprecated; use inline "
		   "namespaces instead");
	  if (!toplevel_bindings_p ())
	    error ("strong using only meaningful at namespace scope");
	  else if (name_space != error_mark_node)
	    {
	      if (!is_ancestor (current_namespace, name_space))
		error ("current namespace %qD does not enclose strongly used namespace %qD",
		       current_namespace, name_space);
	      DECL_NAMESPACE_ASSOCIATIONS (name_space)
		= tree_cons (current_namespace, 0,
			     DECL_NAMESPACE_ASSOCIATIONS (name_space));
	    }
	}
      else
	warning (OPT_Wattributes, "%qD attribute directive ignored", name);
    }
}

/* Like pushdecl, only it places X in the global scope if appropriate.
   Calls cp_finish_decl to register the variable, initializing it with
   *INIT, if INIT is non-NULL.  */

static tree
pushdecl_top_level_1 (tree x, tree *init, bool is_friend)
{
  bool subtime = timevar_cond_start (TV_NAME_LOOKUP);
  push_to_top_level ();
  x = pushdecl_namespace_level (x, is_friend);
  if (init)
    cp_finish_decl (x, *init, false, NULL_TREE, 0);
  pop_from_top_level ();
  timevar_cond_stop (TV_NAME_LOOKUP, subtime);
  return x;
}

/* Like pushdecl, only it places X in the global scope if appropriate.  */

tree
pushdecl_top_level (tree x)
{
  return pushdecl_top_level_1 (x, NULL, false);
}

/* Like pushdecl_top_level, but adding the IS_FRIEND parameter.  */

tree
pushdecl_top_level_maybe_friend (tree x, bool is_friend)
{
  return pushdecl_top_level_1 (x, NULL, is_friend);
}

/* Like pushdecl, only it places X in the global scope if
   appropriate.  Calls cp_finish_decl to register the variable,
   initializing it with INIT.  */

tree
pushdecl_top_level_with_init (tree x, tree init)
{
  return pushdecl_top_level_1 (x, &init, false);
}

/* Combines two sets of overloaded functions into an OVERLOAD chain, removing
   duplicates.  The first list becomes the tail of the result.

   The algorithm is O(n^2).  We could get this down to O(n log n) by
   doing a sort on the addresses of the functions, if that becomes
   necessary.  */

static tree
merge_functions (tree s1, tree s2)
{
  for (; s2; s2 = OVL_NEXT (s2))
    {
      tree fn2 = OVL_CURRENT (s2);
      tree fns1;

      for (fns1 = s1; fns1; fns1 = OVL_NEXT (fns1))
	{
	  tree fn1 = OVL_CURRENT (fns1);

	  /* If the function from S2 is already in S1, there is no
	     need to add it again.  For `extern "C"' functions, we
	     might have two FUNCTION_DECLs for the same function, in
	     different namespaces, but let's leave them in case
	     they have different default arguments.  */
	  if (fn1 == fn2)
	    break;
	}

      /* If we exhausted all of the functions in S1, FN2 is new.  */
      if (!fns1)
	s1 = build_overload (fn2, s1);
    }
  return s1;
}

/* Returns TRUE iff OLD and NEW are the same entity.

   3 [basic]/3: An entity is a value, object, reference, function,
   enumerator, type, class member, template, template specialization,
   namespace, parameter pack, or this.

   7.3.4 [namespace.udir]/4: If name lookup finds a declaration for a name
   in two different namespaces, and the declarations do not declare the
   same entity and do not declare functions, the use of the name is
   ill-formed.  */

static bool
same_entity_p (tree one, tree two)
{
  if (one == two)
    return true;
  if (!one || !two)
    return false;
  if (TREE_CODE (one) == TYPE_DECL
      && TREE_CODE (two) == TYPE_DECL
      && same_type_p (TREE_TYPE (one), TREE_TYPE (two)))
    return true;
  return false;
}

/* This should return an error not all definitions define functions.
   It is not an error if we find two functions with exactly the
   same signature, only if these are selected in overload resolution.
   old is the current set of bindings, new_binding the freshly-found binding.
   XXX Do we want to give *all* candidates in case of ambiguity?
   XXX In what way should I treat extern declarations?
   XXX I don't want to repeat the entire duplicate_decls here */

static void
ambiguous_decl (struct scope_binding *old, cxx_binding *new_binding, int flags)
{
  tree val, type;
  gcc_assert (old != NULL);

  /* Copy the type.  */
  type = new_binding->type;
  if (LOOKUP_NAMESPACES_ONLY (flags)
      || (type && hidden_name_p (type) && !(flags & LOOKUP_HIDDEN)))
    type = NULL_TREE;

  /* Copy the value.  */
  val = new_binding->value;
  if (val)
    {
      if (!(flags & LOOKUP_HIDDEN))
	val = remove_hidden_names (val);
      if (val)
	switch (TREE_CODE (val))
	  {
	  case TEMPLATE_DECL:
	    /* If we expect types or namespaces, and not templates,
	       or this is not a template class.  */
	    if ((LOOKUP_QUALIFIERS_ONLY (flags)
		 && !DECL_TYPE_TEMPLATE_P (val)))
	      val = NULL_TREE;
	    break;
	  case TYPE_DECL:
	    if (LOOKUP_NAMESPACES_ONLY (flags)
		|| (type && (flags & LOOKUP_PREFER_TYPES)))
	      val = NULL_TREE;
	    break;
	  case NAMESPACE_DECL:
	    if (LOOKUP_TYPES_ONLY (flags))
	      val = NULL_TREE;
	    break;
	  case FUNCTION_DECL:
	    /* Ignore built-in functions that are still anticipated.  */
	    if (LOOKUP_QUALIFIERS_ONLY (flags))
	      val = NULL_TREE;
	    break;
	  default:
	    if (LOOKUP_QUALIFIERS_ONLY (flags))
	      val = NULL_TREE;
	  }
    }

  /* If val is hidden, shift down any class or enumeration name.  */
  if (!val)
    {
      val = type;
      type = NULL_TREE;
    }
>>>>>>> 395ec8f3

  /* Emit debug info.  */
  if (!processing_template_decl)
    cp_emit_debug_info_for_using (orig_decl, current_namespace);
}

/* Return the declarations that are members of the namespace NS.  */

tree
cp_namespace_decls (tree ns)
{
  return NAMESPACE_LEVEL (ns)->names;
}

/* Combine prefer_type and namespaces_only into flags.  */

static int
lookup_flags (int prefer_type, int namespaces_only)
{
  if (namespaces_only)
    return LOOKUP_PREFER_NAMESPACES;
  if (prefer_type > 1)
    return LOOKUP_PREFER_TYPES;
  if (prefer_type > 0)
    return LOOKUP_PREFER_BOTH;
  return 0;
}

/* Given a lookup that returned VAL, use FLAGS to decide if we want to
   ignore it or not.  Subroutine of lookup_name_real and
   lookup_type_scope.  */

static bool
qualify_lookup (tree val, int flags)
{
  if (val == NULL_TREE)
    return false;
  if ((flags & LOOKUP_PREFER_NAMESPACES) && TREE_CODE (val) == NAMESPACE_DECL)
    return true;
  if (flags & LOOKUP_PREFER_TYPES)
    {
      tree target_val = strip_using_decl (val);
      if (TREE_CODE (target_val) == TYPE_DECL
	  || TREE_CODE (target_val) == TEMPLATE_DECL)
	return true;
    }
  if (flags & (LOOKUP_PREFER_NAMESPACES | LOOKUP_PREFER_TYPES))
    return false;
  /* Look through lambda things that we shouldn't be able to see.  */
  if (is_lambda_ignored_entity (val))
    return false;
  return true;
}

/* Suggest alternatives for NAME, an IDENTIFIER_NODE for which name
   lookup failed.  Search through all available namespaces and print out
   possible candidates.  If no exact matches are found, and
   SUGGEST_MISSPELLINGS is true, then also look for near-matches and
   suggest the best near-match, if there is one.  */

void
suggest_alternatives_for (location_t location, tree name,
			  bool suggest_misspellings)
{
  vec<tree> candidates = vNULL;
  vec<tree> namespaces_to_search = vNULL;
  int max_to_search = PARAM_VALUE (CXX_MAX_NAMESPACES_FOR_DIAGNOSTIC_HELP);
  int n_searched = 0;
  tree t;
  unsigned ix;

  namespaces_to_search.safe_push (global_namespace);

  while (!namespaces_to_search.is_empty ()
	 && n_searched < max_to_search)
    {
      tree scope = namespaces_to_search.pop ();
      name_lookup lookup (name, 0);
      cp_binding_level *level = NAMESPACE_LEVEL (scope);

      /* Look in this namespace.  */
      qualified_namespace_lookup (scope, &lookup);

      n_searched++;

      if (lookup.value)
	candidates.safe_push (lookup.value);

      /* Add child namespaces.  */
      for (t = level->namespaces; t; t = DECL_CHAIN (t))
	namespaces_to_search.safe_push (t);
    }

  /* If we stopped before we could examine all namespaces, inform the
     user.  Do this even if we don't have any candidates, since there
     might be more candidates further down that we weren't able to
     find.  */
  if (n_searched >= max_to_search
      && !namespaces_to_search.is_empty ())
    inform (location,
	    "maximum limit of %d namespaces searched for %qE",
	    max_to_search, name);

  namespaces_to_search.release ();

  /* Nothing useful to report for NAME.  Report on likely misspellings,
     or do nothing.  */
  if (candidates.is_empty ())
    {
      if (suggest_misspellings)
	{
	  const char *fuzzy_name = lookup_name_fuzzy (name, FUZZY_LOOKUP_NAME);
	  if (fuzzy_name)
	    {
	      gcc_rich_location richloc (location);
	      richloc.add_fixit_replace (fuzzy_name);
	      inform_at_rich_loc (&richloc, "suggested alternative: %qs",
				  fuzzy_name);
	    }
	}
      return;
    }

  inform_n (location, candidates.length (),
	    "suggested alternative:",
	    "suggested alternatives:");

  FOR_EACH_VEC_ELT (candidates, ix, t)
    inform (location_of (t), "  %qE", t);

  candidates.release ();
}

/* Subroutine of maybe_suggest_missing_header for handling unrecognized names
   for some of the most common names within "std::".
   Given non-NULL NAME, a name for lookup within "std::", return the header
   name defining it within the C++ Standard Library (without '<' and '>'),
   or NULL.  */

static const char *
get_std_name_hint (const char *name)
{
  struct std_name_hint
  {
    const char *name;
    const char *header;
  };
  static const std_name_hint hints[] = {
    /* <array>.  */
    {"array", "array"}, // C++11
    /* <deque>.  */
    {"deque", "deque"},
    /* <forward_list>.  */
    {"forward_list", "forward_list"},  // C++11
    /* <fstream>.  */
    {"basic_filebuf", "fstream"},
    {"basic_ifstream", "fstream"},
    {"basic_ofstream", "fstream"},
    {"basic_fstream", "fstream"},
    /* <iostream>.  */
    {"cin", "iostream"},
    {"cout", "iostream"},
    {"cerr", "iostream"},
    {"clog", "iostream"},
    {"wcin", "iostream"},
    {"wcout", "iostream"},
    {"wclog", "iostream"},
    /* <list>.  */
    {"list", "list"},
    /* <map>.  */
    {"map", "map"},
    {"multimap", "map"},
    /* <queue>.  */
    {"queue", "queue"},
    {"priority_queue", "queue"},
    /* <ostream>.  */
    {"ostream", "ostream"},
    {"wostream", "ostream"},
    {"ends", "ostream"},
    {"flush", "ostream"},
    {"endl", "ostream"},
    /* <set>.  */
    {"set", "set"},
    {"multiset", "set"},
    /* <sstream>.  */
    {"basic_stringbuf", "sstream"},
    {"basic_istringstream", "sstream"},
    {"basic_ostringstream", "sstream"},
    {"basic_stringstream", "sstream"},
    /* <stack>.  */
    {"stack", "stack"},
    /* <string>.  */
    {"string", "string"},
    {"wstring", "string"},
    {"u16string", "string"},
    {"u32string", "string"},
    /* <unordered_map>.  */
    {"unordered_map", "unordered_map"}, // C++11
    {"unordered_multimap", "unordered_map"}, // C++11
    /* <unordered_set>.  */
    {"unordered_set", "unordered_set"}, // C++11
    {"unordered_multiset", "unordered_set"}, // C++11
    /* <vector>.  */
    {"vector", "vector"},
  };
  const size_t num_hints = sizeof (hints) / sizeof (hints[0]);
  for (size_t i = 0; i < num_hints; i++)
    {
      if (0 == strcmp (name, hints[i].name))
	return hints[i].header;
    }
  return NULL;
}

/* Subroutine of suggest_alternative_in_explicit_scope, for use when we have no
   suggestions to offer.
   If SCOPE is the "std" namespace, then suggest pertinent header
   files for NAME.  */

static void
maybe_suggest_missing_header (location_t location, tree name, tree scope)
{
  if (scope == NULL_TREE)
    return;
  if (TREE_CODE (scope) != NAMESPACE_DECL)
    return;
  /* We only offer suggestions for the "std" namespace.  */
  if (scope != std_node)
    return;
  gcc_assert (TREE_CODE (name) == IDENTIFIER_NODE);

  const char *name_str = IDENTIFIER_POINTER (name);
  const char *header_hint = get_std_name_hint (name_str);
  if (header_hint)
    inform (location,
	    "%<std::%s%> is defined in header %<<%s>%>;"
	    " did you forget to %<#include <%s>%>?",
	    name_str, header_hint, header_hint);
}

/* Look for alternatives for NAME, an IDENTIFIER_NODE for which name
   lookup failed within the explicitly provided SCOPE.  Suggest the
   the best meaningful candidates (if any) as a fix-it hint.
   Return true iff a suggestion was provided.  */

bool
suggest_alternative_in_explicit_scope (location_t location, tree name,
				       tree scope)
{
  /* Resolve any namespace aliases.  */
  scope = ORIGINAL_NAMESPACE (scope);

  cp_binding_level *level = NAMESPACE_LEVEL (scope);

  best_match <tree, const char *> bm (name);
  consider_binding_level (name, bm, level, false, FUZZY_LOOKUP_NAME);

  /* See if we have a good suggesion for the user.  */
  const char *fuzzy_name = bm.get_best_meaningful_candidate ();
  if (fuzzy_name)
    {
      gcc_rich_location richloc (location);
      richloc.add_fixit_replace (fuzzy_name);
      inform_at_rich_loc (&richloc, "suggested alternative: %qs",
			  fuzzy_name);
      return true;
    }
  else
    maybe_suggest_missing_header (location, name, scope);

  return false;
}

/* Unscoped lookup of a global: iterate over current namespaces,
   considering using-directives.  */

static tree
unqualified_namespace_lookup (tree name, int flags)
{
  name_lookup lookup (name, flags);
  bool subtime = timevar_cond_start (TV_NAME_LOOKUP);
  lookup.search_unqualified (current_decl_namespace (), current_binding_level);
  timevar_cond_stop (TV_NAME_LOOKUP, subtime);
  return lookup.value;
}

/* Look up NAME (an IDENTIFIER_NODE) in SCOPE (either a NAMESPACE_DECL
   or a class TYPE).

   If PREFER_TYPE is > 0, we only return TYPE_DECLs or namespaces.
   If PREFER_TYPE is > 1, we only return TYPE_DECLs.

   Returns a DECL (or OVERLOAD, or BASELINK) representing the
   declaration found.  If no suitable declaration can be found,
   ERROR_MARK_NODE is returned.  If COMPLAIN is true and SCOPE is
   neither a class-type nor a namespace a diagnostic is issued.  */

tree
lookup_qualified_name (tree scope, tree name, int prefer_type, bool complain,
		       bool find_hidden)
{
  tree t = NULL_TREE;

  if (TREE_CODE (scope) == NAMESPACE_DECL)
    {
      int flags = lookup_flags (prefer_type, /*namespaces_only*/false);
      if (find_hidden)
	flags |= LOOKUP_HIDDEN;
      name_lookup lookup (name, flags);

      if (qualified_namespace_lookup (scope, &lookup))
	t = lookup.value;

      /* If we have a known type overload, pull it out.  This can happen
	 for both using decls and unhidden functions.  */
      if (t && TREE_CODE (t) == OVERLOAD
	  && TREE_TYPE (t) != unknown_type_node)
	t = OVL_FUNCTION (t);
    }
  else if (cxx_dialect != cxx98 && TREE_CODE (scope) == ENUMERAL_TYPE)
    t = lookup_enumerator (scope, name);
  else if (is_class_type (scope, complain))
    t = lookup_member (scope, name, 2, prefer_type, tf_warning_or_error);

  if (!t)
    return error_mark_node;
  return t;
}

/* [namespace.qual]
   Accepts the NAME to lookup and its qualifying SCOPE.
   Returns the name/type pair found into the cxx_binding *RESULT,
   or false on error.  */

static bool
qualified_namespace_lookup (tree scope, name_lookup *lookup)
{
  timevar_start (TV_NAME_LOOKUP);
  query_oracle (lookup->name);
  lookup->search_qualified (ORIGINAL_NAMESPACE (scope));
  timevar_stop (TV_NAME_LOOKUP);
  return lookup->value != error_mark_node;
}

/* Helper function for lookup_name_fuzzy.
   Traverse binding level LVL, looking for good name matches for NAME
   (and BM).  */
static void
consider_binding_level (tree name, best_match <tree, const char *> &bm,
			cp_binding_level *lvl, bool look_within_fields,
			enum lookup_name_fuzzy_kind kind)
{
  if (look_within_fields)
    if (lvl->this_entity && TREE_CODE (lvl->this_entity) == RECORD_TYPE)
      {
	tree type = lvl->this_entity;
	bool want_type_p = (kind == FUZZY_LOOKUP_TYPENAME);
	tree best_matching_field
	  = lookup_member_fuzzy (type, name, want_type_p);
	if (best_matching_field)
	  bm.consider (IDENTIFIER_POINTER (best_matching_field));
      }

  for (tree t = lvl->names; t; t = TREE_CHAIN (t))
    {
      tree d = t;

      /* OVERLOADs or decls from using declaration are wrapped into
	 TREE_LIST.  */
      if (TREE_CODE (d) == TREE_LIST)
	d = OVL_FIRST (TREE_VALUE (d));

      /* Don't use bindings from implicitly declared functions,
	 as they were likely misspellings themselves.  */
      if (TREE_TYPE (d) == error_mark_node)
	continue;

      /* Skip anticipated decls of builtin functions.  */
      if (TREE_CODE (d) == FUNCTION_DECL
	  && DECL_BUILT_IN (d)
	  && DECL_ANTICIPATED (d))
	continue;

      if (tree name = DECL_NAME (d))
	/* Ignore internal names with spaces in them.  */
	if (!strchr (IDENTIFIER_POINTER (name), ' '))
	  bm.consider (IDENTIFIER_POINTER (name));
    }
}

/* Search for near-matches for NAME within the current bindings, and within
   macro names, returning the best match as a const char *, or NULL if
   no reasonable match is found.  */

const char *
lookup_name_fuzzy (tree name, enum lookup_name_fuzzy_kind kind)
{
  gcc_assert (TREE_CODE (name) == IDENTIFIER_NODE);

  best_match <tree, const char *> bm (name);

  cp_binding_level *lvl;
  for (lvl = scope_chain->class_bindings; lvl; lvl = lvl->level_chain)
    consider_binding_level (name, bm, lvl, true, kind);

  for (lvl = current_binding_level; lvl; lvl = lvl->level_chain)
    consider_binding_level (name, bm, lvl, false, kind);

  /* Consider macros: if the user misspelled a macro name e.g. "SOME_MACRO"
     as:
       x = SOME_OTHER_MACRO (y);
     then "SOME_OTHER_MACRO" will survive to the frontend and show up
     as a misspelled identifier.

     Use the best distance so far so that a candidate is only set if
     a macro is better than anything so far.  This allows early rejection
     (without calculating the edit distance) of macro names that must have
     distance >= bm.get_best_distance (), and means that we only get a
     non-NULL result for best_macro_match if it's better than any of
     the identifiers already checked.  */
  best_macro_match bmm (name, bm.get_best_distance (), parse_in);
  cpp_hashnode *best_macro = bmm.get_best_meaningful_candidate ();
  /* If a macro is the closest so far to NAME, consider it.  */
  if (best_macro)
    bm.consider ((const char *)best_macro->ident.str);

  /* Try the "starts_decl_specifier_p" keywords to detect
     "singed" vs "signed" typos.  */
  for (unsigned i = 0; i < num_c_common_reswords; i++)
    {
      const c_common_resword *resword = &c_common_reswords[i];

      if (kind == FUZZY_LOOKUP_TYPENAME)
	if (!cp_keyword_starts_decl_specifier_p (resword->rid))
	  continue;

      tree resword_identifier = ridpointers [resword->rid];
      if (!resword_identifier)
	continue;
      gcc_assert (TREE_CODE (resword_identifier) == IDENTIFIER_NODE);

      /* Only consider reserved words that survived the
	 filtering in init_reswords (e.g. for -std).  */
      if (!C_IS_RESERVED_WORD (resword_identifier))
	continue;

      bm.consider (IDENTIFIER_POINTER (resword_identifier));
    }

  return bm.get_best_meaningful_candidate ();
}

/* Subroutine of outer_binding.

   Returns TRUE if BINDING is a binding to a template parameter of
   SCOPE.  In that case SCOPE is the scope of a primary template
   parameter -- in the sense of G++, i.e, a template that has its own
   template header.

   Returns FALSE otherwise.  */

static bool
binding_to_template_parms_of_scope_p (cxx_binding *binding,
				      cp_binding_level *scope)
{
  tree binding_value, tmpl, tinfo;
  int level;

  if (!binding || !scope || !scope->this_entity)
    return false;

  binding_value = binding->value ?  binding->value : binding->type;
  tinfo = get_template_info (scope->this_entity);

  /* BINDING_VALUE must be a template parm.  */
  if (binding_value == NULL_TREE
      || (!DECL_P (binding_value)
          || !DECL_TEMPLATE_PARM_P (binding_value)))
    return false;

  /*  The level of BINDING_VALUE.  */
  level =
    template_type_parameter_p (binding_value)
    ? TEMPLATE_PARM_LEVEL (TEMPLATE_TYPE_PARM_INDEX
			 (TREE_TYPE (binding_value)))
    : TEMPLATE_PARM_LEVEL (DECL_INITIAL (binding_value));

  /* The template of the current scope, iff said scope is a primary
     template.  */
  tmpl = (tinfo
	  && PRIMARY_TEMPLATE_P (TI_TEMPLATE (tinfo))
	  ? TI_TEMPLATE (tinfo)
	  : NULL_TREE);

  /* If the level of the parm BINDING_VALUE equals the depth of TMPL,
     then BINDING_VALUE is a parameter of TMPL.  */
  return (tmpl && level == TMPL_PARMS_DEPTH (DECL_TEMPLATE_PARMS (tmpl)));
}

/* Return the innermost non-namespace binding for NAME from a scope
   containing BINDING, or, if BINDING is NULL, the current scope.
   Please note that for a given template, the template parameters are
   considered to be in the scope containing the current scope.
   If CLASS_P is false, then class bindings are ignored.  */

cxx_binding *
outer_binding (tree name,
	       cxx_binding *binding,
	       bool class_p)
{
  cxx_binding *outer;
  cp_binding_level *scope;
  cp_binding_level *outer_scope;

  if (binding)
    {
      scope = binding->scope->level_chain;
      outer = binding->previous;
    }
  else
    {
      scope = current_binding_level;
      outer = IDENTIFIER_BINDING (name);
    }
  outer_scope = outer ? outer->scope : NULL;

  /* Because we create class bindings lazily, we might be missing a
     class binding for NAME.  If there are any class binding levels
     between the LAST_BINDING_LEVEL and the scope in which OUTER was
     declared, we must lookup NAME in those class scopes.  */
  if (class_p)
    while (scope && scope != outer_scope && scope->kind != sk_namespace)
      {
	if (scope->kind == sk_class)
	  {
	    cxx_binding *class_binding;

	    class_binding = get_class_binding (name, scope);
	    if (class_binding)
	      {
		/* Thread this new class-scope binding onto the
		   IDENTIFIER_BINDING list so that future lookups
		   find it quickly.  */
		class_binding->previous = outer;
		if (binding)
		  binding->previous = class_binding;
		else
		  IDENTIFIER_BINDING (name) = class_binding;
		return class_binding;
	      }
	  }
	/* If we are in a member template, the template parms of the member
	   template are considered to be inside the scope of the containing
	   class, but within G++ the class bindings are all pushed between the
	   template parms and the function body.  So if the outer binding is
	   a template parm for the current scope, return it now rather than
	   look for a class binding.  */
	if (outer_scope && outer_scope->kind == sk_template_parms
	    && binding_to_template_parms_of_scope_p (outer, scope))
	  return outer;

	scope = scope->level_chain;
      }

  return outer;
}

/* Return the innermost block-scope or class-scope value binding for
   NAME, or NULL_TREE if there is no such binding.  */

tree
innermost_non_namespace_value (tree name)
{
  cxx_binding *binding;
  binding = outer_binding (name, /*binding=*/NULL, /*class_p=*/true);
  return binding ? binding->value : NULL_TREE;
}

/* Look up NAME in the current binding level and its superiors in the
   namespace of variables, functions and typedefs.  Return a ..._DECL
   node of some kind representing its definition if there is only one
   such declaration, or return a TREE_LIST with all the overloaded
   definitions if there are many, or return 0 if it is undefined.
   Hidden name, either friend declaration or built-in function, are
   not ignored.

   If PREFER_TYPE is > 0, we prefer TYPE_DECLs or namespaces.
   If PREFER_TYPE is > 1, we reject non-type decls (e.g. namespaces).
   Otherwise we prefer non-TYPE_DECLs.

   If NONCLASS is nonzero, bindings in class scopes are ignored.  If
   BLOCK_P is false, bindings in block scopes are ignored.  */

static tree
lookup_name_real_1 (tree name, int prefer_type, int nonclass, bool block_p,
		    int namespaces_only, int flags)
{
  cxx_binding *iter;
  tree val = NULL_TREE;

  query_oracle (name);

  /* Conversion operators are handled specially because ordinary
     unqualified name lookup will not find template conversion
     operators.  */
  if (IDENTIFIER_TYPENAME_P (name))
    {
      cp_binding_level *level;

      for (level = current_binding_level;
	   level && level->kind != sk_namespace;
	   level = level->level_chain)
	{
	  tree class_type;
	  tree operators;

	  /* A conversion operator can only be declared in a class
	     scope.  */
	  if (level->kind != sk_class)
	    continue;

	  /* Lookup the conversion operator in the class.  */
	  class_type = level->this_entity;
	  operators = lookup_fnfields (class_type, name, /*protect=*/0);
	  if (operators)
	    return operators;
	}

      return NULL_TREE;
    }

  flags |= lookup_flags (prefer_type, namespaces_only);

  /* First, look in non-namespace scopes.  */

  if (current_class_type == NULL_TREE)
    nonclass = 1;

  if (block_p || !nonclass)
    for (iter = outer_binding (name, NULL, !nonclass);
	 iter;
	 iter = outer_binding (name, iter, !nonclass))
      {
	tree binding;

	/* Skip entities we don't want.  */
	if (LOCAL_BINDING_P (iter) ? !block_p : nonclass)
	  continue;

	/* If this is the kind of thing we're looking for, we're done.  */
	if (qualify_lookup (iter->value, flags))
	  binding = iter->value;
	else if ((flags & LOOKUP_PREFER_TYPES)
		 && qualify_lookup (iter->type, flags))
	  binding = iter->type;
	else
	  binding = NULL_TREE;

	if (binding)
	  {
	    if (TREE_CODE (binding) == TYPE_DECL && DECL_HIDDEN_P (binding))
	      {
		/* A non namespace-scope binding can only be hidden in the
		   presence of a local class, due to friend declarations.

		   In particular, consider:

		   struct C;
		   void f() {
		     struct A {
		       friend struct B;
		       friend struct C;
		       void g() {
		         B* b; // error: B is hidden
			 C* c; // OK, finds ::C
		       } 
		     };
		     B *b;  // error: B is hidden
		     C *c;  // OK, finds ::C
		     struct B {};
		     B *bb; // OK
		   }

		   The standard says that "B" is a local class in "f"
		   (but not nested within "A") -- but that name lookup
		   for "B" does not find this declaration until it is
		   declared directly with "f".

		   In particular:

		   [class.friend]

		   If a friend declaration appears in a local class and
		   the name specified is an unqualified name, a prior
		   declaration is looked up without considering scopes
		   that are outside the innermost enclosing non-class
		   scope. For a friend function declaration, if there is
		   no prior declaration, the program is ill-formed. For a
		   friend class declaration, if there is no prior
		   declaration, the class that is specified belongs to the
		   innermost enclosing non-class scope, but if it is
		   subsequently referenced, its name is not found by name
		   lookup until a matching declaration is provided in the
		   innermost enclosing nonclass scope.

		   So just keep looking for a non-hidden binding.
		*/
		continue;
	      }
	    val = binding;
	    break;
	  }
      }

  /* Now lookup in namespace scopes.  */
  if (!val)
    val = unqualified_namespace_lookup (name, flags);

  /* If we have a known type overload, pull it out.  This can happen
     for both using decls and unhidden functions.  */
  if (val && TREE_CODE (val) == OVERLOAD
      && TREE_TYPE (val) != unknown_type_node)
    val = OVL_FIRST (val);

  return val;
}

/* Wrapper for lookup_name_real_1.  */

tree
lookup_name_real (tree name, int prefer_type, int nonclass, bool block_p,
		  int namespaces_only, int flags)
{
  tree ret;
  bool subtime = timevar_cond_start (TV_NAME_LOOKUP);
  ret = lookup_name_real_1 (name, prefer_type, nonclass, block_p,
			    namespaces_only, flags);
  timevar_cond_stop (TV_NAME_LOOKUP, subtime);
  return ret;
}

tree
lookup_name_nonclass (tree name)
{
  return lookup_name_real (name, 0, 1, /*block_p=*/true, 0, 0);
}

tree
lookup_function_nonclass (tree name, vec<tree, va_gc> *args, bool block_p)
{
  return
    lookup_arg_dependent (name,
			  lookup_name_real (name, 0, 1, block_p, 0, 0),
			  args);
}

tree
lookup_name (tree name)
{
  return lookup_name_real (name, 0, 0, /*block_p=*/true, 0, 0);
}

tree
lookup_name_prefer_type (tree name, int prefer_type)
{
  return lookup_name_real (name, prefer_type, 0, /*block_p=*/true, 0, 0);
}

/* Look up NAME for type used in elaborated name specifier in
   the scopes given by SCOPE.  SCOPE can be either TS_CURRENT or
   TS_WITHIN_ENCLOSING_NON_CLASS.  Although not implied by the
   name, more scopes are checked if cleanup or template parameter
   scope is encountered.

   Unlike lookup_name_real, we make sure that NAME is actually
   declared in the desired scope, not from inheritance, nor using
   directive.  For using declaration, there is DR138 still waiting
   to be resolved.  Hidden name coming from an earlier friend
   declaration is also returned.

   A TYPE_DECL best matching the NAME is returned.  Catching error
   and issuing diagnostics are caller's responsibility.  */

static tree
lookup_type_scope_1 (tree name, tag_scope scope)
{
  cxx_binding *iter = NULL;
  tree val = NULL_TREE;
  cp_binding_level *level = NULL;

  /* Look in non-namespace scope first.  */
  if (current_binding_level->kind != sk_namespace)
    iter = outer_binding (name, NULL, /*class_p=*/ true);
  for (; iter; iter = outer_binding (name, iter, /*class_p=*/ true))
    {
      /* Check if this is the kind of thing we're looking for.
	 If SCOPE is TS_CURRENT, also make sure it doesn't come from
	 base class.  For ITER->VALUE, we can simply use
	 INHERITED_VALUE_BINDING_P.  For ITER->TYPE, we have to use
	 our own check.

	 We check ITER->TYPE before ITER->VALUE in order to handle
	   typedef struct C {} C;
	 correctly.  */

      if (qualify_lookup (iter->type, LOOKUP_PREFER_TYPES)
	  && (scope != ts_current
	      || LOCAL_BINDING_P (iter)
	      || DECL_CONTEXT (iter->type) == iter->scope->this_entity))
	val = iter->type;
      else if ((scope != ts_current
		|| !INHERITED_VALUE_BINDING_P (iter))
	       && qualify_lookup (iter->value, LOOKUP_PREFER_TYPES))
	val = iter->value;

      if (val)
	break;
    }

  /* Look in namespace scope.  */
  if (val)
    level = iter->scope;
  else
    {
      tree ns = current_decl_namespace ();

      if (tree *slot = find_namespace_slot (ns, name))
	{
	  /* If this is the kind of thing we're looking for, we're done.  */
	  if (tree type = MAYBE_STAT_TYPE (*slot))
	    if (qualify_lookup (type, LOOKUP_PREFER_TYPES))
	      val = type;
	  if (!val)
	    {
	      if (tree decl = MAYBE_STAT_DECL (*slot))
		if (qualify_lookup (decl, LOOKUP_PREFER_TYPES))
		  val = decl;
	    }
	  level = NAMESPACE_LEVEL (ns);
	}
    }

  /* Type found, check if it is in the allowed scopes, ignoring cleanup
     and template parameter scopes.  */
  if (val)
    {
      cp_binding_level *b = current_binding_level;
      while (b)
	{
	  if (level == b)
	    return val;

	  if (b->kind == sk_cleanup || b->kind == sk_template_parms
	      || b->kind == sk_function_parms)
	    b = b->level_chain;
	  else if (b->kind == sk_class
		   && scope == ts_within_enclosing_non_class)
	    b = b->level_chain;
	  else
	    break;
	}
    }

  return NULL_TREE;
}
 
/* Wrapper for lookup_type_scope_1.  */

tree
lookup_type_scope (tree name, tag_scope scope)
{
  tree ret;
  bool subtime = timevar_cond_start (TV_NAME_LOOKUP);
  ret = lookup_type_scope_1 (name, scope);
  timevar_cond_stop (TV_NAME_LOOKUP, subtime);
  return ret;
}


/* Returns true iff DECL is a block-scope extern declaration of a function
   or variable.  */

bool
is_local_extern (tree decl)
{
  cxx_binding *binding;

  /* For functions, this is easy.  */
  if (TREE_CODE (decl) == FUNCTION_DECL)
    return DECL_LOCAL_FUNCTION_P (decl);

  if (!VAR_P (decl))
    return false;
  if (!current_function_decl)
    return false;

  /* For variables, this is not easy.  We need to look at the binding stack
     for the identifier to see whether the decl we have is a local.  */
  for (binding = IDENTIFIER_BINDING (DECL_NAME (decl));
       binding && binding->scope->kind != sk_namespace;
       binding = binding->previous)
    if (binding->value == decl)
      return LOCAL_BINDING_P (binding);

  return false;
}

/* Wrapper for do_lookup_arg_dependent.  */

cp_expr
lookup_arg_dependent (tree name, tree fns, vec<tree, va_gc> *args)
{
  bool subtime = timevar_cond_start (TV_NAME_LOOKUP);
  cp_expr ret = do_lookup_arg_dependent (name, fns, args);
  timevar_cond_stop (TV_NAME_LOOKUP, subtime);
  return ret;
}

/* Add TARGET to USINGS, if it does not already exist there.
   We used to build the complete graph of usings at this point, from
   the POV of the source namespaces.  Now we build that as we perform
   the unqualified search.  */

static void
add_using_directive (vec<tree, va_gc> *&usings, tree target)
{
  if (usings)
    for (unsigned ix = usings->length (); ix--;)
      if ((*usings)[ix] == target)
	return;

  vec_safe_push (usings, target);
}

/* A using directive in namespace USER for namespace TARGET.  */

static void
do_toplevel_using_directive (tree user, tree target)
{
  add_using_directive (DECL_NAMESPACE_USING (user), target);
  gcc_assert (!processing_template_decl);

  /* Emit debugging info.  */
  tree context = user != global_namespace ? user : NULL_TREE;
  debug_hooks->imported_module_or_decl (user, NULL_TREE, context, false);
}

/* The type TYPE is being declared.  If it is a class template, or a
   specialization of a class template, do any processing required and
   perform error-checking.  If IS_FRIEND is nonzero, this TYPE is
   being declared a friend.  B is the binding level at which this TYPE
   should be bound.

   Returns the TYPE_DECL for TYPE, which may have been altered by this
   processing.  */

static tree
maybe_process_template_type_declaration (tree type, int is_friend,
					 cp_binding_level *b)
{
  tree decl = TYPE_NAME (type);

  if (processing_template_parmlist)
    /* You can't declare a new template type in a template parameter
       list.  But, you can declare a non-template type:

	 template <class A*> struct S;

       is a forward-declaration of `A'.  */
    ;
  else if (b->kind == sk_namespace
	   && current_binding_level->kind != sk_namespace)
    /* If this new type is being injected into a containing scope,
       then it's not a template type.  */
    ;
  else
    {
      gcc_assert (MAYBE_CLASS_TYPE_P (type)
		  || TREE_CODE (type) == ENUMERAL_TYPE);

      if (processing_template_decl)
	{
	  /* This may change after the call to
	     push_template_decl_real, but we want the original value.  */
	  tree name = DECL_NAME (decl);

	  decl = push_template_decl_real (decl, is_friend);
	  if (decl == error_mark_node)
	    return error_mark_node;

	  /* If the current binding level is the binding level for the
	     template parameters (see the comment in
	     begin_template_parm_list) and the enclosing level is a class
	     scope, and we're not looking at a friend, push the
	     declaration of the member class into the class scope.  In the
	     friend case, push_template_decl will already have put the
	     friend into global scope, if appropriate.  */
	  if (TREE_CODE (type) != ENUMERAL_TYPE
	      && !is_friend && b->kind == sk_template_parms
	      && b->level_chain->kind == sk_class)
	    {
	      finish_member_declaration (CLASSTYPE_TI_TEMPLATE (type));

	      if (!COMPLETE_TYPE_P (current_class_type))
		{
		  maybe_add_class_template_decl_list (current_class_type,
						      type, /*friend_p=*/0);
		  /* Put this UTD in the table of UTDs for the class.  */
		  if (CLASSTYPE_NESTED_UTDS (current_class_type) == NULL)
		    CLASSTYPE_NESTED_UTDS (current_class_type) =
		      binding_table_new (SCOPE_DEFAULT_HT_SIZE);

		  binding_table_insert
		    (CLASSTYPE_NESTED_UTDS (current_class_type), name, type);
		}
	    }
	}
    }

  return decl;
}

/* Push a tag name NAME for struct/class/union/enum type TYPE.  In case
   that the NAME is a class template, the tag is processed but not pushed.

   The pushed scope depend on the SCOPE parameter:
   - When SCOPE is TS_CURRENT, put it into the inner-most non-sk_cleanup
     scope.
   - When SCOPE is TS_GLOBAL, put it in the inner-most non-class and
     non-template-parameter scope.  This case is needed for forward
     declarations.
   - When SCOPE is TS_WITHIN_ENCLOSING_NON_CLASS, this is similar to
     TS_GLOBAL case except that names within template-parameter scopes
     are not pushed at all.

   Returns TYPE upon success and ERROR_MARK_NODE otherwise.  */

static tree
do_pushtag (tree name, tree type, tag_scope scope)
{
  tree decl;

  cp_binding_level *b = current_binding_level;
  while (/* Cleanup scopes are not scopes from the point of view of
	    the language.  */
	 b->kind == sk_cleanup
	 /* Neither are function parameter scopes.  */
	 || b->kind == sk_function_parms
	 /* Neither are the scopes used to hold template parameters
	    for an explicit specialization.  For an ordinary template
	    declaration, these scopes are not scopes from the point of
	    view of the language.  */
	 || (b->kind == sk_template_parms
	     && (b->explicit_spec_p || scope == ts_global))
<<<<<<< HEAD
	 /* Pushing into a class is ok for lambdas or want current  */
	 || (b->kind == sk_class && scope != ts_lambda && scope != ts_current))
=======
	 /* Pushing into a class is ok for lambdas or when we want current  */
	 || (b->kind == sk_class
	     && scope != ts_lambda
	     && (scope != ts_current
		 /* We may be defining a new type in the initializer
		    of a static member variable. We allow this when
		    not pedantic, and it is particularly useful for
		    type punning via an anonymous union.  */
		 || COMPLETE_TYPE_P (b->this_entity))))
>>>>>>> 395ec8f3
    b = b->level_chain;

  gcc_assert (identifier_p (name));

  /* Do C++ gratuitous typedefing.  */
  if (identifier_type_value_1 (name) != type)
    {
      tree tdef;
      tree context = TYPE_CONTEXT (type);

      if (! context)
	{
	  tree cs = current_scope ();

	  if (scope == ts_current
	      || scope == ts_lambda
	      || (cs && TREE_CODE (cs) == FUNCTION_DECL))
	    context = cs;
	  else if (cs && TYPE_P (cs))
	    /* When declaring a friend class of a local class, we want
	       to inject the newly named class into the scope
	       containing the local class, not the namespace
	       scope.  */
	    context = decl_function_context (get_type_decl (cs));
	}
      if (!context)
	context = current_namespace;

      tdef = create_implicit_typedef (name, type);
      DECL_CONTEXT (tdef) = FROB_CONTEXT (context);
      if (scope == ts_within_enclosing_non_class)
	{
	  /* This is a friend.  Make this TYPE_DECL node hidden from
	     ordinary name lookup.  Its corresponding TEMPLATE_DECL
	     will be marked in push_template_decl_real.  */
	  retrofit_lang_decl (tdef);
	  DECL_ANTICIPATED (tdef) = 1;
	  DECL_FRIEND_P (tdef) = 1;
	}

      decl = maybe_process_template_type_declaration
	(type, scope == ts_within_enclosing_non_class, b);
      if (decl == error_mark_node)
	return decl;

      if (b->kind == sk_class)
	{
	  if (!TYPE_BEING_DEFINED (current_class_type)
	      && scope != ts_lambda)
	    return error_mark_node;

	  if (!PROCESSING_REAL_TEMPLATE_DECL_P ())
	    /* Put this TYPE_DECL on the TYPE_FIELDS list for the
	       class.  But if it's a member template class, we want
	       the TEMPLATE_DECL, not the TYPE_DECL, so this is done
	       later.  */
	    finish_member_declaration (decl);
	  else
	    pushdecl_class_level (decl);
	}
      else if (b->kind != sk_template_parms)
	{
	  decl = do_pushdecl_with_scope (decl, b, /*is_friend=*/false);
	  if (decl == error_mark_node)
	    return decl;

	  if (DECL_CONTEXT (decl) == std_node
	      && init_list_identifier == DECL_NAME (TYPE_NAME (type))
	      && !CLASSTYPE_TEMPLATE_INFO (type))
	    {
	      error ("declaration of std::initializer_list does not match "
		     "#include <initializer_list>, isn't a template");
	      return error_mark_node;
	    }
	}

      TYPE_CONTEXT (type) = DECL_CONTEXT (decl);

      /* If this is a local class, keep track of it.  We need this
	 information for name-mangling, and so that it is possible to
	 find all function definitions in a translation unit in a
	 convenient way.  (It's otherwise tricky to find a member
	 function definition it's only pointed to from within a local
	 class.)  */
      if (TYPE_FUNCTION_SCOPE_P (type))
	{
	  if (processing_template_decl)
	    {
	      /* Push a DECL_EXPR so we call pushtag at the right time in
		 template instantiation rather than in some nested context.  */
	      add_decl_expr (decl);
	    }
	  else
	    vec_safe_push (local_classes, type);
	}
    }

  if (b->kind == sk_class
      && !COMPLETE_TYPE_P (current_class_type))
    {
      maybe_add_class_template_decl_list (current_class_type,
					  type, /*friend_p=*/0);

      if (CLASSTYPE_NESTED_UTDS (current_class_type) == NULL)
	CLASSTYPE_NESTED_UTDS (current_class_type)
	  = binding_table_new (SCOPE_DEFAULT_HT_SIZE);

      binding_table_insert
	(CLASSTYPE_NESTED_UTDS (current_class_type), name, type);
    }

  decl = TYPE_NAME (type);
  gcc_assert (TREE_CODE (decl) == TYPE_DECL);

  /* Set type visibility now if this is a forward declaration.  */
  TREE_PUBLIC (decl) = 1;
  determine_visibility (decl);

  return type;
}

/* Wrapper for do_pushtag.  */

tree
pushtag (tree name, tree type, tag_scope scope)
{
  tree ret;
  bool subtime = timevar_cond_start (TV_NAME_LOOKUP);
  ret = do_pushtag (name, type, scope);
  timevar_cond_stop (TV_NAME_LOOKUP, subtime);
  return ret;
}


/* Subroutines for reverting temporarily to top-level for instantiation
   of templates and such.  We actually need to clear out the class- and
   local-value slots of all identifiers, so that only the global values
   are at all visible.  Simply setting current_binding_level to the global
   scope isn't enough, because more binding levels may be pushed.  */
struct saved_scope *scope_chain;

/* Return true if ID has not already been marked.  */

static inline bool
store_binding_p (tree id)
{
  if (!id || !IDENTIFIER_BINDING (id))
    return false;

  if (IDENTIFIER_MARKED (id))
    return false;

  return true;
}

/* Add an appropriate binding to *OLD_BINDINGS which needs to already
   have enough space reserved.  */

static void
store_binding (tree id, vec<cxx_saved_binding, va_gc> **old_bindings)
{
  cxx_saved_binding saved;

  gcc_checking_assert (store_binding_p (id));

  IDENTIFIER_MARKED (id) = 1;

  saved.identifier = id;
  saved.binding = IDENTIFIER_BINDING (id);
  saved.real_type_value = REAL_IDENTIFIER_TYPE_VALUE (id);
  (*old_bindings)->quick_push (saved);
  IDENTIFIER_BINDING (id) = NULL;
}

static void
store_bindings (tree names, vec<cxx_saved_binding, va_gc> **old_bindings)
{
  static vec<tree> bindings_need_stored;
  tree t, id;
  size_t i;

  bool subtime = timevar_cond_start (TV_NAME_LOOKUP);
  for (t = names; t; t = TREE_CHAIN (t))
    {
      if (TREE_CODE (t) == TREE_LIST)
	id = TREE_PURPOSE (t);
      else
	id = DECL_NAME (t);

      if (store_binding_p (id))
	bindings_need_stored.safe_push (id);
    }
  if (!bindings_need_stored.is_empty ())
    {
      vec_safe_reserve_exact (*old_bindings, bindings_need_stored.length ());
      for (i = 0; bindings_need_stored.iterate (i, &id); ++i)
	{
	  /* We can apparently have duplicates in NAMES.  */
	  if (store_binding_p (id))
	    store_binding (id, old_bindings);
	}
      bindings_need_stored.truncate (0);
    }
  timevar_cond_stop (TV_NAME_LOOKUP, subtime);
}

/* Like store_bindings, but NAMES is a vector of cp_class_binding
   objects, rather than a TREE_LIST.  */

static void
store_class_bindings (vec<cp_class_binding, va_gc> *names,
		      vec<cxx_saved_binding, va_gc> **old_bindings)
{
  static vec<tree> bindings_need_stored;
  size_t i;
  cp_class_binding *cb;

  for (i = 0; vec_safe_iterate (names, i, &cb); ++i)
    if (store_binding_p (cb->identifier))
      bindings_need_stored.safe_push (cb->identifier);
  if (!bindings_need_stored.is_empty ())
    {
      tree id;
      vec_safe_reserve_exact (*old_bindings, bindings_need_stored.length ());
      for (i = 0; bindings_need_stored.iterate (i, &id); ++i)
	store_binding (id, old_bindings);
      bindings_need_stored.truncate (0);
    }
}

/* Process a namespace-scope using directive.  */

void
finish_namespace_using_directive (tree name_space, tree attribs)
{
  gcc_checking_assert (namespace_bindings_p ());
  if (name_space == error_mark_node)
    return;

  do_toplevel_using_directive (current_namespace,
			       ORIGINAL_NAMESPACE (name_space));

  if (attribs == error_mark_node)
    return;

  for (tree a = attribs; a; a = TREE_CHAIN (a))
    {
      tree name = get_attribute_name (a);
      if (!is_attribute_p ("strong", name))
	warning (OPT_Wattributes, "%qD attribute directive ignored", name);
      else if (name_space != error_mark_node)
	{
	  warning (0, "strong using directive no longer supported");
	  if (CP_DECL_CONTEXT (name_space) == current_namespace)
	    inform (DECL_SOURCE_LOCATION (name_space),
		    "you may use an inline namespace instead");
	}
    }
}

/* Process a function-scope using-directive.  */

void
finish_local_using_directive (tree target, tree attribs)
{
  gcc_checking_assert (local_bindings_p ());
  if (target == error_mark_node)
    return;

  if (attribs && attribs != error_mark_node)
    warning (OPT_Wattributes, "attributes ignored on local using directive");
  
  if (building_stmt_list_p ())
    add_stmt (build_stmt (input_location, USING_STMT, target));

  add_using_directive (current_binding_level->using_directives,
		       ORIGINAL_NAMESPACE (target));
}

/* A chain of saved_scope structures awaiting reuse.  */

static GTY((deletable)) struct saved_scope *free_saved_scope;

static void
do_push_to_top_level (void)
{
  struct saved_scope *s;
  cp_binding_level *b;
  cxx_saved_binding *sb;
  size_t i;
  bool need_pop;

  /* Reuse or create a new structure for this saved scope.  */
  if (free_saved_scope != NULL)
    {
      s = free_saved_scope;
      free_saved_scope = s->prev;

      vec<cxx_saved_binding, va_gc> *old_bindings = s->old_bindings;
      memset (s, 0, sizeof (*s));
      /* Also reuse the structure's old_bindings vector.  */
      vec_safe_truncate (old_bindings, 0);
      s->old_bindings = old_bindings;
    }
  else
    s = ggc_cleared_alloc<saved_scope> ();

  b = scope_chain ? current_binding_level : 0;

  /* If we're in the middle of some function, save our state.  */
  if (cfun)
    {
      need_pop = true;
      push_function_context ();
    }
  else
    need_pop = false;

  if (scope_chain && previous_class_level)
    store_class_bindings (previous_class_level->class_shadowed,
			  &s->old_bindings);

  /* Have to include the global scope, because class-scope decls
     aren't listed anywhere useful.  */
  for (; b; b = b->level_chain)
    {
      tree t;

      /* Template IDs are inserted into the global level. If they were
	 inserted into namespace level, finish_file wouldn't find them
	 when doing pending instantiations. Therefore, don't stop at
	 namespace level, but continue until :: .  */
      if (global_scope_p (b))
	break;

      store_bindings (b->names, &s->old_bindings);
      /* We also need to check class_shadowed to save class-level type
	 bindings, since pushclass doesn't fill in b->names.  */
      if (b->kind == sk_class)
	store_class_bindings (b->class_shadowed, &s->old_bindings);

      /* Unwind type-value slots back to top level.  */
      for (t = b->type_shadowed; t; t = TREE_CHAIN (t))
	SET_IDENTIFIER_TYPE_VALUE (TREE_PURPOSE (t), TREE_VALUE (t));
    }

  FOR_EACH_VEC_SAFE_ELT (s->old_bindings, i, sb)
    IDENTIFIER_MARKED (sb->identifier) = 0;

  s->this_module = GLOBAL_MODULE_INDEX;

  s->prev = scope_chain;
  s->bindings = b;
  s->need_pop_function_context = need_pop;
  s->function_decl = current_function_decl;
  s->unevaluated_operand = cp_unevaluated_operand;
  s->inhibit_evaluation_warnings = c_inhibit_evaluation_warnings;
  s->x_stmt_tree.stmts_are_full_exprs_p = true;

  scope_chain = s;
  current_function_decl = NULL_TREE;
  vec_alloc (current_lang_base, 10);
  current_lang_name = lang_name_cplusplus;
  current_namespace = global_namespace;
  push_class_stack ();
  cp_unevaluated_operand = 0;
  c_inhibit_evaluation_warnings = 0;
}

static void
do_pop_from_top_level (void)
{
  struct saved_scope *s = scope_chain;
  cxx_saved_binding *saved;
  size_t i;

  /* Clear out class-level bindings cache.  */
  if (previous_class_level)
    invalidate_class_lookup_cache ();
  pop_class_stack ();

  current_lang_base = 0;

  scope_chain = s->prev;
  FOR_EACH_VEC_SAFE_ELT (s->old_bindings, i, saved)
    {
      tree id = saved->identifier;

      IDENTIFIER_BINDING (id) = saved->binding;
      SET_IDENTIFIER_TYPE_VALUE (id, saved->real_type_value);
    }

  /* If we were in the middle of compiling a function, restore our
     state.  */
  if (s->need_pop_function_context)
    pop_function_context ();
  current_function_decl = s->function_decl;
  cp_unevaluated_operand = s->unevaluated_operand;
  c_inhibit_evaluation_warnings = s->inhibit_evaluation_warnings;

  /* Make this saved_scope structure available for reuse by
     push_to_top_level.  */
  s->prev = free_saved_scope;
  free_saved_scope = s;
}

/* Push into the scope of the namespace NS, even if it is deeply
   nested within another namespace.  */

static void
do_push_nested_namespace (tree ns)
{
  if (ns == global_namespace)
    do_push_to_top_level ();
  else
    {
      do_push_nested_namespace (CP_DECL_CONTEXT (ns));
      tree name = DECL_NAME (ns);
      if (!name)
	name = anon_identifier;
      gcc_assert (find_namespace_value (current_namespace, name) == ns);
      resume_scope (NAMESPACE_LEVEL (ns));
      current_namespace = ns;
    }
}

/* Pop back from the scope of the namespace NS, which was previously
   entered with push_nested_namespace.  */

static void
do_pop_nested_namespace (tree ns)
{
  while (ns != global_namespace)
    {
      ns = CP_DECL_CONTEXT (ns);
      current_namespace = ns;
      leave_scope ();
    }

  do_pop_from_top_level ();
}

/* Like pushdecl, only it places X in the global scope if appropriate.
   Calls cp_finish_decl to register the variable, initializing it with
   *INIT, if INIT is non-NULL.  */

tree
pushdecl_top_level (tree x, bool is_friend)
{
  bool subtime = timevar_cond_start (TV_NAME_LOOKUP);
  do_push_to_top_level ();
  x = pushdecl_namespace_level (x, is_friend);
  do_pop_from_top_level ();
  timevar_cond_stop (TV_NAME_LOOKUP, subtime);
  return x;
}

/* Like pushdecl, only it places X in the global scope if
   appropriate.  Calls cp_finish_decl to register the variable,
   initializing it with INIT.  */

tree
pushdecl_top_level_init (tree x, tree init)
{
  push_to_top_level ();
  x = pushdecl_namespace_level (x, false);
  cp_finish_decl (x, init, false, NULL_TREE, 0);
  pop_from_top_level ();
  return x;
}

/* Enter the namespaces from current_namerspace to NS.  */

static int
push_inline_namespaces (tree ns)
{
  int count = 0;
  if (ns != current_namespace)
    {
      gcc_assert (ns != global_namespace);
      count += push_inline_namespaces (CP_DECL_CONTEXT (ns));
      resume_scope (NAMESPACE_LEVEL (ns));
      current_namespace = ns;
      count++;
    }
  return count;
}

/* Push into the scope of the NAME namespace.  If NAME is NULL_TREE,
   then we enter an anonymous namespace.  If MAKE_INLINE is true, then
   we create an inline namespace (it is up to the caller to check upon
   redefinition). Return the number of namespaces entered.  */

int
push_namespace (tree name, bool make_inline)
{
  bool subtime = timevar_cond_start (TV_NAME_LOOKUP);
  int count = 0;

  /* We should not get here if the global_namespace is not yet constructed
     nor if NAME designates the global namespace:  The global scope is
     constructed elsewhere.  */
  gcc_assert (global_namespace != NULL && name != global_identifier);

  if (!name)
    name = anon_identifier;

  tree ns = NULL_TREE;
  {
    name_lookup lookup (name, 0);
    if (!lookup.search_qualified (current_namespace, /*usings=*/false))
      ;
    else if (TREE_CODE (lookup.value) == NAMESPACE_DECL)
      {
	ns = lookup.value;
	if (tree dna = DECL_NAMESPACE_ALIAS (ns))
	  {
	    /* A namespace alias is not allowed here, but if the alias
	       is for a namespace also inside the current scope,
	       accept it with a diagnostic.  That's better than dieing
	       horribly.  */
	    if (is_nested_namespace (current_namespace, CP_DECL_CONTEXT (dna)))
	      {
		error ("namespace alias %qD not allowed here, "
		       "assuming %qD", ns, dna);
		ns = dna;
	      }
	    else
	      ns = NULL_TREE;
	  }
      }
  }

  bool new_ns = false;
  if (ns)
    /* DR2061.  NS might be a member of an inline namespace.  We
       need to push into those namespaces.  */
    count += push_inline_namespaces (CP_DECL_CONTEXT (ns));
  else
    {
      /* Before making a new namespace, see if we already have one in
	 the existing partitions of the current namespace.  */
      if (tree *slot = find_namespace_slot (current_namespace, name))
	ns = find_namespace_partition (*slot);

      if (!ns)
	{
	  ns = build_lang_decl (NAMESPACE_DECL, name, void_type_node);
	  SCOPE_DEPTH (ns) = SCOPE_DEPTH (current_namespace) + 1;
	  if (!SCOPE_DEPTH (ns))
	    /* We only allow depth 255. */
	    sorry ("cannot nest more than %d namespaces",
		   SCOPE_DEPTH (current_namespace));
	  DECL_CONTEXT (ns) = FROB_CONTEXT (current_namespace);
	  /* Namespaces are always exported. */
	  DECL_MODULE_EXPORT_P (ns) = true;
	  new_ns = true;
	}

      if (pushdecl (ns) == error_mark_node)
	ns = NULL_TREE;
      else if (new_ns)
	{
	  if (name == anon_identifier)
	    {
	      /* Clear DECL_NAME for the benefit of debugging back ends.  */
	      SET_DECL_ASSEMBLER_NAME (ns, name);
	      DECL_NAME (ns) = NULL_TREE;

	      if (!make_inline)
		do_toplevel_using_directive (current_namespace, ns);
	    }
	  else if (TREE_PUBLIC (current_namespace))
	    TREE_PUBLIC (ns) = 1;

	  if (make_inline)
	    {
	      DECL_NAMESPACE_INLINE_P (ns) = true;
	      vec_safe_push (DECL_NAMESPACE_INLINEES (current_namespace), ns);
	    }
	}
    }

  if (ns)
    {
      if (make_inline && !DECL_NAMESPACE_INLINE_P (ns))
	{
	  error ("inline namespace must be specified at initial definition");
	  inform (DECL_SOURCE_LOCATION (ns), "%qD defined here", ns);
	}
      if (new_ns)
	begin_scope (sk_namespace, ns);
      else
	resume_scope (NAMESPACE_LEVEL (ns));
      current_namespace = ns;
      count++;
    }

  timevar_cond_stop (TV_NAME_LOOKUP, subtime);
  return count;
}

/* Pop from the scope of the current namespace.  */

void
pop_namespace (void)
{
  bool subtime = timevar_cond_start (TV_NAME_LOOKUP);

  gcc_assert (current_namespace != global_namespace);
  current_namespace = CP_DECL_CONTEXT (current_namespace);
  /* The binding level is not popped, as it might be re-opened later.  */
  leave_scope ();

  timevar_cond_stop (TV_NAME_LOOKUP, subtime);
}

/* External entry points for do_{push_to/pop_from}_top_level.  */

void
push_to_top_level (void)
{
  bool subtime = timevar_cond_start (TV_NAME_LOOKUP);
  do_push_to_top_level ();
  timevar_cond_stop (TV_NAME_LOOKUP, subtime);
}

void
pop_from_top_level (void)
{
  bool subtime = timevar_cond_start (TV_NAME_LOOKUP);
  do_pop_from_top_level ();
  timevar_cond_stop (TV_NAME_LOOKUP, subtime);
}

/* External entry points for do_{push,pop}_nested_namespace.  */

void
push_nested_namespace (tree ns)
{
  bool subtime = timevar_cond_start (TV_NAME_LOOKUP);
  do_push_nested_namespace (ns);
  timevar_cond_stop (TV_NAME_LOOKUP, subtime);
}

void
pop_nested_namespace (tree ns)
{
  bool subtime = timevar_cond_start (TV_NAME_LOOKUP);
  gcc_assert (current_namespace == ns);
  do_pop_nested_namespace (ns);
  timevar_cond_stop (TV_NAME_LOOKUP, subtime);
}

/* Pop off extraneous binding levels left over due to syntax errors.
   We don't pop past namespaces, as they might be valid.  */

void
pop_everything (void)
{
  if (ENABLE_SCOPE_CHECKING)
    verbatim ("XXX entering pop_everything ()\n");
  while (!namespace_bindings_p ())
    {
      if (current_binding_level->kind == sk_class)
	pop_nested_class ();
      else
	poplevel (0, 0, 0);
    }
  if (ENABLE_SCOPE_CHECKING)
    verbatim ("XXX leaving pop_everything ()\n");
}

/* Emit debugging information for using declarations and directives.
   If input tree is overloaded fn then emit debug info for all
   candidates.  */

void
cp_emit_debug_info_for_using (tree t, tree context)
{
  /* Don't try to emit any debug information if we have errors.  */
  if (seen_error ())
    return;

  /* Ignore this FUNCTION_DECL if it refers to a builtin declaration
     of a builtin function.  */
  if (TREE_CODE (t) == FUNCTION_DECL
      && DECL_EXTERNAL (t)
      && DECL_BUILT_IN (t))
    return;

  /* Do not supply context to imported_module_or_decl, if
     it is a global namespace.  */
  if (context == global_namespace)
    context = NULL_TREE;

  t = MAYBE_BASELINK_FUNCTIONS (t);

  /* FIXME: Handle TEMPLATE_DECLs.  */
  for (lkp_iterator iter (t); iter; ++iter)
    {
      tree fn = *iter;
      if (TREE_CODE (fn) != TEMPLATE_DECL)
	{
	  if (building_stmt_list_p ())
	    add_stmt (build_stmt (input_location, USING_STMT, fn));
	  else
	    debug_hooks->imported_module_or_decl (fn,
						  NULL_TREE, context, false);
	}
    }
}

#include "gt-cp-name-lookup.h"<|MERGE_RESOLUTION|>--- conflicted
+++ resolved
@@ -1541,7 +1541,6 @@
 pop_bindings_and_leave_scope (void)
 {
   for (tree t = get_local_decls (); t; t = DECL_CHAIN (t))
-<<<<<<< HEAD
     {
       tree decl = TREE_CODE (t) == TREE_LIST ? TREE_VALUE (t) : t;
       tree name = OVL_NAME (decl);
@@ -1549,9 +1548,6 @@
       pop_local_binding (name, decl);
     }
 
-=======
-    pop_local_binding (DECL_NAME (t), t);
->>>>>>> 395ec8f3
   leave_scope ();
 }
 
@@ -3697,210 +3693,14 @@
   cp_binding_level *b = NULL;
   bool subtime = timevar_cond_start (TV_NAME_LOOKUP);
 
-<<<<<<< HEAD
-  if (n->kind == sk_function_parms)
-    return error_mark_node;
-  do
-    {
-      b = n;
-      n = b->level_chain;
-    }
-  while (n->kind != sk_function_parms);
-  tree ret = do_pushdecl_with_scope (x, b, false);
-=======
   /* Find the scope just inside the function parms.  */
   for (cp_binding_level *n = current_binding_level;
        n->kind != sk_function_parms; n = b->level_chain)
     b = n;
 
-  tree ret = b ? pushdecl_with_scope_1 (x, b, false) : error_mark_node;
+  tree ret = b ? do_pushdecl_with_scope (x, b, false) : error_mark_node;
   timevar_cond_stop (TV_NAME_LOOKUP, subtime);
 
-  return ret;
-}
-
-/* Helper function for push_overloaded_decl_1 and do_nonmember_using_decl.
-   Compares the parameter-type-lists of DECL1 and DECL2 and returns false
-   if they are different.  If the DECLs are template functions, the return
-   types and the template parameter lists are compared too (DR 565).  */
-
-static bool
-compparms_for_decl_and_using_decl (tree decl1, tree decl2)
-{
-  if (!compparms (TYPE_ARG_TYPES (TREE_TYPE (decl1)),
-		  TYPE_ARG_TYPES (TREE_TYPE (decl2))))
-    return false;
-
-  if (! DECL_FUNCTION_TEMPLATE_P (decl1)
-      || ! DECL_FUNCTION_TEMPLATE_P (decl2))
-    return true;
-
-  return (comp_template_parms (DECL_TEMPLATE_PARMS (decl1),
-			       DECL_TEMPLATE_PARMS (decl2))
-	  && same_type_p (TREE_TYPE (TREE_TYPE (decl1)),
-			  TREE_TYPE (TREE_TYPE (decl2))));
-}
-
-/* DECL is a FUNCTION_DECL for a non-member function, which may have
-   other definitions already in place.  We get around this by making
-   the value of the identifier point to a list of all the things that
-   want to be referenced by that name.  It is then up to the users of
-   that name to decide what to do with that list.
-
-   DECL may also be a TEMPLATE_DECL, with a FUNCTION_DECL in its
-   DECL_TEMPLATE_RESULT.  It is dealt with the same way.
-
-   FLAGS is a bitwise-or of the following values:
-     PUSH_LOCAL: Bind DECL in the current scope, rather than at
-		 namespace scope.
-     PUSH_USING: DECL is being pushed as the result of a using
-		 declaration.
-
-   IS_FRIEND is true if this is a friend declaration.
-
-   The value returned may be a previous declaration if we guessed wrong
-   about what language DECL should belong to (C or C++).  Otherwise,
-   it's always DECL (and never something that's not a _DECL).  */
-
-static tree
-push_overloaded_decl_1 (tree decl, int flags, bool is_friend)
-{
-  tree name = DECL_NAME (decl);
-  tree old;
-  tree new_binding;
-  int doing_global = (namespace_bindings_p () || !(flags & PUSH_LOCAL));
-
-  if (doing_global)
-    old = get_namespace_binding (DECL_CONTEXT (decl), name);
-  else
-    old = lookup_name_innermost_nonclass_level (name);
-
-  if (old)
-    {
-      if (TREE_CODE (old) == TYPE_DECL && DECL_ARTIFICIAL (old))
-	{
-	  tree t = TREE_TYPE (old);
-	  if (MAYBE_CLASS_TYPE_P (t) && warn_shadow
-	      && (! DECL_IN_SYSTEM_HEADER (decl)
-		  || ! DECL_IN_SYSTEM_HEADER (old)))
-	    warning (OPT_Wshadow, "%q#D hides constructor for %q#T", decl, t);
-	  old = NULL_TREE;
-	}
-      else if (is_overloaded_fn (old))
-	{
-	  tree tmp;
-
-	  for (tmp = old; tmp; tmp = OVL_NEXT (tmp))
-	    {
-	      tree fn = OVL_CURRENT (tmp);
-	      tree dup;
-
-	      if (TREE_CODE (tmp) == OVERLOAD && OVL_USED (tmp)
-		  && !(flags & PUSH_USING)
-		  && compparms_for_decl_and_using_decl (fn, decl)
-		  && ! decls_match (fn, decl))
-		diagnose_name_conflict (decl, fn);
-
-	      dup = duplicate_decls (decl, fn, is_friend);
-	      /* If DECL was a redeclaration of FN -- even an invalid
-		 one -- pass that information along to our caller.  */
-	      if (dup == fn || dup == error_mark_node)
-		return dup;
-	    }
-
-	  /* We don't overload implicit built-ins.  duplicate_decls()
-	     may fail to merge the decls if the new decl is e.g. a
-	     template function.  */
-	  if (TREE_CODE (old) == FUNCTION_DECL
-	      && DECL_ANTICIPATED (old)
-	      && !DECL_HIDDEN_FRIEND_P (old))
-	    old = NULL;
-	}
-      else if (old == error_mark_node)
-	/* Ignore the undefined symbol marker.  */
-	old = NULL_TREE;
-      else
-	{
-	  error ("previous non-function declaration %q+#D", old);
-	  error ("conflicts with function declaration %q#D", decl);
-	  return decl;
-	}
-    }
-
-  if (old || TREE_CODE (decl) == TEMPLATE_DECL
-      /* If it's a using declaration, we always need to build an OVERLOAD,
-	 because it's the only way to remember that the declaration comes
-	 from 'using', and have the lookup behave correctly.  */
-      || (flags & PUSH_USING))
-    {
-      if (old && TREE_CODE (old) != OVERLOAD)
-	/* Wrap the existing single decl in an overload.  */
-	new_binding = ovl_cons (old, NULL_TREE);
-      else
-	new_binding = old;
-      new_binding = ovl_cons (decl, new_binding);
-      if (flags & PUSH_USING)
-	OVL_USED (new_binding) = 1;
-    }
-  else
-    /* NAME is not ambiguous.  */
-    new_binding = decl;
-
-  if (doing_global)
-    set_namespace_binding (name, current_namespace, new_binding);
-  else
-    {
-      /* We only create an OVERLOAD if there was a previous binding at
-	 this level, or if decl is a template. In the former case, we
-	 need to remove the old binding and replace it with the new
-	 binding.  We must also run through the NAMES on the binding
-	 level where the name was bound to update the chain.  */
-
-      if (TREE_CODE (new_binding) == OVERLOAD && old)
-	{
-	  tree *d;
-
-	  for (d = &IDENTIFIER_BINDING (name)->scope->names;
-	       *d;
-	       d = &TREE_CHAIN (*d))
-	    if (*d == old
-		|| (TREE_CODE (*d) == TREE_LIST
-		    && TREE_VALUE (*d) == old))
-	      {
-		if (TREE_CODE (*d) == TREE_LIST)
-		  /* Just replace the old binding with the new.  */
-		  TREE_VALUE (*d) = new_binding;
-		else
-		  /* Build a TREE_LIST to wrap the OVERLOAD.  */
-		  *d = tree_cons (NULL_TREE, new_binding,
-				  TREE_CHAIN (*d));
-
-		/* And update the cxx_binding node.  */
-		IDENTIFIER_BINDING (name)->value = new_binding;
-		return decl;
-	      }
-
-	  /* We should always find a previous binding in this case.  */
-	  gcc_unreachable ();
-	}
-
-      /* Install the new binding.  */
-      push_local_binding (name, new_binding, flags);
-    }
-
-  return decl;
-}
-
-/* Wrapper for push_overloaded_decl_1.  */
-
-static tree
-push_overloaded_decl (tree decl, int flags, bool is_friend)
-{
-  tree ret;
-  bool subtime = timevar_cond_start (TV_NAME_LOOKUP);
-  ret = push_overloaded_decl_1 (decl, flags, is_friend);
->>>>>>> 395ec8f3
-  timevar_cond_stop (TV_NAME_LOOKUP, subtime);
   return ret;
 }
 
@@ -5191,223 +4991,7 @@
   else if (type)
     *slot = stat_hack (val, type);
   else
-<<<<<<< HEAD
     *slot = val;
-=======
-    {
-      /* direct usage */
-      add_using_namespace (current_namespace, name_space, 0);
-      if (current_namespace != global_namespace)
-	context = current_namespace;
-
-      /* Emit debugging info.  */
-      if (!processing_template_decl)
-	(*debug_hooks->imported_module_or_decl) (name_space, NULL_TREE,
-						 context, false);
-    }
-}
-
-/* Deal with a using-directive seen by the parser.  Currently we only
-   handle attributes here, since they cannot appear inside a template.  */
-
-void
-parse_using_directive (tree name_space, tree attribs)
-{
-  do_using_directive (name_space);
-
-  if (attribs == error_mark_node)
-    return;
-
-  for (tree a = attribs; a; a = TREE_CHAIN (a))
-    {
-      tree name = get_attribute_name (a);
-      if (is_attribute_p ("strong", name))
-	{
-	  warning (OPT_Wdeprecated, "strong using is deprecated; use inline "
-		   "namespaces instead");
-	  if (!toplevel_bindings_p ())
-	    error ("strong using only meaningful at namespace scope");
-	  else if (name_space != error_mark_node)
-	    {
-	      if (!is_ancestor (current_namespace, name_space))
-		error ("current namespace %qD does not enclose strongly used namespace %qD",
-		       current_namespace, name_space);
-	      DECL_NAMESPACE_ASSOCIATIONS (name_space)
-		= tree_cons (current_namespace, 0,
-			     DECL_NAMESPACE_ASSOCIATIONS (name_space));
-	    }
-	}
-      else
-	warning (OPT_Wattributes, "%qD attribute directive ignored", name);
-    }
-}
-
-/* Like pushdecl, only it places X in the global scope if appropriate.
-   Calls cp_finish_decl to register the variable, initializing it with
-   *INIT, if INIT is non-NULL.  */
-
-static tree
-pushdecl_top_level_1 (tree x, tree *init, bool is_friend)
-{
-  bool subtime = timevar_cond_start (TV_NAME_LOOKUP);
-  push_to_top_level ();
-  x = pushdecl_namespace_level (x, is_friend);
-  if (init)
-    cp_finish_decl (x, *init, false, NULL_TREE, 0);
-  pop_from_top_level ();
-  timevar_cond_stop (TV_NAME_LOOKUP, subtime);
-  return x;
-}
-
-/* Like pushdecl, only it places X in the global scope if appropriate.  */
-
-tree
-pushdecl_top_level (tree x)
-{
-  return pushdecl_top_level_1 (x, NULL, false);
-}
-
-/* Like pushdecl_top_level, but adding the IS_FRIEND parameter.  */
-
-tree
-pushdecl_top_level_maybe_friend (tree x, bool is_friend)
-{
-  return pushdecl_top_level_1 (x, NULL, is_friend);
-}
-
-/* Like pushdecl, only it places X in the global scope if
-   appropriate.  Calls cp_finish_decl to register the variable,
-   initializing it with INIT.  */
-
-tree
-pushdecl_top_level_with_init (tree x, tree init)
-{
-  return pushdecl_top_level_1 (x, &init, false);
-}
-
-/* Combines two sets of overloaded functions into an OVERLOAD chain, removing
-   duplicates.  The first list becomes the tail of the result.
-
-   The algorithm is O(n^2).  We could get this down to O(n log n) by
-   doing a sort on the addresses of the functions, if that becomes
-   necessary.  */
-
-static tree
-merge_functions (tree s1, tree s2)
-{
-  for (; s2; s2 = OVL_NEXT (s2))
-    {
-      tree fn2 = OVL_CURRENT (s2);
-      tree fns1;
-
-      for (fns1 = s1; fns1; fns1 = OVL_NEXT (fns1))
-	{
-	  tree fn1 = OVL_CURRENT (fns1);
-
-	  /* If the function from S2 is already in S1, there is no
-	     need to add it again.  For `extern "C"' functions, we
-	     might have two FUNCTION_DECLs for the same function, in
-	     different namespaces, but let's leave them in case
-	     they have different default arguments.  */
-	  if (fn1 == fn2)
-	    break;
-	}
-
-      /* If we exhausted all of the functions in S1, FN2 is new.  */
-      if (!fns1)
-	s1 = build_overload (fn2, s1);
-    }
-  return s1;
-}
-
-/* Returns TRUE iff OLD and NEW are the same entity.
-
-   3 [basic]/3: An entity is a value, object, reference, function,
-   enumerator, type, class member, template, template specialization,
-   namespace, parameter pack, or this.
-
-   7.3.4 [namespace.udir]/4: If name lookup finds a declaration for a name
-   in two different namespaces, and the declarations do not declare the
-   same entity and do not declare functions, the use of the name is
-   ill-formed.  */
-
-static bool
-same_entity_p (tree one, tree two)
-{
-  if (one == two)
-    return true;
-  if (!one || !two)
-    return false;
-  if (TREE_CODE (one) == TYPE_DECL
-      && TREE_CODE (two) == TYPE_DECL
-      && same_type_p (TREE_TYPE (one), TREE_TYPE (two)))
-    return true;
-  return false;
-}
-
-/* This should return an error not all definitions define functions.
-   It is not an error if we find two functions with exactly the
-   same signature, only if these are selected in overload resolution.
-   old is the current set of bindings, new_binding the freshly-found binding.
-   XXX Do we want to give *all* candidates in case of ambiguity?
-   XXX In what way should I treat extern declarations?
-   XXX I don't want to repeat the entire duplicate_decls here */
-
-static void
-ambiguous_decl (struct scope_binding *old, cxx_binding *new_binding, int flags)
-{
-  tree val, type;
-  gcc_assert (old != NULL);
-
-  /* Copy the type.  */
-  type = new_binding->type;
-  if (LOOKUP_NAMESPACES_ONLY (flags)
-      || (type && hidden_name_p (type) && !(flags & LOOKUP_HIDDEN)))
-    type = NULL_TREE;
-
-  /* Copy the value.  */
-  val = new_binding->value;
-  if (val)
-    {
-      if (!(flags & LOOKUP_HIDDEN))
-	val = remove_hidden_names (val);
-      if (val)
-	switch (TREE_CODE (val))
-	  {
-	  case TEMPLATE_DECL:
-	    /* If we expect types or namespaces, and not templates,
-	       or this is not a template class.  */
-	    if ((LOOKUP_QUALIFIERS_ONLY (flags)
-		 && !DECL_TYPE_TEMPLATE_P (val)))
-	      val = NULL_TREE;
-	    break;
-	  case TYPE_DECL:
-	    if (LOOKUP_NAMESPACES_ONLY (flags)
-		|| (type && (flags & LOOKUP_PREFER_TYPES)))
-	      val = NULL_TREE;
-	    break;
-	  case NAMESPACE_DECL:
-	    if (LOOKUP_TYPES_ONLY (flags))
-	      val = NULL_TREE;
-	    break;
-	  case FUNCTION_DECL:
-	    /* Ignore built-in functions that are still anticipated.  */
-	    if (LOOKUP_QUALIFIERS_ONLY (flags))
-	      val = NULL_TREE;
-	    break;
-	  default:
-	    if (LOOKUP_QUALIFIERS_ONLY (flags))
-	      val = NULL_TREE;
-	  }
-    }
-
-  /* If val is hidden, shift down any class or enumeration name.  */
-  if (!val)
-    {
-      val = type;
-      type = NULL_TREE;
-    }
->>>>>>> 395ec8f3
 
   /* Emit debug info.  */
   if (!processing_template_decl)
@@ -6462,10 +6046,6 @@
 	    view of the language.  */
 	 || (b->kind == sk_template_parms
 	     && (b->explicit_spec_p || scope == ts_global))
-<<<<<<< HEAD
-	 /* Pushing into a class is ok for lambdas or want current  */
-	 || (b->kind == sk_class && scope != ts_lambda && scope != ts_current))
-=======
 	 /* Pushing into a class is ok for lambdas or when we want current  */
 	 || (b->kind == sk_class
 	     && scope != ts_lambda
@@ -6475,7 +6055,6 @@
 		    not pedantic, and it is particularly useful for
 		    type punning via an anonymous union.  */
 		 || COMPLETE_TYPE_P (b->this_entity))))
->>>>>>> 395ec8f3
     b = b->level_chain;
 
   gcc_assert (identifier_p (name));
@@ -6939,7 +6518,7 @@
    initializing it with INIT.  */
 
 tree
-pushdecl_top_level_init (tree x, tree init)
+pushdecl_top_level_and_finish (tree x, tree init)
 {
   push_to_top_level ();
   x = pushdecl_namespace_level (x, false);
