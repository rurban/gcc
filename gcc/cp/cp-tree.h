/* Definitions for -*- C++ -*- parsing and type checking.
   Copyright (C) 1987-2019 Free Software Foundation, Inc.
   Contributed by Michael Tiemann (tiemann@cygnus.com)

This file is part of GCC.

GCC is free software; you can redistribute it and/or modify
it under the terms of the GNU General Public License as published by
the Free Software Foundation; either version 3, or (at your option)
any later version.

GCC is distributed in the hope that it will be useful,
but WITHOUT ANY WARRANTY; without even the implied warranty of
MERCHANTABILITY or FITNESS FOR A PARTICULAR PURPOSE.  See the
GNU General Public License for more details.

You should have received a copy of the GNU General Public License
along with GCC; see the file COPYING3.  If not see
<http://www.gnu.org/licenses/>.  */

#ifndef GCC_CP_TREE_H
#define GCC_CP_TREE_H

#include "tm.h"
#include "hard-reg-set.h"
#include "function.h"

/* In order for the format checking to accept the C++ front end
   diagnostic framework extensions, you must include this file before
   diagnostic-core.h, not after.  We override the definition of GCC_DIAG_STYLE
   in c-common.h.  */
#undef GCC_DIAG_STYLE
#define GCC_DIAG_STYLE __gcc_cxxdiag__
#if defined(GCC_DIAGNOSTIC_CORE_H) || defined (GCC_C_COMMON_H)
#error \
In order for the format checking to accept the C++ front end diagnostic \
framework extensions, you must include this file before diagnostic-core.h and \
c-common.h, not after.
#endif
#include "c-family/c-common.h"
#include "diagnostic.h"

/* A tree node, together with a location, so that we can track locations
   (and ranges) during parsing.

   The location is redundant for node kinds that have locations,
   but not all node kinds do (e.g. constants, and references to
   params, locals, etc), so we stash a copy here.  */

extern location_t cp_expr_location		(const_tree);

class cp_expr
{
public:
  cp_expr () :
    m_value (NULL), m_loc (UNKNOWN_LOCATION) {}

  cp_expr (tree value) :
    m_value (value), m_loc (cp_expr_location (m_value)) {}

  cp_expr (tree value, location_t loc):
    m_value (value), m_loc (loc) {}

  /* Implicit conversions to tree.  */
  operator tree () const { return m_value; }
  tree & operator* () { return m_value; }
  tree operator* () const { return m_value; }
  tree & operator-> () { return m_value; }
  tree operator-> () const { return m_value; }

  tree get_value () const { return m_value; }
  location_t get_location () const { return m_loc; }
  location_t get_start () const
  {
    source_range src_range = get_range_from_loc (line_table, m_loc);
    return src_range.m_start;
  }
  location_t get_finish () const
  {
    source_range src_range = get_range_from_loc (line_table, m_loc);
    return src_range.m_finish;
  }

  void set_location (location_t loc)
  {
    protected_set_expr_location (m_value, loc);
    m_loc = loc;
  }

  void set_range (location_t start, location_t finish)
  {
    set_location (make_location (m_loc, start, finish));
  }

  cp_expr& maybe_add_location_wrapper ()
  {
    m_value = maybe_wrap_with_location (m_value, m_loc);
    return *this;
  }

 private:
  tree m_value;
  location_t m_loc;
};

inline bool
operator == (const cp_expr &lhs, tree rhs)
{
  return lhs.get_value () == rhs;
}


enum cp_tree_index
{
    CPTI_WCHAR_DECL,
    CPTI_VTABLE_ENTRY_TYPE,
    CPTI_DELTA_TYPE,
    CPTI_VTABLE_INDEX_TYPE,
    CPTI_CLEANUP_TYPE,
    CPTI_VTT_PARM_TYPE,

    CPTI_CLASS_TYPE,
    CPTI_UNKNOWN_TYPE,
    CPTI_INIT_LIST_TYPE,
    CPTI_VTBL_TYPE,
    CPTI_VTBL_PTR_TYPE,
    CPTI_GLOBAL,
    CPTI_GLOBAL_TYPE,
    CPTI_CONST_TYPE_INFO_TYPE,
    CPTI_TYPE_INFO_PTR_TYPE,
    CPTI_ABORT_FNDECL,
    CPTI_AGGR_TAG,
    CPTI_CONV_OP_MARKER,

    CPTI_CTOR_IDENTIFIER,
    CPTI_COMPLETE_CTOR_IDENTIFIER,
    CPTI_BASE_CTOR_IDENTIFIER,
    CPTI_DTOR_IDENTIFIER,
    CPTI_COMPLETE_DTOR_IDENTIFIER,
    CPTI_BASE_DTOR_IDENTIFIER,
    CPTI_DELETING_DTOR_IDENTIFIER,
    CPTI_CONV_OP_IDENTIFIER,
    CPTI_DELTA_IDENTIFIER,
    CPTI_IN_CHARGE_IDENTIFIER,
    CPTI_VTT_PARM_IDENTIFIER,
    CPTI_AS_BASE_IDENTIFIER,
    CPTI_THIS_IDENTIFIER,
    CPTI_PFN_IDENTIFIER,
    CPTI_VPTR_IDENTIFIER,
    CPTI_GLOBAL_IDENTIFIER,
    CPTI_ANON_IDENTIFIER,
    CPTI_AUTO_IDENTIFIER,
    CPTI_DECLTYPE_AUTO_IDENTIFIER,
    CPTI_INIT_LIST_IDENTIFIER,
    CPTI_FOR_RANGE__IDENTIFIER,
    CPTI_FOR_BEGIN__IDENTIFIER,
    CPTI_FOR_END__IDENTIFIER,
    CPTI_FOR_RANGE_IDENTIFIER,
    CPTI_FOR_BEGIN_IDENTIFIER,
    CPTI_FOR_END_IDENTIFIER,
    CPTI_ABI_TAG_IDENTIFIER,
    CPTI_ALIGNED_IDENTIFIER,
    CPTI_BEGIN_IDENTIFIER,
    CPTI_END_IDENTIFIER,
    CPTI_GET_IDENTIFIER,
    CPTI_GNU_IDENTIFIER,
    CPTI_TUPLE_ELEMENT_IDENTIFIER,
    CPTI_TUPLE_SIZE_IDENTIFIER,
    CPTI_TYPE_IDENTIFIER,
    CPTI_VALUE_IDENTIFIER,
    CPTI_FUN_IDENTIFIER,
    CPTI_CLOSURE_IDENTIFIER,
    CPTI_HEAP_UNINIT_IDENTIFIER,
    CPTI_HEAP_IDENTIFIER,
    CPTI_HEAP_DELETED_IDENTIFIER,

    CPTI_LANG_NAME_C,
    CPTI_LANG_NAME_CPLUSPLUS,

    CPTI_EMPTY_EXCEPT_SPEC,
    CPTI_NOEXCEPT_TRUE_SPEC,
    CPTI_NOEXCEPT_FALSE_SPEC,
    CPTI_NOEXCEPT_DEFERRED_SPEC,

    CPTI_NULLPTR,
    CPTI_NULLPTR_TYPE,

    CPTI_ALIGN_TYPE,

    CPTI_ANY_TARG,

    CPTI_MODULE_HWM,
    /* Nodes after here change during compilation, or should not be in
       the module's global tree table.  */

    /* We must find these via the global namespace.  */
    CPTI_STD,
    CPTI_ABI,

    /* These are lazily inited.  */
    CPTI_TERMINATE_FN,
    CPTI_CALL_UNEXPECTED_FN,
    CPTI_GET_EXCEPTION_PTR_FN,
    CPTI_BEGIN_CATCH_FN,
    CPTI_END_CATCH_FN,
    CPTI_ALLOCATE_EXCEPTION_FN,
    CPTI_FREE_EXCEPTION_FN,
    CPTI_THROW_FN,
    CPTI_RETHROW_FN,
    CPTI_ATEXIT_FN_PTR_TYPE,
    CPTI_ATEXIT,
    CPTI_DSO_HANDLE,
    CPTI_DCAST,

    CPTI_MAX
};

extern GTY(()) tree cp_global_trees[CPTI_MAX];

#define wchar_decl_node			cp_global_trees[CPTI_WCHAR_DECL]
#define vtable_entry_type		cp_global_trees[CPTI_VTABLE_ENTRY_TYPE]
/* The type used to represent an offset by which to adjust the `this'
   pointer in pointer-to-member types.  */
#define delta_type_node			cp_global_trees[CPTI_DELTA_TYPE]
/* The type used to represent an index into the vtable.  */
#define vtable_index_type		cp_global_trees[CPTI_VTABLE_INDEX_TYPE]

#define class_type_node			cp_global_trees[CPTI_CLASS_TYPE]
#define unknown_type_node		cp_global_trees[CPTI_UNKNOWN_TYPE]
#define init_list_type_node		cp_global_trees[CPTI_INIT_LIST_TYPE]
#define vtbl_type_node			cp_global_trees[CPTI_VTBL_TYPE]
#define vtbl_ptr_type_node		cp_global_trees[CPTI_VTBL_PTR_TYPE]
#define std_node			cp_global_trees[CPTI_STD]
#define abi_node			cp_global_trees[CPTI_ABI]
#define global_namespace		cp_global_trees[CPTI_GLOBAL]
#define global_type_node		cp_global_trees[CPTI_GLOBAL_TYPE]
#define const_type_info_type_node	cp_global_trees[CPTI_CONST_TYPE_INFO_TYPE]
#define type_info_ptr_type		cp_global_trees[CPTI_TYPE_INFO_PTR_TYPE]
#define conv_op_marker			cp_global_trees[CPTI_CONV_OP_MARKER]
#define abort_fndecl			cp_global_trees[CPTI_ABORT_FNDECL]
#define current_aggr			cp_global_trees[CPTI_AGGR_TAG]
#define nullptr_node			cp_global_trees[CPTI_NULLPTR]
#define nullptr_type_node		cp_global_trees[CPTI_NULLPTR_TYPE]
/* std::align_val_t */
#define align_type_node			cp_global_trees[CPTI_ALIGN_TYPE]

/* We cache these tree nodes so as to call get_identifier less frequently.
   For identifiers for functions, including special member functions such
   as ctors and assignment operators, the nodes can be used (among other
   things) to iterate over their overloads defined by/for a type.  For
   example:

     tree ovlid = assign_op_identifier;
     tree overloads = get_class_binding (type, ovlid);
     for (ovl_iterator it (overloads); it; ++it) { ... }

   iterates over the set of implicitly and explicitly defined overloads
   of the assignment operator for type (including the copy and move
   assignment operators, whether deleted or not).  */

/* The name of a constructor that takes an in-charge parameter to
   decide whether or not to construct virtual base classes.  */
#define ctor_identifier			cp_global_trees[CPTI_CTOR_IDENTIFIER]
/* The name of a constructor that constructs virtual base classes.  */
#define complete_ctor_identifier	cp_global_trees[CPTI_COMPLETE_CTOR_IDENTIFIER]
/* The name of a constructor that does not construct virtual base classes.  */
#define base_ctor_identifier		cp_global_trees[CPTI_BASE_CTOR_IDENTIFIER]
/* The name of a destructor that takes an in-charge parameter to
   decide whether or not to destroy virtual base classes and whether
   or not to delete the object.  */
#define dtor_identifier			cp_global_trees[CPTI_DTOR_IDENTIFIER]
/* The name of a destructor that destroys virtual base classes.  */
#define complete_dtor_identifier	cp_global_trees[CPTI_COMPLETE_DTOR_IDENTIFIER]
/* The name of a destructor that does not destroy virtual base
   classes.  */
#define base_dtor_identifier		cp_global_trees[CPTI_BASE_DTOR_IDENTIFIER]
/* The name of a destructor that destroys virtual base classes, and
   then deletes the entire object.  */
#define deleting_dtor_identifier	cp_global_trees[CPTI_DELETING_DTOR_IDENTIFIER]

#define ovl_op_identifier(ISASS, CODE)  (OVL_OP_INFO(ISASS, CODE)->identifier)
#define assign_op_identifier (ovl_op_info[true][OVL_OP_NOP_EXPR].identifier)
#define call_op_identifier (ovl_op_info[false][OVL_OP_CALL_EXPR].identifier)
/* The name used for conversion operators -- but note that actual
   conversion functions use special identifiers outside the identifier
   table.  */
#define conv_op_identifier		cp_global_trees[CPTI_CONV_OP_IDENTIFIER]

#define delta_identifier		cp_global_trees[CPTI_DELTA_IDENTIFIER]
#define in_charge_identifier		cp_global_trees[CPTI_IN_CHARGE_IDENTIFIER]
/* The name of the parameter that contains a pointer to the VTT to use
   for this subobject constructor or destructor.  */
#define vtt_parm_identifier		cp_global_trees[CPTI_VTT_PARM_IDENTIFIER]
#define as_base_identifier		cp_global_trees[CPTI_AS_BASE_IDENTIFIER]
#define this_identifier			cp_global_trees[CPTI_THIS_IDENTIFIER]
#define pfn_identifier			cp_global_trees[CPTI_PFN_IDENTIFIER]
#define vptr_identifier			cp_global_trees[CPTI_VPTR_IDENTIFIER]
/* The name of the ::, std & anon namespaces.  */
#define global_identifier		cp_global_trees[CPTI_GLOBAL_IDENTIFIER]
#define anon_identifier			cp_global_trees[CPTI_ANON_IDENTIFIER]
/* auto and declspec(auto) identifiers.  */
#define auto_identifier			cp_global_trees[CPTI_AUTO_IDENTIFIER]
#define decltype_auto_identifier	cp_global_trees[CPTI_DECLTYPE_AUTO_IDENTIFIER]
#define init_list_identifier		cp_global_trees[CPTI_INIT_LIST_IDENTIFIER]
#define for_range__identifier		cp_global_trees[CPTI_FOR_RANGE__IDENTIFIER]
#define for_begin__identifier		cp_global_trees[CPTI_FOR_BEGIN__IDENTIFIER]
#define for_end__identifier		cp_global_trees[CPTI_FOR_END__IDENTIFIER]
#define for_range_identifier		cp_global_trees[CPTI_FOR_RANGE_IDENTIFIER]
#define for_begin_identifier		cp_global_trees[CPTI_FOR_BEGIN_IDENTIFIER]
#define for_end_identifier		cp_global_trees[CPTI_FOR_END_IDENTIFIER]
#define abi_tag_identifier		cp_global_trees[CPTI_ABI_TAG_IDENTIFIER]
#define aligned_identifier		cp_global_trees[CPTI_ALIGNED_IDENTIFIER]
#define begin_identifier		cp_global_trees[CPTI_BEGIN_IDENTIFIER]
#define end_identifier			cp_global_trees[CPTI_END_IDENTIFIER]
#define get__identifier			cp_global_trees[CPTI_GET_IDENTIFIER]
#define gnu_identifier			cp_global_trees[CPTI_GNU_IDENTIFIER]
#define tuple_element_identifier	cp_global_trees[CPTI_TUPLE_ELEMENT_IDENTIFIER]
#define tuple_size_identifier		cp_global_trees[CPTI_TUPLE_SIZE_IDENTIFIER]
#define type_identifier			cp_global_trees[CPTI_TYPE_IDENTIFIER]
#define value_identifier		cp_global_trees[CPTI_VALUE_IDENTIFIER]
#define fun_identifier			cp_global_trees[CPTI_FUN_IDENTIFIER]
#define closure_identifier		cp_global_trees[CPTI_CLOSURE_IDENTIFIER]
#define heap_uninit_identifier		cp_global_trees[CPTI_HEAP_UNINIT_IDENTIFIER]
#define heap_identifier			cp_global_trees[CPTI_HEAP_IDENTIFIER]
#define heap_deleted_identifier		cp_global_trees[CPTI_HEAP_DELETED_IDENTIFIER]
#define lang_name_c			cp_global_trees[CPTI_LANG_NAME_C]
#define lang_name_cplusplus		cp_global_trees[CPTI_LANG_NAME_CPLUSPLUS]

/* Exception specifiers used for throw(), noexcept(true),
   noexcept(false) and deferred noexcept.  We rely on these being
   uncloned.  */
#define empty_except_spec		cp_global_trees[CPTI_EMPTY_EXCEPT_SPEC]
#define noexcept_true_spec		cp_global_trees[CPTI_NOEXCEPT_TRUE_SPEC]
#define noexcept_false_spec		cp_global_trees[CPTI_NOEXCEPT_FALSE_SPEC]
#define noexcept_deferred_spec		cp_global_trees[CPTI_NOEXCEPT_DEFERRED_SPEC]

/* Exception handling function declarations.  */
#define terminate_fn			cp_global_trees[CPTI_TERMINATE_FN]
#define call_unexpected_fn		cp_global_trees[CPTI_CALL_UNEXPECTED_FN]
#define get_exception_ptr_fn		cp_global_trees[CPTI_GET_EXCEPTION_PTR_FN]
#define begin_catch_fn			cp_global_trees[CPTI_BEGIN_CATCH_FN]
#define end_catch_fn			cp_global_trees[CPTI_END_CATCH_FN]
#define allocate_exception_fn		cp_global_trees[CPTI_ALLOCATE_EXCEPTION_FN]
#define free_exception_fn		cp_global_trees[CPTI_FREE_EXCEPTION_FN]
#define throw_fn			cp_global_trees[CPTI_THROW_FN]
#define rethrow_fn			cp_global_trees[CPTI_RETHROW_FN]

/* The type of the function-pointer argument to "__cxa_atexit" (or
   "std::atexit", if "__cxa_atexit" is not being used).  */
#define atexit_fn_ptr_type_node         cp_global_trees[CPTI_ATEXIT_FN_PTR_TYPE]

/* A pointer to `std::atexit'.  */
#define atexit_node			cp_global_trees[CPTI_ATEXIT]

/* A pointer to `__dso_handle'.  */
#define dso_handle_node			cp_global_trees[CPTI_DSO_HANDLE]

/* The declaration of the dynamic_cast runtime.  */
#define dynamic_cast_node		cp_global_trees[CPTI_DCAST]

/* The type of a destructor.  */
#define cleanup_type			cp_global_trees[CPTI_CLEANUP_TYPE]

/* The type of the vtt parameter passed to subobject constructors and
   destructors.  */
#define vtt_parm_type			cp_global_trees[CPTI_VTT_PARM_TYPE]

/* A node which matches any template argument.  */
#define any_targ_node			cp_global_trees[CPTI_ANY_TARG]

/* Node to indicate default access. This must be distinct from the
   access nodes in tree.h.  */

#define access_default_node		null_node


#include "name-lookup.h"

/* Usage of TREE_LANG_FLAG_?:
   0: IDENTIFIER_KIND_BIT_0 (in IDENTIFIER_NODE)
      NEW_EXPR_USE_GLOBAL (in NEW_EXPR).
      COND_EXPR_IS_VEC_DELETE (in COND_EXPR).
      DELETE_EXPR_USE_GLOBAL (in DELETE_EXPR).
      COMPOUND_EXPR_OVERLOADED (in COMPOUND_EXPR).
      CLEANUP_P (in TRY_BLOCK)
      AGGR_INIT_VIA_CTOR_P (in AGGR_INIT_EXPR)
      PTRMEM_OK_P (in ADDR_EXPR, OFFSET_REF, SCOPE_REF)
      PAREN_STRING_LITERAL_P (in STRING_CST)
      CP_DECL_THREAD_LOCAL_P (in VAR_DECL)
      KOENIG_LOOKUP_P (in CALL_EXPR)
      STATEMENT_LIST_NO_SCOPE (in STATEMENT_LIST).
      EXPR_STMT_STMT_EXPR_RESULT (in EXPR_STMT)
      STMT_EXPR_NO_SCOPE (in STMT_EXPR)
      BIND_EXPR_TRY_BLOCK (in BIND_EXPR)
      TYPENAME_IS_ENUM_P (in TYPENAME_TYPE)
      OMP_FOR_GIMPLIFYING_P (in OMP_FOR, OMP_SIMD, OMP_DISTRIBUTE,
			     and OMP_TASKLOOP)
      BASELINK_QUALIFIED_P (in BASELINK)
      TARGET_EXPR_IMPLICIT_P (in TARGET_EXPR)
      TEMPLATE_PARM_PARAMETER_PACK (in TEMPLATE_PARM_INDEX)
      ATTR_IS_DEPENDENT (in the TREE_LIST for an attribute)
      ABI_TAG_IMPLICIT (in the TREE_LIST for the argument of abi_tag)
      LAMBDA_CAPTURE_EXPLICIT_P (in a TREE_LIST in LAMBDA_EXPR_CAPTURE_LIST)
      CONSTRUCTOR_IS_DIRECT_INIT (in CONSTRUCTOR)
      LAMBDA_EXPR_CAPTURES_THIS_P (in LAMBDA_EXPR)
      DECLTYPE_FOR_LAMBDA_CAPTURE (in DECLTYPE_TYPE)
      VEC_INIT_EXPR_IS_CONSTEXPR (in VEC_INIT_EXPR)
      DECL_OVERRIDE_P (in FUNCTION_DECL)
      IMPLICIT_CONV_EXPR_DIRECT_INIT (in IMPLICIT_CONV_EXPR)
      TRANSACTION_EXPR_IS_STMT (in TRANSACTION_EXPR)
      CONVERT_EXPR_VBASE_PATH (in CONVERT_EXPR)
      PACK_EXPANSION_LOCAL_P (in *_PACK_EXPANSION)
      TINFO_HAS_ACCESS_ERRORS (in TEMPLATE_INFO)
      SIZEOF_EXPR_TYPE_P (in SIZEOF_EXPR)
      COMPOUND_REQ_NOEXCEPT_P (in COMPOUND_REQ)
      WILDCARD_PACK_P (in WILDCARD_DECL)
      BLOCK_OUTER_CURLY_BRACE_P (in BLOCK)
      FOLD_EXPR_MODOP_P (*_FOLD_EXPR)
      IF_STMT_CONSTEXPR_P (IF_STMT)
      TEMPLATE_TYPE_PARM_FOR_CLASS (TEMPLATE_TYPE_PARM)
      DECL_NAMESPACE_INLINE_P (in NAMESPACE_DECL)
      SWITCH_STMT_ALL_CASES_P (in SWITCH_STMT)
      REINTERPRET_CAST_P (in NOP_EXPR)
      ALIGNOF_EXPR_STD_P (in ALIGNOF_EXPR)
      OVL_DEDUP_P (in OVERLOAD)
   1: IDENTIFIER_KIND_BIT_1 (in IDENTIFIER_NODE)
      TI_PENDING_TEMPLATE_FLAG.
      TEMPLATE_PARMS_FOR_INLINE.
      DELETE_EXPR_USE_VEC (in DELETE_EXPR).
      (TREE_CALLS_NEW) (in _EXPR or _REF) (commented-out).
      ICS_ELLIPSIS_FLAG (in _CONV)
      DECL_INITIALIZED_P (in VAR_DECL)
      TYPENAME_IS_CLASS_P (in TYPENAME_TYPE)
      STMT_IS_FULL_EXPR_P (in _STMT)
      TARGET_EXPR_LIST_INIT_P (in TARGET_EXPR)
      LAMBDA_EXPR_MUTABLE_P (in LAMBDA_EXPR)
      DECL_FINAL_P (in FUNCTION_DECL)
      QUALIFIED_NAME_IS_TEMPLATE (in SCOPE_REF)
      CONSTRUCTOR_IS_DEPENDENT (in CONSTRUCTOR)
      TINFO_USED_TEMPLATE_ID (in TEMPLATE_INFO)
      PACK_EXPANSION_SIZEOF_P (in *_PACK_EXPANSION)
      OVL_USING_P (in OVERLOAD)
      IMPLICIT_CONV_EXPR_NONTYPE_ARG (in IMPLICIT_CONV_EXPR)
   2: IDENTIFIER_KIND_BIT_2 (in IDENTIFIER_NODE)
      ICS_THIS_FLAG (in _CONV)
      DECL_INITIALIZED_BY_CONSTANT_EXPRESSION_P (in VAR_DECL)
      STATEMENT_LIST_TRY_BLOCK (in STATEMENT_LIST)
      TYPENAME_IS_RESOLVING_P (in TYPE_NAME_TYPE)
      TARGET_EXPR_DIRECT_INIT_P (in TARGET_EXPR)
      FNDECL_USED_AUTO (in FUNCTION_DECL)
      DECLTYPE_FOR_LAMBDA_PROXY (in DECLTYPE_TYPE)
      REF_PARENTHESIZED_P (in COMPONENT_REF, INDIRECT_REF, SCOPE_REF, VIEW_CONVERT_EXPR)
      AGGR_INIT_ZERO_FIRST (in AGGR_INIT_EXPR)
      CONSTRUCTOR_MUTABLE_POISON (in CONSTRUCTOR)
      OVL_HIDDEN_P (in OVERLOAD)
      SWITCH_STMT_NO_BREAK_P (in SWITCH_STMT)
      LAMBDA_EXPR_CAPTURE_OPTIMIZED (in LAMBDA_EXPR)
      IMPLICIT_CONV_EXPR_BRACED_INIT (in IMPLICIT_CONV_EXPR)
      TINFO_VAR_DECLARED_CONSTINIT (in TEMPLATE_INFO)
   3: (TREE_REFERENCE_EXPR) (in NON_LVALUE_EXPR) (commented-out).
      ICS_BAD_FLAG (in _CONV)
      FN_TRY_BLOCK_P (in TRY_BLOCK)
      BIND_EXPR_BODY_BLOCK (in BIND_EXPR)
      CALL_EXPR_ORDERED_ARGS (in CALL_EXPR, AGGR_INIT_EXPR)
      DECLTYPE_FOR_REF_CAPTURE (in DECLTYPE_TYPE)
      CONSTRUCTOR_C99_COMPOUND_LITERAL (in CONSTRUCTOR)
      DECL_MODULE_EXPORT_P (in _DECL)
      OVL_NESTED_P (in OVERLOAD)
      LAMBDA_EXPR_INSTANTIATED (in LAMBDA_EXPR)
      Reserved for DECL_MODULE_EXPORT (in DECL_)
   4: IDENTIFIER_MARKED (IDENTIFIER_NODEs)
      TREE_HAS_CONSTRUCTOR (in INDIRECT_REF, SAVE_EXPR, CONSTRUCTOR,
	  CALL_EXPR, or FIELD_DECL).
      DECL_TINFO_P (in VAR_DECL, TYPE_DECL)
      FUNCTION_REF_QUALIFIED (in FUNCTION_TYPE, METHOD_TYPE)
      OVL_LOOKUP_P (in OVERLOAD)
      LOOKUP_FOUND_P (in RECORD_TYPE, UNION_TYPE, ENUMERAL_TYPE, NAMESPACE_DECL)
   5: IDENTIFIER_VIRTUAL_P (in IDENTIFIER_NODE)
      FUNCTION_RVALUE_QUALIFIED (in FUNCTION_TYPE, METHOD_TYPE)
      CALL_EXPR_REVERSE_ARGS (in CALL_EXPR, AGGR_INIT_EXPR)
      CONSTRUCTOR_PLACEHOLDER_BOUNDARY (in CONSTRUCTOR)
      OVL_EXPORT_P (in OVL_USING_P OVERLOAD)
   6: TYPE_MARKED_P (in _TYPE)
      DECL_NONTRIVIALLY_INITIALIZED_P (in VAR_DECL)
      RANGE_FOR_IVDEP (in RANGE_FOR_STMT)
      CALL_EXPR_OPERATOR_SYNTAX (in CALL_EXPR, AGGR_INIT_EXPR)
      CONSTRUCTOR_IS_DESIGNATED_INIT (in CONSTRUCTOR)

   Usage of TYPE_LANG_FLAG_?:
   0: TYPE_DEPENDENT_P
   1: TYPE_HAS_USER_CONSTRUCTOR.
   2: TYPE_HAS_LATE_RETURN_TYPE (in FUNCTION_TYPE, METHOD_TYPE)
      TYPE_PTRMEMFUNC_FLAG (in RECORD_TYPE)
   4: TYPE_HAS_NONTRIVIAL_DESTRUCTOR
   5: CLASS_TYPE_P (in RECORD_TYPE and UNION_TYPE)
      ENUM_FIXED_UNDERLYING_TYPE_P (in ENUMERAL_TYPE)
      AUTO_IS_DECLTYPE (in TEMPLATE_TYPE_PARM)
   6: TYPE_DEPENDENT_P_VALID

   Usage of DECL_LANG_FLAG_?:
   0: DECL_TEMPLATE_PARM_P (in PARM_DECL, CONST_DECL, TYPE_DECL, or TEMPLATE_DECL)
      DECL_LOCAL_FUNCTION_P (in FUNCTION_DECL)
      DECL_MUTABLE_P (in FIELD_DECL)
      DECL_DEPENDENT_P (in USING_DECL)
      LABEL_DECL_BREAK (in LABEL_DECL)
   1: C_TYPEDEF_EXPLICITLY_SIGNED (in TYPE_DECL).
      DECL_TEMPLATE_INSTANTIATED (in a VAR_DECL or a FUNCTION_DECL)
      DECL_MEMBER_TEMPLATE_P (in TEMPLATE_DECL)
      USING_DECL_TYPENAME_P (in USING_DECL)
      DECL_VLA_CAPTURE_P (in FIELD_DECL)
      DECL_ARRAY_PARAMETER_P (in PARM_DECL)
      LABEL_DECL_CONTINUE (in LABEL_DECL)
   2: DECL_THIS_EXTERN (in VAR_DECL, FUNCTION_DECL or PARM_DECL)
      DECL_IMPLICIT_TYPEDEF_P (in a TYPE_DECL)
      DECL_CONSTRAINT_VAR_P (in a PARM_DECL)
      TEMPLATE_DECL_COMPLEX_ALIAS_P (in TEMPLATE_DECL)
      DECL_INSTANTIATING_NSDMI_P (in a FIELD_DECL)
      LABEL_DECL_CDTOR (in LABEL_DECL)
   3: DECL_IN_AGGR_P.
   4: DECL_C_BIT_FIELD (in a FIELD_DECL)
      DECL_ANON_UNION_VAR_P (in a VAR_DECL)
      DECL_SELF_REFERENCE_P (in a TYPE_DECL)
      DECL_INVALID_OVERRIDER_P (in a FUNCTION_DECL)
      DECL_UNINSTANIATED_TEMPLATE_FRIEND_P (in TEMPLATE_DECL)
   5: DECL_INTERFACE_KNOWN.
   6: DECL_THIS_STATIC (in VAR_DECL, FUNCTION_DECL or PARM_DECL)
      DECL_FIELD_IS_BASE (in FIELD_DECL)
      TYPE_DECL_ALIAS_P (in TYPE_DECL)
   7: DECL_THUNK_P (in a member FUNCTION_DECL)
      DECL_NORMAL_CAPTURE_P (in FIELD_DECL)
   8: DECL_DECLARED_CONSTEXPR_P (in VAR_DECL, FUNCTION_DECL)
      DECL_TEMPLATE_LAZY_SPECIALIZATIONS_P (in TEMPLATE_DECL)

   Usage of language-independent fields in a language-dependent manner:

   TYPE_ALIAS_SET
     This field is used by TYPENAME_TYPEs, TEMPLATE_TYPE_PARMs, and so
     forth as a substitute for the mark bits provided in `lang_type'.
     At present, only the six low-order bits are used.

   TYPE_LANG_SLOT_1
     For a FUNCTION_TYPE or METHOD_TYPE, this is TYPE_RAISES_EXCEPTIONS.
     For a POINTER_TYPE (to a METHOD_TYPE), this is TYPE_PTRMEMFUNC_TYPE.
     For an ENUMERAL_TYPE, BOUND_TEMPLATE_TEMPLATE_PARM_TYPE,
     RECORD_TYPE or UNION_TYPE this is TYPE_TEMPLATE_INFO,

  BINFO_VIRTUALS
     For a binfo, this is a TREE_LIST.  There is an entry for each
     virtual function declared either in BINFO or its direct and
     indirect primary bases.

     The BV_DELTA of each node gives the amount by which to adjust the
     `this' pointer when calling the function.  If the method is an
     overridden version of a base class method, then it is assumed
     that, prior to adjustment, the this pointer points to an object
     of the base class.

     The BV_VCALL_INDEX of each node, if non-NULL, gives the vtable
     index of the vcall offset for this entry.

     The BV_FN is the declaration for the virtual function itself.

     If BV_LOST_PRIMARY is set, it means that this entry is for a lost
     primary virtual base and can be left null in the vtable.

   BINFO_VTABLE
     This is an expression with POINTER_TYPE that gives the value
     to which the vptr should be initialized.  Use get_vtbl_decl_for_binfo
     to extract the VAR_DECL for the complete vtable.

   DECL_VINDEX
     This field is NULL for a non-virtual function.  For a virtual
     function, it is eventually set to an INTEGER_CST indicating the
     index in the vtable at which this function can be found.  When
     a virtual function is declared, but before it is known what
     function is overridden, this field is the error_mark_node.

     Temporarily, it may be set to a TREE_LIST whose TREE_VALUE is
     the virtual function this one overrides, and whose TREE_CHAIN is
     the old DECL_VINDEX.  */

/* Language-specific tree checkers.  */

#define DECL_CHECK(NODE) \
  TREE_CLASS_CHECK (NODE,tcc_declaration)

#define VAR_OR_FUNCTION_DECL_CHECK(NODE) \
  TREE_CHECK2(NODE,VAR_DECL,FUNCTION_DECL)

#define TYPE_FUNCTION_OR_TEMPLATE_DECL_CHECK(NODE) \
  TREE_CHECK3(NODE,TYPE_DECL,TEMPLATE_DECL,FUNCTION_DECL)

#define TYPE_FUNCTION_OR_TEMPLATE_DECL_P(NODE) \
  (TREE_CODE (NODE) == TYPE_DECL || TREE_CODE (NODE) == TEMPLATE_DECL \
   || TREE_CODE (NODE) == FUNCTION_DECL)

#define VAR_FUNCTION_OR_PARM_DECL_CHECK(NODE) \
  TREE_CHECK3(NODE,VAR_DECL,FUNCTION_DECL,PARM_DECL)

#define VAR_TEMPL_TYPE_OR_FUNCTION_DECL_CHECK(NODE) \
  TREE_CHECK4(NODE,VAR_DECL,FUNCTION_DECL,TYPE_DECL,TEMPLATE_DECL)

#define VAR_TEMPL_TYPE_FIELD_OR_FUNCTION_DECL_CHECK(NODE) \
  TREE_CHECK5(NODE,VAR_DECL,FIELD_DECL,FUNCTION_DECL,TYPE_DECL,TEMPLATE_DECL)

#define BOUND_TEMPLATE_TEMPLATE_PARM_TYPE_CHECK(NODE) \
  TREE_CHECK(NODE,BOUND_TEMPLATE_TEMPLATE_PARM)

#if defined ENABLE_TREE_CHECKING && (GCC_VERSION >= 2007)

/* Returns t iff the node can have a TEMPLATE_INFO field.  */

inline tree
template_info_decl_check (const_tree t, const char* f, int l, const char* fn)
{
  switch (TREE_CODE (t))
    {
    case VAR_DECL:
    case FUNCTION_DECL:
    case FIELD_DECL:
    case TYPE_DECL:
    case CONCEPT_DECL:
    case TEMPLATE_DECL:
      return const_cast<tree>(t);
    default:
      break;
    }
  tree_check_failed (t, f, l, fn,
		     VAR_DECL, FUNCTION_DECL, FIELD_DECL, TYPE_DECL,
		     CONCEPT_DECL, TEMPLATE_DECL, 0);
  gcc_unreachable ();
}

#define TEMPLATE_INFO_DECL_CHECK(NODE) \
  template_info_decl_check ((NODE), __FILE__, __LINE__, __FUNCTION__)

#define THUNK_FUNCTION_CHECK(NODE) __extension__			\
({  __typeof (NODE) const __t = (NODE);					\
    if (TREE_CODE (__t) != FUNCTION_DECL || !__t->decl_common.lang_specific \
	|| !__t->decl_common.lang_specific->u.fn.thunk_p)		\
      tree_check_failed (__t, __FILE__, __LINE__, __FUNCTION__, 0);	\
     __t; })

#else /* ENABLE_TREE_CHECKING */

#define TEMPLATE_INFO_DECL_CHECK(NODE) (NODE)
#define THUNK_FUNCTION_CHECK(NODE) (NODE)

#endif /* ENABLE_TREE_CHECKING */

/* Language-dependent contents of an identifier.  */

struct GTY(()) lang_identifier {
  struct c_common_identifier c_common;
  cxx_binding *bindings;
};

/* Return a typed pointer version of T if it designates a
   C++ front-end identifier.  */
inline lang_identifier*
identifier_p (tree t)
{
  if (TREE_CODE (t) == IDENTIFIER_NODE)
    return (lang_identifier*) t;
  return NULL;
}

#define LANG_IDENTIFIER_CAST(NODE) \
	((struct lang_identifier*)IDENTIFIER_NODE_CHECK (NODE))

struct GTY(()) template_parm_index {
  struct tree_common common;
  int index;
  int level;
  int orig_level;
  tree decl;
};

struct GTY(()) ptrmem_cst {
  struct tree_common common;
  tree member;
};
typedef struct ptrmem_cst * ptrmem_cst_t;

#define CLEANUP_P(NODE)		TREE_LANG_FLAG_0 (TRY_BLOCK_CHECK (NODE))

#define BIND_EXPR_TRY_BLOCK(NODE) \
  TREE_LANG_FLAG_0 (BIND_EXPR_CHECK (NODE))

/* Used to mark the block around the member initializers and cleanups.  */
#define BIND_EXPR_BODY_BLOCK(NODE) \
  TREE_LANG_FLAG_3 (BIND_EXPR_CHECK (NODE))
#define FUNCTION_NEEDS_BODY_BLOCK(NODE) \
  (DECL_CONSTRUCTOR_P (NODE) || DECL_DESTRUCTOR_P (NODE) \
   || LAMBDA_FUNCTION_P (NODE))

#define STATEMENT_LIST_NO_SCOPE(NODE) \
  TREE_LANG_FLAG_0 (STATEMENT_LIST_CHECK (NODE))
#define STATEMENT_LIST_TRY_BLOCK(NODE) \
  TREE_LANG_FLAG_2 (STATEMENT_LIST_CHECK (NODE))

/* Mark the outer curly brace BLOCK.  */
#define BLOCK_OUTER_CURLY_BRACE_P(NODE)	TREE_LANG_FLAG_0 (BLOCK_CHECK (NODE))

/* Nonzero if this statement should be considered a full-expression,
   i.e., if temporaries created during this statement should have
   their destructors run at the end of this statement.  */
#define STMT_IS_FULL_EXPR_P(NODE) TREE_LANG_FLAG_1 ((NODE))

/* Marks the result of a statement expression.  */
#define EXPR_STMT_STMT_EXPR_RESULT(NODE) \
  TREE_LANG_FLAG_0 (EXPR_STMT_CHECK (NODE))

/* Nonzero if this statement-expression does not have an associated scope.  */
#define STMT_EXPR_NO_SCOPE(NODE) \
   TREE_LANG_FLAG_0 (STMT_EXPR_CHECK (NODE))

#define COND_EXPR_IS_VEC_DELETE(NODE) \
  TREE_LANG_FLAG_0 (COND_EXPR_CHECK (NODE))

/* Nonzero if this NOP_EXPR is a reinterpret_cast.  Such conversions
   are not constexprs.  Other NOP_EXPRs are.  */
#define REINTERPRET_CAST_P(NODE)		\
  TREE_LANG_FLAG_0 (NOP_EXPR_CHECK (NODE))

/* Returns nonzero iff TYPE1 and TYPE2 are the same type, in the usual
   sense of `same'.  */
#define same_type_p(TYPE1, TYPE2) \
  comptypes ((TYPE1), (TYPE2), COMPARE_STRICT)

/* Returns nonzero iff NODE is a declaration for the global function
   `main'.  */
#define DECL_MAIN_P(NODE)				\
   (DECL_EXTERN_C_FUNCTION_P (NODE)			\
    && DECL_NAME (NODE) != NULL_TREE			\
    && MAIN_NAME_P (DECL_NAME (NODE))			\
    && flag_hosted)

/* Lookup walker marking.  */
#define LOOKUP_SEEN_P(NODE) TREE_VISITED(NODE)
#define LOOKUP_FOUND_P(NODE) \
  TREE_LANG_FLAG_4 (TREE_CHECK4(NODE,RECORD_TYPE,UNION_TYPE,ENUMERAL_TYPE, \
				NAMESPACE_DECL))

/* These two accessors should only be used by OVL manipulators.
   Other users should use iterators and convenience functions.  */
#define OVL_FUNCTION(NODE) \
  (((struct tree_overload*)OVERLOAD_CHECK (NODE))->function)
#define OVL_CHAIN(NODE) \
  (((struct tree_overload*)OVERLOAD_CHECK (NODE))->common.chain)

/* If set, this or a subsequent overload contains decls that need deduping.  */
#define OVL_DEDUP_P(NODE)	TREE_LANG_FLAG_0 (OVERLOAD_CHECK (NODE))
/* If set, this was imported in a using declaration.   */
#define OVL_USING_P(NODE)	TREE_LANG_FLAG_1 (OVERLOAD_CHECK (NODE))
/* If set, this overload is a hidden decl.  */
#define OVL_HIDDEN_P(NODE)	TREE_LANG_FLAG_2 (OVERLOAD_CHECK (NODE))
/* If set, this overload contains a nested overload.  */
#define OVL_NESTED_P(NODE)	TREE_LANG_FLAG_3 (OVERLOAD_CHECK (NODE))
/* If set, this overload was constructed during lookup.  */
#define OVL_LOOKUP_P(NODE)	TREE_LANG_FLAG_4 (OVERLOAD_CHECK (NODE))
/* If set, this OVL_USING_P overload is exported.  */
#define OVL_EXPORT_P(NODE)	TREE_LANG_FLAG_5 (OVERLOAD_CHECK (NODE))

/* The first decl of an overload.  */
#define OVL_FIRST(NODE)	ovl_first (NODE)
/* The name of the overload set.  */
#define OVL_NAME(NODE) DECL_NAME (OVL_FIRST (NODE))

/* Whether this is a set of overloaded functions.  TEMPLATE_DECLS are
   always wrapped in an OVERLOAD, so we don't need to check them
   here.  */
#define OVL_P(NODE) \
  (TREE_CODE (NODE) == FUNCTION_DECL || TREE_CODE (NODE) == OVERLOAD)
/* Whether this is a single member overload.  */
#define OVL_SINGLE_P(NODE) \
  (TREE_CODE (NODE) != OVERLOAD || !OVL_CHAIN (NODE))

/* OVL_HIDDEN_P nodes come before other nodes.  */

struct GTY(()) tree_overload {
  struct tree_common common;
  tree function;
};

/* Iterator for a 1 dimensional overload.  Permits iterating over the
   outer level of a 2-d overload when explicitly enabled.  */

class ovl_iterator {
  tree ovl;
  const bool allow_inner; /* Only used when checking.  */

 public:
  explicit ovl_iterator (tree o, bool allow = false)
    : ovl (o), allow_inner (allow)
  {
  }

 private:
  /* Do not duplicate.  */
  ovl_iterator &operator= (const ovl_iterator &);
  ovl_iterator (const ovl_iterator &);

 public:
  operator bool () const
  {
    return ovl;
  }
  ovl_iterator &operator++ ()
  {
    ovl = TREE_CODE (ovl) != OVERLOAD ? NULL_TREE : OVL_CHAIN (ovl);
    return *this;
  }
  tree operator* () const
  {
    tree fn = TREE_CODE (ovl) != OVERLOAD ? ovl : OVL_FUNCTION (ovl);

    /* Check this is not an unexpected 2-dimensional overload.  */
    gcc_checking_assert (allow_inner || TREE_CODE (fn) != OVERLOAD);

    return fn;
  }
  tree get_using () const
  {
    gcc_checking_assert (using_p ());
    return ovl;
  }

 public:
  /* Whether this overload was introduced by a using decl.  */
  bool using_p () const
  {
    return (TREE_CODE (ovl) == USING_DECL
	    || (TREE_CODE (ovl) == OVERLOAD && OVL_USING_P (ovl)));
  }
  /* Whether this using is being exported.  */
  bool exporting_p () const
  {
    return OVL_EXPORT_P (get_using ());
  }
  
  bool hidden_p () const
  {
    return TREE_CODE (ovl) == OVERLOAD && OVL_HIDDEN_P (ovl);
  }
  void set_dedup ()
  {
    if (TREE_CODE (ovl) == OVERLOAD)
      OVL_DEDUP_P (ovl) = true;
  }

 public:
  tree remove_node (tree head)
  {
    return remove_node (head, ovl);
  }
  tree reveal_node (tree head)
  {
    return reveal_node (head, ovl);
  }

 protected:
  /* If we have a nested overload, point at the inner overload and
     return the next link on the outer one.  */
  tree maybe_push ()
  {
    tree r = NULL_TREE;

    if (ovl && TREE_CODE (ovl) == OVERLOAD && OVL_NESTED_P (ovl))
      {
	r = OVL_CHAIN (ovl);
	ovl = OVL_FUNCTION (ovl);
      }
    return r;
  }
  /* Restore an outer nested overload.  */
  void pop (tree outer)
  {
    gcc_checking_assert (!ovl);
    ovl = outer;
  }

 private:
  /* We make these static functions to avoid the address of the
     iterator escaping the local context.  */
  static tree remove_node (tree head, tree node);
  static tree reveal_node (tree ovl, tree node);
};

/* Iterator over a (potentially) 2 dimensional overload, which is
   produced by name lookup.  */

class lkp_iterator : public ovl_iterator {
  typedef ovl_iterator parent;

  tree outer;

 public:
  explicit lkp_iterator (tree o)
    : parent (o, true), outer (maybe_push ())
  {
  }

 public:
  lkp_iterator &operator++ ()
  {
    bool repush = !outer;

    if (!parent::operator++ () && !repush)
      {
	pop (outer);
	repush = true;
      }

    if (repush)
      outer = maybe_push ();

    return *this;
  }
};

/* hash traits for declarations.  Hashes potential overload sets via
   DECL_NAME.  */

struct named_decl_hash : ggc_remove <tree> {
  typedef tree value_type; /* A DECL or OVERLOAD  */
  typedef tree compare_type; /* An identifier.  */

  inline static hashval_t hash (const value_type decl);
  inline static bool equal (const value_type existing, compare_type candidate);

  static inline void mark_empty (value_type &p) {p = NULL_TREE;}
  static inline bool is_empty (value_type p) {return !p;}

  /* Nothing is deletable.  Everything is insertable.  */
  static bool is_deleted (value_type) { return false; }
  static void mark_deleted (value_type) { gcc_unreachable (); }
};

/* Bindings for modules are held in a sparse array.  There is always a
   current TU slot, others are allocated as needed.  By construction
   of the importing mechanism we only ever need to append to the
   array.  Rather than have straight index/slot tuples, we bunch them
   up for greater packing.

   The cluster representation packs well on a 64-bit system.  */

#define MODULE_VECTOR_SLOTS_PER_CLUSTER 2
struct mc_index {
  unsigned short base;
  unsigned short span;
};

struct GTY(()) module_cluster
{
  mc_index GTY((skip)) indices[MODULE_VECTOR_SLOTS_PER_CLUSTER];
  mc_slot slots[MODULE_VECTOR_SLOTS_PER_CLUSTER];
};

/* These two fields overlay lang flags.  So don't use those.  */
#define MODULE_VECTOR_ALLOC_CLUSTERS(NODE) \
  (MODULE_VECTOR_CHECK (NODE)->base.u.dependence_info.clique)
#define MODULE_VECTOR_NUM_CLUSTERS(NODE) \
  (MODULE_VECTOR_CHECK (NODE)->base.u.dependence_info.base)
#define MODULE_VECTOR_CLUSTER_BASE(NODE) \
  (((tree_module_vec *)MODULE_VECTOR_CHECK (NODE))->vec)
#define MODULE_VECTOR_CLUSTER_LAST(NODE) \
  (&MODULE_VECTOR_CLUSTER (NODE, MODULE_VECTOR_NUM_CLUSTERS (NODE) - 1))
#define MODULE_VECTOR_CLUSTER(NODE,IX) \
  (((tree_module_vec *)MODULE_VECTOR_CHECK (NODE))->vec[IX])

struct GTY(()) tree_module_vec {
  struct tree_base base;
  tree name;
  module_cluster GTY((length ("%h.base.u.dependence_info.base"))) vec[1];
};

/* The name of a module vector.  */
#define MODULE_VECTOR_NAME(NODE) \
  (((tree_module_vec *)MODULE_VECTOR_CHECK (NODE))->name)

#define MODULE_VECTOR_LAZY_SPEC_P(NODE) \
  TREE_THIS_VOLATILE (MODULE_VECTOR_CHECK (NODE))

/* Simplified unique_ptr clone to release a tree vec on exit.  */

class releasing_vec
{
public:
  typedef vec<tree, va_gc> vec_t;

  releasing_vec (vec_t *v): v(v) { }
  releasing_vec (): v(make_tree_vector ()) { }

  /* Copy ops are deliberately declared but not defined,
     copies must always be elided.  */
  releasing_vec (const releasing_vec &);
  releasing_vec &operator= (const releasing_vec &);

  vec_t &operator* () const { return *v; }
  vec_t *operator-> () const { return v; }
  vec_t *get() const { return v; }
  operator vec_t *() const { return v; }
  vec_t ** operator& () { return &v; }

  /* Breaks pointer/value consistency for convenience.  */
  tree& operator[] (unsigned i) const { return (*v)[i]; }

  ~releasing_vec() { release_tree_vector (v); }
private:
  vec_t *v;
};
/* Forwarding functions for vec_safe_* that might reallocate.  */
inline tree* vec_safe_push (releasing_vec& r, const tree &t CXX_MEM_STAT_INFO)
{ return vec_safe_push (*&r, t PASS_MEM_STAT); }
inline bool vec_safe_reserve (releasing_vec& r, unsigned n, bool e = false CXX_MEM_STAT_INFO)
{ return vec_safe_reserve (*&r, n, e PASS_MEM_STAT); }
inline unsigned vec_safe_length (releasing_vec &r)
{ return r->length(); }
inline void vec_safe_splice (releasing_vec &r, vec<tree, va_gc> *p CXX_MEM_STAT_INFO)
{ vec_safe_splice (*&r, p PASS_MEM_STAT); }
void release_tree_vector (releasing_vec &); // cause link error

struct GTY(()) tree_template_decl {
  struct tree_decl_common common;
  tree arguments;
  tree result;
};

/* Returns true iff NODE is a BASELINK.  */
#define BASELINK_P(NODE) \
  (TREE_CODE (NODE) == BASELINK)
/* The BINFO indicating the base in which lookup found the
   BASELINK_FUNCTIONS.  */
#define BASELINK_BINFO(NODE) \
  (((struct tree_baselink*) BASELINK_CHECK (NODE))->binfo)
/* The functions referred to by the BASELINK; either a FUNCTION_DECL,
   a TEMPLATE_DECL, an OVERLOAD, or a TEMPLATE_ID_EXPR.  */
#define BASELINK_FUNCTIONS(NODE) \
  (((struct tree_baselink*) BASELINK_CHECK (NODE))->functions)
/* If T is a BASELINK, grab the functions, otherwise just T, which is
   expected to already be a (list of) functions.  */
#define MAYBE_BASELINK_FUNCTIONS(T) \
  (BASELINK_P (T) ? BASELINK_FUNCTIONS (T) : T)
/* The BINFO in which the search for the functions indicated by this baselink
   began.  This base is used to determine the accessibility of functions
   selected by overload resolution.  */
#define BASELINK_ACCESS_BINFO(NODE) \
  (((struct tree_baselink*) BASELINK_CHECK (NODE))->access_binfo)
/* For a type-conversion operator, the BASELINK_OPTYPE indicates the type
   to which the conversion should occur.  This value is important if
   the BASELINK_FUNCTIONS include a template conversion operator --
   the BASELINK_OPTYPE can be used to determine what type the user
   requested.  */
#define BASELINK_OPTYPE(NODE) \
  (TREE_CHAIN (BASELINK_CHECK (NODE)))
/* Nonzero if this baselink was from a qualified lookup.  */
#define BASELINK_QUALIFIED_P(NODE) \
  TREE_LANG_FLAG_0 (BASELINK_CHECK (NODE))

struct GTY(()) tree_baselink {
  struct tree_common common;
  tree binfo;
  tree functions;
  tree access_binfo;
};

/* The different kinds of ids that we encounter.  */

enum cp_id_kind
{
  /* Not an id at all.  */
  CP_ID_KIND_NONE,
  /* An unqualified-id that is not a template-id.  */
  CP_ID_KIND_UNQUALIFIED,
  /* An unqualified-id that is a dependent name.  */
  CP_ID_KIND_UNQUALIFIED_DEPENDENT,
  /* An unqualified template-id.  */
  CP_ID_KIND_TEMPLATE_ID,
  /* A qualified-id.  */
  CP_ID_KIND_QUALIFIED
};


/* The various kinds of C++0x warnings we encounter. */

enum cpp0x_warn_str
{
  /* extended initializer lists */
  CPP0X_INITIALIZER_LISTS,
  /* explicit conversion operators */
  CPP0X_EXPLICIT_CONVERSION,
  /* variadic templates */
  CPP0X_VARIADIC_TEMPLATES,
  /* lambda expressions */
  CPP0X_LAMBDA_EXPR,
  /* C++0x auto */
  CPP0X_AUTO,
  /* scoped enums */
  CPP0X_SCOPED_ENUMS,
  /* defaulted and deleted functions */
  CPP0X_DEFAULTED_DELETED,
  /* inline namespaces */
  CPP0X_INLINE_NAMESPACES,
  /* override controls, override/final */
  CPP0X_OVERRIDE_CONTROLS,
  /* non-static data member initializers */
  CPP0X_NSDMI,
  /* user defined literals */
  CPP0X_USER_DEFINED_LITERALS,
  /* delegating constructors */
  CPP0X_DELEGATING_CTORS,
  /* inheriting constructors */
  CPP0X_INHERITING_CTORS,
  /* C++11 attributes */
  CPP0X_ATTRIBUTES,
  /* ref-qualified member functions */
  CPP0X_REF_QUALIFIER
};

/* The various kinds of operation used by composite_pointer_type. */

enum composite_pointer_operation
{
  /* comparison */
  CPO_COMPARISON,
  /* conversion */
  CPO_CONVERSION,
  /* conditional expression */
  CPO_CONDITIONAL_EXPR
};

/* Possible cases of expression list used by build_x_compound_expr_from_list. */
enum expr_list_kind {
  ELK_INIT,		/* initializer */
  ELK_MEM_INIT,		/* member initializer */
  ELK_FUNC_CAST		/* functional cast */
};

/* Possible cases of implicit bad rhs conversions. */
enum impl_conv_rhs {
  ICR_DEFAULT_ARGUMENT, /* default argument */
  ICR_CONVERTING,       /* converting */
  ICR_INIT,             /* initialization */
  ICR_ARGPASS,          /* argument passing */
  ICR_RETURN,           /* return */
  ICR_ASSIGN            /* assignment */
};

/* Possible cases of implicit or explicit bad conversions to void. */
enum impl_conv_void {
  ICV_CAST,            /* (explicit) conversion to void */
  ICV_SECOND_OF_COND,  /* second operand of conditional expression */
  ICV_THIRD_OF_COND,   /* third operand of conditional expression */
  ICV_RIGHT_OF_COMMA,  /* right operand of comma operator */
  ICV_LEFT_OF_COMMA,   /* left operand of comma operator */
  ICV_STATEMENT,       /* statement */
  ICV_THIRD_IN_FOR     /* for increment expression */
};

/* Possible invalid uses of an abstract class that might not have a
   specific associated declaration.  */
enum GTY(()) abstract_class_use {
  ACU_UNKNOWN,			/* unknown or decl provided */
  ACU_CAST,			/* cast to abstract class */
  ACU_NEW,			/* new-expression of abstract class */
  ACU_THROW,			/* throw-expression of abstract class */
  ACU_CATCH,			/* catch-parameter of abstract class */
  ACU_ARRAY,			/* array of abstract class */
  ACU_RETURN,			/* return type of abstract class */
  ACU_PARM			/* parameter type of abstract class */
};

/* Macros for access to language-specific slots in an identifier.  */

/* The IDENTIFIER_BINDING is the innermost cxx_binding for the
    identifier.  Its PREVIOUS is the next outermost binding.  Each
    VALUE field is a DECL for the associated declaration.  Thus,
    name lookup consists simply of pulling off the node at the front
    of the list (modulo oddities for looking up the names of types,
    and such.)  You can use SCOPE field to determine the scope
    that bound the name.  */
#define IDENTIFIER_BINDING(NODE) \
  (LANG_IDENTIFIER_CAST (NODE)->bindings)

/* TREE_TYPE only indicates on local and class scope the current
   type. For namespace scope, the presence of a type in any namespace
   is indicated with global_type_node, and the real type behind must
   be found through lookup.  */
#define IDENTIFIER_TYPE_VALUE(NODE) identifier_type_value (NODE)
#define REAL_IDENTIFIER_TYPE_VALUE(NODE) TREE_TYPE (NODE)
#define SET_IDENTIFIER_TYPE_VALUE(NODE,TYPE) (TREE_TYPE (NODE) = (TYPE))
#define IDENTIFIER_HAS_TYPE_VALUE(NODE) (IDENTIFIER_TYPE_VALUE (NODE) ? 1 : 0)

/* Kinds of identifiers.  Values are carefully chosen.  */
enum cp_identifier_kind {
  cik_normal = 0,	/* Not a special identifier.  */
  cik_keyword = 1,	/* A keyword.  */
  cik_ctor = 2,		/* Constructor (in-chg, complete or base).  */
  cik_dtor = 3,		/* Destructor (in-chg, deleting, complete or
			   base).  */
  cik_simple_op = 4,	/* Non-assignment operator name.  */
  cik_assign_op = 5,	/* An assignment operator name.  */
  cik_conv_op = 6,	/* Conversion operator name.  */
  cik_reserved_for_udlit = 7,	/* Not yet in use  */
  cik_max
};

/* Kind bits.  */
#define IDENTIFIER_KIND_BIT_0(NODE) \
  TREE_LANG_FLAG_0 (IDENTIFIER_NODE_CHECK (NODE))
#define IDENTIFIER_KIND_BIT_1(NODE) \
  TREE_LANG_FLAG_1 (IDENTIFIER_NODE_CHECK (NODE))
#define IDENTIFIER_KIND_BIT_2(NODE) \
  TREE_LANG_FLAG_2 (IDENTIFIER_NODE_CHECK (NODE))

/* Used by various search routines.  */
#define IDENTIFIER_MARKED(NODE) \
  TREE_LANG_FLAG_4 (IDENTIFIER_NODE_CHECK (NODE))

/* Nonzero if this identifier is used as a virtual function name somewhere
   (optimizes searches).  */
#define IDENTIFIER_VIRTUAL_P(NODE) \
  TREE_LANG_FLAG_5 (IDENTIFIER_NODE_CHECK (NODE))

/* True if this identifier is a reserved word.  C_RID_CODE (node) is
   then the RID_* value of the keyword.  Value 1.  */
#define IDENTIFIER_KEYWORD_P(NODE)		\
  ((!IDENTIFIER_KIND_BIT_2 (NODE))		\
   & (!IDENTIFIER_KIND_BIT_1 (NODE))		\
   & IDENTIFIER_KIND_BIT_0 (NODE))

/* True if this identifier is the name of a constructor or
   destructor.  Value 2 or 3.  */
#define IDENTIFIER_CDTOR_P(NODE)		\
  ((!IDENTIFIER_KIND_BIT_2 (NODE))		\
   & IDENTIFIER_KIND_BIT_1 (NODE))

/* True if this identifier is the name of a constructor.  Value 2.  */
#define IDENTIFIER_CTOR_P(NODE)			\
  (IDENTIFIER_CDTOR_P(NODE)			\
    & (!IDENTIFIER_KIND_BIT_0 (NODE)))

/* True if this identifier is the name of a destructor.  Value 3.  */
#define IDENTIFIER_DTOR_P(NODE)			\
  (IDENTIFIER_CDTOR_P(NODE)			\
    & IDENTIFIER_KIND_BIT_0 (NODE))

/* True if this identifier is for any operator name (including
   conversions).  Value 4, 5, 6 or 7.  */
#define IDENTIFIER_ANY_OP_P(NODE)		\
  (IDENTIFIER_KIND_BIT_2 (NODE))

/* True if this identifier is for an overloaded operator. Values 4, 5.  */
#define IDENTIFIER_OVL_OP_P(NODE)		\
  (IDENTIFIER_ANY_OP_P (NODE)			\
   & (!IDENTIFIER_KIND_BIT_1 (NODE)))

/* True if this identifier is for any assignment. Values 5.  */
#define IDENTIFIER_ASSIGN_OP_P(NODE)		\
  (IDENTIFIER_OVL_OP_P (NODE)			\
   & IDENTIFIER_KIND_BIT_0 (NODE))

/* True if this identifier is the name of a type-conversion
   operator.  Value 7.  */
#define IDENTIFIER_CONV_OP_P(NODE)		\
  (IDENTIFIER_ANY_OP_P (NODE)			\
   & IDENTIFIER_KIND_BIT_1 (NODE)		\
   & (!IDENTIFIER_KIND_BIT_0 (NODE)))

/* True if this identifier is a new or delete operator.  */
#define IDENTIFIER_NEWDEL_OP_P(NODE)		\
  (IDENTIFIER_OVL_OP_P (NODE)			\
   && IDENTIFIER_OVL_OP_FLAGS (NODE) & OVL_OP_FLAG_ALLOC)

/* True if this identifier is a new operator.  */
#define IDENTIFIER_NEW_OP_P(NODE)					\
  (IDENTIFIER_OVL_OP_P (NODE)						\
   && (IDENTIFIER_OVL_OP_FLAGS (NODE)					\
       & (OVL_OP_FLAG_ALLOC | OVL_OP_FLAG_DELETE)) == OVL_OP_FLAG_ALLOC)

/* Access a C++-specific index for identifier NODE.
   Used to optimize operator mappings etc.  */
#define IDENTIFIER_CP_INDEX(NODE)		\
  (IDENTIFIER_NODE_CHECK(NODE)->base.u.bits.address_space)

/* In a RECORD_TYPE or UNION_TYPE, nonzero if any component is read-only.  */
#define C_TYPE_FIELDS_READONLY(TYPE) \
  (LANG_TYPE_CLASS_CHECK (TYPE)->fields_readonly)

/* The tokens stored in the unparsed operand.  */

#define DEFPARSE_TOKENS(NODE) \
  (((struct tree_deferred_parse *)DEFERRED_PARSE_CHECK (NODE))->tokens)
#define DEFPARSE_INSTANTIATIONS(NODE) \
  (((struct tree_deferred_parse *)DEFERRED_PARSE_CHECK (NODE))->instantiations)

struct GTY (()) tree_deferred_parse {
  struct tree_base base;
  struct cp_token_cache *tokens;
  vec<tree, va_gc> *instantiations;
};


#define DEFERRED_NOEXCEPT_PATTERN(NODE) \
  (((struct tree_deferred_noexcept *)DEFERRED_NOEXCEPT_CHECK (NODE))->pattern)
#define DEFERRED_NOEXCEPT_ARGS(NODE) \
  (((struct tree_deferred_noexcept *)DEFERRED_NOEXCEPT_CHECK (NODE))->args)
#define DEFERRED_NOEXCEPT_SPEC_P(NODE)				\
  ((NODE) && (TREE_PURPOSE (NODE))				\
   && (TREE_CODE (TREE_PURPOSE (NODE)) == DEFERRED_NOEXCEPT))
#define UNEVALUATED_NOEXCEPT_SPEC_P(NODE)				\
  (DEFERRED_NOEXCEPT_SPEC_P (NODE)					\
   && DEFERRED_NOEXCEPT_PATTERN (TREE_PURPOSE (NODE)) == NULL_TREE)
#define UNPARSED_NOEXCEPT_SPEC_P(NODE) \
  ((NODE) && (TREE_PURPOSE (NODE)) \
   && (TREE_CODE (TREE_PURPOSE (NODE)) == DEFERRED_PARSE))

struct GTY (()) tree_deferred_noexcept {
  struct tree_base base;
  tree pattern;
  tree args;
};


/* The condition associated with the static assertion.  This must be
   an integral constant expression.  */
#define STATIC_ASSERT_CONDITION(NODE) \
  (((struct tree_static_assert *)STATIC_ASSERT_CHECK (NODE))->condition)

/* The message associated with the static assertion.  This must be a
   string constant, which will be emitted as an error message when the
   static assert condition is false.  */
#define STATIC_ASSERT_MESSAGE(NODE) \
  (((struct tree_static_assert *)STATIC_ASSERT_CHECK (NODE))->message)

/* Source location information for a static assertion.  */
#define STATIC_ASSERT_SOURCE_LOCATION(NODE) \
  (((struct tree_static_assert *)STATIC_ASSERT_CHECK (NODE))->location)

struct GTY (()) tree_static_assert {
  struct tree_common common;
  tree condition;
  tree message;
  location_t location;
};

struct GTY (()) tree_argument_pack_select {
  struct tree_common common;
  tree argument_pack;
  int index;
};

/* The different kinds of traits that we encounter.  */

enum cp_trait_kind
{
  CPTK_BASES,
  CPTK_DIRECT_BASES,
  CPTK_HAS_NOTHROW_ASSIGN,
  CPTK_HAS_NOTHROW_CONSTRUCTOR,
  CPTK_HAS_NOTHROW_COPY,
  CPTK_HAS_TRIVIAL_ASSIGN,
  CPTK_HAS_TRIVIAL_CONSTRUCTOR,
  CPTK_HAS_TRIVIAL_COPY,
  CPTK_HAS_TRIVIAL_DESTRUCTOR,
  CPTK_HAS_UNIQUE_OBJ_REPRESENTATIONS,
  CPTK_HAS_VIRTUAL_DESTRUCTOR,
  CPTK_IS_ABSTRACT,
  CPTK_IS_AGGREGATE,
  CPTK_IS_BASE_OF,
  CPTK_IS_CLASS,
  CPTK_IS_EMPTY,
  CPTK_IS_ENUM,
  CPTK_IS_FINAL,
  CPTK_IS_LITERAL_TYPE,
  CPTK_IS_POD,
  CPTK_IS_POLYMORPHIC,
  CPTK_IS_SAME_AS,
  CPTK_IS_STD_LAYOUT,
  CPTK_IS_TRIVIAL,
  CPTK_IS_TRIVIALLY_ASSIGNABLE,
  CPTK_IS_TRIVIALLY_CONSTRUCTIBLE,
  CPTK_IS_TRIVIALLY_COPYABLE,
  CPTK_IS_UNION,
  CPTK_UNDERLYING_TYPE,
  CPTK_IS_ASSIGNABLE,
  CPTK_IS_CONSTRUCTIBLE
};

/* The types that we are processing.  */
#define TRAIT_EXPR_TYPE1(NODE) \
  (((struct tree_trait_expr *)TRAIT_EXPR_CHECK (NODE))->type1)

#define TRAIT_EXPR_TYPE2(NODE) \
  (((struct tree_trait_expr *)TRAIT_EXPR_CHECK (NODE))->type2)

/* The specific trait that we are processing.  */
#define TRAIT_EXPR_KIND(NODE) \
  (((struct tree_trait_expr *)TRAIT_EXPR_CHECK (NODE))->kind)

#define TRAIT_EXPR_LOCATION(NODE) \
  (((struct tree_trait_expr *)TRAIT_EXPR_CHECK (NODE))->locus)

struct GTY (()) tree_trait_expr {
  struct tree_common common;
  tree type1;
  tree type2;
  location_t locus;
  enum cp_trait_kind kind;
};

/* Identifiers used for lambda types are almost anonymous.  Use this
   spare flag to distinguish them (they also have the anonymous flag).  */
#define IDENTIFIER_LAMBDA_P(NODE) \
  (IDENTIFIER_NODE_CHECK(NODE)->base.protected_flag)

/* Based off of TYPE_UNNAMED_P.  */
#define TYPE_LAMBDA_P(NODE)					\
  (TYPE_LINKAGE_IDENTIFIER (NODE)				\
   && IDENTIFIER_LAMBDA_P (TYPE_LINKAGE_IDENTIFIER (NODE)))

#define LAMBDA_TYPE_P(NODE)			\
  (TREE_CODE (NODE) == RECORD_TYPE		\
   && TYPE_LAMBDA_P (NODE))

/* Test if FUNCTION_DECL is a lambda function.  */
#define LAMBDA_FUNCTION_P(FNDECL)				\
  (DECL_DECLARES_FUNCTION_P (FNDECL)				\
   && DECL_OVERLOADED_OPERATOR_P (FNDECL)			\
   && DECL_OVERLOADED_OPERATOR_IS (FNDECL, CALL_EXPR)		\
   && LAMBDA_TYPE_P (CP_DECL_CONTEXT (FNDECL)))

enum cp_lambda_default_capture_mode_type {
  CPLD_NONE,
  CPLD_COPY,
  CPLD_REFERENCE
};

/* The method of default capture, if any.  */
#define LAMBDA_EXPR_DEFAULT_CAPTURE_MODE(NODE) \
  (((struct tree_lambda_expr *)LAMBDA_EXPR_CHECK (NODE))->default_capture_mode)

/* The capture-list, including `this'.  Each capture is stored as a FIELD_DECL
 * so that the name, type, and field are all together, whether or not it has
 * been added to the lambda's class type.
   TREE_LIST:
     TREE_PURPOSE: The FIELD_DECL for this capture.
     TREE_VALUE: The initializer. This is part of a GNU extension.  */
#define LAMBDA_EXPR_CAPTURE_LIST(NODE) \
  (((struct tree_lambda_expr *)LAMBDA_EXPR_CHECK (NODE))->capture_list)

/* During parsing of the lambda-introducer, the node in the capture-list
   that holds the 'this' capture.  During parsing of the body, the
   capture proxy for that node.  */
#define LAMBDA_EXPR_THIS_CAPTURE(NODE) \
  (((struct tree_lambda_expr *)LAMBDA_EXPR_CHECK (NODE))->this_capture)

/* Predicate tracking whether `this' is in the effective capture set.  */
#define LAMBDA_EXPR_CAPTURES_THIS_P(NODE) \
  LAMBDA_EXPR_THIS_CAPTURE(NODE)

/* Predicate tracking whether the lambda was declared 'mutable'.  */
#define LAMBDA_EXPR_MUTABLE_P(NODE) \
  TREE_LANG_FLAG_1 (LAMBDA_EXPR_CHECK (NODE))

/* True iff uses of a const variable capture were optimized away.  */
#define LAMBDA_EXPR_CAPTURE_OPTIMIZED(NODE) \
  TREE_LANG_FLAG_2 (LAMBDA_EXPR_CHECK (NODE))

/* True iff this LAMBDA_EXPR was generated in tsubst_lambda_expr.  */
#define LAMBDA_EXPR_INSTANTIATED(NODE) \
  TREE_LANG_FLAG_3 (LAMBDA_EXPR_CHECK (NODE))

/* True if this TREE_LIST in LAMBDA_EXPR_CAPTURE_LIST is for an explicit
   capture.  */
#define LAMBDA_CAPTURE_EXPLICIT_P(NODE) \
  TREE_LANG_FLAG_0 (TREE_LIST_CHECK (NODE))

/* The source location of the lambda.  */
#define LAMBDA_EXPR_LOCATION(NODE) \
  (((struct tree_lambda_expr *)LAMBDA_EXPR_CHECK (NODE))->locus)

/* The mangling scope for the lambda: FUNCTION_DECL, PARM_DECL, VAR_DECL,
   FIELD_DECL or NULL_TREE.  If this is NULL_TREE, we have no linkage.  */
#define LAMBDA_EXPR_EXTRA_SCOPE(NODE) \
  (((struct tree_lambda_expr *)LAMBDA_EXPR_CHECK (NODE))->extra_scope)

/* If EXTRA_SCOPE, this is the number of the lambda within that scope.  */
#define LAMBDA_EXPR_DISCRIMINATOR(NODE) \
  (((struct tree_lambda_expr *)LAMBDA_EXPR_CHECK (NODE))->discriminator)

/* During parsing of the lambda, a vector of capture proxies which need
   to be pushed once we're done processing a nested lambda.  */
#define LAMBDA_EXPR_PENDING_PROXIES(NODE) \
  (((struct tree_lambda_expr *)LAMBDA_EXPR_CHECK (NODE))->pending_proxies)

/* The closure type of the lambda, which is also the type of the
   LAMBDA_EXPR.  */
#define LAMBDA_EXPR_CLOSURE(NODE) \
  (TREE_TYPE (LAMBDA_EXPR_CHECK (NODE)))

struct GTY (()) tree_lambda_expr
{
  struct tree_typed typed;
  tree capture_list;
  tree this_capture;
  tree extra_scope;
  vec<tree, va_gc> *pending_proxies;
  location_t locus;
  enum cp_lambda_default_capture_mode_type default_capture_mode : 8;
  short int discriminator;
};

/* A (typedef,context,usage location) triplet.
   It represents a typedef used through a
   context at a given source location.
   e.g.
   struct foo {
     typedef int myint;
   };

   struct bar {
    foo::myint v; // #1<-- this location.
   };

   In bar, the triplet will be (myint, foo, #1).
   */
struct GTY(()) qualified_typedef_usage_s {
  tree typedef_decl;
  tree context;
  location_t locus;
};
typedef struct qualified_typedef_usage_s qualified_typedef_usage_t;

/* Non-zero if this template specialization has access violations that
   should be rechecked when the function is instantiated outside argument
   deduction.  */
#define TINFO_HAS_ACCESS_ERRORS(NODE) \
  (TREE_LANG_FLAG_0 (TEMPLATE_INFO_CHECK (NODE)))
#define FNDECL_HAS_ACCESS_ERRORS(NODE) \
  (TINFO_HAS_ACCESS_ERRORS (DECL_TEMPLATE_INFO (NODE)))

/* Non-zero if this variable template specialization was specified using a
   template-id, so it's a partial or full specialization and not a definition
   of the member template of a particular class specialization.  */
#define TINFO_USED_TEMPLATE_ID(NODE) \
  (TREE_LANG_FLAG_1 (TEMPLATE_INFO_CHECK (NODE)))

/* Non-zero if this variable template specialization was declared with the
   `constinit' specifier.  */
#define TINFO_VAR_DECLARED_CONSTINIT(NODE) \
  (TREE_LANG_FLAG_2 (TEMPLATE_INFO_CHECK (NODE)))

struct GTY(()) tree_template_info {
  struct tree_base base;
  tree tmpl;
  tree args;
  vec<qualified_typedef_usage_t, va_gc> *typedefs_needing_access_checking;
};

// Constraint information for a C++ declaration. Constraint information is
// comprised of:
//
// - a constraint expression introduced by the template header
// - a constraint expression introduced by a function declarator
// - the associated constraints, which are the conjunction of those,
//   and used for declaration matching
//
// The template and declarator requirements are kept to support pretty
// printing constrained declarations.
struct GTY(()) tree_constraint_info {
  struct tree_base base;
  tree template_reqs;
  tree declarator_reqs;
  tree associated_constr;
};

// Require that pointer P is non-null before returning.
template<typename T>
inline T*
check_nonnull (T* p)
{
  gcc_assert (p);
  return p;
}

/* Returns true iff T is non-null and represents constraint info.  */
inline tree_constraint_info *
check_constraint_info (tree t)
{
  if (t && TREE_CODE (t) == CONSTRAINT_INFO)
    return (tree_constraint_info *)t;
  return NULL;
}

/* Access the expression describing the template constraints. This may be
   null if no constraints were introduced in the template parameter list,
   a requirements clause after the template parameter list, or constraints
   through a constrained-type-specifier.  */
#define CI_TEMPLATE_REQS(NODE) \
  check_constraint_info (check_nonnull (NODE))->template_reqs

/* Access the expression describing the trailing constraints. This is non-null
   for any implicit instantiation of a constrained declaration. For a
   templated declaration it is non-null only when a trailing requires-clause
   was specified.  */
#define CI_DECLARATOR_REQS(NODE) \
  check_constraint_info (check_nonnull (NODE))->declarator_reqs

/* The computed associated constraint expression for a declaration.  */
#define CI_ASSOCIATED_CONSTRAINTS(NODE) \
  check_constraint_info (check_nonnull (NODE))->associated_constr

/* Access the constraint-expression introduced by the requires-clause
   associate the template parameter list NODE.  */
#define TEMPLATE_PARMS_CONSTRAINTS(NODE) \
  TREE_TYPE (TREE_LIST_CHECK (NODE))

/* Access the logical constraints on the template parameter declaration
   indicated by NODE.  */
#define TEMPLATE_PARM_CONSTRAINTS(NODE) \
  TREE_TYPE (TREE_LIST_CHECK (NODE))

/* Non-zero if the noexcept is present in a compound requirement.  */
#define COMPOUND_REQ_NOEXCEPT_P(NODE) \
  TREE_LANG_FLAG_0 (TREE_CHECK (NODE, COMPOUND_REQ))

/* The constraints on an 'auto' placeholder type, used in an argument deduction
   constraint.  */
#define PLACEHOLDER_TYPE_CONSTRAINTS(NODE) \
  DECL_SIZE_UNIT (TYPE_NAME (NODE))

/* Valid for any normalized constraint.  */
#define CONSTR_CHECK(NODE) \
  TREE_CHECK3 (NODE, ATOMIC_CONSTR, CONJ_CONSTR, DISJ_CONSTR)

/* The CONSTR_INFO stores normalization data for a constraint. It refers to
   the original expression and the expression or declaration
   from which the constraint was normalized.

   This is TREE_LIST whose TREE_PURPOSE is the original expression and whose
   TREE_VALUE is a list of contexts.  */
#define CONSTR_INFO(NODE) \
  TREE_TYPE (CONSTR_CHECK (NODE))

/* The expression evaluated by the constraint.  */
#define CONSTR_EXPR(NODE) \
  TREE_PURPOSE (CONSTR_INFO (NODE))

/* The expression or declaration from which this constraint was normalized.
   This is a TREE_LIST whose TREE_VALUE is either a template-id expression
   denoting a concept check or the declaration introducing the constraint.
   These are chained to other context objects.  */
#define CONSTR_CONTEXT(NODE) \
  TREE_VALUE (CONSTR_INFO (NODE))

/* The parameter mapping for an atomic constraint. */
#define ATOMIC_CONSTR_MAP(NODE) \
  TREE_OPERAND (TREE_CHECK (NODE, ATOMIC_CONSTR), 0)

/* The expression of an atomic constraint. */
#define ATOMIC_CONSTR_EXPR(NODE) \
  CONSTR_EXPR (ATOMIC_CONSTR_CHECK (NODE))

/* The concept of a concept check. */
#define CHECK_CONSTR_CONCEPT(NODE) \
  TREE_OPERAND (TREE_CHECK (NODE, CHECK_CONSTR), 0)

/* The template arguments of a concept check. */
#define CHECK_CONSTR_ARGS(NODE) \
  TREE_OPERAND (TREE_CHECK (NODE, CHECK_CONSTR), 1)

/* Whether a PARM_DECL represents a local parameter in a
   requires-expression.  */
#define CONSTRAINT_VAR_P(NODE) \
  DECL_LANG_FLAG_2 (TREE_CHECK (NODE, PARM_DECL))

/* The concept constraining this constrained template-parameter.  */
#define CONSTRAINED_PARM_CONCEPT(NODE) \
  DECL_SIZE_UNIT (TYPE_DECL_CHECK (NODE))
/* Any extra template arguments specified for a constrained
   template-parameter.  */
#define CONSTRAINED_PARM_EXTRA_ARGS(NODE) \
  DECL_SIZE (TYPE_DECL_CHECK (NODE))
/* The first template parameter of CONSTRAINED_PARM_CONCEPT to be used as a
   prototype for the constrained parameter in finish_shorthand_constraint,
   attached for convenience.  */
#define CONSTRAINED_PARM_PROTOTYPE(NODE) \
  DECL_INITIAL (TYPE_DECL_CHECK (NODE))

/* Module defines.  */

#define DECL_MODULE_ORIGIN_CHECK(NODE) \
  TREE_CHECK5(NODE,FUNCTION_DECL,VAR_DECL,TYPE_DECL,TEMPLATE_DECL,NAMESPACE_DECL)

/* The owning module of a DECL.  Held on any decl that can have
   independent declaration and definition (function, var, type, or
   namespace.  templates hold it on their template_result).  */
#define DECL_MODULE_ORIGIN(N) \
  (DECL_LANG_SPECIFIC (DECL_MODULE_ORIGIN_CHECK (N))->u.base.module_origin)

/* In the purview of a module (including header unit).  */
#define DECL_MODULE_PURVIEW_P(N) \
  (DECL_LANG_SPECIFIC (DECL_MODULE_ORIGIN_CHECK (N))->u.base.module_purview_p)

/* Whether this is an exported DECL.  Held on any decl that can
   appear at namespace scope (function, var, type, template, const or
   namespace).  templates copy from their template_result, consts
   have it for unscoped enums.  */
#define DECL_MODULE_EXPORT_P(NODE) TREE_LANG_FLAG_3 (NODE)


enum cp_tree_node_structure_enum {
  TS_CP_GENERIC,
  TS_CP_IDENTIFIER,
  TS_CP_TPI,
  TS_CP_PTRMEM,
  TS_CP_OVERLOAD,
  TS_CP_MODULE_VECTOR,
  TS_CP_BASELINK,
  TS_CP_TEMPLATE_DECL,
  TS_CP_DEFERRED_PARSE,
  TS_CP_DEFERRED_NOEXCEPT,
  TS_CP_STATIC_ASSERT,
  TS_CP_ARGUMENT_PACK_SELECT,
  TS_CP_TRAIT_EXPR,
  TS_CP_LAMBDA_EXPR,
  TS_CP_TEMPLATE_INFO,
  TS_CP_CONSTRAINT_INFO,
  TS_CP_USERDEF_LITERAL
};

/* The resulting tree type.  */
union GTY((desc ("cp_tree_node_structure (TREE_CODE (&%h.generic))"),
       chain_next ("(union lang_tree_node *) c_tree_chain_next (&%h.generic)"))) lang_tree_node {
  union tree_node GTY ((tag ("TS_CP_GENERIC"),
			desc ("tree_node_structure (&%h)"))) generic;
  struct template_parm_index GTY ((tag ("TS_CP_TPI"))) tpi;
  struct ptrmem_cst GTY ((tag ("TS_CP_PTRMEM"))) ptrmem;
  struct tree_overload GTY ((tag ("TS_CP_OVERLOAD"))) overload;
  struct tree_module_vec GTY ((tag ("TS_CP_MODULE_VECTOR"))) module_vec;
  struct tree_baselink GTY ((tag ("TS_CP_BASELINK"))) baselink;
  struct tree_template_decl GTY ((tag ("TS_CP_TEMPLATE_DECL"))) template_decl;
  struct tree_deferred_parse GTY ((tag ("TS_CP_DEFERRED_PARSE"))) deferred_parse;
  struct tree_deferred_noexcept GTY ((tag ("TS_CP_DEFERRED_NOEXCEPT"))) deferred_noexcept;
  struct lang_identifier GTY ((tag ("TS_CP_IDENTIFIER"))) identifier;
  struct tree_static_assert GTY ((tag ("TS_CP_STATIC_ASSERT")))
    static_assertion;
  struct tree_argument_pack_select GTY ((tag ("TS_CP_ARGUMENT_PACK_SELECT")))
    argument_pack_select;
  struct tree_trait_expr GTY ((tag ("TS_CP_TRAIT_EXPR")))
    trait_expression;
  struct tree_lambda_expr GTY ((tag ("TS_CP_LAMBDA_EXPR")))
    lambda_expression;
  struct tree_template_info GTY ((tag ("TS_CP_TEMPLATE_INFO")))
    template_info;
  struct tree_constraint_info GTY ((tag ("TS_CP_CONSTRAINT_INFO")))
    constraint_info;
  struct tree_userdef_literal GTY ((tag ("TS_CP_USERDEF_LITERAL")))
    userdef_literal;
};


/* Global state.  */

struct GTY(()) saved_scope {
  vec<cxx_saved_binding, va_gc> *old_bindings;
  tree old_namespace;
  vec<tree, va_gc> *decl_ns_list;
  tree class_name;
  tree class_type;
  tree access_specifier;
  tree function_decl;
  vec<tree, va_gc> *lang_base;
  tree lang_name;
  tree template_parms;
  cp_binding_level *x_previous_class_level;
  tree x_saved_tree;

  /* Only used for uses of this in trailing return type.  */
  tree x_current_class_ptr;
  tree x_current_class_ref;

  int x_processing_template_decl;
  int x_processing_specialization;
  int x_processing_constraint;
  int suppress_location_wrappers;
  BOOL_BITFIELD x_processing_explicit_instantiation : 1;
  BOOL_BITFIELD need_pop_function_context : 1;

/* Nonzero if we are parsing the discarded statement of a constexpr
   if-statement.  */
  BOOL_BITFIELD discarded_stmt : 1;

  int unevaluated_operand;
  int inhibit_evaluation_warnings;
  int noexcept_operand;
  /* If non-zero, implicit "omp declare target" attribute is added into the
     attribute lists.  */
  int omp_declare_target_attribute;
  int ref_temp_count;

  struct stmt_tree_s x_stmt_tree;

  cp_binding_level *class_bindings;
  cp_binding_level *bindings;

  hash_map<tree, tree> *GTY((skip)) x_local_specializations;

  struct saved_scope *prev;
};

extern GTY(()) struct saved_scope *scope_chain;

/* The current open namespace.  */

#define current_namespace scope_chain->old_namespace

/* The stack for namespaces of current declarations.  */

#define decl_namespace_list scope_chain->decl_ns_list

/* IDENTIFIER_NODE: name of current class */

#define current_class_name scope_chain->class_name

/* _TYPE: the type of the current class */

#define current_class_type scope_chain->class_type

/* When parsing a class definition, the access specifier most recently
   given by the user, or, if no access specifier was given, the
   default value appropriate for the kind of class (i.e., struct,
   class, or union).  */

#define current_access_specifier scope_chain->access_specifier

/* Pointer to the top of the language name stack.  */

#define current_lang_base scope_chain->lang_base
#define current_lang_name scope_chain->lang_name

/* When parsing a template declaration, a TREE_LIST represents the
   active template parameters.  Each node in the list represents one
   level of template parameters.  The innermost level is first in the
   list.  The depth of each level is stored as an INTEGER_CST in the
   TREE_PURPOSE of each node.  The parameters for that level are
   stored in the TREE_VALUE.  */

#define current_template_parms scope_chain->template_parms

#define processing_template_decl scope_chain->x_processing_template_decl
#define processing_specialization scope_chain->x_processing_specialization
#define processing_explicit_instantiation scope_chain->x_processing_explicit_instantiation

#define in_discarded_stmt scope_chain->discarded_stmt

#define current_ref_temp_count scope_chain->ref_temp_count

/* RAII sentinel to handle clearing processing_template_decl and restoring
   it when done.  */

class processing_template_decl_sentinel
{
public:
  int saved;
  processing_template_decl_sentinel (bool reset = true)
    : saved (processing_template_decl)
  {
    if (reset)
      processing_template_decl = 0;
  }
  ~processing_template_decl_sentinel()
  {
    processing_template_decl = saved;
  }
};

/* RAII sentinel to disable certain warnings during template substitution
   and elsewhere.  */

class warning_sentinel
{
public:
  int &flag;
  int val;
  warning_sentinel(int& flag, bool suppress=true)
    : flag(flag), val(flag) { if (suppress) flag = 0; }
  ~warning_sentinel() { flag = val; }
};

/* RAII sentinel to temporarily override input_location.  This will not set
   input_location to UNKNOWN_LOCATION or BUILTINS_LOCATION.  */

class iloc_sentinel
{
  location_t saved_loc;
public:
  iloc_sentinel (location_t loc): saved_loc (input_location)
  {
    if (loc >= RESERVED_LOCATION_COUNT)
      input_location = loc;
  }
  ~iloc_sentinel ()
  {
    input_location = saved_loc;
  }
};

/* RAII sentinel that saves the value of a variable, optionally
   overrides it right away, and restores its value when the sentinel
   id destructed.  */

template <typename T>
class temp_override
{
  T& overridden_variable;
  T saved_value;
public:
  temp_override(T& var) : overridden_variable (var), saved_value (var) {}
  temp_override(T& var, T overrider)
    : overridden_variable (var), saved_value (var)
  {
    overridden_variable = overrider;
  }
  ~temp_override() { overridden_variable = saved_value; }
};

/* The cached class binding level, from the most recently exited
   class, or NULL if none.  */

#define previous_class_level scope_chain->x_previous_class_level

/* A map from local variable declarations in the body of the template
   presently being instantiated to the corresponding instantiated
   local variables.  */

#define local_specializations scope_chain->x_local_specializations

/* Nonzero if we are parsing the operand of a noexcept operator.  */

#define cp_noexcept_operand scope_chain->noexcept_operand

/* A list of private types mentioned, for deferred access checking.  */

struct GTY((for_user)) cxx_int_tree_map {
  unsigned int uid;
  tree to;
};

struct cxx_int_tree_map_hasher : ggc_ptr_hash<cxx_int_tree_map>
{
  static hashval_t hash (cxx_int_tree_map *);
  static bool equal (cxx_int_tree_map *, cxx_int_tree_map *);
};

struct named_label_entry; /* Defined in decl.c.  */

struct named_label_hash : ggc_remove <named_label_entry *>
{
  typedef named_label_entry *value_type;
  typedef tree compare_type; /* An identifier.  */

  inline static hashval_t hash (value_type);
  inline static bool equal (const value_type, compare_type);

  inline static void mark_empty (value_type &p) {p = NULL;}
  inline static bool is_empty (value_type p) {return !p;}

  /* Nothing is deletable.  Everything is insertable.  */
  inline static bool is_deleted (value_type) { return false; }
  inline static void mark_deleted (value_type) { gcc_unreachable (); }
};

/* Global state pertinent to the current function.  */

struct GTY(()) language_function {
  struct c_language_function base;

  tree x_cdtor_label;
  tree x_current_class_ptr;
  tree x_current_class_ref;
  tree x_eh_spec_block;
  tree x_in_charge_parm;
  tree x_vtt_parm;
  tree x_return_value;

  BOOL_BITFIELD returns_value : 1;
  BOOL_BITFIELD returns_null : 1;
  BOOL_BITFIELD returns_abnormally : 1;
  BOOL_BITFIELD infinite_loop: 1;
  BOOL_BITFIELD x_in_function_try_handler : 1;
  BOOL_BITFIELD x_in_base_initializer : 1;

  /* True if this function can throw an exception.  */
  BOOL_BITFIELD can_throw : 1;

  BOOL_BITFIELD invalid_constexpr : 1;

  hash_table<named_label_hash> *x_named_labels;

  cp_binding_level *bindings;

  /* Tracking possibly infinite loops.  This is a vec<tree> only because
     vec<bool> doesn't work with gtype.  */
  vec<tree, va_gc> *infinite_loops;
  hash_table<cxx_int_tree_map_hasher> *extern_decl_map;
};

/* The current C++-specific per-function global variables.  */

#define cp_function_chain (cfun->language)

/* In a constructor destructor, the point at which all derived class
   destroying/construction has been done.  I.e., just before a
   constructor returns, or before any base class destroying will be done
   in a destructor.  */

#define cdtor_label cp_function_chain->x_cdtor_label

/* When we're processing a member function, current_class_ptr is the
   PARM_DECL for the `this' pointer.  The current_class_ref is an
   expression for `*this'.  */

#define current_class_ptr			\
  (*(cfun && cp_function_chain			\
     ? &cp_function_chain->x_current_class_ptr	\
     : &scope_chain->x_current_class_ptr))
#define current_class_ref			\
  (*(cfun && cp_function_chain			\
     ? &cp_function_chain->x_current_class_ref	\
     : &scope_chain->x_current_class_ref))

/* The EH_SPEC_BLOCK for the exception-specifiers for the current
   function, if any.  */

#define current_eh_spec_block cp_function_chain->x_eh_spec_block

/* The `__in_chrg' parameter for the current function.  Only used for
   constructors and destructors.  */

#define current_in_charge_parm cp_function_chain->x_in_charge_parm

/* The `__vtt_parm' parameter for the current function.  Only used for
   constructors and destructors.  */

#define current_vtt_parm cp_function_chain->x_vtt_parm

/* Set to 0 at beginning of a function definition, set to 1 if
   a return statement that specifies a return value is seen.  */

#define current_function_returns_value cp_function_chain->returns_value

/* Set to 0 at beginning of a function definition, set to 1 if
   a return statement with no argument is seen.  */

#define current_function_returns_null cp_function_chain->returns_null

/* Set to 0 at beginning of a function definition, set to 1 if
   a call to a noreturn function is seen.  */

#define current_function_returns_abnormally \
  cp_function_chain->returns_abnormally

/* Set to 0 at beginning of a function definition, set to 1 if we see an
   obvious infinite loop.  This can have false positives and false
   negatives, so it should only be used as a heuristic.  */

#define current_function_infinite_loop cp_function_chain->infinite_loop

/* Nonzero if we are processing a base initializer.  Zero elsewhere.  */
#define in_base_initializer cp_function_chain->x_in_base_initializer

#define in_function_try_handler cp_function_chain->x_in_function_try_handler

/* Expression always returned from function, or error_mark_node
   otherwise, for use by the automatic named return value optimization.  */

#define current_function_return_value \
  (cp_function_chain->x_return_value)

/* In parser.c.  */
extern tree cp_literal_operator_id (const char *);

#define NON_ERROR(NODE) ((NODE) == error_mark_node ? NULL_TREE : (NODE))

/* TRUE if a tree code represents a statement.  */
extern bool statement_code_p[MAX_TREE_CODES];

#define STATEMENT_CODE_P(CODE) statement_code_p[(int) (CODE)]

enum languages { lang_c, lang_cplusplus };

/* Macros to make error reporting functions' lives easier.  */
#define TYPE_LINKAGE_IDENTIFIER(NODE) \
  (TYPE_IDENTIFIER (TYPE_MAIN_VARIANT (NODE)))
#define TYPE_NAME_STRING(NODE) (IDENTIFIER_POINTER (TYPE_IDENTIFIER (NODE)))
#define TYPE_NAME_LENGTH(NODE) (IDENTIFIER_LENGTH (TYPE_IDENTIFIER (NODE)))

/* Any kind of anonymous type.  */
#define TYPE_ANON_P(NODE)					\
  (TYPE_LINKAGE_IDENTIFIER (NODE)				\
   && IDENTIFIER_ANON_P (TYPE_LINKAGE_IDENTIFIER (NODE)))

/* Nonzero if NODE, a TYPE, has no name for linkage purposes.  */
#define TYPE_UNNAMED_P(NODE)					\
  (TYPE_ANON_P (NODE)						\
   && !IDENTIFIER_LAMBDA_P (TYPE_LINKAGE_IDENTIFIER (NODE)))

/* The _DECL for this _TYPE.  */
#define TYPE_MAIN_DECL(NODE) (TYPE_STUB_DECL (TYPE_MAIN_VARIANT (NODE)))

/* Nonzero if T is a type that could resolve to any kind of concrete type
   at instantiation time.  */
#define WILDCARD_TYPE_P(T)				\
  (TREE_CODE (T) == TEMPLATE_TYPE_PARM			\
   || TREE_CODE (T) == TYPENAME_TYPE			\
   || TREE_CODE (T) == TYPEOF_TYPE			\
   || TREE_CODE (T) == BOUND_TEMPLATE_TEMPLATE_PARM	\
   || TREE_CODE (T) == DECLTYPE_TYPE)

/* Nonzero if T is a class (or struct or union) type.  Also nonzero
   for template type parameters, typename types, and instantiated
   template template parameters.  Keep these checks in ascending code
   order.  */
#define MAYBE_CLASS_TYPE_P(T) (WILDCARD_TYPE_P (T) || CLASS_TYPE_P (T))

/* Set CLASS_TYPE_P for T to VAL.  T must be a class, struct, or
   union type.  */
#define SET_CLASS_TYPE_P(T, VAL) \
  (TYPE_LANG_FLAG_5 (RECORD_OR_UNION_CHECK (T)) = (VAL))

/* Nonzero if T is a class type.  Zero for template type parameters,
   typename types, and so forth.  */
#define CLASS_TYPE_P(T) \
  (RECORD_OR_UNION_CODE_P (TREE_CODE (T)) && TYPE_LANG_FLAG_5 (T))

/* Nonzero if T is a class type but not an union.  */
#define NON_UNION_CLASS_TYPE_P(T) \
  (TREE_CODE (T) == RECORD_TYPE && TYPE_LANG_FLAG_5 (T))

/* Keep these checks in ascending code order.  */
#define RECORD_OR_UNION_CODE_P(T)	\
  ((T) == RECORD_TYPE || (T) == UNION_TYPE)
#define OVERLOAD_TYPE_P(T) \
  (CLASS_TYPE_P (T) || TREE_CODE (T) == ENUMERAL_TYPE)

/* True if this type is dependent.  This predicate is only valid if
   TYPE_DEPENDENT_P_VALID is true.  */
#define TYPE_DEPENDENT_P(NODE) TYPE_LANG_FLAG_0 (NODE)

/* True if dependent_type_p has been called for this type, with the
   result that TYPE_DEPENDENT_P is valid.  */
#define TYPE_DEPENDENT_P_VALID(NODE) TYPE_LANG_FLAG_6(NODE)

/* Nonzero if this type is const-qualified.  */
#define CP_TYPE_CONST_P(NODE)				\
  ((cp_type_quals (NODE) & TYPE_QUAL_CONST) != 0)

/* Nonzero if this type is volatile-qualified.  */
#define CP_TYPE_VOLATILE_P(NODE)			\
  ((cp_type_quals (NODE) & TYPE_QUAL_VOLATILE) != 0)

/* Nonzero if this type is restrict-qualified.  */
#define CP_TYPE_RESTRICT_P(NODE)			\
  ((cp_type_quals (NODE) & TYPE_QUAL_RESTRICT) != 0)

/* Nonzero if this type is const-qualified, but not
   volatile-qualified.  Other qualifiers are ignored.  This macro is
   used to test whether or not it is OK to bind an rvalue to a
   reference.  */
#define CP_TYPE_CONST_NON_VOLATILE_P(NODE)				\
  ((cp_type_quals (NODE) & (TYPE_QUAL_CONST | TYPE_QUAL_VOLATILE))	\
   == TYPE_QUAL_CONST)

#define FUNCTION_ARG_CHAIN(NODE) \
  TREE_CHAIN (TYPE_ARG_TYPES (TREE_TYPE (NODE)))

/* Given a FUNCTION_DECL, returns the first TREE_LIST out of TYPE_ARG_TYPES
   which refers to a user-written parameter.  */
#define FUNCTION_FIRST_USER_PARMTYPE(NODE) \
  skip_artificial_parms_for ((NODE), TYPE_ARG_TYPES (TREE_TYPE (NODE)))

/* Similarly, but for DECL_ARGUMENTS.  */
#define FUNCTION_FIRST_USER_PARM(NODE) \
  skip_artificial_parms_for ((NODE), DECL_ARGUMENTS (NODE))

/* Nonzero iff TYPE is derived from PARENT. Ignores accessibility and
   ambiguity issues.  */
#define DERIVED_FROM_P(PARENT, TYPE) \
  (lookup_base ((TYPE), (PARENT), ba_any, NULL, tf_none) != NULL_TREE)

/* Gives the visibility specification for a class type.  */
#define CLASSTYPE_VISIBILITY(TYPE)		\
	DECL_VISIBILITY (TYPE_MAIN_DECL (TYPE))
#define CLASSTYPE_VISIBILITY_SPECIFIED(TYPE)	\
	DECL_VISIBILITY_SPECIFIED (TYPE_MAIN_DECL (TYPE))

struct GTY (()) tree_pair_s {
  tree purpose;
  tree value;
};
typedef tree_pair_s *tree_pair_p;

/* This structure provides additional information above and beyond
   what is provide in the ordinary tree_type.  In the past, we used it
   for the types of class types, template parameters types, typename
   types, and so forth.  However, there can be many (tens to hundreds
   of thousands) of template parameter types in a compilation, and
   there's no need for this additional information in that case.
   Therefore, we now use this data structure only for class types.

   In the past, it was thought that there would be relatively few
   class types.  However, in the presence of heavy use of templates,
   many (i.e., thousands) of classes can easily be generated.
   Therefore, we should endeavor to keep the size of this structure to
   a minimum.  */
struct GTY(()) lang_type {
  unsigned char align;

  unsigned has_type_conversion : 1;
  unsigned has_copy_ctor : 1;
  unsigned has_default_ctor : 1;
  unsigned const_needs_init : 1;
  unsigned ref_needs_init : 1;
  unsigned has_const_copy_assign : 1;
  unsigned use_template : 2;

  unsigned has_mutable : 1;
  unsigned com_interface : 1;
  unsigned non_pod_class : 1;
  unsigned nearly_empty_p : 1;
  unsigned user_align : 1;
  unsigned has_copy_assign : 1;
  unsigned has_new : 1;
  unsigned has_array_new : 1;

  unsigned gets_delete : 2;
  unsigned interface_only : 1;
  unsigned interface_unknown : 1;
  unsigned contains_empty_class_p : 1;
  unsigned anon_aggr : 1;
  unsigned non_zero_init : 1;
  unsigned empty_p : 1;
  /* 32 bits allocated.  */

  unsigned vec_new_uses_cookie : 1;
  unsigned declared_class : 1;
  unsigned diamond_shaped : 1;
  unsigned repeated_base : 1;
  unsigned being_defined : 1;
  unsigned debug_requested : 1;
  unsigned fields_readonly : 1;
  unsigned ptrmemfunc_flag : 1;

  unsigned was_anonymous : 1;
  unsigned lazy_default_ctor : 1;
  unsigned lazy_copy_ctor : 1;
  unsigned lazy_copy_assign : 1;
  unsigned lazy_destructor : 1;
  unsigned has_const_copy_ctor : 1;
  unsigned has_complex_copy_ctor : 1;
  unsigned has_complex_copy_assign : 1;

  unsigned non_aggregate : 1;
  unsigned has_complex_dflt : 1;
  unsigned has_list_ctor : 1;
  unsigned non_std_layout : 1;
  unsigned is_literal : 1;
  unsigned lazy_move_ctor : 1;
  unsigned lazy_move_assign : 1;
  unsigned has_complex_move_ctor : 1;

  unsigned has_complex_move_assign : 1;
  unsigned has_constexpr_ctor : 1;
  unsigned unique_obj_representations : 1;
  unsigned unique_obj_representations_set : 1;

  /* When adding a flag here, consider whether or not it ought to
     apply to a template instance if it applies to the template.  If
     so, make sure to copy it in instantiate_class_template!  */

  /* There are some bits left to fill out a 32-bit word.  Keep track
     of this by updating the size of this bitfield whenever you add or
     remove a flag.  */
  unsigned dummy : 4;

  tree primary_base;
  vec<tree_pair_s, va_gc> *vcall_indices;
  tree vtables;
  tree typeinfo_var;
  vec<tree, va_gc> *vbases;
  binding_table nested_udts;
  tree as_base;
  vec<tree, va_gc> *pure_virtuals;
  tree friend_classes;
  vec<tree, va_gc> * GTY((reorder ("resort_type_member_vec"))) members;
  tree key_method;
  tree decl_list;
  tree befriending_classes;
  /* In a RECORD_TYPE, information specific to Objective-C++, such
     as a list of adopted protocols or a pointer to a corresponding
     @interface.  See objc/objc-act.h for details.  */
  tree objc_info;
  /* FIXME reuse another field?  */
  tree lambda_expr;
};

/* We used to have a variant type for lang_type.  Keep the name of the
   checking accessor for the sole survivor.  */
#define LANG_TYPE_CLASS_CHECK(NODE) (TYPE_LANG_SPECIFIC (NODE))

/* Nonzero for _CLASSTYPE means that operator delete is defined.  */
#define TYPE_GETS_DELETE(NODE) (LANG_TYPE_CLASS_CHECK (NODE)->gets_delete)
#define TYPE_GETS_REG_DELETE(NODE) (TYPE_GETS_DELETE (NODE) & 1)

/* Nonzero if `new NODE[x]' should cause the allocation of extra
   storage to indicate how many array elements are in use.  */
#define TYPE_VEC_NEW_USES_COOKIE(NODE)			\
  (CLASS_TYPE_P (NODE)					\
   && LANG_TYPE_CLASS_CHECK (NODE)->vec_new_uses_cookie)

/* Nonzero means that this _CLASSTYPE node defines ways of converting
   itself to other types.  */
#define TYPE_HAS_CONVERSION(NODE) \
  (LANG_TYPE_CLASS_CHECK (NODE)->has_type_conversion)

/* Nonzero means that NODE (a class type) has a default constructor --
   but that it has not yet been declared.  */
#define CLASSTYPE_LAZY_DEFAULT_CTOR(NODE) \
  (LANG_TYPE_CLASS_CHECK (NODE)->lazy_default_ctor)

/* Nonzero means that NODE (a class type) has a copy constructor --
   but that it has not yet been declared.  */
#define CLASSTYPE_LAZY_COPY_CTOR(NODE) \
  (LANG_TYPE_CLASS_CHECK (NODE)->lazy_copy_ctor)

/* Nonzero means that NODE (a class type) has a move constructor --
   but that it has not yet been declared.  */
#define CLASSTYPE_LAZY_MOVE_CTOR(NODE) \
  (LANG_TYPE_CLASS_CHECK (NODE)->lazy_move_ctor)

/* Nonzero means that NODE (a class type) has an assignment operator
   -- but that it has not yet been declared.  */
#define CLASSTYPE_LAZY_COPY_ASSIGN(NODE) \
  (LANG_TYPE_CLASS_CHECK (NODE)->lazy_copy_assign)

/* Nonzero means that NODE (a class type) has an assignment operator
   -- but that it has not yet been declared.  */
#define CLASSTYPE_LAZY_MOVE_ASSIGN(NODE) \
  (LANG_TYPE_CLASS_CHECK (NODE)->lazy_move_assign)

/* Nonzero means that NODE (a class type) has a destructor -- but that
   it has not yet been declared.  */
#define CLASSTYPE_LAZY_DESTRUCTOR(NODE) \
  (LANG_TYPE_CLASS_CHECK (NODE)->lazy_destructor)

/* Nonzero means that NODE (a class type) is final */
#define CLASSTYPE_FINAL(NODE) \
  TYPE_FINAL_P (NODE)


/* Nonzero means that this _CLASSTYPE node overloads operator=(X&).  */
#define TYPE_HAS_COPY_ASSIGN(NODE) (LANG_TYPE_CLASS_CHECK (NODE)->has_copy_assign)

/* True iff the class type NODE has an "operator =" whose parameter
   has a parameter of type "const X&".  */
#define TYPE_HAS_CONST_COPY_ASSIGN(NODE) \
  (LANG_TYPE_CLASS_CHECK (NODE)->has_const_copy_assign)

/* Nonzero means that this _CLASSTYPE node has an X(X&) constructor.  */
#define TYPE_HAS_COPY_CTOR(NODE) (LANG_TYPE_CLASS_CHECK (NODE)->has_copy_ctor)
#define TYPE_HAS_CONST_COPY_CTOR(NODE) \
  (LANG_TYPE_CLASS_CHECK (NODE)->has_const_copy_ctor)

/* Nonzero if this class has an X(initializer_list<T>) constructor.  */
#define TYPE_HAS_LIST_CTOR(NODE) \
  (LANG_TYPE_CLASS_CHECK (NODE)->has_list_ctor)

/* Nonzero if this class has a constexpr constructor other than a copy/move
   constructor.  Note that a class can have constexpr constructors for
   static initialization even if it isn't a literal class.  */
#define TYPE_HAS_CONSTEXPR_CTOR(NODE) \
  (LANG_TYPE_CLASS_CHECK (NODE)->has_constexpr_ctor)

/* Nonzero if this class defines an overloaded operator new.  (An
   operator new [] doesn't count.)  */
#define TYPE_HAS_NEW_OPERATOR(NODE) \
  (LANG_TYPE_CLASS_CHECK (NODE)->has_new)

/* Nonzero if this class defines an overloaded operator new[].  */
#define TYPE_HAS_ARRAY_NEW_OPERATOR(NODE) \
  (LANG_TYPE_CLASS_CHECK (NODE)->has_array_new)

/* Nonzero means that this type is being defined.  I.e., the left brace
   starting the definition of this type has been seen.  */
#define TYPE_BEING_DEFINED(NODE) (LANG_TYPE_CLASS_CHECK (NODE)->being_defined)

/* Nonzero means that this type is either complete or being defined, so we
   can do lookup in it.  */
#define COMPLETE_OR_OPEN_TYPE_P(NODE) \
  (COMPLETE_TYPE_P (NODE) || (CLASS_TYPE_P (NODE) && TYPE_BEING_DEFINED (NODE)))

/* Mark bits for repeated base checks.  */
#define TYPE_MARKED_P(NODE) TREE_LANG_FLAG_6 (TYPE_CHECK (NODE))

/* Nonzero if the class NODE has multiple paths to the same (virtual)
   base object.  */
#define CLASSTYPE_DIAMOND_SHAPED_P(NODE) \
  (LANG_TYPE_CLASS_CHECK(NODE)->diamond_shaped)

/* Nonzero if the class NODE has multiple instances of the same base
   type.  */
#define CLASSTYPE_REPEATED_BASE_P(NODE) \
  (LANG_TYPE_CLASS_CHECK(NODE)->repeated_base)

/* The member function with which the vtable will be emitted:
   the first noninline non-pure-virtual member function.  NULL_TREE
   if there is no key function or if this is a class template */
#define CLASSTYPE_KEY_METHOD(NODE) (LANG_TYPE_CLASS_CHECK (NODE)->key_method)

/* Vector of members.  During definition, it is unordered and only
   member functions are present.  After completion it is sorted and
   contains both member functions and non-functions.  STAT_HACK is
   involved to preserve oneslot per name invariant.  */
#define CLASSTYPE_MEMBER_VEC(NODE) (LANG_TYPE_CLASS_CHECK (NODE)->members)

/* For class templates, this is a TREE_LIST of all member data,
   functions, types, and friends in the order of declaration.
   The TREE_PURPOSE of each TREE_LIST is NULL_TREE for a friend,
   and the RECORD_TYPE for the class template otherwise.  */
#define CLASSTYPE_DECL_LIST(NODE) (LANG_TYPE_CLASS_CHECK (NODE)->decl_list)

/* A FUNCTION_DECL or OVERLOAD for the constructors for NODE.  These
   are the constructors that take an in-charge parameter.  */
#define CLASSTYPE_CONSTRUCTORS(NODE) \
  (get_class_binding_direct (NODE, ctor_identifier))

/* A FUNCTION_DECL for the destructor for NODE.  This is the
   destructors that take an in-charge parameter.  If
   CLASSTYPE_LAZY_DESTRUCTOR is true, then this entry will be NULL
   until the destructor is created with lazily_declare_fn.  */
#define CLASSTYPE_DESTRUCTOR(NODE) \
  (get_class_binding_direct (NODE, dtor_identifier))

/* A dictionary of the nested user-defined-types (class-types, or enums)
   found within this class.  This table includes nested member class
   templates.  */
#define CLASSTYPE_NESTED_UTDS(NODE) \
   (LANG_TYPE_CLASS_CHECK (NODE)->nested_udts)

/* Nonzero if NODE has a primary base class, i.e., a base class with
   which it shares the virtual function table pointer.  */
#define CLASSTYPE_HAS_PRIMARY_BASE_P(NODE) \
  (CLASSTYPE_PRIMARY_BINFO (NODE) != NULL_TREE)

/* If non-NULL, this is the binfo for the primary base class, i.e.,
   the base class which contains the virtual function table pointer
   for this class.  */
#define CLASSTYPE_PRIMARY_BINFO(NODE) \
  (LANG_TYPE_CLASS_CHECK (NODE)->primary_base)

/* A vector of BINFOs for the direct and indirect virtual base classes
   that this type uses in a post-order depth-first left-to-right
   order.  (In other words, these bases appear in the order that they
   should be initialized.)  */
#define CLASSTYPE_VBASECLASSES(NODE) (LANG_TYPE_CLASS_CHECK (NODE)->vbases)

/* The type corresponding to NODE when NODE is used as a base class,
   i.e., NODE without virtual base classes or tail padding.  */
#define CLASSTYPE_AS_BASE(NODE) (LANG_TYPE_CLASS_CHECK (NODE)->as_base)

/* True iff NODE is the CLASSTYPE_AS_BASE version of some type.  */
#define IS_FAKE_BASE_TYPE(NODE)					\
  (TREE_CODE (NODE) == RECORD_TYPE				\
   && TYPE_CONTEXT (NODE) && CLASS_TYPE_P (TYPE_CONTEXT (NODE))	\
   && CLASSTYPE_AS_BASE (TYPE_CONTEXT (NODE)) == (NODE))

/* These are the size and alignment of the type without its virtual
   base classes, for when we use this type as a base itself.  */
#define CLASSTYPE_SIZE(NODE) TYPE_SIZE (CLASSTYPE_AS_BASE (NODE))
#define CLASSTYPE_SIZE_UNIT(NODE) TYPE_SIZE_UNIT (CLASSTYPE_AS_BASE (NODE))
#define CLASSTYPE_ALIGN(NODE) TYPE_ALIGN (CLASSTYPE_AS_BASE (NODE))
#define CLASSTYPE_USER_ALIGN(NODE) TYPE_USER_ALIGN (CLASSTYPE_AS_BASE (NODE))

/* The alignment of NODE, without its virtual bases, in bytes.  */
#define CLASSTYPE_ALIGN_UNIT(NODE) \
  (CLASSTYPE_ALIGN (NODE) / BITS_PER_UNIT)

/* A vec<tree> of virtual functions which cannot be inherited by
   derived classes.  When deriving from this type, the derived
   class must provide its own definition for each of these functions.  */
#define CLASSTYPE_PURE_VIRTUALS(NODE) \
  (LANG_TYPE_CLASS_CHECK (NODE)->pure_virtuals)

/* Nonzero means that this type is an abstract class type.  */
#define ABSTRACT_CLASS_TYPE_P(NODE) \
  (CLASS_TYPE_P (NODE) && CLASSTYPE_PURE_VIRTUALS(NODE))

/* Nonzero means that this type has an X() constructor.  */
#define TYPE_HAS_DEFAULT_CONSTRUCTOR(NODE) \
  (LANG_TYPE_CLASS_CHECK (NODE)->has_default_ctor)

/* Nonzero means that this type contains a mutable member.  */
#define CLASSTYPE_HAS_MUTABLE(NODE) (LANG_TYPE_CLASS_CHECK (NODE)->has_mutable)
#define TYPE_HAS_MUTABLE_P(NODE) (cp_has_mutable_p (NODE))

/* Nonzero means that this class type is not POD for the purpose of layout
   (as defined in the ABI).  This is different from the language's POD.  */
#define CLASSTYPE_NON_LAYOUT_POD_P(NODE) \
  (LANG_TYPE_CLASS_CHECK (NODE)->non_pod_class)

/* Nonzero means that this class type is a non-standard-layout class.  */
#define CLASSTYPE_NON_STD_LAYOUT(NODE) \
  (LANG_TYPE_CLASS_CHECK (NODE)->non_std_layout)

/* Nonzero means that this class type does have unique object
   representations.  */
#define CLASSTYPE_UNIQUE_OBJ_REPRESENTATIONS(NODE) \
  (LANG_TYPE_CLASS_CHECK (NODE)->unique_obj_representations)

/* Nonzero means that this class type has
   CLASSTYPE_UNIQUE_OBJ_REPRESENTATIONS computed.  */
#define CLASSTYPE_UNIQUE_OBJ_REPRESENTATIONS_SET(NODE) \
  (LANG_TYPE_CLASS_CHECK (NODE)->unique_obj_representations_set)

/* Nonzero means that this class contains pod types whose default
   initialization is not a zero initialization (namely, pointers to
   data members).  */
#define CLASSTYPE_NON_ZERO_INIT_P(NODE) \
  (LANG_TYPE_CLASS_CHECK (NODE)->non_zero_init)

/* Nonzero if this class is "empty" in the sense of the C++ ABI.  */
#define CLASSTYPE_EMPTY_P(NODE) \
  (LANG_TYPE_CLASS_CHECK (NODE)->empty_p)

/* Nonzero if this class is "nearly empty", i.e., contains only a
   virtual function table pointer.  */
#define CLASSTYPE_NEARLY_EMPTY_P(NODE) \
  (LANG_TYPE_CLASS_CHECK (NODE)->nearly_empty_p)

/* Nonzero if this class contains an empty subobject.  */
#define CLASSTYPE_CONTAINS_EMPTY_CLASS_P(NODE) \
  (LANG_TYPE_CLASS_CHECK (NODE)->contains_empty_class_p)

/* A list of class types of which this type is a friend.  The
   TREE_VALUE is normally a TYPE, but will be a TEMPLATE_DECL in the
   case of a template friend.  */
#define CLASSTYPE_FRIEND_CLASSES(NODE) \
  (LANG_TYPE_CLASS_CHECK (NODE)->friend_classes)

/* A list of the classes which grant friendship to this class.  */
#define CLASSTYPE_BEFRIENDING_CLASSES(NODE) \
  (LANG_TYPE_CLASS_CHECK (NODE)->befriending_classes)

/* The associated LAMBDA_EXPR that made this class.  */
#define CLASSTYPE_LAMBDA_EXPR(NODE) \
  (LANG_TYPE_CLASS_CHECK (NODE)->lambda_expr)
/* The extra mangling scope for this closure type.  */
#define LAMBDA_TYPE_EXTRA_SCOPE(NODE) \
  (LAMBDA_EXPR_EXTRA_SCOPE (CLASSTYPE_LAMBDA_EXPR (NODE)))

/* Say whether this node was declared as a "class" or a "struct".  */
#define CLASSTYPE_DECLARED_CLASS(NODE) \
  (LANG_TYPE_CLASS_CHECK (NODE)->declared_class)

/* Nonzero if this class has const members
   which have no specified initialization.  */
#define CLASSTYPE_READONLY_FIELDS_NEED_INIT(NODE)	\
  (TYPE_LANG_SPECIFIC (NODE)				\
   ? LANG_TYPE_CLASS_CHECK (NODE)->const_needs_init : 0)
#define SET_CLASSTYPE_READONLY_FIELDS_NEED_INIT(NODE, VALUE) \
  (LANG_TYPE_CLASS_CHECK (NODE)->const_needs_init = (VALUE))

/* Nonzero if this class has ref members
   which have no specified initialization.  */
#define CLASSTYPE_REF_FIELDS_NEED_INIT(NODE)		\
  (TYPE_LANG_SPECIFIC (NODE)				\
   ? LANG_TYPE_CLASS_CHECK (NODE)->ref_needs_init : 0)
#define SET_CLASSTYPE_REF_FIELDS_NEED_INIT(NODE, VALUE) \
  (LANG_TYPE_CLASS_CHECK (NODE)->ref_needs_init = (VALUE))

/* Nonzero if this class is included from a header file which employs
   `#pragma interface', and it is not included in its implementation file.  */
#define CLASSTYPE_INTERFACE_ONLY(NODE) \
  (LANG_TYPE_CLASS_CHECK (NODE)->interface_only)

/* True if we have already determined whether or not vtables, VTTs,
   typeinfo, and other similar per-class data should be emitted in
   this translation unit.  This flag does not indicate whether or not
   these items should be emitted; it only indicates that we know one
   way or the other.  */
#define CLASSTYPE_INTERFACE_KNOWN(NODE) \
  (LANG_TYPE_CLASS_CHECK (NODE)->interface_unknown == 0)
/* The opposite of CLASSTYPE_INTERFACE_KNOWN.  */
#define CLASSTYPE_INTERFACE_UNKNOWN(NODE) \
  (LANG_TYPE_CLASS_CHECK (NODE)->interface_unknown)

#define SET_CLASSTYPE_INTERFACE_UNKNOWN_X(NODE,X) \
  (LANG_TYPE_CLASS_CHECK (NODE)->interface_unknown = !!(X))
#define SET_CLASSTYPE_INTERFACE_UNKNOWN(NODE) \
  (LANG_TYPE_CLASS_CHECK (NODE)->interface_unknown = 1)
#define SET_CLASSTYPE_INTERFACE_KNOWN(NODE) \
  (LANG_TYPE_CLASS_CHECK (NODE)->interface_unknown = 0)

/* Nonzero if a _DECL node requires us to output debug info for this class.  */
#define CLASSTYPE_DEBUG_REQUESTED(NODE) \
  (LANG_TYPE_CLASS_CHECK (NODE)->debug_requested)

/* Additional macros for inheritance information.  */

/* Nonzero means that this class is on a path leading to a new vtable.  */
#define BINFO_VTABLE_PATH_MARKED(NODE) BINFO_FLAG_1 (NODE)

/* Nonzero means B (a BINFO) has its own vtable.  Any copies will not
   have this flag set.  */
#define BINFO_NEW_VTABLE_MARKED(B) (BINFO_FLAG_2 (B))

/* Compare a BINFO_TYPE with another type for equality.  For a binfo,
   this is functionally equivalent to using same_type_p, but
   measurably faster.  At least one of the arguments must be a
   BINFO_TYPE.  The other can be a BINFO_TYPE or a regular type.  If
   BINFO_TYPE(T) ever stops being the main variant of the class the
   binfo is for, this macro must change.  */
#define SAME_BINFO_TYPE_P(A, B) ((A) == (B))

/* Any subobject that needs a new vtable must have a vptr and must not
   be a non-virtual primary base (since it would then use the vtable from a
   derived class and never become non-primary.)  */
#define SET_BINFO_NEW_VTABLE_MARKED(B)					 \
  (BINFO_NEW_VTABLE_MARKED (B) = 1,					 \
   gcc_assert (!BINFO_PRIMARY_P (B) || BINFO_VIRTUAL_P (B)),		 \
   gcc_assert (TYPE_VFIELD (BINFO_TYPE (B))))

/* Nonzero if this binfo is for a dependent base - one that should not
   be searched.  */
#define BINFO_DEPENDENT_BASE_P(NODE) BINFO_FLAG_3 (NODE)

/* Nonzero if this binfo has lost its primary base binfo (because that
   is a nearly-empty virtual base that has been taken by some other
   base in the complete hierarchy.  */
#define BINFO_LOST_PRIMARY_P(NODE) BINFO_FLAG_4 (NODE)

/* Nonzero if this BINFO is a primary base class.  */
#define BINFO_PRIMARY_P(NODE) BINFO_FLAG_5(NODE)

/* A vec<tree_pair_s> of the vcall indices associated with the class
   NODE.  The PURPOSE of each element is a FUNCTION_DECL for a virtual
   function.  The VALUE is the index into the virtual table where the
   vcall offset for that function is stored, when NODE is a virtual
   base.  */
#define CLASSTYPE_VCALL_INDICES(NODE) \
  (LANG_TYPE_CLASS_CHECK (NODE)->vcall_indices)

/* The various vtables for the class NODE.  The primary vtable will be
   first, followed by the construction vtables and VTT, if any.  */
#define CLASSTYPE_VTABLES(NODE) \
  (LANG_TYPE_CLASS_CHECK (NODE)->vtables)

/* The std::type_info variable representing this class, or NULL if no
   such variable has been created.  This field is only set for the
   TYPE_MAIN_VARIANT of the class.  */
#define CLASSTYPE_TYPEINFO_VAR(NODE) \
  (LANG_TYPE_CLASS_CHECK (NODE)->typeinfo_var)

/* Accessor macros for the BINFO_VIRTUALS list.  */

/* The number of bytes by which to adjust the `this' pointer when
   calling this virtual function.  Subtract this value from the this
   pointer. Always non-NULL, might be constant zero though.  */
#define BV_DELTA(NODE) (TREE_PURPOSE (NODE))

/* If non-NULL, the vtable index at which to find the vcall offset
   when calling this virtual function.  Add the value at that vtable
   index to the this pointer.  */
#define BV_VCALL_INDEX(NODE) (TREE_TYPE (NODE))

/* The function to call.  */
#define BV_FN(NODE) (TREE_VALUE (NODE))

/* Whether or not this entry is for a lost primary virtual base.  */
#define BV_LOST_PRIMARY(NODE) (TREE_LANG_FLAG_0 (NODE))

/* For FUNCTION_TYPE or METHOD_TYPE, a list of the exceptions that
   this type can raise.  Each TREE_VALUE is a _TYPE.  The TREE_VALUE
   will be NULL_TREE to indicate a throw specification of `()', or
   no exceptions allowed.  For a noexcept specification, TREE_VALUE
   is NULL_TREE and TREE_PURPOSE is the constant-expression.  For
   a deferred noexcept-specification, TREE_PURPOSE is a DEFERRED_NOEXCEPT
   (for templates) or an OVERLOAD list of functions (for implicitly
   declared functions).  */
#define TYPE_RAISES_EXCEPTIONS(NODE) \
  TYPE_LANG_SLOT_1 (FUNC_OR_METHOD_CHECK (NODE))

/* For FUNCTION_TYPE or METHOD_TYPE, return 1 iff it is declared `throw()'
   or noexcept(true).  */
#define TYPE_NOTHROW_P(NODE) nothrow_spec_p (TYPE_RAISES_EXCEPTIONS (NODE))

/* For FUNCTION_TYPE or METHOD_TYPE, true if NODE is noexcept.  This is the
   case for things declared noexcept(true) and, with -fnothrow-opt, for
   throw() functions.  */
#define TYPE_NOEXCEPT_P(NODE) type_noexcept_p (NODE)

/* The binding level associated with the namespace.  */
#define NAMESPACE_LEVEL(NODE) \
  (LANG_DECL_NS_CHECK (NODE)->level)

/* Discriminator values for lang_decl.  */

enum lang_decl_selector
{
  lds_min,
  lds_fn,
  lds_ns,
  lds_parm,
  lds_decomp
};

/* Flags shared by all forms of DECL_LANG_SPECIFIC.

   Some of the flags live here only to make lang_decl_min/fn smaller.  Do
   not make this struct larger than 32 bits.  */

struct GTY(()) lang_decl_base {
  ENUM_BITFIELD(lang_decl_selector) selector : 3;
  ENUM_BITFIELD(languages) language : 1;
  unsigned use_template : 2;
  unsigned not_really_extern : 1;	   /* var or fn */
  unsigned initialized_in_class : 1;	   /* var or fn */
  unsigned threadprivate_or_deleted_p : 1; /* var or fn */
  unsigned anticipated_p : 1;		   /* fn, type or template */
  /* anticipated_p reused as DECL_OMP_PRIVATIZED_MEMBER in var */
  unsigned friend_or_tls : 1;		   /* var, fn, type or template */
  unsigned unknown_bound_p : 1;		   /* var */
  unsigned odr_used : 1;		   /* var or fn */
  unsigned concept_p : 1;                  /* applies to vars and functions */
  unsigned var_declared_inline_p : 1;	   /* var */

  unsigned dependent_init_p : 1;	   /* var */
  unsigned module_purview_p : 1;	   /* var,fn,type,template,namespace  */
#define MODULE_BITS (15)
  unsigned module_origin : MODULE_BITS;     /* var,fn,type,template,namespace */
  /* No spare bits.  */
};

/* True for DECL codes which have template info and access.  */
#define LANG_DECL_HAS_MIN(NODE)			\
  (VAR_OR_FUNCTION_DECL_P (NODE)		\
   || TREE_CODE (NODE) == FIELD_DECL		\
   || TREE_CODE (NODE) == CONST_DECL		\
   || TREE_CODE (NODE) == TYPE_DECL		\
   || TREE_CODE (NODE) == TEMPLATE_DECL		\
   || TREE_CODE (NODE) == USING_DECL            \
   || TREE_CODE (NODE) == CONCEPT_DECL)

/* DECL_LANG_SPECIFIC for the above codes.  */

struct GTY(()) lang_decl_min {
  struct lang_decl_base base; /* 32-bits.  */

  /* In a FUNCTION_DECL for which DECL_THUNK_P holds, this is
     THUNK_ALIAS.
     In a FUNCTION_DECL for which DECL_THUNK_P does not hold,
     VAR_DECL, TYPE_DECL, or TEMPLATE_DECL, this is
     DECL_TEMPLATE_INFO.  */
  tree template_info;

  /* In a DECL_THUNK_P FUNCTION_DECL, this is THUNK_VIRTUAL_OFFSET.
     In a lambda-capture proxy VAR_DECL, this is DECL_CAPTURED_VARIABLE.
     In a function-scope TREE_STATIC VAR_DECL or IMPLICIT_TYPEDEF_P TYPE_DECL,
     this is DECL_DISCRIMINATOR.
     Otherwise, in a class-scope DECL, this is DECL_ACCESS.   */
  tree access;
};

/* Additional DECL_LANG_SPECIFIC information for functions.  */

struct GTY(()) lang_decl_fn {
  struct lang_decl_min min;

  /* In a overloaded operator, this is the compressed operator code.  */
  unsigned ovl_op_code : 6;
  unsigned global_ctor_p : 1;
  unsigned global_dtor_p : 1;

  unsigned static_function : 1;
  unsigned pure_virtual : 1;
  unsigned defaulted_p : 1;
  unsigned has_in_charge_parm_p : 1;
  unsigned has_vtt_parm_p : 1;
  unsigned pending_inline_p : 1;
  unsigned nonconverting : 1;
  unsigned thunk_p : 1;

  unsigned this_thunk_p : 1;
  unsigned hidden_friend_p : 1;
  unsigned omp_declare_reduction_p : 1;
  unsigned has_dependent_explicit_spec_p : 1;
  unsigned spare : 12;

  /* 32-bits padding on 64-bit host.  */

  /* For a non-thunk function decl, this is a tree list of
     friendly classes. For a thunk function decl, it is the
     thunked to function decl.  */
  tree befriending_classes;

  /* For a non-virtual FUNCTION_DECL, this is
     DECL_FRIEND_CONTEXT.  For a virtual FUNCTION_DECL for which
     DECL_THIS_THUNK_P does not hold, this is DECL_THUNKS. Both
     this pointer and result pointer adjusting thunks are
     chained here.  This pointer thunks to return pointer thunks
     will be chained on the return pointer thunk.  */
  tree context;

  union lang_decl_u5
  {
    /* In a non-thunk FUNCTION_DECL, this is DECL_CLONED_FUNCTION.  */
    tree GTY ((tag ("0"))) cloned_function;

    /* In a FUNCTION_DECL for which THUNK_P holds this is the
       THUNK_FIXED_OFFSET.  */
    HOST_WIDE_INT GTY ((tag ("1"))) fixed_offset;
  } GTY ((desc ("%1.thunk_p"))) u5;

  union lang_decl_u3
  {
    struct cp_token_cache * GTY ((tag ("1"))) pending_inline_info;
    tree GTY ((tag ("0"))) saved_auto_return_type;
  } GTY ((desc ("%1.pending_inline_p"))) u;

};

/* DECL_LANG_SPECIFIC for namespaces.  */

struct GTY(()) lang_decl_ns {
  struct lang_decl_base base; /* 32 bits.  */
  cp_binding_level *level;

  /* Inline children.  Needs to be va_gc, because of PCH.  */
  vec<tree, va_gc> *inlinees;

  /* Hash table of bound decls. It'd be nice to have this inline, but
     as the hash_map has a dtor, we can't then put this struct into a
     union (until moving to c++11).  */
  hash_table<named_decl_hash> *bindings;
};

/* DECL_LANG_SPECIFIC for parameters.  */

struct GTY(()) lang_decl_parm {
  struct lang_decl_base base; /* 32 bits.  */
  int level;
  int index;
};

/* Additional DECL_LANG_SPECIFIC information for structured bindings.  */

struct GTY(()) lang_decl_decomp {
  struct lang_decl_min min;
  /* The artificial underlying "e" variable of the structured binding
     variable.  */
  tree base;
};

/* DECL_LANG_SPECIFIC for all types.  It would be nice to just make this a
   union rather than a struct containing a union as its only field, but
   tree.h declares it as a struct.  */

struct GTY(()) lang_decl {
  union GTY((desc ("%h.base.selector"))) lang_decl_u {
     /* Nothing of only the base type exists.  */
    struct lang_decl_base GTY ((default)) base;
    struct lang_decl_min GTY((tag ("lds_min"))) min;
    struct lang_decl_fn GTY ((tag ("lds_fn"))) fn;
    struct lang_decl_ns GTY((tag ("lds_ns"))) ns;
    struct lang_decl_parm GTY((tag ("lds_parm"))) parm;
    struct lang_decl_decomp GTY((tag ("lds_decomp"))) decomp;
  } u;
};

/* Looks through a template (if present) to find what it declares.  */
#define STRIP_TEMPLATE(NODE) \
  (TREE_CODE (NODE) == TEMPLATE_DECL ? DECL_TEMPLATE_RESULT (NODE) : NODE)

#if defined ENABLE_TREE_CHECKING && (GCC_VERSION >= 2007)

#define LANG_DECL_MIN_CHECK(NODE) __extension__			\
({ struct lang_decl *lt = DECL_LANG_SPECIFIC (NODE);		\
   if (!LANG_DECL_HAS_MIN (NODE))				\
     lang_check_failed (__FILE__, __LINE__, __FUNCTION__);	\
   &lt->u.min; })

/* We want to be able to check DECL_CONSTRUCTOR_P and such on a function
   template, not just on a FUNCTION_DECL.  So when looking for things in
   lang_decl_fn, look down through a TEMPLATE_DECL into its result.  */
#define LANG_DECL_FN_CHECK(NODE) __extension__				\
({ struct lang_decl *lt = DECL_LANG_SPECIFIC (STRIP_TEMPLATE (NODE));	\
   if (!DECL_DECLARES_FUNCTION_P (NODE)					\
       || lt->u.base.selector != lds_fn)				\
     lang_check_failed (__FILE__, __LINE__, __FUNCTION__);		\
   &lt->u.fn; })

#define LANG_DECL_NS_CHECK(NODE) __extension__				\
({ struct lang_decl *lt = DECL_LANG_SPECIFIC (NODE);			\
   if (TREE_CODE (NODE) != NAMESPACE_DECL				\
       || lt->u.base.selector != lds_ns)				\
     lang_check_failed (__FILE__, __LINE__, __FUNCTION__);		\
   &lt->u.ns; })

#define LANG_DECL_PARM_CHECK(NODE) __extension__		\
({ struct lang_decl *lt = DECL_LANG_SPECIFIC (NODE);		\
  if (TREE_CODE (NODE) != PARM_DECL				\
      || lt->u.base.selector != lds_parm)			\
    lang_check_failed (__FILE__, __LINE__, __FUNCTION__);	\
  &lt->u.parm; })

#define LANG_DECL_DECOMP_CHECK(NODE) __extension__		\
({ struct lang_decl *lt = DECL_LANG_SPECIFIC (NODE);		\
  if (!VAR_P (NODE)						\
      || lt->u.base.selector != lds_decomp)			\
    lang_check_failed (__FILE__, __LINE__, __FUNCTION__);	\
  &lt->u.decomp; })

#else

#define LANG_DECL_MIN_CHECK(NODE) \
  (&DECL_LANG_SPECIFIC (NODE)->u.min)

#define LANG_DECL_FN_CHECK(NODE) \
  (&DECL_LANG_SPECIFIC (STRIP_TEMPLATE (NODE))->u.fn)

#define LANG_DECL_NS_CHECK(NODE) \
  (&DECL_LANG_SPECIFIC (NODE)->u.ns)

#define LANG_DECL_PARM_CHECK(NODE) \
  (&DECL_LANG_SPECIFIC (NODE)->u.parm)

#define LANG_DECL_DECOMP_CHECK(NODE) \
  (&DECL_LANG_SPECIFIC (NODE)->u.decomp)

#endif /* ENABLE_TREE_CHECKING */

/* For a FUNCTION_DECL or a VAR_DECL, the language linkage for the
   declaration.  Some entities (like a member function in a local
   class, or a local variable) do not have linkage at all, and this
   macro should not be used in those cases.

   Implementation note: A FUNCTION_DECL without DECL_LANG_SPECIFIC was
   created by language-independent code, and has C linkage.  Most
   VAR_DECLs have C++ linkage, and do not have DECL_LANG_SPECIFIC, but
   we do create DECL_LANG_SPECIFIC for variables with non-C++ linkage.  */
#define DECL_LANGUAGE(NODE)				\
  (DECL_LANG_SPECIFIC (NODE)				\
   ? DECL_LANG_SPECIFIC (NODE)->u.base.language		\
   : (TREE_CODE (NODE) == FUNCTION_DECL			\
      ? lang_c : lang_cplusplus))

/* Set the language linkage for NODE to LANGUAGE.  */
#define SET_DECL_LANGUAGE(NODE, LANGUAGE) \
  (DECL_LANG_SPECIFIC (NODE)->u.base.language = (LANGUAGE))

/* For FUNCTION_DECLs and TEMPLATE_DECLs: nonzero means that this function
   is a constructor.  */
#define DECL_CONSTRUCTOR_P(NODE) \
  DECL_CXX_CONSTRUCTOR_P (STRIP_TEMPLATE (NODE))

/* Nonzero if NODE (a FUNCTION_DECL) is a constructor for a complete
   object.  */
#define DECL_COMPLETE_CONSTRUCTOR_P(NODE)		\
  (DECL_NAME (NODE) == complete_ctor_identifier)

/* Nonzero if NODE (a FUNCTION_DECL) is a constructor for a base
   object.  */
#define DECL_BASE_CONSTRUCTOR_P(NODE)		\
  (DECL_NAME (NODE) == base_ctor_identifier)

/* Nonzero if NODE (a FUNCTION_DECL) is a constructor, but not either the
   specialized in-charge constructor or the specialized not-in-charge
   constructor.  */
#define DECL_MAYBE_IN_CHARGE_CONSTRUCTOR_P(NODE)		\
  (DECL_NAME (NODE) == ctor_identifier)

/* Nonzero if NODE (a FUNCTION_DECL) is a copy constructor.  */
#define DECL_COPY_CONSTRUCTOR_P(NODE) \
  (DECL_CONSTRUCTOR_P (NODE) && copy_fn_p (NODE) > 0)

/* Nonzero if NODE (a FUNCTION_DECL) is a move constructor.  */
#define DECL_MOVE_CONSTRUCTOR_P(NODE) \
  (DECL_CONSTRUCTOR_P (NODE) && move_fn_p (NODE))

/* Nonzero if NODE (a FUNCTION_DECL or TEMPLATE_DECL)
   is a destructor.  */
#define DECL_DESTRUCTOR_P(NODE)				\
  DECL_CXX_DESTRUCTOR_P (STRIP_TEMPLATE (NODE))

/* Nonzero if NODE (a FUNCTION_DECL) is a destructor, but not the
   specialized in-charge constructor, in-charge deleting constructor,
   or the base destructor.  */
#define DECL_MAYBE_IN_CHARGE_DESTRUCTOR_P(NODE)			\
  (DECL_NAME (NODE) == dtor_identifier)

/* Nonzero if NODE (a FUNCTION_DECL) is a destructor for a complete
   object.  */
#define DECL_COMPLETE_DESTRUCTOR_P(NODE)		\
  (DECL_NAME (NODE) == complete_dtor_identifier)

/* Nonzero if NODE (a FUNCTION_DECL) is a destructor for a base
   object.  */
#define DECL_BASE_DESTRUCTOR_P(NODE)		\
  (DECL_NAME (NODE) == base_dtor_identifier)

/* Nonzero if NODE (a FUNCTION_DECL) is a destructor for a complete
   object that deletes the object after it has been destroyed.  */
#define DECL_DELETING_DESTRUCTOR_P(NODE)		\
  (DECL_NAME (NODE) == deleting_dtor_identifier)

/* Nonzero if either DECL_MAYBE_IN_CHARGE_CONSTRUCTOR_P or
   DECL_MAYBE_IN_CHARGE_DESTRUCTOR_P is true of NODE.  */
#define DECL_MAYBE_IN_CHARGE_CDTOR_P(NODE)              \
  (DECL_MAYBE_IN_CHARGE_CONSTRUCTOR_P (NODE)            \
   || DECL_MAYBE_IN_CHARGE_DESTRUCTOR_P (NODE))

/* Nonzero if NODE (a _DECL) is a cloned constructor or
   destructor.  */
#define DECL_CLONED_FUNCTION_P(NODE)		\
  (DECL_NAME (NODE)				\
   && IDENTIFIER_CDTOR_P (DECL_NAME (NODE))	\
   && !DECL_MAYBE_IN_CHARGE_CDTOR_P (NODE))

/* If DECL_CLONED_FUNCTION_P holds, this is the function that was
   cloned.  */
#define DECL_CLONED_FUNCTION(NODE)		\
  (DECL_LANG_SPECIFIC (FUNCTION_DECL_CHECK (NODE))->u.fn.u5.cloned_function)

/* Perform an action for each clone of FN, if FN is a function with
   clones.  This macro should be used like:

      FOR_EACH_CLONE (clone, fn)
	{ ... }

  */
#define FOR_EACH_CLONE(CLONE, FN)			\
  if (!(TREE_CODE (FN) == FUNCTION_DECL			\
	&& DECL_MAYBE_IN_CHARGE_CDTOR_P (FN)))          \
    ;							\
  else							\
    for (CLONE = DECL_CHAIN (FN);			\
	 CLONE && DECL_CLONED_FUNCTION_P (CLONE);	\
	 CLONE = DECL_CHAIN (CLONE))

/* Nonzero if NODE has DECL_DISCRIMINATOR and not DECL_ACCESS.  */
#define DECL_DISCRIMINATOR_P(NODE)				\
  (((TREE_CODE (NODE) == VAR_DECL && TREE_STATIC (NODE))	\
    || DECL_IMPLICIT_TYPEDEF_P (NODE))				\
   && DECL_FUNCTION_SCOPE_P (NODE))

/* Discriminator for name mangling.  */
#define DECL_DISCRIMINATOR(NODE) (LANG_DECL_MIN_CHECK (NODE)->access)

/* The index of a user-declared parameter in its function, starting at 1.
   All artificial parameters will have index 0.  */
#define DECL_PARM_INDEX(NODE) \
  (LANG_DECL_PARM_CHECK (NODE)->index)

/* The level of a user-declared parameter in its function, starting at 1.
   A parameter of the function will have level 1; a parameter of the first
   nested function declarator (i.e. t in void f (void (*p)(T t))) will have
   level 2.  */
#define DECL_PARM_LEVEL(NODE) \
  (LANG_DECL_PARM_CHECK (NODE)->level)

/* Nonzero if the VTT parm has been added to NODE.  */
#define DECL_HAS_VTT_PARM_P(NODE) \
  (LANG_DECL_FN_CHECK (NODE)->has_vtt_parm_p)

/* Nonzero if NODE is a user-defined conversion operator.  */
#define DECL_CONV_FN_P(NODE) IDENTIFIER_CONV_OP_P (DECL_NAME (NODE))

/* The type to which conversion operator FN converts to.   */
#define DECL_CONV_FN_TYPE(FN) \
  TREE_TYPE ((gcc_checking_assert (DECL_CONV_FN_P (FN)), DECL_NAME (FN)))

/* Nonzero if NODE, a static data member, was declared in its class as an
   array of unknown bound.  */
#define VAR_HAD_UNKNOWN_BOUND(NODE)			\
  (DECL_LANG_SPECIFIC (VAR_DECL_CHECK (NODE))		\
   ? DECL_LANG_SPECIFIC (NODE)->u.base.unknown_bound_p	\
   : false)
#define SET_VAR_HAD_UNKNOWN_BOUND(NODE) \
  (DECL_LANG_SPECIFIC (VAR_DECL_CHECK (NODE))->u.base.unknown_bound_p = true)

/* True iff decl NODE is for an overloaded operator.  */
#define DECL_OVERLOADED_OPERATOR_P(NODE)		\
  IDENTIFIER_ANY_OP_P (DECL_NAME (NODE))

/* Nonzero if NODE is an assignment operator (including += and such).  */
#define DECL_ASSIGNMENT_OPERATOR_P(NODE)		 \
  IDENTIFIER_ASSIGN_OP_P (DECL_NAME (NODE))

/* NODE is a function_decl for an overloaded operator.  Return its
   compressed (raw) operator code.  Note that this is not a TREE_CODE.  */
#define DECL_OVERLOADED_OPERATOR_CODE_RAW(NODE)		\
  (LANG_DECL_FN_CHECK (NODE)->ovl_op_code)

/* DECL is an overloaded operator.  Test whether it is for TREE_CODE
   (a literal constant).  */
#define DECL_OVERLOADED_OPERATOR_IS(DECL, CODE)			\
  (DECL_OVERLOADED_OPERATOR_CODE_RAW (DECL) == OVL_OP_##CODE)

/* For FUNCTION_DECLs: nonzero means that this function is a
   constructor or a destructor with an extra in-charge parameter to
   control whether or not virtual bases are constructed.  */
#define DECL_HAS_IN_CHARGE_PARM_P(NODE) \
  (LANG_DECL_FN_CHECK (NODE)->has_in_charge_parm_p)

/* Nonzero if DECL is a declaration of __builtin_constant_p.  */
#define DECL_IS_BUILTIN_CONSTANT_P(NODE)		\
 (TREE_CODE (NODE) == FUNCTION_DECL			\
  && DECL_BUILT_IN_CLASS (NODE) == BUILT_IN_NORMAL	\
  && DECL_FUNCTION_CODE (NODE) == BUILT_IN_CONSTANT_P)

/* Nonzero for _DECL means that this decl appears in (or will appear
   in) as a member in a RECORD_TYPE or UNION_TYPE node.  It is also for
   detecting circularity in case members are multiply defined.  In the
   case of a VAR_DECL, it means that no definition has been seen, even
   if an initializer has been.  */
#define DECL_IN_AGGR_P(NODE) (DECL_LANG_FLAG_3 (NODE))

/* Nonzero for a VAR_DECL means that the variable's initialization (if
   any) has been processed.  (In general, DECL_INITIALIZED_P is
   !DECL_EXTERNAL, but static data members may be initialized even if
   not defined.)  */
#define DECL_INITIALIZED_P(NODE) \
   (TREE_LANG_FLAG_1 (VAR_DECL_CHECK (NODE)))

/* Nonzero for a VAR_DECL iff an explicit initializer was provided
   or a non-trivial constructor is called.  */
#define DECL_NONTRIVIALLY_INITIALIZED_P(NODE)	\
   (TREE_LANG_FLAG_6 (VAR_DECL_CHECK (NODE)))

/* Nonzero for a VAR_DECL that was initialized with a
   constant-expression.  */
#define DECL_INITIALIZED_BY_CONSTANT_EXPRESSION_P(NODE) \
  (TREE_LANG_FLAG_2 (VAR_DECL_CHECK (NODE)))

/* Nonzero if the DECL was initialized in the class definition itself,
   rather than outside the class.  This is used for both static member
   VAR_DECLS, and FUNCTION_DECLS that are defined in the class.  */
#define DECL_INITIALIZED_IN_CLASS_P(DECL) \
  (DECL_LANG_SPECIFIC (VAR_OR_FUNCTION_DECL_CHECK (DECL)) \
   ->u.base.initialized_in_class)

/* Nonzero if the DECL is used in the sense of 3.2 [basic.def.odr].
   Only available for decls with DECL_LANG_SPECIFIC.  */
#define DECL_ODR_USED(DECL) \
  (DECL_LANG_SPECIFIC (VAR_OR_FUNCTION_DECL_CHECK (DECL)) \
   ->u.base.odr_used)

/* Nonzero for DECL means that this decl is just a friend declaration,
   and should not be added to the list of members for this class.  */
#define DECL_FRIEND_P(NODE) \
  (DECL_LANG_SPECIFIC (TYPE_FUNCTION_OR_TEMPLATE_DECL_CHECK (NODE)) \
   ->u.base.friend_or_tls)

/* True of a TEMPLATE_DECL that is a template class friend.  Such
   decls are not pushed until instantiated (as they may depend on
   parameters of the befriending class).  DECL_CHAIN is the
   befriending class.  */
#define DECL_UNINSTANTIATED_TEMPLATE_FRIEND_P(NODE) \
  (DECL_LANG_FLAG_4 (TEMPLATE_DECL_CHECK (NODE)))

/* Nonzero if the thread-local variable was declared with __thread as
   opposed to thread_local.  */
#define DECL_GNU_TLS_P(NODE)				\
  (DECL_LANG_SPECIFIC (VAR_DECL_CHECK (NODE))		\
   && DECL_LANG_SPECIFIC (NODE)->u.base.friend_or_tls)
#define SET_DECL_GNU_TLS_P(NODE)				\
  (retrofit_lang_decl (VAR_DECL_CHECK (NODE)),			\
   DECL_LANG_SPECIFIC (NODE)->u.base.friend_or_tls = true)

/* A TREE_LIST of the types which have befriended this FUNCTION_DECL.  */
#define DECL_BEFRIENDING_CLASSES(NODE) \
  (LANG_DECL_FN_CHECK (NODE)->befriending_classes)

/* Nonzero for FUNCTION_DECL means that this decl is a static
   member function.  */
#define DECL_STATIC_FUNCTION_P(NODE) \
  (LANG_DECL_FN_CHECK (NODE)->static_function)

/* Nonzero for FUNCTION_DECL means that this decl is a non-static
   member function.  */
#define DECL_NONSTATIC_MEMBER_FUNCTION_P(NODE) \
  (TREE_CODE (TREE_TYPE (NODE)) == METHOD_TYPE)

/* Nonzero for FUNCTION_DECL means that this decl is a member function
   (static or non-static).  */
#define DECL_FUNCTION_MEMBER_P(NODE) \
  (DECL_NONSTATIC_MEMBER_FUNCTION_P (NODE) || DECL_STATIC_FUNCTION_P (NODE))

/* Nonzero for FUNCTION_DECL means that this member function
   has `this' as const X *const.  */
#define DECL_CONST_MEMFUNC_P(NODE)					 \
  (DECL_NONSTATIC_MEMBER_FUNCTION_P (NODE)				 \
   && CP_TYPE_CONST_P (TREE_TYPE (TREE_VALUE				 \
				  (TYPE_ARG_TYPES (TREE_TYPE (NODE))))))

/* Nonzero for FUNCTION_DECL means that this member function
   has `this' as volatile X *const.  */
#define DECL_VOLATILE_MEMFUNC_P(NODE)					 \
  (DECL_NONSTATIC_MEMBER_FUNCTION_P (NODE)				 \
   && CP_TYPE_VOLATILE_P (TREE_TYPE (TREE_VALUE				 \
				  (TYPE_ARG_TYPES (TREE_TYPE (NODE))))))

/* Nonzero for a DECL means that this member is a non-static member.  */
#define DECL_NONSTATIC_MEMBER_P(NODE)		\
  (DECL_NONSTATIC_MEMBER_FUNCTION_P (NODE)	\
   || TREE_CODE (NODE) == FIELD_DECL)

/* Nonzero for a FIELD_DECL means that this member object type
   is mutable.  */
#define DECL_MUTABLE_P(NODE) (DECL_LANG_FLAG_0 (FIELD_DECL_CHECK (NODE)))

/* Nonzero for _DECL means that this constructor or conversion function is
   non-converting.  */
#define DECL_NONCONVERTING_P(NODE) \
  (LANG_DECL_FN_CHECK (NODE)->nonconverting)

/* Nonzero for FUNCTION_DECL means that this member function is a pure
   virtual function.  */
#define DECL_PURE_VIRTUAL_P(NODE) \
  (LANG_DECL_FN_CHECK (NODE)->pure_virtual)

/* Nonzero for FUNCTION_DECL means that this member function (either
   a constructor or a conversion function) has an explicit specifier
   with a value-dependent expression.  */
#define DECL_HAS_DEPENDENT_EXPLICIT_SPEC_P(NODE) \
  (LANG_DECL_FN_CHECK (NODE)->has_dependent_explicit_spec_p)

/* True (in a FUNCTION_DECL) if NODE is a virtual function that is an
   invalid overrider for a function from a base class.  Once we have
   complained about an invalid overrider we avoid complaining about it
   again.  */
#define DECL_INVALID_OVERRIDER_P(NODE) \
  (DECL_LANG_FLAG_4 (NODE))

/* True (in a FUNCTION_DECL) if NODE is a function declared with
   an override virt-specifier */
#define DECL_OVERRIDE_P(NODE) (TREE_LANG_FLAG_0 (NODE))

/* The thunks associated with NODE, a FUNCTION_DECL.  */
#define DECL_THUNKS(NODE) \
  (DECL_VIRTUAL_P (NODE) ? LANG_DECL_FN_CHECK (NODE)->context : NULL_TREE)

/* Set DECL_THUNKS.  */
#define SET_DECL_THUNKS(NODE,THUNKS) \
  (LANG_DECL_FN_CHECK (NODE)->context = (THUNKS))

/* If NODE, a FUNCTION_DECL, is a C++11 inheriting constructor, then this
   is the constructor it inherits from.  */
#define DECL_INHERITED_CTOR(NODE) \
  (DECL_DECLARES_FUNCTION_P (NODE) && DECL_CONSTRUCTOR_P (NODE) \
   ? LANG_DECL_FN_CHECK (NODE)->context : NULL_TREE)

/* And this is the base that constructor comes from.  */
#define DECL_INHERITED_CTOR_BASE(NODE)			\
  (DECL_INHERITED_CTOR (NODE)				\
   ? DECL_CONTEXT (flag_new_inheriting_ctors		\
		   ? strip_inheriting_ctors (NODE)	\
		   : DECL_INHERITED_CTOR (NODE))	\
   : NULL_TREE)

/* Set the inherited base.  */
#define SET_DECL_INHERITED_CTOR(NODE,INH) \
  (LANG_DECL_FN_CHECK (NODE)->context = (INH))

/* Nonzero if NODE is a thunk, rather than an ordinary function.  */
#define DECL_THUNK_P(NODE)			\
  (TREE_CODE (NODE) == FUNCTION_DECL		\
   && DECL_LANG_SPECIFIC (NODE)			\
   && LANG_DECL_FN_CHECK (NODE)->thunk_p)

/* Set DECL_THUNK_P for node.  */
#define SET_DECL_THUNK_P(NODE, THIS_ADJUSTING)			\
  (LANG_DECL_FN_CHECK (NODE)->thunk_p = 1,			\
   LANG_DECL_FN_CHECK (NODE)->this_thunk_p = (THIS_ADJUSTING))

/* Nonzero if NODE is a this pointer adjusting thunk.  */
#define DECL_THIS_THUNK_P(NODE)			\
  (DECL_THUNK_P (NODE) && LANG_DECL_FN_CHECK (NODE)->this_thunk_p)

/* Nonzero if NODE is a result pointer adjusting thunk.  */
#define DECL_RESULT_THUNK_P(NODE)			\
  (DECL_THUNK_P (NODE) && !LANG_DECL_FN_CHECK (NODE)->this_thunk_p)

/* Nonzero if NODE is a FUNCTION_DECL, but not a thunk.  */
#define DECL_NON_THUNK_FUNCTION_P(NODE)				\
  (TREE_CODE (NODE) == FUNCTION_DECL && !DECL_THUNK_P (NODE))

/* Nonzero if NODE is `extern "C"'.  */
#define DECL_EXTERN_C_P(NODE) \
  (DECL_LANGUAGE (NODE) == lang_c)

/* Nonzero if NODE is an `extern "C"' function.  */
#define DECL_EXTERN_C_FUNCTION_P(NODE) \
  (DECL_NON_THUNK_FUNCTION_P (NODE) && DECL_EXTERN_C_P (NODE))

/* True if DECL is declared 'constexpr'.  */
#define DECL_DECLARED_CONSTEXPR_P(DECL) \
  DECL_LANG_FLAG_8 (VAR_OR_FUNCTION_DECL_CHECK (STRIP_TEMPLATE (DECL)))

// True if NODE was declared as 'concept'.  The flag implies that the
// declaration is constexpr, that the declaration cannot be specialized or
// refined, and that the result type must be convertible to bool.
#define DECL_DECLARED_CONCEPT_P(NODE) \
  (DECL_LANG_SPECIFIC (NODE)->u.base.concept_p)

/* Nonzero if this DECL is the __PRETTY_FUNCTION__ variable in a
   template function.  */
#define DECL_PRETTY_FUNCTION_P(NODE) \
  (DECL_NAME (NODE) \
   && id_equal (DECL_NAME (NODE), "__PRETTY_FUNCTION__"))

/* For a DECL, true if it is __func__ or similar.  */
#define DECL_FNAME_P(NODE)					\
  (VAR_P (NODE) && DECL_NAME (NODE) && DECL_ARTIFICIAL (NODE)	\
   && DECL_HAS_VALUE_EXPR_P (NODE)				\
   && (id_equal (DECL_NAME (NODE), "__PRETTY_FUNCTION__")	\
       || id_equal (DECL_NAME (NODE), "__FUNCTION__")		\
       || id_equal (DECL_NAME (NODE), "__func__")))

/* Nonzero if the variable was declared to be thread-local.
   We need a special C++ version of this test because the middle-end
   DECL_THREAD_LOCAL_P uses the symtab, so we can't use it for
   templates.  */
#define CP_DECL_THREAD_LOCAL_P(NODE) \
  (TREE_LANG_FLAG_0 (VAR_DECL_CHECK (NODE)))

/* The _TYPE context in which this _DECL appears.  This field holds the
   class where a virtual function instance is actually defined.  */
#define DECL_CLASS_CONTEXT(NODE) \
  (DECL_CLASS_SCOPE_P (NODE) ? DECL_CONTEXT (NODE) : NULL_TREE)

/* For a non-member friend function, the class (if any) in which this
   friend was defined.  For example, given:

     struct S { friend void f () { ... } };

   the DECL_FRIEND_CONTEXT for `f' will be `S'.  */
#define DECL_FRIEND_CONTEXT(NODE)				\
  ((DECL_DECLARES_FUNCTION_P (NODE)				\
    && DECL_FRIEND_P (NODE) && !DECL_FUNCTION_MEMBER_P (NODE))	\
   ? LANG_DECL_FN_CHECK (NODE)->context				\
   : NULL_TREE)

/* Set the DECL_FRIEND_CONTEXT for NODE to CONTEXT.  */
#define SET_DECL_FRIEND_CONTEXT(NODE, CONTEXT) \
  (LANG_DECL_FN_CHECK (NODE)->context = (CONTEXT))

#define CP_DECL_CONTEXT(NODE) \
  (!DECL_FILE_SCOPE_P (NODE) ? DECL_CONTEXT (NODE) : global_namespace)
#define CP_TYPE_CONTEXT(NODE) \
  (!TYPE_FILE_SCOPE_P (NODE) ? TYPE_CONTEXT (NODE) : global_namespace)
#define FROB_CONTEXT(NODE) \
  ((NODE) == global_namespace ? DECL_CONTEXT (NODE) : (NODE))

/* 1 iff NODE has namespace scope, including the global namespace.  */
#define DECL_NAMESPACE_SCOPE_P(NODE)				\
  (!DECL_TEMPLATE_PARM_P (NODE)					\
   && TREE_CODE (CP_DECL_CONTEXT (NODE)) == NAMESPACE_DECL)

#define TYPE_NAMESPACE_SCOPE_P(NODE) \
  (TREE_CODE (CP_TYPE_CONTEXT (NODE)) == NAMESPACE_DECL)

#define NAMESPACE_SCOPE_P(NODE) \
  ((DECL_P (NODE) && DECL_NAMESPACE_SCOPE_P (NODE)) \
   || (TYPE_P (NODE) && TYPE_NAMESPACE_SCOPE_P (NODE)))

/* 1 iff NODE is a class member.  */
#define DECL_CLASS_SCOPE_P(NODE) \
  (DECL_CONTEXT (NODE) && TYPE_P (DECL_CONTEXT (NODE)))

#define TYPE_CLASS_SCOPE_P(NODE) \
  (TYPE_CONTEXT (NODE) && TYPE_P (TYPE_CONTEXT (NODE)))

/* 1 iff NODE is function-local.  */
#define DECL_FUNCTION_SCOPE_P(NODE) \
  (DECL_CONTEXT (NODE) \
   && TREE_CODE (DECL_CONTEXT (NODE)) == FUNCTION_DECL)

#define TYPE_FUNCTION_SCOPE_P(NODE) \
  (TYPE_CONTEXT (NODE) && TREE_CODE (TYPE_CONTEXT (NODE)) == FUNCTION_DECL)

/* 1 iff VAR_DECL node NODE is a type-info decl.  This flag is set for
   both the primary typeinfo object and the associated NTBS name.  */
#define DECL_TINFO_P(NODE) \
  TREE_LANG_FLAG_4 (TREE_CHECK2 (NODE,VAR_DECL,TYPE_DECL))

/* 1 iff VAR_DECL node NODE is virtual table or VTT.  We forward to
   DECL_VIRTUAL_P from the common code, as that has the semantics we
   need.  But we want a more descriptive name.  */
#define DECL_VTABLE_OR_VTT_P(NODE) DECL_VIRTUAL_P (VAR_DECL_CHECK (NODE))

/* 1 iff FUNCTION_TYPE or METHOD_TYPE has a ref-qualifier (either & or &&). */
#define FUNCTION_REF_QUALIFIED(NODE) \
  TREE_LANG_FLAG_4 (FUNC_OR_METHOD_CHECK (NODE))

/* 1 iff FUNCTION_TYPE or METHOD_TYPE has &&-ref-qualifier.  */
#define FUNCTION_RVALUE_QUALIFIED(NODE) \
  TREE_LANG_FLAG_5 (FUNC_OR_METHOD_CHECK (NODE))

/* 1 iff NODE is function-local, but for types.  */
#define LOCAL_CLASS_P(NODE)				\
  (decl_function_context (TYPE_MAIN_DECL (NODE)) != NULL_TREE)

/* The nesting depth of namespace, class or function.  Makes is_ancestor much
   simpler.  Only 8 bits available.  */
#define SCOPE_DEPTH(NODE) \
  (NAMESPACE_DECL_CHECK (NODE)->base.u.bits.address_space)

/* Whether the namepace is an inline namespace.  */
#define DECL_NAMESPACE_INLINE_P(NODE) \
  TREE_LANG_FLAG_0 (NAMESPACE_DECL_CHECK (NODE))

/* In a NAMESPACE_DECL, a vector of inline namespaces.  */
#define DECL_NAMESPACE_INLINEES(NODE) \
   (LANG_DECL_NS_CHECK (NODE)->inlinees)

/* Pointer to hash_map from IDENTIFIERS to DECLS  */
#define DECL_NAMESPACE_BINDINGS(NODE) \
   (LANG_DECL_NS_CHECK (NODE)->bindings)

/* In a NAMESPACE_DECL, points to the original namespace if this is
   a namespace alias.  */
#define DECL_NAMESPACE_ALIAS(NODE) \
	DECL_ABSTRACT_ORIGIN (NAMESPACE_DECL_CHECK (NODE))
#define ORIGINAL_NAMESPACE(NODE)  \
  (DECL_NAMESPACE_ALIAS (NODE) ? DECL_NAMESPACE_ALIAS (NODE) : (NODE))

/* Nonzero if NODE is the std namespace.  */
#define DECL_NAMESPACE_STD_P(NODE)			\
  ((NODE) == std_node)

/* In a TREE_LIST in an attribute list, indicates that the attribute
   must be applied at instantiation time.  */
#define ATTR_IS_DEPENDENT(NODE) TREE_LANG_FLAG_0 (TREE_LIST_CHECK (NODE))

/* In a TREE_LIST in the argument of attribute abi_tag, indicates that the tag
   was inherited from a template parameter, not explicitly indicated.  */
#define ABI_TAG_IMPLICIT(NODE) TREE_LANG_FLAG_0 (TREE_LIST_CHECK (NODE))

/* Non zero if this is a using decl for a dependent scope. */
#define DECL_DEPENDENT_P(NODE) DECL_LANG_FLAG_0 (USING_DECL_CHECK (NODE))

/* The scope named in a using decl.  */
#define USING_DECL_SCOPE(NODE) DECL_RESULT_FLD (USING_DECL_CHECK (NODE))

/* The decls named by a using decl.  */
#define USING_DECL_DECLS(NODE) DECL_INITIAL (USING_DECL_CHECK (NODE))

/* Non zero if the using decl refers to a dependent type.  */
#define USING_DECL_TYPENAME_P(NODE) DECL_LANG_FLAG_1 (USING_DECL_CHECK (NODE))

/* In a FUNCTION_DECL, this is nonzero if this function was defined in
   the class definition.  We have saved away the text of the function,
   but have not yet processed it.  */
#define DECL_PENDING_INLINE_P(NODE) \
  (LANG_DECL_FN_CHECK (NODE)->pending_inline_p)

/* If DECL_PENDING_INLINE_P holds, this is the saved text of the
   function.  */
#define DECL_PENDING_INLINE_INFO(NODE) \
  (LANG_DECL_FN_CHECK (NODE)->u.pending_inline_info)

/* Nonzero for TYPE_DECL means that it was written 'using name = type'.  */
#define TYPE_DECL_ALIAS_P(NODE) \
  DECL_LANG_FLAG_6 (TYPE_DECL_CHECK (NODE))

/* Nonzero for TEMPLATE_DECL means that it is a 'complex' alias template.  */
#define TEMPLATE_DECL_COMPLEX_ALIAS_P(NODE) \
  DECL_LANG_FLAG_2 (TEMPLATE_DECL_CHECK (NODE))

/* Nonzero for a type which is an alias for another type; i.e, a type
   which declaration was written 'using name-of-type =
   another-type'.  */
#define TYPE_ALIAS_P(NODE)			\
  (TYPE_P (NODE)				\
   && TYPE_NAME (NODE)				\
   && TREE_CODE (TYPE_NAME (NODE)) == TYPE_DECL	\
   && TYPE_DECL_ALIAS_P (TYPE_NAME (NODE)))

/* If non-NULL for a VAR_DECL, FUNCTION_DECL, TYPE_DECL, TEMPLATE_DECL,
   or CONCEPT_DECL, the entity is either a template specialization (if
   DECL_USE_TEMPLATE is nonzero) or the abstract instance of the
   template itself.

   In either case, DECL_TEMPLATE_INFO is a TEMPLATE_INFO, whose
   TI_TEMPLATE is the TEMPLATE_DECL of which this entity is a
   specialization or abstract instance.  The TI_ARGS is the
   template arguments used to specialize the template.

   Consider:

      template <typename T> struct S { friend void f(T) {} };

   In this case, S<int>::f is, from the point of view of the compiler,
   an instantiation of a template -- but, from the point of view of
   the language, each instantiation of S results in a wholly unrelated
   global function f.  In this case, DECL_TEMPLATE_INFO for S<int>::f
   will be non-NULL, but DECL_USE_TEMPLATE will be zero.

   In a friend declaration, TI_TEMPLATE can be an overload set, or
   identifier.  */
#define DECL_TEMPLATE_INFO(NODE) \
  (DECL_LANG_SPECIFIC (TEMPLATE_INFO_DECL_CHECK (NODE)) \
   ->u.min.template_info)

/* For a lambda capture proxy, its captured variable.  */
#define DECL_CAPTURED_VARIABLE(NODE) \
  (LANG_DECL_MIN_CHECK (NODE)->access)

/* For a VAR_DECL, indicates that the variable is actually a
   non-static data member of anonymous union that has been promoted to
   variable status.  */
#define DECL_ANON_UNION_VAR_P(NODE) \
  (DECL_LANG_FLAG_4 (VAR_DECL_CHECK (NODE)))

/* Template information for a RECORD_TYPE or UNION_TYPE.  */
#define CLASSTYPE_TEMPLATE_INFO(NODE) \
  (TYPE_LANG_SLOT_1 (RECORD_OR_UNION_CHECK (NODE)))

/* Template information for a template template parameter.  */
#define TEMPLATE_TEMPLATE_PARM_TEMPLATE_INFO(NODE) \
  (TYPE_LANG_SLOT_1 (BOUND_TEMPLATE_TEMPLATE_PARM_TYPE_CHECK (NODE)))

/* Template information for an ENUMERAL_, RECORD_, UNION_TYPE, or
   BOUND_TEMPLATE_TEMPLATE_PARM type.  This ignores any alias
   templateness of NODE.  It'd be nice if this could unconditionally
   access the slot, rather than return NULL if given a
   non-templatable type.  */
#define TYPE_TEMPLATE_INFO(NODE)					\
  (TREE_CODE (NODE) == ENUMERAL_TYPE					\
   || TREE_CODE (NODE) == BOUND_TEMPLATE_TEMPLATE_PARM			\
   || RECORD_OR_UNION_TYPE_P (NODE)					\
   ? TYPE_LANG_SLOT_1 (NODE) : NULL_TREE)

/* Template information (if any) for an alias type.  */
#define TYPE_ALIAS_TEMPLATE_INFO(NODE)					\
  (DECL_LANG_SPECIFIC (TYPE_NAME (NODE))				\
   ? DECL_TEMPLATE_INFO (TYPE_NAME (NODE))				\
   : NULL_TREE)

/* If NODE is a type alias, this accessor returns the template info
   for the alias template (if any).  Otherwise behave as
   TYPE_TEMPLATE_INFO.  */
#define TYPE_TEMPLATE_INFO_MAYBE_ALIAS(NODE)				\
  (TYPE_ALIAS_P (NODE)							\
   ? TYPE_ALIAS_TEMPLATE_INFO (NODE)					\
   : TYPE_TEMPLATE_INFO (NODE))

/* Set the template information for an ENUMERAL_, RECORD_, or
   UNION_TYPE to VAL.  */
#define SET_TYPE_TEMPLATE_INFO(NODE, VAL)				\
  (TREE_CODE (NODE) == ENUMERAL_TYPE					\
   || (CLASS_TYPE_P (NODE) && !TYPE_ALIAS_P (NODE))			\
   ? (TYPE_LANG_SLOT_1 (NODE) = (VAL))				\
   : (DECL_TEMPLATE_INFO (TYPE_NAME (NODE)) = (VAL)))

#define TI_TEMPLATE(NODE) \
  ((struct tree_template_info*)TEMPLATE_INFO_CHECK (NODE))->tmpl
#define TI_ARGS(NODE) \
  ((struct tree_template_info*)TEMPLATE_INFO_CHECK (NODE))->args
#define TI_PENDING_TEMPLATE_FLAG(NODE) \
  TREE_LANG_FLAG_1 (TEMPLATE_INFO_CHECK (NODE))
/* For a given TREE_VEC containing a template argument list,
   this property contains the number of arguments that are not
   defaulted.  */
#define NON_DEFAULT_TEMPLATE_ARGS_COUNT(NODE) \
  TREE_CHAIN (TREE_VEC_CHECK (NODE))

/* Below are the setter and getter of the NON_DEFAULT_TEMPLATE_ARGS_COUNT
   property.  */
#define SET_NON_DEFAULT_TEMPLATE_ARGS_COUNT(NODE, INT_VALUE) \
  NON_DEFAULT_TEMPLATE_ARGS_COUNT(NODE) = build_int_cst (NULL_TREE, INT_VALUE)
#if CHECKING_P
#define GET_NON_DEFAULT_TEMPLATE_ARGS_COUNT(NODE) \
    int_cst_value (NON_DEFAULT_TEMPLATE_ARGS_COUNT (NODE))
#else
#define GET_NON_DEFAULT_TEMPLATE_ARGS_COUNT(NODE) \
  NON_DEFAULT_TEMPLATE_ARGS_COUNT (NODE) \
  ? int_cst_value (NON_DEFAULT_TEMPLATE_ARGS_COUNT (NODE)) \
  : TREE_VEC_LENGTH (INNERMOST_TEMPLATE_ARGS (NODE))
#endif
/* The list of typedefs - used in the template - that need
   access checking at template instantiation time.

   FIXME this should be associated with the TEMPLATE_DECL, not the
   TEMPLATE_INFO.  */
#define TI_TYPEDEFS_NEEDING_ACCESS_CHECKING(NODE) \
  ((struct tree_template_info*)TEMPLATE_INFO_CHECK \
     (NODE))->typedefs_needing_access_checking

/* We use TREE_VECs to hold template arguments.  If there is only one
   level of template arguments, then the TREE_VEC contains the
   arguments directly.  If there is more than one level of template
   arguments, then each entry in the TREE_VEC is itself a TREE_VEC,
   containing the template arguments for a single level.  The first
   entry in the outer TREE_VEC is the outermost level of template
   parameters; the last is the innermost.

   It is incorrect to ever form a template argument vector containing
   only one level of arguments, but which is a TREE_VEC containing as
   its only entry the TREE_VEC for that level.

   For each TREE_VEC containing the template arguments for a single
   level, it's possible to get or set the number of non defaulted
   template arguments by using the accessor macros
   GET_NON_DEFAULT_TEMPLATE_ARGS_COUNT or
   SET_NON_DEFAULT_TEMPLATE_ARGS_COUNT.  */

/* Nonzero if the template arguments is actually a vector of vectors,
   rather than just a vector.  */
#define TMPL_ARGS_HAVE_MULTIPLE_LEVELS(NODE)		     \
  (NODE && TREE_VEC_LENGTH (NODE) && TREE_VEC_ELT (NODE, 0)  \
   && TREE_CODE (TREE_VEC_ELT (NODE, 0)) == TREE_VEC)

/* The depth of a template argument vector.  When called directly by
   the parser, we use a TREE_LIST rather than a TREE_VEC to represent
   template arguments.  In fact, we may even see NULL_TREE if there
   are no template arguments.  In both of those cases, there is only
   one level of template arguments.  */
#define TMPL_ARGS_DEPTH(NODE)					\
  (TMPL_ARGS_HAVE_MULTIPLE_LEVELS (NODE) ? TREE_VEC_LENGTH (NODE) : 1)

/* The LEVELth level of the template ARGS.  The outermost level of
   args is level 1, not level 0.  */
#define TMPL_ARGS_LEVEL(ARGS, LEVEL)		\
  (TMPL_ARGS_HAVE_MULTIPLE_LEVELS (ARGS)	\
   ? TREE_VEC_ELT (ARGS, (LEVEL) - 1) : (ARGS))

/* Set the LEVELth level of the template ARGS to VAL.  This macro does
   not work with single-level argument vectors.  */
#define SET_TMPL_ARGS_LEVEL(ARGS, LEVEL, VAL)	\
  (TREE_VEC_ELT (ARGS, (LEVEL) - 1) = (VAL))

/* Accesses the IDXth parameter in the LEVELth level of the ARGS.  */
#define TMPL_ARG(ARGS, LEVEL, IDX)				\
  (TREE_VEC_ELT (TMPL_ARGS_LEVEL (ARGS, LEVEL), IDX))

/* Given a single level of template arguments in NODE, return the
   number of arguments.  */
#define NUM_TMPL_ARGS(NODE)				\
  (TREE_VEC_LENGTH (NODE))

/* Returns the innermost level of template arguments in ARGS.  */
#define INNERMOST_TEMPLATE_ARGS(NODE) \
  (get_innermost_template_args ((NODE), 1))

/* The number of levels of template parameters given by NODE.  */
#define TMPL_PARMS_DEPTH(NODE) \
  ((HOST_WIDE_INT) TREE_INT_CST_LOW (TREE_PURPOSE (NODE)))

/* The TEMPLATE_DECL instantiated or specialized by NODE.  This
   TEMPLATE_DECL will be the immediate parent, not the most general
   template.  For example, in:

      template <class T> struct S { template <class U> void f(U); }

   the FUNCTION_DECL for S<int>::f<double> will have, as its
   DECL_TI_TEMPLATE, `template <class U> S<int>::f<U>'.

   As a special case, for a member friend template of a template
   class, this value will not be a TEMPLATE_DECL, but rather an
   IDENTIFIER_NODE or OVERLOAD indicating the name of the template and
   any explicit template arguments provided.  For example, in:

     template <class T> struct S { friend void f<int>(int, double); }

   the DECL_TI_TEMPLATE will be an IDENTIFIER_NODE for `f' and the
   DECL_TI_ARGS will be {int}.

   For a FIELD_DECL with a non-static data member initializer, this value
   is the FIELD_DECL it was instantiated from.  */
#define DECL_TI_TEMPLATE(NODE)      TI_TEMPLATE (DECL_TEMPLATE_INFO (NODE))

/* The template arguments used to obtain this decl from the most
   general form of DECL_TI_TEMPLATE.  For the example given for
   DECL_TI_TEMPLATE, the DECL_TI_ARGS will be {int, double}.  These
   are always the full set of arguments required to instantiate this
   declaration from the most general template specialized here.  */
#define DECL_TI_ARGS(NODE)	    TI_ARGS (DECL_TEMPLATE_INFO (NODE))

/* The TEMPLATE_DECL associated with NODE, a class type.  Even if NODE
   will be generated from a partial specialization, the TEMPLATE_DECL
   referred to here will be the original template.  For example,
   given:

      template <typename T> struct S {};
      template <typename T> struct S<T*> {};
      
   the CLASSTPYE_TI_TEMPLATE for S<int*> will be S, not the S<T*>.

   For a member class template, CLASSTYPE_TI_TEMPLATE always refers to the
   partial instantiation rather than the primary template.  CLASSTYPE_TI_ARGS
   are for the primary template if the partial instantiation isn't
   specialized, or for the explicit specialization if it is, e.g.

      template <class T> class C { template <class U> class D; }
      template <> template <class U> class C<int>::D;  */
#define CLASSTYPE_TI_TEMPLATE(NODE) TI_TEMPLATE (CLASSTYPE_TEMPLATE_INFO (NODE))
#define CLASSTYPE_TI_ARGS(NODE)     TI_ARGS (CLASSTYPE_TEMPLATE_INFO (NODE))

/* For a template instantiation TYPE, returns the TYPE corresponding
   to the primary template.  Otherwise returns TYPE itself.  */
#define CLASSTYPE_PRIMARY_TEMPLATE_TYPE(TYPE)				\
  ((CLASSTYPE_USE_TEMPLATE ((TYPE))					\
    && !CLASSTYPE_TEMPLATE_SPECIALIZATION ((TYPE)))			\
   ? TREE_TYPE (DECL_TEMPLATE_RESULT (DECL_PRIMARY_TEMPLATE		\
				      (CLASSTYPE_TI_TEMPLATE ((TYPE))))) \
   : (TYPE))

/* Like CLASS_TI_TEMPLATE, but also works for ENUMERAL_TYPEs.  */
#define TYPE_TI_TEMPLATE(NODE)			\
  (TI_TEMPLATE (TYPE_TEMPLATE_INFO (NODE)))

/* Like DECL_TI_ARGS, but for an ENUMERAL_, RECORD_, or UNION_TYPE.  */
#define TYPE_TI_ARGS(NODE)			\
  (TI_ARGS (TYPE_TEMPLATE_INFO (NODE)))

#define INNERMOST_TEMPLATE_PARMS(NODE)  TREE_VALUE (NODE)

/* Nonzero if NODE (a TEMPLATE_DECL) is a member template, in the
   sense of [temp.mem].  */
#define DECL_MEMBER_TEMPLATE_P(NODE) \
  (DECL_LANG_FLAG_1 (TEMPLATE_DECL_CHECK (NODE)))

/* Nonzero if the NODE corresponds to the template parameters for a
   member template, whose inline definition is being processed after
   the class definition is complete.  */
#define TEMPLATE_PARMS_FOR_INLINE(NODE) TREE_LANG_FLAG_1 (NODE)

/* Determine if a declaration (PARM_DECL or FIELD_DECL) is a pack.  */
#define DECL_PACK_P(NODE) \
  (DECL_P (NODE) && PACK_EXPANSION_P (TREE_TYPE (NODE)))

/* Determines if NODE is an expansion of one or more parameter packs,
   e.g., a TYPE_PACK_EXPANSION or EXPR_PACK_EXPANSION.  */
#define PACK_EXPANSION_P(NODE)                 \
  (TREE_CODE (NODE) == TYPE_PACK_EXPANSION     \
   || TREE_CODE (NODE) == EXPR_PACK_EXPANSION)

/* Extracts the type or expression pattern from a TYPE_PACK_EXPANSION or
   EXPR_PACK_EXPANSION.  */
#define PACK_EXPANSION_PATTERN(NODE)                            \
  (TREE_CODE (NODE) == TYPE_PACK_EXPANSION ? TREE_TYPE (NODE)    \
   : TREE_OPERAND (NODE, 0))

/* Sets the type or expression pattern for a TYPE_PACK_EXPANSION or
   EXPR_PACK_EXPANSION.  */
#define SET_PACK_EXPANSION_PATTERN(NODE,VALUE)  \
  if (TREE_CODE (NODE) == TYPE_PACK_EXPANSION)  \
    TREE_TYPE (NODE) = VALUE;                   \
  else                                          \
    TREE_OPERAND (NODE, 0) = VALUE

/* The list of parameter packs used in the PACK_EXPANSION_* node. The
   TREE_VALUE of each TREE_LIST contains the parameter packs.  */
#define PACK_EXPANSION_PARAMETER_PACKS(NODE)		\
  *(TREE_CODE (NODE) == EXPR_PACK_EXPANSION		\
    ? &TREE_OPERAND (NODE, 1)				\
    : &TYPE_MIN_VALUE_RAW (TYPE_PACK_EXPANSION_CHECK (NODE)))

/* Any additional template args to be applied when substituting into
   the pattern, set by tsubst_pack_expansion for partial instantiations.
   If this is a TREE_LIST, the TREE_VALUE of the first element is the
   usual template argument TREE_VEC, and the TREE_PURPOSE of later elements
   are enclosing functions that provided function parameter packs we'll need
   to map appropriately.  */
#define PACK_EXPANSION_EXTRA_ARGS(NODE)		\
  *(TREE_CODE (NODE) == TYPE_PACK_EXPANSION	\
    ? &TYPE_MAX_VALUE_RAW (NODE)			\
    : &TREE_OPERAND ((NODE), 2))

/* True iff this pack expansion is within a function context.  */
#define PACK_EXPANSION_LOCAL_P(NODE) TREE_LANG_FLAG_0 (NODE)

/* True iff this pack expansion is for sizeof....  */
#define PACK_EXPANSION_SIZEOF_P(NODE) TREE_LANG_FLAG_1 (NODE)

/* True iff the wildcard can match a template parameter pack.  */
#define WILDCARD_PACK_P(NODE) TREE_LANG_FLAG_0 (NODE)

/* Determine if this is an argument pack.  */
#define ARGUMENT_PACK_P(NODE)                          \
  (TREE_CODE (NODE) == TYPE_ARGUMENT_PACK              \
   || TREE_CODE (NODE) == NONTYPE_ARGUMENT_PACK)

/* The arguments stored in an argument pack. Arguments are stored in a
   TREE_VEC, which may have length zero.  */
#define ARGUMENT_PACK_ARGS(NODE)                               \
  (TREE_CODE (NODE) == TYPE_ARGUMENT_PACK? TREE_TYPE (NODE)    \
   : TREE_OPERAND (NODE, 0))

/* Set the arguments stored in an argument pack. VALUE must be a
   TREE_VEC.  */
#define SET_ARGUMENT_PACK_ARGS(NODE,VALUE)     \
  if (TREE_CODE (NODE) == TYPE_ARGUMENT_PACK)  \
    TREE_TYPE (NODE) = VALUE;                           \
  else                                                  \
    TREE_OPERAND (NODE, 0) = VALUE

/* Whether the argument pack is "incomplete", meaning that more
   arguments can still be deduced. Incomplete argument packs are only
   used when the user has provided an explicit template argument list
   for a variadic function template. Some of the explicit template
   arguments will be placed into the beginning of the argument pack,
   but additional arguments might still be deduced.  */
#define ARGUMENT_PACK_INCOMPLETE_P(NODE)        \
  TREE_ADDRESSABLE (ARGUMENT_PACK_ARGS (NODE))

/* When ARGUMENT_PACK_INCOMPLETE_P, stores the explicit template
   arguments used to fill this pack.  */
#define ARGUMENT_PACK_EXPLICIT_ARGS(NODE)       \
  TREE_TYPE (ARGUMENT_PACK_ARGS (NODE))

/* In an ARGUMENT_PACK_SELECT, the argument pack from which an
   argument will be selected.  */
#define ARGUMENT_PACK_SELECT_FROM_PACK(NODE)				\
  (((struct tree_argument_pack_select *)ARGUMENT_PACK_SELECT_CHECK (NODE))->argument_pack)

/* In an ARGUMENT_PACK_SELECT, the index of the argument we want to
   select.  */
#define ARGUMENT_PACK_SELECT_INDEX(NODE)				\
  (((struct tree_argument_pack_select *)ARGUMENT_PACK_SELECT_CHECK (NODE))->index)

#define FOLD_EXPR_CHECK(NODE)						\
  TREE_CHECK4 (NODE, UNARY_LEFT_FOLD_EXPR, UNARY_RIGHT_FOLD_EXPR,	\
	       BINARY_LEFT_FOLD_EXPR, BINARY_RIGHT_FOLD_EXPR)

#define BINARY_FOLD_EXPR_CHECK(NODE) \
  TREE_CHECK2 (NODE, BINARY_LEFT_FOLD_EXPR, BINARY_RIGHT_FOLD_EXPR)

/* True if NODE is UNARY_FOLD_EXPR or a BINARY_FOLD_EXPR */
#define FOLD_EXPR_P(NODE)				\
  (TREE_CODE (NODE) == UNARY_LEFT_FOLD_EXPR		\
   || TREE_CODE (NODE) == UNARY_RIGHT_FOLD_EXPR		\
   || TREE_CODE (NODE) == BINARY_LEFT_FOLD_EXPR		\
   || TREE_CODE (NODE) == BINARY_RIGHT_FOLD_EXPR)

/* True when NODE is a fold over a compound assignment operator. */
#define FOLD_EXPR_MODIFY_P(NODE) \
  TREE_LANG_FLAG_0 (FOLD_EXPR_CHECK (NODE))

/* An INTEGER_CST containing the tree code of the folded operator. */
#define FOLD_EXPR_OP(NODE) \
  TREE_OPERAND (FOLD_EXPR_CHECK (NODE), 0)

/* The expression containing an unexpanded parameter pack. */
#define FOLD_EXPR_PACK(NODE) \
  TREE_OPERAND (FOLD_EXPR_CHECK (NODE), 1)

/* In a binary fold expression, the argument with no unexpanded
   parameter packs. */
#define FOLD_EXPR_INIT(NODE) \
  TREE_OPERAND (BINARY_FOLD_EXPR_CHECK (NODE), 2)

/* In a FUNCTION_DECL, the saved auto-return pattern.  */
#define DECL_SAVED_AUTO_RETURN_TYPE(NODE)		\
  (LANG_DECL_FN_CHECK (FUNCTION_DECL_CHECK (NODE))	\
   ->u.saved_auto_return_type)

/* True if NODE is an implicit INDIRECT_REF from convert_from_reference.  */
#define REFERENCE_REF_P(NODE)				\
  (INDIRECT_REF_P (NODE)				\
   && TREE_TYPE (TREE_OPERAND (NODE, 0))		\
   && TYPE_REF_P (TREE_TYPE (TREE_OPERAND ((NODE), 0))))

#define NEW_EXPR_USE_GLOBAL(NODE) \
  TREE_LANG_FLAG_0 (NEW_EXPR_CHECK (NODE))
#define DELETE_EXPR_USE_GLOBAL(NODE) \
  TREE_LANG_FLAG_0 (DELETE_EXPR_CHECK (NODE))
#define DELETE_EXPR_USE_VEC(NODE) \
  TREE_LANG_FLAG_1 (DELETE_EXPR_CHECK (NODE))

#define CALL_OR_AGGR_INIT_CHECK(NODE) \
  TREE_CHECK2 ((NODE), CALL_EXPR, AGGR_INIT_EXPR)

/* Indicates that this is a non-dependent COMPOUND_EXPR which will
   resolve to a function call.  */
#define COMPOUND_EXPR_OVERLOADED(NODE) \
  TREE_LANG_FLAG_0 (COMPOUND_EXPR_CHECK (NODE))

/* In a CALL_EXPR appearing in a template, true if Koenig lookup
   should be performed at instantiation time.  */
#define KOENIG_LOOKUP_P(NODE) TREE_LANG_FLAG_0 (CALL_EXPR_CHECK (NODE))

/* True if the arguments to NODE should be evaluated in left-to-right
   order regardless of PUSH_ARGS_REVERSED.  */
#define CALL_EXPR_ORDERED_ARGS(NODE) \
  TREE_LANG_FLAG_3 (CALL_OR_AGGR_INIT_CHECK (NODE))

/* True if the arguments to NODE should be evaluated in right-to-left
   order regardless of PUSH_ARGS_REVERSED.  */
#define CALL_EXPR_REVERSE_ARGS(NODE) \
  TREE_LANG_FLAG_5 (CALL_OR_AGGR_INIT_CHECK (NODE))

/* True if CALL_EXPR was written as an operator expression, not a function
   call.  */
#define CALL_EXPR_OPERATOR_SYNTAX(NODE) \
  TREE_LANG_FLAG_6 (CALL_OR_AGGR_INIT_CHECK (NODE))

/* Indicates whether a string literal has been parenthesized. Such
   usages are disallowed in certain circumstances.  */

#define PAREN_STRING_LITERAL_P(NODE) \
  TREE_LANG_FLAG_0 (STRING_CST_CHECK (NODE))

/* Indicates whether a COMPONENT_REF or a SCOPE_REF has been parenthesized, or
   an INDIRECT_REF comes from parenthesizing a _DECL.  Currently only set some
   of the time in C++14 mode.  */

#define REF_PARENTHESIZED_P(NODE) \
  TREE_LANG_FLAG_2 (TREE_CHECK4 ((NODE), COMPONENT_REF, INDIRECT_REF, SCOPE_REF, VIEW_CONVERT_EXPR))

/* Nonzero if this AGGR_INIT_EXPR provides for initialization via a
   constructor call, rather than an ordinary function call.  */
#define AGGR_INIT_VIA_CTOR_P(NODE) \
  TREE_LANG_FLAG_0 (AGGR_INIT_EXPR_CHECK (NODE))

/* Nonzero if expanding this AGGR_INIT_EXPR should first zero-initialize
   the object.  */
#define AGGR_INIT_ZERO_FIRST(NODE) \
  TREE_LANG_FLAG_2 (AGGR_INIT_EXPR_CHECK (NODE))

/* Nonzero means that the call is the jump from a thunk to the
   thunked-to function.  */
#define AGGR_INIT_FROM_THUNK_P(NODE) \
  (AGGR_INIT_EXPR_CHECK (NODE)->base.protected_flag)

/* AGGR_INIT_EXPR accessors.  These are equivalent to the CALL_EXPR
   accessors, except for AGGR_INIT_EXPR_SLOT (which takes the place of
   CALL_EXPR_STATIC_CHAIN).  */

#define AGGR_INIT_EXPR_FN(NODE) TREE_OPERAND (AGGR_INIT_EXPR_CHECK (NODE), 1)
#define AGGR_INIT_EXPR_SLOT(NODE) \
  TREE_OPERAND (AGGR_INIT_EXPR_CHECK (NODE), 2)
#define AGGR_INIT_EXPR_ARG(NODE, I) \
  TREE_OPERAND (AGGR_INIT_EXPR_CHECK (NODE), (I) + 3)
#define aggr_init_expr_nargs(NODE) (VL_EXP_OPERAND_LENGTH(NODE) - 3)

/* AGGR_INIT_EXPR_ARGP returns a pointer to the argument vector for NODE.
   We can't use &AGGR_INIT_EXPR_ARG (NODE, 0) because that will complain if
   the argument count is zero when checking is enabled.  Instead, do
   the pointer arithmetic to advance past the 3 fixed operands in a
   AGGR_INIT_EXPR.  That produces a valid pointer to just past the end of
   the operand array, even if it's not valid to dereference it.  */
#define AGGR_INIT_EXPR_ARGP(NODE) \
  (&(TREE_OPERAND (AGGR_INIT_EXPR_CHECK (NODE), 0)) + 3)

/* Abstract iterators for AGGR_INIT_EXPRs.  */

/* Structure containing iterator state.  */
struct aggr_init_expr_arg_iterator {
  tree t;	/* the aggr_init_expr */
  int n;	/* argument count */
  int i;	/* next argument index */
};

/* Initialize the abstract argument list iterator object ITER with the
   arguments from AGGR_INIT_EXPR node EXP.  */
inline void
init_aggr_init_expr_arg_iterator (tree exp,
				       aggr_init_expr_arg_iterator *iter)
{
  iter->t = exp;
  iter->n = aggr_init_expr_nargs (exp);
  iter->i = 0;
}

/* Return the next argument from abstract argument list iterator object ITER,
   and advance its state.  Return NULL_TREE if there are no more arguments.  */
inline tree
next_aggr_init_expr_arg (aggr_init_expr_arg_iterator *iter)
{
  tree result;
  if (iter->i >= iter->n)
    return NULL_TREE;
  result = AGGR_INIT_EXPR_ARG (iter->t, iter->i);
  iter->i++;
  return result;
}

/* Initialize the abstract argument list iterator object ITER, then advance
   past and return the first argument.  Useful in for expressions, e.g.
     for (arg = first_aggr_init_expr_arg (exp, &iter); arg;
          arg = next_aggr_init_expr_arg (&iter))   */
inline tree
first_aggr_init_expr_arg (tree exp, aggr_init_expr_arg_iterator *iter)
{
  init_aggr_init_expr_arg_iterator (exp, iter);
  return next_aggr_init_expr_arg (iter);
}

/* Test whether there are more arguments in abstract argument list iterator
   ITER, without changing its state.  */
inline bool
more_aggr_init_expr_args_p (const aggr_init_expr_arg_iterator *iter)
{
  return (iter->i < iter->n);
}

/* Iterate through each argument ARG of AGGR_INIT_EXPR CALL, using variable
   ITER (of type aggr_init_expr_arg_iterator) to hold the iteration state.  */
#define FOR_EACH_AGGR_INIT_EXPR_ARG(arg, iter, call)			\
  for ((arg) = first_aggr_init_expr_arg ((call), &(iter)); (arg);	\
       (arg) = next_aggr_init_expr_arg (&(iter)))

/* VEC_INIT_EXPR accessors.  */
#define VEC_INIT_EXPR_SLOT(NODE) TREE_OPERAND (VEC_INIT_EXPR_CHECK (NODE), 0)
#define VEC_INIT_EXPR_INIT(NODE) TREE_OPERAND (VEC_INIT_EXPR_CHECK (NODE), 1)

/* Indicates that a VEC_INIT_EXPR is a potential constant expression.
   Only set when the current function is constexpr.  */
#define VEC_INIT_EXPR_IS_CONSTEXPR(NODE) \
  TREE_LANG_FLAG_0 (VEC_INIT_EXPR_CHECK (NODE))

/* Indicates that a VEC_INIT_EXPR is expressing value-initialization.  */
#define VEC_INIT_EXPR_VALUE_INIT(NODE) \
  TREE_LANG_FLAG_1 (VEC_INIT_EXPR_CHECK (NODE))

/* The condition under which this MUST_NOT_THROW_EXPR actually blocks
   exceptions.  NULL_TREE means 'true'.  */
#define MUST_NOT_THROW_COND(NODE) \
  TREE_OPERAND (MUST_NOT_THROW_EXPR_CHECK (NODE), 1)

/* The TYPE_MAIN_DECL for a class template type is a TYPE_DECL, not a
   TEMPLATE_DECL.  This macro determines whether or not a given class
   type is really a template type, as opposed to an instantiation or
   specialization of one.  */
#define CLASSTYPE_IS_TEMPLATE(NODE)  \
  (CLASSTYPE_TEMPLATE_INFO (NODE)    \
   && !CLASSTYPE_USE_TEMPLATE (NODE) \
   && PRIMARY_TEMPLATE_P (CLASSTYPE_TI_TEMPLATE (NODE)))

/* The name used by the user to name the typename type.  Typically,
   this is an IDENTIFIER_NODE, and the same as the DECL_NAME on the
   corresponding TYPE_DECL.  However, this may also be a
   TEMPLATE_ID_EXPR if we had something like `typename X::Y<T>'.  */
#define TYPENAME_TYPE_FULLNAME(NODE) \
  (TYPE_VALUES_RAW (TYPENAME_TYPE_CHECK (NODE)))

/* True if a TYPENAME_TYPE was declared as an "enum".  */
#define TYPENAME_IS_ENUM_P(NODE) \
  (TREE_LANG_FLAG_0 (TYPENAME_TYPE_CHECK (NODE)))

/* True if a TYPENAME_TYPE was declared as a "class", "struct", or
   "union".  */
#define TYPENAME_IS_CLASS_P(NODE) \
  (TREE_LANG_FLAG_1 (TYPENAME_TYPE_CHECK (NODE)))

/* True if a TYPENAME_TYPE is in the process of being resolved.  */
#define TYPENAME_IS_RESOLVING_P(NODE) \
  (TREE_LANG_FLAG_2 (TYPENAME_TYPE_CHECK (NODE)))

/* [class.virtual]

   A class that declares or inherits a virtual function is called a
   polymorphic class.  */
#define TYPE_POLYMORPHIC_P(NODE) (TREE_LANG_FLAG_2 (NODE))

/* Nonzero if this class has a virtual function table pointer.  */
#define TYPE_CONTAINS_VPTR_P(NODE)		\
  (TYPE_POLYMORPHIC_P (NODE) || CLASSTYPE_VBASECLASSES (NODE))

/* Nonzero if NODE is a FUNCTION_DECL (for a function with global
   scope) declared in a local scope.  */
#define DECL_LOCAL_FUNCTION_P(NODE) \
  DECL_LANG_FLAG_0 (FUNCTION_DECL_CHECK (NODE))

/* Nonzero if NODE is the target for genericization of 'break' stmts.  */
#define LABEL_DECL_BREAK(NODE) \
  DECL_LANG_FLAG_0 (LABEL_DECL_CHECK (NODE))

/* Nonzero if NODE is the target for genericization of 'continue' stmts.  */
#define LABEL_DECL_CONTINUE(NODE) \
  DECL_LANG_FLAG_1 (LABEL_DECL_CHECK (NODE))

/* Nonzero if NODE is the target for genericization of 'return' stmts
   in constructors/destructors of targetm.cxx.cdtor_returns_this targets.  */
#define LABEL_DECL_CDTOR(NODE) \
  DECL_LANG_FLAG_2 (LABEL_DECL_CHECK (NODE))

/* True if NODE was declared with auto in its return type, but it has
   started compilation and so the return type might have been changed by
   return type deduction; its declared return type should be found in
   DECL_SAVED_AUTO_RETURN_TYPE (NODE).   */
#define FNDECL_USED_AUTO(NODE) \
  TREE_LANG_FLAG_2 (FUNCTION_DECL_CHECK (NODE))

/* Nonzero if NODE is a DECL which we know about but which has not
   been explicitly declared, such as a built-in function or a friend
   declared inside a class.  In the latter case DECL_HIDDEN_FRIEND_P
   will be set.  */
#define DECL_ANTICIPATED(NODE) \
  (DECL_LANG_SPECIFIC (TYPE_FUNCTION_OR_TEMPLATE_DECL_CHECK (NODE)) \
   ->u.base.anticipated_p)

/* Is DECL NODE a hidden name?  */
#define DECL_HIDDEN_P(NODE) \
  (DECL_LANG_SPECIFIC (NODE) && TYPE_FUNCTION_OR_TEMPLATE_DECL_P (NODE) \
   && DECL_ANTICIPATED (NODE))

/* True if this is a hidden class type.    */
#define TYPE_HIDDEN_P(NODE) \
  (DECL_LANG_SPECIFIC (TYPE_NAME (NODE)) \
   && DECL_ANTICIPATED (TYPE_NAME (NODE)))

/* True for artificial decls added for OpenMP privatized non-static
   data members.  */
#define DECL_OMP_PRIVATIZED_MEMBER(NODE) \
  (DECL_LANG_SPECIFIC (VAR_DECL_CHECK (NODE))->u.base.anticipated_p)

/* Nonzero if NODE is a FUNCTION_DECL which was declared as a friend
   within a class but has not been declared in the surrounding scope.
   The function is invisible except via argument dependent lookup.  */
#define DECL_HIDDEN_FRIEND_P(NODE) \
  (LANG_DECL_FN_CHECK (DECL_COMMON_CHECK (NODE))->hidden_friend_p)

/* Nonzero if NODE is an artificial FUNCTION_DECL for
   #pragma omp declare reduction.  */
#define DECL_OMP_DECLARE_REDUCTION_P(NODE) \
  (LANG_DECL_FN_CHECK (DECL_COMMON_CHECK (NODE))->omp_declare_reduction_p)

/* Nonzero if DECL has been declared threadprivate by
   #pragma omp threadprivate.  */
#define CP_DECL_THREADPRIVATE_P(DECL) \
  (DECL_LANG_SPECIFIC (VAR_DECL_CHECK (DECL))->u.base.threadprivate_or_deleted_p)

/* Nonzero if NODE is a VAR_DECL which has been declared inline.  */
#define DECL_VAR_DECLARED_INLINE_P(NODE) \
  (DECL_LANG_SPECIFIC (VAR_DECL_CHECK (NODE))			\
   ? DECL_LANG_SPECIFIC (NODE)->u.base.var_declared_inline_p	\
   : false)
#define SET_DECL_VAR_DECLARED_INLINE_P(NODE) \
  (DECL_LANG_SPECIFIC (VAR_DECL_CHECK (NODE))->u.base.var_declared_inline_p \
   = true)

/* True if NODE is a constant variable with a value-dependent initializer.  */
#define DECL_DEPENDENT_INIT_P(NODE)				\
  (DECL_LANG_SPECIFIC (VAR_DECL_CHECK (NODE))			\
   && DECL_LANG_SPECIFIC (NODE)->u.base.dependent_init_p)
#define SET_DECL_DEPENDENT_INIT_P(NODE, X) \
  (DECL_LANG_SPECIFIC (VAR_DECL_CHECK (NODE))->u.base.dependent_init_p = (X))

/* Nonzero if NODE is an artificial VAR_DECL for a C++17 structured binding
   declaration or one of VAR_DECLs for the user identifiers in it.  */
#define DECL_DECOMPOSITION_P(NODE) \
  (VAR_P (NODE) && DECL_LANG_SPECIFIC (NODE)			\
   ? DECL_LANG_SPECIFIC (NODE)->u.base.selector == lds_decomp		\
   : false)

/* The underlying artificial VAR_DECL for structured binding.  */
#define DECL_DECOMP_BASE(NODE) \
  (LANG_DECL_DECOMP_CHECK (NODE)->base)

/* Nonzero if NODE is an inline VAR_DECL.  In C++17, static data members
   declared with constexpr specifier are implicitly inline variables.  */
#define DECL_INLINE_VAR_P(NODE) \
  (DECL_VAR_DECLARED_INLINE_P (NODE)				\
   || (cxx_dialect >= cxx17					\
       && DECL_DECLARED_CONSTEXPR_P (NODE)			\
       && DECL_CLASS_SCOPE_P (NODE)))

/* Nonzero if DECL was declared with '= delete'.  */
#define DECL_DELETED_FN(DECL) \
  (LANG_DECL_FN_CHECK (DECL)->min.base.threadprivate_or_deleted_p)

/* Nonzero if DECL was declared with '= default' (maybe implicitly).  */
#define DECL_DEFAULTED_FN(DECL) \
  (LANG_DECL_FN_CHECK (DECL)->defaulted_p)

/* Nonzero if DECL is explicitly defaulted in the class body.  */
#define DECL_DEFAULTED_IN_CLASS_P(DECL)					\
  (DECL_DEFAULTED_FN (DECL) && DECL_INITIALIZED_IN_CLASS_P (DECL))
/* Nonzero if DECL was defaulted outside the class body.  */
#define DECL_DEFAULTED_OUTSIDE_CLASS_P(DECL)				\
  (DECL_DEFAULTED_FN (DECL)						\
   && !(DECL_ARTIFICIAL (DECL) || DECL_INITIALIZED_IN_CLASS_P (DECL)))

/* Record whether a typedef for type `int' was actually `signed int'.  */
#define C_TYPEDEF_EXPLICITLY_SIGNED(EXP) DECL_LANG_FLAG_1 (EXP)

/* Returns nonzero if DECL has external linkage, as specified by the
   language standard.  (This predicate may hold even when the
   corresponding entity is not actually given external linkage in the
   object file; see decl_linkage for details.)  */
#define DECL_EXTERNAL_LINKAGE_P(DECL) \
  (decl_linkage (DECL) == lk_external)

/* Keep these codes in ascending code order.  */

#define INTEGRAL_CODE_P(CODE)	\
  ((CODE) == ENUMERAL_TYPE	\
   || (CODE) == BOOLEAN_TYPE	\
   || (CODE) == INTEGER_TYPE)

/* [basic.fundamental]

   Types  bool, char, wchar_t, and the signed and unsigned integer types
   are collectively called integral types.

   Note that INTEGRAL_TYPE_P, as defined in tree.h, allows enumeration
   types as well, which is incorrect in C++.  Keep these checks in
   ascending code order.  */
#define CP_INTEGRAL_TYPE_P(TYPE)		\
  (TREE_CODE (TYPE) == BOOLEAN_TYPE		\
   || TREE_CODE (TYPE) == INTEGER_TYPE)

/* Returns true if TYPE is an integral or enumeration name.  Keep
   these checks in ascending code order.  */
#define INTEGRAL_OR_ENUMERATION_TYPE_P(TYPE) \
   (TREE_CODE (TYPE) == ENUMERAL_TYPE || CP_INTEGRAL_TYPE_P (TYPE))

/* Returns true if TYPE is an integral or unscoped enumeration type.  */
#define INTEGRAL_OR_UNSCOPED_ENUMERATION_TYPE_P(TYPE) \
   (UNSCOPED_ENUM_P (TYPE) || CP_INTEGRAL_TYPE_P (TYPE))

/* True if the class type TYPE is a literal type.  */
#define CLASSTYPE_LITERAL_P(TYPE)              \
   (LANG_TYPE_CLASS_CHECK (TYPE)->is_literal)

/* [basic.fundamental]

   Integral and floating types are collectively called arithmetic
   types.

   As a GNU extension, we also accept complex types.

   Keep these checks in ascending code order.  */
#define ARITHMETIC_TYPE_P(TYPE) \
  (CP_INTEGRAL_TYPE_P (TYPE) \
   || TREE_CODE (TYPE) == REAL_TYPE \
   || TREE_CODE (TYPE) == COMPLEX_TYPE)

/* True iff TYPE is cv decltype(nullptr).  */
#define NULLPTR_TYPE_P(TYPE) (TREE_CODE (TYPE) == NULLPTR_TYPE)

/* [basic.types]

   Arithmetic types, enumeration types, pointer types,
   pointer-to-member types, and std::nullptr_t are collectively called
   scalar types.

   Keep these checks in ascending code order.  */
#define SCALAR_TYPE_P(TYPE)			\
  (TYPE_PTRDATAMEM_P (TYPE)			\
   || TREE_CODE (TYPE) == ENUMERAL_TYPE		\
   || ARITHMETIC_TYPE_P (TYPE)			\
   || TYPE_PTR_P (TYPE)				\
   || TYPE_PTRMEMFUNC_P (TYPE)                  \
   || NULLPTR_TYPE_P (TYPE))

/* Determines whether this type is a C++0x scoped enumeration
   type. Scoped enumerations types are introduced via "enum class" or
   "enum struct", e.g.,

     enum class Color {
       Red, Green, Blue
     };

   Scoped enumeration types are different from normal (unscoped)
   enumeration types in several ways:

     - The enumerators of a scoped enumeration type are only available
       within the scope of the enumeration type and not in the
       enclosing scope. For example, the Red color can be referred to
       with "Color::Red" but not "Red".

     - Scoped enumerators and enumerations do not implicitly convert
       to integers or 'bool'.

     - The underlying type of the enum is well-defined.  */
#define SCOPED_ENUM_P(TYPE)                                             \
  (TREE_CODE (TYPE) == ENUMERAL_TYPE && ENUM_IS_SCOPED (TYPE))

/* Determine whether this is an unscoped enumeration type.  */
#define UNSCOPED_ENUM_P(TYPE)                                           \
  (TREE_CODE (TYPE) == ENUMERAL_TYPE && !ENUM_IS_SCOPED (TYPE))

/* Set the flag indicating whether an ENUMERAL_TYPE is a C++0x scoped
   enumeration type (1) or a normal (unscoped) enumeration type
   (0).  */
#define SET_SCOPED_ENUM_P(TYPE, VAL)                    \
  (ENUM_IS_SCOPED (TYPE) = (VAL))

#define SET_OPAQUE_ENUM_P(TYPE, VAL)                    \
  (ENUM_IS_OPAQUE (TYPE) = (VAL))

#define OPAQUE_ENUM_P(TYPE)				\
  (TREE_CODE (TYPE) == ENUMERAL_TYPE && ENUM_IS_OPAQUE (TYPE))

/* Determines whether an ENUMERAL_TYPE has an explicit
   underlying type.  */
#define ENUM_FIXED_UNDERLYING_TYPE_P(NODE) (TYPE_LANG_FLAG_5 (NODE))

/* Returns the underlying type of the given enumeration type. The
   underlying type is determined in different ways, depending on the
   properties of the enum:

     - In C++0x, the underlying type can be explicitly specified, e.g.,

         enum E1 : char { ... } // underlying type is char

     - In a C++0x scoped enumeration, the underlying type is int
       unless otherwises specified:

         enum class E2 { ... } // underlying type is int

     - Otherwise, the underlying type is determined based on the
       values of the enumerators. In this case, the
       ENUM_UNDERLYING_TYPE will not be set until after the definition
       of the enumeration is completed by finish_enum.  */
#define ENUM_UNDERLYING_TYPE(TYPE) \
  TREE_TYPE (ENUMERAL_TYPE_CHECK (TYPE))

/* [dcl.init.aggr]

   An aggregate is an array or a class with no user-provided
   constructors, no brace-or-equal-initializers for non-static data
   members, no private or protected non-static data members, no
   base classes, and no virtual functions.

   As an extension, we also treat vectors as aggregates.  Keep these
   checks in ascending code order.  */
#define CP_AGGREGATE_TYPE_P(TYPE)				\
  (TREE_CODE (TYPE) == VECTOR_TYPE				\
   || TREE_CODE (TYPE) == ARRAY_TYPE				\
   || (CLASS_TYPE_P (TYPE) && !CLASSTYPE_NON_AGGREGATE (TYPE)))

/* Nonzero for a class type means that the class type has a
   user-declared constructor.  */
#define TYPE_HAS_USER_CONSTRUCTOR(NODE) (TYPE_LANG_FLAG_1 (NODE))

/* Nonzero means that the FUNCTION_TYPE or METHOD_TYPE has a
   late-specified return type.  */
#define TYPE_HAS_LATE_RETURN_TYPE(NODE) \
  (TYPE_LANG_FLAG_2 (FUNC_OR_METHOD_CHECK (NODE)))

/* When appearing in an INDIRECT_REF, it means that the tree structure
   underneath is actually a call to a constructor.  This is needed
   when the constructor must initialize local storage (which can
   be automatically destroyed), rather than allowing it to allocate
   space from the heap.

   When appearing in a SAVE_EXPR, it means that underneath
   is a call to a constructor.

   When appearing in a CONSTRUCTOR, the expression is a
   compound literal.

   When appearing in a FIELD_DECL, it means that this field
   has been duly initialized in its constructor.  */
#define TREE_HAS_CONSTRUCTOR(NODE) (TREE_LANG_FLAG_4 (NODE))

/* True if NODE is a brace-enclosed initializer.  */
#define BRACE_ENCLOSED_INITIALIZER_P(NODE) \
  (TREE_CODE (NODE) == CONSTRUCTOR && TREE_TYPE (NODE) == init_list_type_node)

/* True if NODE is a compound-literal, i.e., a brace-enclosed
   initializer cast to a particular type.  */
#define COMPOUND_LITERAL_P(NODE) \
  (TREE_CODE (NODE) == CONSTRUCTOR && TREE_HAS_CONSTRUCTOR (NODE))

#define EMPTY_CONSTRUCTOR_P(NODE) (TREE_CODE (NODE) == CONSTRUCTOR \
				   && vec_safe_is_empty(CONSTRUCTOR_ELTS(NODE))\
				   && !TREE_HAS_CONSTRUCTOR (NODE))

/* True if NODE is a init-list used as a direct-initializer, i.e.
   B b{1,2}, not B b({1,2}) or B b = {1,2}.  */
#define CONSTRUCTOR_IS_DIRECT_INIT(NODE) (TREE_LANG_FLAG_0 (CONSTRUCTOR_CHECK (NODE)))

/* True if this CONSTRUCTOR is instantiation-dependent and needs to be
   substituted.  */
#define CONSTRUCTOR_IS_DEPENDENT(NODE) \
  (TREE_LANG_FLAG_1 (CONSTRUCTOR_CHECK (NODE)))

/* True if this CONSTRUCTOR should not be used as a variable initializer
   because it was loaded from a constexpr variable with mutable fields.  */
#define CONSTRUCTOR_MUTABLE_POISON(NODE) \
  (TREE_LANG_FLAG_2 (CONSTRUCTOR_CHECK (NODE)))

/* True if this typed CONSTRUCTOR represents C99 compound-literal syntax rather
   than C++11 functional cast syntax.  */
#define CONSTRUCTOR_C99_COMPOUND_LITERAL(NODE) \
  (TREE_LANG_FLAG_3 (CONSTRUCTOR_CHECK (NODE)))

/* True if this CONSTRUCTOR contains PLACEHOLDER_EXPRs referencing the
   CONSTRUCTOR's type not nested inside another CONSTRUCTOR marked with
   CONSTRUCTOR_PLACEHOLDER_BOUNDARY.  */
#define CONSTRUCTOR_PLACEHOLDER_BOUNDARY(NODE) \
  (TREE_LANG_FLAG_5 (CONSTRUCTOR_CHECK (NODE)))

#define DIRECT_LIST_INIT_P(NODE) \
   (BRACE_ENCLOSED_INITIALIZER_P (NODE) && CONSTRUCTOR_IS_DIRECT_INIT (NODE))

/* True if this is a designated initializer (when we allow initializer-clauses
   mixed with designated-initializer-clauses set whenever there is at least
   one designated-initializer-clause), or a C99 designator.  */
#define CONSTRUCTOR_IS_DESIGNATED_INIT(NODE) \
  (TREE_LANG_FLAG_6 (CONSTRUCTOR_CHECK (NODE)))

/* True if NODE represents a conversion for direct-initialization in a
   template.  Set by perform_implicit_conversion_flags.  */
#define IMPLICIT_CONV_EXPR_DIRECT_INIT(NODE) \
  (TREE_LANG_FLAG_0 (IMPLICIT_CONV_EXPR_CHECK (NODE)))

/* True if NODE represents a dependent conversion of a non-type template
   argument.  Set by maybe_convert_nontype_argument.  */
#define IMPLICIT_CONV_EXPR_NONTYPE_ARG(NODE) \
  (TREE_LANG_FLAG_1 (IMPLICIT_CONV_EXPR_CHECK (NODE)))

/* True if NODE represents a conversion for braced-init-list in a
   template.  Set by perform_implicit_conversion_flags.  */
#define IMPLICIT_CONV_EXPR_BRACED_INIT(NODE) \
  (TREE_LANG_FLAG_2 (IMPLICIT_CONV_EXPR_CHECK (NODE)))

/* Nonzero means that an object of this type cannot be initialized using
   an initializer list.  */
#define CLASSTYPE_NON_AGGREGATE(NODE) \
  (LANG_TYPE_CLASS_CHECK (NODE)->non_aggregate)
#define TYPE_NON_AGGREGATE_CLASS(NODE) \
  (CLASS_TYPE_P (NODE) && CLASSTYPE_NON_AGGREGATE (NODE))

/* Nonzero if there is a non-trivial X::op=(cv X&) for this class.  */
#define TYPE_HAS_COMPLEX_COPY_ASSIGN(NODE) (LANG_TYPE_CLASS_CHECK (NODE)->has_complex_copy_assign)

/* Nonzero if there is a non-trivial X::X(cv X&) for this class.  */
#define TYPE_HAS_COMPLEX_COPY_CTOR(NODE) (LANG_TYPE_CLASS_CHECK (NODE)->has_complex_copy_ctor)

/* Nonzero if there is a non-trivial X::op=(X&&) for this class.  */
#define TYPE_HAS_COMPLEX_MOVE_ASSIGN(NODE) (LANG_TYPE_CLASS_CHECK (NODE)->has_complex_move_assign)

/* Nonzero if there is a non-trivial X::X(X&&) for this class.  */
#define TYPE_HAS_COMPLEX_MOVE_CTOR(NODE) (LANG_TYPE_CLASS_CHECK (NODE)->has_complex_move_ctor)

/* Nonzero if there is no trivial default constructor for this class.  */
#define TYPE_HAS_COMPLEX_DFLT(NODE) (LANG_TYPE_CLASS_CHECK (NODE)->has_complex_dflt)

/* Nonzero if TYPE has a trivial destructor.  From [class.dtor]:

     A destructor is trivial if it is an implicitly declared
     destructor and if:

       - all of the direct base classes of its class have trivial
	 destructors,

       - for all of the non-static data members of its class that are
	 of class type (or array thereof), each such class has a
	 trivial destructor.  */
#define TYPE_HAS_TRIVIAL_DESTRUCTOR(NODE) \
  (!TYPE_HAS_NONTRIVIAL_DESTRUCTOR (NODE))

/* Nonzero for _TYPE node means that this type does not have a trivial
   destructor.  Therefore, destroying an object of this type will
   involve a call to a destructor.  This can apply to objects of
   ARRAY_TYPE if the type of the elements needs a destructor.  */
#define TYPE_HAS_NONTRIVIAL_DESTRUCTOR(NODE) \
  (TYPE_LANG_FLAG_4 (NODE))

/* Nonzero for class type means that the default constructor is trivial.  */
#define TYPE_HAS_TRIVIAL_DFLT(NODE) \
  (TYPE_HAS_DEFAULT_CONSTRUCTOR (NODE) && ! TYPE_HAS_COMPLEX_DFLT (NODE))

/* Nonzero for class type means that copy initialization of this type can use
   a bitwise copy.  */
#define TYPE_HAS_TRIVIAL_COPY_CTOR(NODE) \
  (TYPE_HAS_COPY_CTOR (NODE) && ! TYPE_HAS_COMPLEX_COPY_CTOR (NODE))

/* Nonzero for class type means that assignment of this type can use
   a bitwise copy.  */
#define TYPE_HAS_TRIVIAL_COPY_ASSIGN(NODE) \
  (TYPE_HAS_COPY_ASSIGN (NODE) && ! TYPE_HAS_COMPLEX_COPY_ASSIGN (NODE))

/* Returns true if NODE is a pointer-to-data-member.  */
#define TYPE_PTRDATAMEM_P(NODE)			\
  (TREE_CODE (NODE) == OFFSET_TYPE)

/* Returns true if NODE is a pointer.  */
#define TYPE_PTR_P(NODE)			\
  (TREE_CODE (NODE) == POINTER_TYPE)

/* Returns true if NODE is a reference.  */
#define TYPE_REF_P(NODE)			\
  (TREE_CODE (NODE) == REFERENCE_TYPE)

/* Returns true if NODE is a pointer or a reference.  */
#define INDIRECT_TYPE_P(NODE)			\
  (TYPE_PTR_P (NODE) || TYPE_REF_P (NODE))

/* Returns true if NODE is an object type:

     [basic.types]

     An object type is a (possibly cv-qualified) type that is not a
     function type, not a reference type, and not a void type.

   Keep these checks in ascending order, for speed.  */
#define TYPE_OBJ_P(NODE)			\
  (!TYPE_REF_P (NODE)				\
   && !VOID_TYPE_P (NODE)  		        \
   && !FUNC_OR_METHOD_TYPE_P (NODE))

/* Returns true if NODE is a pointer to an object.  Keep these checks
   in ascending tree code order.  */
#define TYPE_PTROB_P(NODE)					\
  (TYPE_PTR_P (NODE) && TYPE_OBJ_P (TREE_TYPE (NODE)))

/* Returns true if NODE is a reference to an object.  Keep these checks
   in ascending tree code order.  */
#define TYPE_REF_OBJ_P(NODE)					\
  (TYPE_REF_P (NODE) && TYPE_OBJ_P (TREE_TYPE (NODE)))

/* Returns true if NODE is a pointer to an object, or a pointer to
   void.  Keep these checks in ascending tree code order.  */
#define TYPE_PTROBV_P(NODE)					\
  (TYPE_PTR_P (NODE)						\
   && !FUNC_OR_METHOD_TYPE_P (TREE_TYPE (NODE)))

/* Returns true if NODE is a pointer to function type.  */
#define TYPE_PTRFN_P(NODE)				\
  (TYPE_PTR_P (NODE)			                \
   && TREE_CODE (TREE_TYPE (NODE)) == FUNCTION_TYPE)

/* Returns true if NODE is a reference to function type.  */
#define TYPE_REFFN_P(NODE)				\
  (TYPE_REF_P (NODE)					\
   && TREE_CODE (TREE_TYPE (NODE)) == FUNCTION_TYPE)

/* Returns true if NODE is a pointer to member function type.  */
#define TYPE_PTRMEMFUNC_P(NODE)		\
  (TREE_CODE (NODE) == RECORD_TYPE	\
   && TYPE_PTRMEMFUNC_FLAG (NODE))

#define TYPE_PTRMEMFUNC_FLAG(NODE) \
  (TYPE_LANG_FLAG_2 (RECORD_TYPE_CHECK (NODE)))

/* Returns true if NODE is a pointer-to-member.  */
#define TYPE_PTRMEM_P(NODE) \
  (TYPE_PTRDATAMEM_P (NODE) || TYPE_PTRMEMFUNC_P (NODE))

/* Returns true if NODE is a pointer or a pointer-to-member.  */
#define TYPE_PTR_OR_PTRMEM_P(NODE) \
  (TYPE_PTR_P (NODE) || TYPE_PTRMEM_P (NODE))

/* Indicates when overload resolution may resolve to a pointer to
   member function. [expr.unary.op]/3 */
#define PTRMEM_OK_P(NODE) \
  TREE_LANG_FLAG_0 (TREE_CHECK3 ((NODE), ADDR_EXPR, OFFSET_REF, SCOPE_REF))

/* Get the POINTER_TYPE to the METHOD_TYPE associated with this
   pointer to member function.  TYPE_PTRMEMFUNC_P _must_ be true,
   before using this macro.  */
#define TYPE_PTRMEMFUNC_FN_TYPE(NODE) \
  (cp_build_qualified_type (TREE_TYPE (TYPE_FIELDS (NODE)),\
			    cp_type_quals (NODE)))

/* As above, but can be used in places that want an lvalue at the expense
   of not necessarily having the correct cv-qualifiers.  */
#define TYPE_PTRMEMFUNC_FN_TYPE_RAW(NODE) \
  (TREE_TYPE (TYPE_FIELDS (NODE)))

/* Returns `A' for a type like `int (A::*)(double)' */
#define TYPE_PTRMEMFUNC_OBJECT_TYPE(NODE) \
  TYPE_METHOD_BASETYPE (TREE_TYPE (TYPE_PTRMEMFUNC_FN_TYPE (NODE)))

/* The canonical internal RECORD_TYPE from the POINTER_TYPE to
   METHOD_TYPE.  */
#define TYPE_PTRMEMFUNC_TYPE(NODE) \
  TYPE_LANG_SLOT_1 (NODE)

/* For a pointer-to-member type of the form `T X::*', this is `X'.
   For a type like `void (X::*)() const', this type is `X', not `const
   X'.  To get at the `const X' you have to look at the
   TYPE_PTRMEM_POINTED_TO_TYPE; there, the first parameter will have
   type `const X*'.  */
#define TYPE_PTRMEM_CLASS_TYPE(NODE)			\
  (TYPE_PTRDATAMEM_P (NODE)					\
   ? TYPE_OFFSET_BASETYPE (NODE)		\
   : TYPE_PTRMEMFUNC_OBJECT_TYPE (NODE))

/* For a pointer-to-member type of the form `T X::*', this is `T'.  */
#define TYPE_PTRMEM_POINTED_TO_TYPE(NODE)		\
   (TYPE_PTRDATAMEM_P (NODE)				\
    ? TREE_TYPE (NODE)					\
    : TREE_TYPE (TYPE_PTRMEMFUNC_FN_TYPE (NODE)))

/* For a pointer-to-member constant `X::Y' this is the RECORD_TYPE for
   `X'.  */
#define PTRMEM_CST_CLASS(NODE) \
  TYPE_PTRMEM_CLASS_TYPE (TREE_TYPE (PTRMEM_CST_CHECK (NODE)))

/* For a pointer-to-member constant `X::Y' this is the _DECL for
   `Y'.  */
#define PTRMEM_CST_MEMBER(NODE) \
  (((ptrmem_cst_t)PTRMEM_CST_CHECK (NODE))->member)

/* The expression in question for a TYPEOF_TYPE.  */
#define TYPEOF_TYPE_EXPR(NODE) (TYPE_VALUES_RAW (TYPEOF_TYPE_CHECK (NODE)))

/* The type in question for an UNDERLYING_TYPE.  */
#define UNDERLYING_TYPE_TYPE(NODE) \
  (TYPE_VALUES_RAW (UNDERLYING_TYPE_CHECK (NODE)))

/* The type in question for BASES.  */
#define BASES_TYPE(NODE) \
  (TYPE_VALUES_RAW (BASES_CHECK (NODE)))

#define BASES_DIRECT(NODE) \
  TREE_LANG_FLAG_0 (BASES_CHECK (NODE))

/* The expression in question for a DECLTYPE_TYPE.  */
#define DECLTYPE_TYPE_EXPR(NODE) (TYPE_VALUES_RAW (DECLTYPE_TYPE_CHECK (NODE)))

/* Whether the DECLTYPE_TYPE_EXPR of NODE was originally parsed as an
   id-expression or a member-access expression. When false, it was
   parsed as a full expression.  */
#define DECLTYPE_TYPE_ID_EXPR_OR_MEMBER_ACCESS_P(NODE) \
  (DECLTYPE_TYPE_CHECK (NODE))->type_common.string_flag

/* These flags indicate that we want different semantics from normal
   decltype: lambda capture just drops references,
   lambda proxies look through implicit dereference.  */
#define DECLTYPE_FOR_LAMBDA_CAPTURE(NODE) \
  TREE_LANG_FLAG_0 (DECLTYPE_TYPE_CHECK (NODE))
#define DECLTYPE_FOR_LAMBDA_PROXY(NODE) \
  TREE_LANG_FLAG_2 (DECLTYPE_TYPE_CHECK (NODE))
#define DECLTYPE_FOR_REF_CAPTURE(NODE) \
  TREE_LANG_FLAG_3 (DECLTYPE_TYPE_CHECK (NODE))

/* Nonzero for VAR_DECL and FUNCTION_DECL node means that `extern' was
   specified in its declaration.  This can also be set for an
   erroneously declared PARM_DECL.  */
#define DECL_THIS_EXTERN(NODE) \
  DECL_LANG_FLAG_2 (VAR_FUNCTION_OR_PARM_DECL_CHECK (NODE))

/* Nonzero for VAR_DECL and FUNCTION_DECL node means that `static' was
   specified in its declaration.  This can also be set for an
   erroneously declared PARM_DECL.  */
#define DECL_THIS_STATIC(NODE) \
  DECL_LANG_FLAG_6 (VAR_FUNCTION_OR_PARM_DECL_CHECK (NODE))

/* Nonzero for FIELD_DECL node means that this field is a lambda capture
   field for an array of runtime bound.  */
#define DECL_VLA_CAPTURE_P(NODE) \
  DECL_LANG_FLAG_1 (FIELD_DECL_CHECK (NODE))

/* Nonzero for PARM_DECL node means that this is an array function
   parameter, i.e, a[] rather than *a.  */
#define DECL_ARRAY_PARAMETER_P(NODE) \
  DECL_LANG_FLAG_1 (PARM_DECL_CHECK (NODE))

/* Nonzero for a FIELD_DECL who's NSMDI is currently being
   instantiated.  */
#define DECL_INSTANTIATING_NSDMI_P(NODE) \
  DECL_LANG_FLAG_2 (FIELD_DECL_CHECK (NODE))

/* Nonzero for FIELD_DECL node means that this field is a base class
   of the parent object, as opposed to a member field.  */
#define DECL_FIELD_IS_BASE(NODE) \
  DECL_LANG_FLAG_6 (FIELD_DECL_CHECK (NODE))

/* Nonzero for FIELD_DECL node means that this field is a simple (no
   explicit initializer) lambda capture field, making it invisible to
   name lookup in unevaluated contexts.  */
#define DECL_NORMAL_CAPTURE_P(NODE) \
  DECL_LANG_FLAG_7 (FIELD_DECL_CHECK (NODE))

/* Nonzero if TYPE is an anonymous union or struct type.  We have to use a
   flag for this because "A union for which objects or pointers are
   declared is not an anonymous union" [class.union].  */
#define ANON_AGGR_TYPE_P(NODE)				\
  (CLASS_TYPE_P (NODE) && LANG_TYPE_CLASS_CHECK (NODE)->anon_aggr)
#define SET_ANON_AGGR_TYPE_P(NODE)			\
  (LANG_TYPE_CLASS_CHECK (NODE)->anon_aggr = 1)

/* Nonzero if TYPE is an anonymous union type.  */
#define ANON_UNION_TYPE_P(NODE) \
  (TREE_CODE (NODE) == UNION_TYPE && ANON_AGGR_TYPE_P (NODE))

/* Define fields and accessors for nodes representing declared names.  */

/* Nonzero if TYPE is an unnamed class with a typedef for linkage purposes.  */
#define TYPE_WAS_UNNAMED(NODE) (LANG_TYPE_CLASS_CHECK (NODE)->was_anonymous)

/* C++: all of these are overloaded!  These apply only to TYPE_DECLs.  */

/* The format of each node in the DECL_FRIENDLIST is as follows:

   The TREE_PURPOSE will be the name of a function, i.e., an
   IDENTIFIER_NODE.  The TREE_VALUE will be itself a TREE_LIST, whose
   TREE_VALUEs are friends with the given name.  */
#define DECL_FRIENDLIST(NODE)		(DECL_INITIAL (NODE))
#define FRIEND_NAME(LIST) (TREE_PURPOSE (LIST))
#define FRIEND_DECLS(LIST) (TREE_VALUE (LIST))

/* The DECL_ACCESS, if non-NULL, is a TREE_LIST.  The TREE_PURPOSE of
   each node is a type; the TREE_VALUE is the access granted for this
   DECL in that type.  The DECL_ACCESS is set by access declarations.
   For example, if a member that would normally be public in a
   derived class is made protected, then the derived class and the
   protected_access_node will appear in the DECL_ACCESS for the node.  */
#define DECL_ACCESS(NODE) (LANG_DECL_MIN_CHECK (NODE)->access)

/* Nonzero if the FUNCTION_DECL is a global constructor.  */
#define DECL_GLOBAL_CTOR_P(NODE) \
  (LANG_DECL_FN_CHECK (NODE)->global_ctor_p)

/* Nonzero if the FUNCTION_DECL is a global destructor.  */
#define DECL_GLOBAL_DTOR_P(NODE) \
  (LANG_DECL_FN_CHECK (NODE)->global_dtor_p)

/* Accessor macros for C++ template decl nodes.  */

/* The DECL_TEMPLATE_PARMS are a list.  The TREE_PURPOSE of each node
   is a INT_CST whose TREE_INT_CST_LOW indicates the level of the
   template parameters, with 1 being the outermost set of template
   parameters.  The TREE_VALUE is a vector, whose elements are the
   template parameters at each level.  Each element in the vector is a
   TREE_LIST, whose TREE_VALUE is a PARM_DECL (if the parameter is a
   non-type parameter), or a TYPE_DECL (if the parameter is a type
   parameter) or a TEMPLATE_DECL (if the parameter is a template
   parameter).  The TREE_PURPOSE is the default value, if any.  The
   TEMPLATE_PARM_INDEX for the parameter is available as the
   DECL_INITIAL (for a PARM_DECL) or as the TREE_TYPE (for a
   TYPE_DECL).

   FIXME: CONST_CAST_TREE is a hack that hopefully will go away after
   tree is converted to C++ class hiearchy.  */
#define DECL_TEMPLATE_PARMS(NODE)       \
   ((struct tree_template_decl *)CONST_CAST_TREE (TEMPLATE_DECL_CHECK (NODE)))->arguments
#define DECL_INNERMOST_TEMPLATE_PARMS(NODE) \
   INNERMOST_TEMPLATE_PARMS (DECL_TEMPLATE_PARMS (NODE))
#define DECL_NTPARMS(NODE) \
   TREE_VEC_LENGTH (DECL_INNERMOST_TEMPLATE_PARMS (NODE))
/* For function, method, class-data templates.

   FIXME: CONST_CAST_TREE is a hack that hopefully will go away after
   tree is converted to C++ class hiearchy.  */
#define DECL_TEMPLATE_RESULT(NODE)      \
   ((struct tree_template_decl *)CONST_CAST_TREE(TEMPLATE_DECL_CHECK (NODE)))->result
/* For a function template at namespace scope, DECL_TEMPLATE_INSTANTIATIONS
   lists all instantiations and specializations of the function so that
   tsubst_friend_function can reassign them to another template if we find
   that the namespace-scope template is really a partial instantiation of a
   friend template.

   For a class template the DECL_TEMPLATE_INSTANTIATIONS lists holds
   all instantiations and specializations of the class type, including
   partial instantiations and partial specializations, so that if we
   explicitly specialize a partial instantiation we can walk the list
   in maybe_process_partial_specialization and reassign them or complain
   as appropriate.

   In both cases, the TREE_PURPOSE of each node contains the arguments
   used; the TREE_VALUE contains the generated variable.  The template
   arguments are always complete.  For example, given:

      template <class T> struct S1 {
	template <class U> struct S2 {};
	template <class U> struct S2<U*> {};
      };

   the record for the partial specialization will contain, as its
   argument list, { {T}, {U*} }, and will be on the
   DECL_TEMPLATE_INSTANTIATIONS list for `template <class T> template
   <class U> struct S1<T>::S2'.

   This list is not used for other templates.  */
#define DECL_TEMPLATE_INSTANTIATIONS(NODE) \
  DECL_SIZE_UNIT (TEMPLATE_DECL_CHECK (NODE))

/* For a class template, this list contains the partial
   specializations of this template.  (Full specializations are not
   recorded on this list.)  The TREE_PURPOSE holds the arguments used
   in the partial specialization (e.g., for `template <class T> struct
   S<T*, int>' this will be `T*, int'.)  The arguments will also include
   any outer template arguments.  The TREE_VALUE holds the TEMPLATE_DECL
   for the partial specialization.  The TREE_TYPE is the _TYPE node for
   the partial specialization.

   This list is not used for other templates.  */
#define DECL_TEMPLATE_SPECIALIZATIONS(NODE)     \
  DECL_SIZE (TEMPLATE_DECL_CHECK (NODE))

/* True if this template has unloaded specializations.  We must load
   them before instantiation.  */
#define DECL_TEMPLATE_LAZY_SPECIALIZATIONS_P(NODE)	\
  DECL_LANG_FLAG_8 (TEMPLATE_DECL_CHECK (NODE))
    
/* Nonzero for a DECL which is actually a template parameter.  Keep
   these checks in ascending tree code order.   */
#define DECL_TEMPLATE_PARM_P(NODE)		\
  (DECL_LANG_FLAG_0 (NODE)			\
   && (TREE_CODE (NODE) == CONST_DECL		\
       || TREE_CODE (NODE) == PARM_DECL		\
       || TREE_CODE (NODE) == TYPE_DECL		\
       || TREE_CODE (NODE) == TEMPLATE_DECL))

/* Nonzero for a raw template parameter node.  */
#define TEMPLATE_PARM_P(NODE)					\
  (TREE_CODE (NODE) == TEMPLATE_TYPE_PARM			\
   || TREE_CODE (NODE) == TEMPLATE_TEMPLATE_PARM		\
   || TREE_CODE (NODE) == TEMPLATE_PARM_INDEX)

/* Mark NODE as a template parameter.  */
#define SET_DECL_TEMPLATE_PARM_P(NODE) \
  (DECL_LANG_FLAG_0 (NODE) = 1)

/* Nonzero if NODE is a template template parameter.  */
#define DECL_TEMPLATE_TEMPLATE_PARM_P(NODE) \
  (TREE_CODE (NODE) == TEMPLATE_DECL && DECL_TEMPLATE_PARM_P (NODE))

/* Nonzero for a DECL that represents a function template.  */
#define DECL_FUNCTION_TEMPLATE_P(NODE)                          \
  (TREE_CODE (NODE) == TEMPLATE_DECL                            \
   && DECL_TEMPLATE_RESULT (NODE) != NULL_TREE			\
   && TREE_CODE (DECL_TEMPLATE_RESULT (NODE)) == FUNCTION_DECL)

/* Nonzero for a DECL that represents a class template or alias
   template.  */
#define DECL_TYPE_TEMPLATE_P(NODE)				\
  (TREE_CODE (NODE) == TEMPLATE_DECL				\
   && DECL_TEMPLATE_RESULT (NODE) != NULL_TREE			\
   && TREE_CODE (DECL_TEMPLATE_RESULT (NODE)) == TYPE_DECL)

/* Nonzero for a DECL that represents a class template.  */
#define DECL_CLASS_TEMPLATE_P(NODE)				\
  (DECL_TYPE_TEMPLATE_P (NODE)					\
   && DECL_IMPLICIT_TYPEDEF_P (DECL_TEMPLATE_RESULT (NODE)))

/* Nonzero for a TEMPLATE_DECL that represents an alias template.  */
#define DECL_ALIAS_TEMPLATE_P(NODE)			\
  (DECL_TYPE_TEMPLATE_P (NODE)				\
   && !DECL_ARTIFICIAL (DECL_TEMPLATE_RESULT (NODE)))

/* Nonzero for a NODE which declares a type.  */
#define DECL_DECLARES_TYPE_P(NODE) \
  (TREE_CODE (NODE) == TYPE_DECL || DECL_TYPE_TEMPLATE_P (NODE))

/* Nonzero if NODE declares a function.  */
#define DECL_DECLARES_FUNCTION_P(NODE) \
  (TREE_CODE (NODE) == FUNCTION_DECL || DECL_FUNCTION_TEMPLATE_P (NODE))

/* Nonzero if NODE is the typedef implicitly generated for a type when
   the type is declared.  In C++, `struct S {};' is roughly
   equivalent to `struct S {}; typedef struct S S;' in C.
   DECL_IMPLICIT_TYPEDEF_P will hold for the typedef indicated in this
   example.  In C++, there is a second implicit typedef for each
   class, called the injected-class-name, in the scope of `S' itself, so that
   you can say `S::S'.  DECL_SELF_REFERENCE_P will hold for that typedef.  */
#define DECL_IMPLICIT_TYPEDEF_P(NODE) \
  (TREE_CODE (NODE) == TYPE_DECL && DECL_LANG_FLAG_2 (NODE))
#define SET_DECL_IMPLICIT_TYPEDEF_P(NODE) \
  (DECL_LANG_FLAG_2 (NODE) = 1)
#define DECL_SELF_REFERENCE_P(NODE) \
  (TREE_CODE (NODE) == TYPE_DECL && DECL_LANG_FLAG_4 (NODE))
#define SET_DECL_SELF_REFERENCE_P(NODE) \
  (DECL_LANG_FLAG_4 (NODE) = 1)

/* A `primary' template is one that has its own template header and is not
   a partial specialization.  A member function of a class template is a
   template, but not primary.  A member template is primary.  Friend
   templates are primary, too.  */

/* Returns the primary template corresponding to these parameters.  */
#define DECL_PRIMARY_TEMPLATE(NODE) \
  (TREE_TYPE (DECL_INNERMOST_TEMPLATE_PARMS (NODE)))

/* Returns nonzero if NODE is a primary template.  */
#define PRIMARY_TEMPLATE_P(NODE) (DECL_PRIMARY_TEMPLATE (NODE) == (NODE))

/* Nonzero iff NODE is a specialization of a template.  The value
   indicates the type of specializations:

     1=implicit instantiation

     2=partial or explicit specialization, e.g.:

        template <> int min<int> (int, int),

     3=explicit instantiation, e.g.:

        template int min<int> (int, int);

   Note that NODE will be marked as a specialization even if the
   template it is instantiating is not a primary template.  For
   example, given:

     template <typename T> struct O {
       void f();
       struct I {};
     };

   both O<int>::f and O<int>::I will be marked as instantiations.

   If DECL_USE_TEMPLATE is nonzero, then DECL_TEMPLATE_INFO will also
   be non-NULL.  */
#define DECL_USE_TEMPLATE(NODE) (DECL_LANG_SPECIFIC (NODE)->u.base.use_template)

/* Like DECL_USE_TEMPLATE, but for class types.  */
#define CLASSTYPE_USE_TEMPLATE(NODE) \
  (LANG_TYPE_CLASS_CHECK (NODE)->use_template)

/* True if NODE is a specialization of a primary template.  */
#define CLASSTYPE_SPECIALIZATION_OF_PRIMARY_TEMPLATE_P(NODE)	\
  (CLASS_TYPE_P (NODE)						\
   && CLASSTYPE_USE_TEMPLATE (NODE)				\
   && PRIMARY_TEMPLATE_P (CLASSTYPE_TI_TEMPLATE (NODE)))

#define DECL_TEMPLATE_INSTANTIATION(NODE) (DECL_USE_TEMPLATE (NODE) & 1)
#define CLASSTYPE_TEMPLATE_INSTANTIATION(NODE) \
  (CLASSTYPE_USE_TEMPLATE (NODE) & 1)

#define DECL_TEMPLATE_SPECIALIZATION(NODE) (DECL_USE_TEMPLATE (NODE) == 2)
#define SET_DECL_TEMPLATE_SPECIALIZATION(NODE) (DECL_USE_TEMPLATE (NODE) = 2)

/* Returns true for an explicit or partial specialization of a class
   template.  */
#define CLASSTYPE_TEMPLATE_SPECIALIZATION(NODE) \
  (CLASSTYPE_USE_TEMPLATE (NODE) == 2)
#define SET_CLASSTYPE_TEMPLATE_SPECIALIZATION(NODE) \
  (CLASSTYPE_USE_TEMPLATE (NODE) = 2)

#define DECL_IMPLICIT_INSTANTIATION(NODE) (DECL_USE_TEMPLATE (NODE) == 1)
#define SET_DECL_IMPLICIT_INSTANTIATION(NODE) (DECL_USE_TEMPLATE (NODE) = 1)
#define CLASSTYPE_IMPLICIT_INSTANTIATION(NODE) \
  (CLASSTYPE_USE_TEMPLATE (NODE) == 1)
#define SET_CLASSTYPE_IMPLICIT_INSTANTIATION(NODE) \
  (CLASSTYPE_USE_TEMPLATE (NODE) = 1)

#define DECL_EXPLICIT_INSTANTIATION(NODE) (DECL_USE_TEMPLATE (NODE) == 3)
#define SET_DECL_EXPLICIT_INSTANTIATION(NODE) (DECL_USE_TEMPLATE (NODE) = 3)
#define CLASSTYPE_EXPLICIT_INSTANTIATION(NODE) \
  (CLASSTYPE_USE_TEMPLATE (NODE) == 3)
#define SET_CLASSTYPE_EXPLICIT_INSTANTIATION(NODE) \
  (CLASSTYPE_USE_TEMPLATE (NODE) = 3)

/* Nonzero if DECL is a friend function which is an instantiation
   from the point of view of the compiler, but not from the point of
   view of the language.  For example given:
      template <class T> struct S { friend void f(T) {}; };
   the declaration of `void f(int)' generated when S<int> is
   instantiated will not be a DECL_TEMPLATE_INSTANTIATION, but will be
   a DECL_FRIEND_PSEUDO_TEMPLATE_INSTANTIATION.  */
#define DECL_FRIEND_PSEUDO_TEMPLATE_INSTANTIATION(DECL) \
  (DECL_LANG_SPECIFIC (DECL) && DECL_TEMPLATE_INFO (DECL) \
   && !DECL_USE_TEMPLATE (DECL))

/* Nonzero if DECL is a function generated from a function 'temploid',
   i.e. template, member of class template, or dependent friend.  */
#define DECL_TEMPLOID_INSTANTIATION(DECL)		\
  (DECL_TEMPLATE_INSTANTIATION (DECL)			\
   || DECL_FRIEND_PSEUDO_TEMPLATE_INSTANTIATION (DECL))

/* Nonzero if DECL is either defined implicitly by the compiler or
   generated from a temploid.  */
#define DECL_GENERATED_P(DECL) \
  (DECL_TEMPLOID_INSTANTIATION (DECL) || DECL_DEFAULTED_FN (DECL))

/* Nonzero iff we are currently processing a declaration for an
   entity with its own template parameter list, and which is not a
   full specialization.  */
#define PROCESSING_REAL_TEMPLATE_DECL_P() \
  (!processing_template_parmlist \
   && processing_template_decl > template_class_depth (current_scope ()))

/* Nonzero if this VAR_DECL or FUNCTION_DECL has already been
   instantiated, i.e. its definition has been generated from the
   pattern given in the template.  */
#define DECL_TEMPLATE_INSTANTIATED(NODE) \
  DECL_LANG_FLAG_1 (VAR_OR_FUNCTION_DECL_CHECK (NODE))

/* We know what we're doing with this decl now.  */
#define DECL_INTERFACE_KNOWN(NODE) DECL_LANG_FLAG_5 (NODE)

/* DECL_EXTERNAL must be set on a decl until the decl is actually emitted,
   so that assemble_external will work properly.  So we have this flag to
   tell us whether the decl is really not external.

   This flag does not indicate whether or not the decl is defined in the
   current translation unit; it indicates whether or not we should emit the
   decl at the end of compilation if it is defined and needed.  */
#define DECL_NOT_REALLY_EXTERN(NODE) \
  (DECL_LANG_SPECIFIC (NODE)->u.base.not_really_extern)

#define DECL_REALLY_EXTERN(NODE) \
  (DECL_EXTERNAL (NODE)				\
   && (!DECL_LANG_SPECIFIC (NODE) || !DECL_NOT_REALLY_EXTERN (NODE)))

/* A thunk is a stub function.

   A thunk is an alternate entry point for an ordinary FUNCTION_DECL.
   The address of the ordinary FUNCTION_DECL is given by the
   DECL_INITIAL, which is always an ADDR_EXPR whose operand is a
   FUNCTION_DECL.  The job of the thunk is to either adjust the this
   pointer before transferring control to the FUNCTION_DECL, or call
   FUNCTION_DECL and then adjust the result value. Note, the result
   pointer adjusting thunk must perform a call to the thunked
   function, (or be implemented via passing some invisible parameter
   to the thunked function, which is modified to perform the
   adjustment just before returning).

   A thunk may perform either, or both, of the following operations:

   o Adjust the this or result pointer by a constant offset.
   o Adjust the this or result pointer by looking up a vcall or vbase offset
     in the vtable.

   A this pointer adjusting thunk converts from a base to a derived
   class, and hence adds the offsets. A result pointer adjusting thunk
   converts from a derived class to a base, and hence subtracts the
   offsets.  If both operations are performed, then the constant
   adjustment is performed first for this pointer adjustment and last
   for the result pointer adjustment.

   The constant adjustment is given by THUNK_FIXED_OFFSET.  If the
   vcall or vbase offset is required, THUNK_VIRTUAL_OFFSET is
   used. For this pointer adjusting thunks, it is the vcall offset
   into the vtable.  For result pointer adjusting thunks it is the
   binfo of the virtual base to convert to.  Use that binfo's vbase
   offset.

   It is possible to have equivalent covariant thunks.  These are
   distinct virtual covariant thunks whose vbase offsets happen to
   have the same value.  THUNK_ALIAS is used to pick one as the
   canonical thunk, which will get all the this pointer adjusting
   thunks attached to it.  */

/* An integer indicating how many bytes should be subtracted from the
   this or result pointer when this function is called.  */
#define THUNK_FIXED_OFFSET(DECL) \
  (DECL_LANG_SPECIFIC (THUNK_FUNCTION_CHECK (DECL))->u.fn.u5.fixed_offset)

/* A tree indicating how to perform the virtual adjustment. For a this
   adjusting thunk it is the number of bytes to be added to the vtable
   to find the vcall offset. For a result adjusting thunk, it is the
   binfo of the relevant virtual base.  If NULL, then there is no
   virtual adjust.  (The vptr is always located at offset zero from
   the this or result pointer.)  (If the covariant type is within the
   class hierarchy being laid out, the vbase index is not yet known
   at the point we need to create the thunks, hence the need to use
   binfos.)  */

#define THUNK_VIRTUAL_OFFSET(DECL) \
  (LANG_DECL_MIN_CHECK (FUNCTION_DECL_CHECK (DECL))->access)

/* A thunk which is equivalent to another thunk.  */
#define THUNK_ALIAS(DECL) \
  (DECL_LANG_SPECIFIC (FUNCTION_DECL_CHECK (DECL))->u.min.template_info)

/* For thunk NODE, this is the FUNCTION_DECL thunked to.  It is
   possible for the target to be a thunk too.  */
#define THUNK_TARGET(NODE)				\
  (LANG_DECL_FN_CHECK (NODE)->befriending_classes)

/* True for a SCOPE_REF iff the "template" keyword was used to
   indicate that the qualified name denotes a template.  */
#define QUALIFIED_NAME_IS_TEMPLATE(NODE) \
  (TREE_LANG_FLAG_1 (SCOPE_REF_CHECK (NODE)))

/* True for an OMP_ATOMIC that has dependent parameters.  These are stored
   as an expr in operand 1, and integer_zero_node or clauses in operand 0.  */
#define OMP_ATOMIC_DEPENDENT_P(NODE) \
  (TREE_CODE (TREE_OPERAND (OMP_ATOMIC_CHECK (NODE), 0)) == INTEGER_CST \
   || TREE_CODE (TREE_OPERAND (OMP_ATOMIC_CHECK (NODE), 0)) == OMP_CLAUSE)

/* Used while gimplifying continue statements bound to OMP_FOR nodes.  */
#define OMP_FOR_GIMPLIFYING_P(NODE) \
  (TREE_LANG_FLAG_0 (OMP_LOOPING_CHECK (NODE)))

/* A language-specific token attached to the OpenMP data clauses to
   hold code (or code fragments) related to ctors, dtors, and op=.
   See semantics.c for details.  */
#define CP_OMP_CLAUSE_INFO(NODE) \
  TREE_TYPE (OMP_CLAUSE_RANGE_CHECK (NODE, OMP_CLAUSE_PRIVATE, \
				     OMP_CLAUSE__CONDTEMP_))

/* Nonzero if this transaction expression's body contains statements.  */
#define TRANSACTION_EXPR_IS_STMT(NODE) \
   TREE_LANG_FLAG_0 (TRANSACTION_EXPR_CHECK (NODE))

/* These macros provide convenient access to the various _STMT nodes
   created when parsing template declarations.  */
#define TRY_STMTS(NODE)		TREE_OPERAND (TRY_BLOCK_CHECK (NODE), 0)
#define TRY_HANDLERS(NODE)	TREE_OPERAND (TRY_BLOCK_CHECK (NODE), 1)

#define EH_SPEC_STMTS(NODE)	TREE_OPERAND (EH_SPEC_BLOCK_CHECK (NODE), 0)
#define EH_SPEC_RAISES(NODE)	TREE_OPERAND (EH_SPEC_BLOCK_CHECK (NODE), 1)

#define USING_STMT_NAMESPACE(NODE) TREE_OPERAND (USING_STMT_CHECK (NODE), 0)

/* Nonzero if this try block is a function try block.  */
#define FN_TRY_BLOCK_P(NODE)	TREE_LANG_FLAG_3 (TRY_BLOCK_CHECK (NODE))
#define HANDLER_PARMS(NODE)	TREE_OPERAND (HANDLER_CHECK (NODE), 0)
#define HANDLER_BODY(NODE)	TREE_OPERAND (HANDLER_CHECK (NODE), 1)
#define HANDLER_TYPE(NODE)	TREE_TYPE (HANDLER_CHECK (NODE))

/* CLEANUP_STMT accessors.  The statement(s) covered, the cleanup to run
   and the VAR_DECL for which this cleanup exists.  */
#define CLEANUP_BODY(NODE)	TREE_OPERAND (CLEANUP_STMT_CHECK (NODE), 0)
#define CLEANUP_EXPR(NODE)	TREE_OPERAND (CLEANUP_STMT_CHECK (NODE), 1)
#define CLEANUP_DECL(NODE)	TREE_OPERAND (CLEANUP_STMT_CHECK (NODE), 2)

/* IF_STMT accessors. These give access to the condition of the if
   statement, the then block of the if statement, and the else block
   of the if statement if it exists.  */
#define IF_COND(NODE)		TREE_OPERAND (IF_STMT_CHECK (NODE), 0)
#define THEN_CLAUSE(NODE)	TREE_OPERAND (IF_STMT_CHECK (NODE), 1)
#define ELSE_CLAUSE(NODE)	TREE_OPERAND (IF_STMT_CHECK (NODE), 2)
#define IF_SCOPE(NODE)		TREE_OPERAND (IF_STMT_CHECK (NODE), 3)
#define IF_STMT_CONSTEXPR_P(NODE) TREE_LANG_FLAG_0 (IF_STMT_CHECK (NODE))

/* Like PACK_EXPANSION_EXTRA_ARGS, for constexpr if.  IF_SCOPE is used while
   building an IF_STMT; IF_STMT_EXTRA_ARGS is used after it is complete.  */
#define IF_STMT_EXTRA_ARGS(NODE) IF_SCOPE (NODE)

/* WHILE_STMT accessors. These give access to the condition of the
   while statement and the body of the while statement, respectively.  */
#define WHILE_COND(NODE)	TREE_OPERAND (WHILE_STMT_CHECK (NODE), 0)
#define WHILE_BODY(NODE)	TREE_OPERAND (WHILE_STMT_CHECK (NODE), 1)

/* DO_STMT accessors. These give access to the condition of the do
   statement and the body of the do statement, respectively.  */
#define DO_COND(NODE)		TREE_OPERAND (DO_STMT_CHECK (NODE), 0)
#define DO_BODY(NODE)		TREE_OPERAND (DO_STMT_CHECK (NODE), 1)

/* FOR_STMT accessors. These give access to the init statement,
   condition, update expression, and body of the for statement,
   respectively.  */
#define FOR_INIT_STMT(NODE)	TREE_OPERAND (FOR_STMT_CHECK (NODE), 0)
#define FOR_COND(NODE)		TREE_OPERAND (FOR_STMT_CHECK (NODE), 1)
#define FOR_EXPR(NODE)		TREE_OPERAND (FOR_STMT_CHECK (NODE), 2)
#define FOR_BODY(NODE)		TREE_OPERAND (FOR_STMT_CHECK (NODE), 3)
#define FOR_SCOPE(NODE)		TREE_OPERAND (FOR_STMT_CHECK (NODE), 4)

/* RANGE_FOR_STMT accessors. These give access to the declarator,
   expression, body, and scope of the statement, respectively.  */
#define RANGE_FOR_DECL(NODE)	TREE_OPERAND (RANGE_FOR_STMT_CHECK (NODE), 0)
#define RANGE_FOR_EXPR(NODE)	TREE_OPERAND (RANGE_FOR_STMT_CHECK (NODE), 1)
#define RANGE_FOR_BODY(NODE)	TREE_OPERAND (RANGE_FOR_STMT_CHECK (NODE), 2)
#define RANGE_FOR_SCOPE(NODE)	TREE_OPERAND (RANGE_FOR_STMT_CHECK (NODE), 3)
#define RANGE_FOR_UNROLL(NODE)	TREE_OPERAND (RANGE_FOR_STMT_CHECK (NODE), 4)
#define RANGE_FOR_INIT_STMT(NODE) TREE_OPERAND (RANGE_FOR_STMT_CHECK (NODE), 5)
#define RANGE_FOR_IVDEP(NODE)	TREE_LANG_FLAG_6 (RANGE_FOR_STMT_CHECK (NODE))

#define SWITCH_STMT_COND(NODE)	TREE_OPERAND (SWITCH_STMT_CHECK (NODE), 0)
#define SWITCH_STMT_BODY(NODE)	TREE_OPERAND (SWITCH_STMT_CHECK (NODE), 1)
#define SWITCH_STMT_TYPE(NODE)	TREE_OPERAND (SWITCH_STMT_CHECK (NODE), 2)
#define SWITCH_STMT_SCOPE(NODE)	TREE_OPERAND (SWITCH_STMT_CHECK (NODE), 3)
/* True if there are case labels for all possible values of switch cond, either
   because there is a default: case label or because the case label ranges cover
   all values.  */
#define SWITCH_STMT_ALL_CASES_P(NODE) \
  TREE_LANG_FLAG_0 (SWITCH_STMT_CHECK (NODE))
/* True if the body of a switch stmt contains no BREAK_STMTs.  */
#define SWITCH_STMT_NO_BREAK_P(NODE) \
  TREE_LANG_FLAG_2 (SWITCH_STMT_CHECK (NODE))

/* STMT_EXPR accessor.  */
#define STMT_EXPR_STMT(NODE)	TREE_OPERAND (STMT_EXPR_CHECK (NODE), 0)

/* EXPR_STMT accessor. This gives the expression associated with an
   expression statement.  */
#define EXPR_STMT_EXPR(NODE)	TREE_OPERAND (EXPR_STMT_CHECK (NODE), 0)

/* True if this TARGET_EXPR was created by build_cplus_new, and so we can
   discard it if it isn't useful.  */
#define TARGET_EXPR_IMPLICIT_P(NODE) \
  TREE_LANG_FLAG_0 (TARGET_EXPR_CHECK (NODE))

/* True if this TARGET_EXPR is the result of list-initialization of a
   temporary.  */
#define TARGET_EXPR_LIST_INIT_P(NODE) \
  TREE_LANG_FLAG_1 (TARGET_EXPR_CHECK (NODE))

/* True if this TARGET_EXPR expresses direct-initialization of an object
   to be named later.  */
#define TARGET_EXPR_DIRECT_INIT_P(NODE) \
  TREE_LANG_FLAG_2 (TARGET_EXPR_CHECK (NODE))

/* True if NODE is a TARGET_EXPR that just expresses a copy of its INITIAL; if
   the initializer has void type, it's doing something more complicated.  */
#define SIMPLE_TARGET_EXPR_P(NODE)				\
  (TREE_CODE (NODE) == TARGET_EXPR				\
   && !VOID_TYPE_P (TREE_TYPE (TARGET_EXPR_INITIAL (NODE))))

/* True if EXPR expresses direct-initialization of a TYPE.  */
#define DIRECT_INIT_EXPR_P(TYPE,EXPR)					\
  (TREE_CODE (EXPR) == TARGET_EXPR && TREE_LANG_FLAG_2 (EXPR)		\
   && same_type_ignoring_top_level_qualifiers_p (TYPE, TREE_TYPE (EXPR)))

/* True if this CONVERT_EXPR is for a conversion to virtual base in
   an NSDMI, and should be re-evaluated when used in a constructor.  */
#define CONVERT_EXPR_VBASE_PATH(NODE) \
  TREE_LANG_FLAG_0 (CONVERT_EXPR_CHECK (NODE))

/* True if SIZEOF_EXPR argument is type.  */
#define SIZEOF_EXPR_TYPE_P(NODE) \
  TREE_LANG_FLAG_0 (SIZEOF_EXPR_CHECK (NODE))

/* True if the ALIGNOF_EXPR was spelled "alignof".  */
#define ALIGNOF_EXPR_STD_P(NODE) \
  TREE_LANG_FLAG_0 (ALIGNOF_EXPR_CHECK (NODE))

/* OMP_DEPOBJ accessors. These give access to the depobj expression of the
   #pragma omp depobj directive and the clauses, respectively.  If
   OMP_DEPOBJ_CLAUSES is INTEGER_CST, it is instead the update clause kind
   or OMP_CLAUSE_DEPEND_LAST for destroy clause.  */
#define OMP_DEPOBJ_DEPOBJ(NODE)	 TREE_OPERAND (OMP_DEPOBJ_CHECK (NODE), 0)
#define OMP_DEPOBJ_CLAUSES(NODE) TREE_OPERAND (OMP_DEPOBJ_CHECK (NODE), 1)

/* An enumeration of the kind of tags that C++ accepts.  */
enum tag_types {
  none_type = 0, /* Not a tag type.  */
  record_type,   /* "struct" types.  */
  class_type,    /* "class" types.  */
  union_type,    /* "union" types.  */
  enum_type,     /* "enum" types.  */
  typename_type, /* "typename" types.  */
  scope_type	 /* namespace or tagged type name followed by :: */
};

/* The various kinds of lvalues we distinguish.  */
enum cp_lvalue_kind_flags {
  clk_none = 0,     /* Things that are not an lvalue.  */
  clk_ordinary = 1, /* An ordinary lvalue.  */
  clk_rvalueref = 2,/* An xvalue (rvalue formed using an rvalue reference) */
  clk_class = 4,    /* A prvalue of class or array type.  */
  clk_bitfield = 8, /* An lvalue for a bit-field.  */
  clk_packed = 16   /* An lvalue for a packed field.  */
};

/* This type is used for parameters and variables which hold
   combinations of the flags in enum cp_lvalue_kind_flags.  */
typedef int cp_lvalue_kind;

/* Various kinds of template specialization, instantiation, etc.  */
enum tmpl_spec_kind {
  tsk_none,		   /* Not a template at all.  */
  tsk_invalid_member_spec, /* An explicit member template
			      specialization, but the enclosing
			      classes have not all been explicitly
			      specialized.  */
  tsk_invalid_expl_inst,   /* An explicit instantiation containing
			      template parameter lists.  */
  tsk_excessive_parms,	   /* A template declaration with too many
			      template parameter lists.  */
  tsk_insufficient_parms,  /* A template declaration with too few
			      parameter lists.  */
  tsk_template,		   /* A template declaration.  */
  tsk_expl_spec,	   /* An explicit specialization.  */
  tsk_expl_inst		   /* An explicit instantiation.  */
};

/* The various kinds of access.  BINFO_ACCESS depends on these being
   two bit quantities.  The numerical values are important; they are
   used to initialize RTTI data structures, so changing them changes
   the ABI.  */
enum access_kind {
  ak_none = 0,		   /* Inaccessible.  */
  ak_public = 1,	   /* Accessible, as a `public' thing.  */
  ak_protected = 2,	   /* Accessible, as a `protected' thing.  */
  ak_private = 3	   /* Accessible, as a `private' thing.  */
};

/* The various kinds of special functions.  If you add to this list,
   you should update special_function_p as well.  */
enum special_function_kind {
  sfk_none = 0,		   /* Not a special function.  This enumeral
			      must have value zero; see
			      special_function_p.  */
  /* The following are ordered, for use by member synthesis fns.  */
  sfk_destructor,	   /* A destructor.  */
  sfk_constructor,	   /* A constructor.  */
  sfk_inheriting_constructor, /* An inheriting constructor */
  sfk_copy_constructor,    /* A copy constructor.  */
  sfk_move_constructor,    /* A move constructor.  */
  sfk_copy_assignment,     /* A copy assignment operator.  */
  sfk_move_assignment,     /* A move assignment operator.  */
  /* The following are unordered.  */
  sfk_complete_destructor, /* A destructor for complete objects.  */
  sfk_base_destructor,     /* A destructor for base subobjects.  */
  sfk_deleting_destructor, /* A destructor for complete objects that
			      deletes the object after it has been
			      destroyed.  */
  sfk_conversion,	   /* A conversion operator.  */
  sfk_deduction_guide,	   /* A class template deduction guide.  */
  sfk_virtual_destructor   /* Used by member synthesis fns.  */
};

/* The various kinds of linkage.  From [basic.link],

      A name is said to have linkage when it might denote the same
      object, reference, function, type, template, namespace or value
      as a name introduced in another scope:

      -- When a name has external linkage, the entity it denotes can
	 be referred to from scopes of other translation units or from
	 other scopes of the same translation unit.

      -- When a name has internal linkage, the entity it denotes can
	 be referred to by names from other scopes in the same
	 translation unit.

      -- When a name has no linkage, the entity it denotes cannot be
	 referred to by names from other scopes.  */

enum linkage_kind {
  lk_none,			/* No linkage.  */
  lk_internal,			/* Internal linkage.  */
  lk_external			/* External linkage.  */
};

enum duration_kind {
  dk_static,
  dk_thread,
  dk_auto,
  dk_dynamic
};

/* Bitmask flags to control type substitution.  */
enum tsubst_flags {
  tf_none = 0,			 /* nothing special */
  tf_error = 1 << 0,		 /* give error messages  */
  tf_warning = 1 << 1,	 	 /* give warnings too  */
  tf_ignore_bad_quals = 1 << 2,	 /* ignore bad cvr qualifiers */
  tf_keep_type_decl = 1 << 3,	 /* retain typedef type decls
				    (make_typename_type use) */
  tf_ptrmem_ok = 1 << 4,	 /* pointers to member ok (internal
				    instantiate_type use) */
  tf_user = 1 << 5,		 /* found template must be a user template
				    (lookup_template_class use) */
  tf_conv = 1 << 6,		 /* We are determining what kind of
				    conversion might be permissible,
				    not actually performing the
				    conversion.  */
  tf_decltype = 1 << 7,          /* We are the operand of decltype.
				    Used to implement the special rules
				    for calls in decltype (5.2.2/11).  */
  tf_partial = 1 << 8,		 /* Doing initial explicit argument
				    substitution in fn_type_unification.  */
  tf_fndecl_type = 1 << 9,   /* Substituting the type of a function
				declaration.  */
  tf_no_cleanup = 1 << 10,   /* Do not build a cleanup
				(build_target_expr and friends) */
  tf_norm = 1 << 11,		 /* Build diagnostic information during
				    constraint normalization.  */
  /* Convenient substitution flags combinations.  */
  tf_warning_or_error = tf_warning | tf_error
};

/* This type is used for parameters and variables which hold
   combinations of the flags in enum tsubst_flags.  */
typedef int tsubst_flags_t;

/* The kind of checking we can do looking in a class hierarchy.  */
enum base_access_flags {
  ba_any = 0,  /* Do not check access, allow an ambiguous base,
		      prefer a non-virtual base */
  ba_unique = 1 << 0,  /* Must be a unique base.  */
  ba_check_bit = 1 << 1,   /* Check access.  */
  ba_check = ba_unique | ba_check_bit,
  ba_ignore_scope = 1 << 2 /* Ignore access allowed by local scope.  */
};

/* This type is used for parameters and variables which hold
   combinations of the flags in enum base_access_flags.  */
typedef int base_access;

/* The various kinds of access check during parsing.  */
enum deferring_kind {
  dk_no_deferred = 0, /* Check access immediately */
  dk_deferred = 1,    /* Deferred check */
  dk_no_check = 2     /* No access check */
};

/* The kind of base we can find, looking in a class hierarchy.
   Values <0 indicate we failed.  */
enum base_kind {
  bk_inaccessible = -3,   /* The base is inaccessible */
  bk_ambig = -2,	  /* The base is ambiguous */
  bk_not_base = -1,	  /* It is not a base */
  bk_same_type = 0,	  /* It is the same type */
  bk_proper_base = 1,	  /* It is a proper base */
  bk_via_virtual = 2	  /* It is a proper base, but via a virtual
			     path. This might not be the canonical
			     binfo.  */
};

/* Node for "pointer to (virtual) function".
   This may be distinct from ptr_type_node so gdb can distinguish them.  */
#define vfunc_ptr_type_node  vtable_entry_type


/* For building calls to `delete'.  */
extern GTY(()) tree integer_two_node;

/* The number of function bodies which we are currently processing.
   (Zero if we are at namespace scope, one inside the body of a
   function, two inside the body of a function in a local class, etc.)  */
extern int function_depth;

/* Nonzero if we are inside eq_specializations, which affects comparison of
   PARM_DECLs in cp_tree_equal.  */
extern int comparing_specializations;

/* In parser.c.  */

/* Nonzero if we are parsing an unevaluated operand: an operand to
   sizeof, typeof, or alignof.  This is a count since operands to
   sizeof can be nested.  */

extern int cp_unevaluated_operand;

/* RAII class used to inhibit the evaluation of operands during parsing
   and template instantiation. Evaluation warnings are also inhibited. */

class cp_unevaluated
{
public:
  cp_unevaluated ();
  ~cp_unevaluated ();
};

/* The reverse: an RAII class used for nested contexts that are evaluated even
   if the enclosing context is not.  */

class cp_evaluated
{
public:
  int uneval;
  int inhibit;
  cp_evaluated ()
    : uneval(cp_unevaluated_operand), inhibit(c_inhibit_evaluation_warnings)
  { cp_unevaluated_operand = c_inhibit_evaluation_warnings = 0; }
  ~cp_evaluated ()
  { cp_unevaluated_operand = uneval;
    c_inhibit_evaluation_warnings = inhibit; }
};

/* in pt.c  */

/* These values are used for the `STRICT' parameter to type_unification and
   fn_type_unification.  Their meanings are described with the
   documentation for fn_type_unification.  */

enum unification_kind_t {
  DEDUCE_CALL,
  DEDUCE_CONV,
  DEDUCE_EXACT
};

// An RAII class used to create a new pointer map for local
// specializations. When the stack goes out of scope, the
// previous pointer map is restored.
enum lss_policy { lss_blank, lss_copy };
class local_specialization_stack
{
public:
  local_specialization_stack (lss_policy = lss_blank);
  ~local_specialization_stack ();

  hash_map<tree, tree> *saved;
};

/* Entry in the specialization hash table.  */
struct GTY((for_user)) spec_entry
{
  tree tmpl;  /* The general template this is a specialization of.  */
  tree args;  /* The args for this (maybe-partial) specialization.  */
  tree spec;  /* The specialization itself.  */
};

/* in class.c */

extern int current_class_depth;

/* in decl.c */

/* An array of static vars & fns.  */
extern GTY(()) vec<tree, va_gc> *static_decls;

/* An array of vtable-needing types that have no key function, or have
   an emitted key function.  */
extern GTY(()) vec<tree, va_gc> *keyed_classes;

/* Here's where we control how name mangling takes place.  */

/* Cannot use '$' up front, because this confuses gdb
   (names beginning with '$' are gdb-local identifiers).

   Note that all forms in which the '$' is significant are long enough
   for direct indexing (meaning that if we know there is a '$'
   at a particular location, we can index into the string at
   any other location that provides distinguishing characters).  */

/* Define NO_DOT_IN_LABEL in your favorite tm file if your assembler
   doesn't allow '.' in symbol names.  */
#ifndef NO_DOT_IN_LABEL

#define JOINER '.'

#define AUTO_TEMP_NAME "_.tmp_"
#define VFIELD_BASE ".vf"
#define VFIELD_NAME "_vptr."
#define VFIELD_NAME_FORMAT "_vptr.%s"

#else /* NO_DOT_IN_LABEL */

#ifndef NO_DOLLAR_IN_LABEL

#define JOINER '$'

#define AUTO_TEMP_NAME "_$tmp_"
#define VFIELD_BASE "$vf"
#define VFIELD_NAME "_vptr$"
#define VFIELD_NAME_FORMAT "_vptr$%s"

#else /* NO_DOLLAR_IN_LABEL */

#define VTABLE_NAME "__vt_"
#define VTABLE_NAME_P(ID_NODE) \
  (!strncmp (IDENTIFIER_POINTER (ID_NODE), VTABLE_NAME, \
	     sizeof (VTABLE_NAME) - 1))
#define VFIELD_BASE "__vfb"
#define VFIELD_NAME "__vptr_"
#define VFIELD_NAME_P(ID_NODE) \
  (!strncmp (IDENTIFIER_POINTER (ID_NODE), VFIELD_NAME, \
	    sizeof (VFIELD_NAME) - 1))
#define VFIELD_NAME_FORMAT "__vptr_%s"

#endif	/* NO_DOLLAR_IN_LABEL */
#endif	/* NO_DOT_IN_LABEL */

#define UDLIT_OP_ANSI_PREFIX "operator\"\""
#define UDLIT_OP_ANSI_FORMAT UDLIT_OP_ANSI_PREFIX "%s"
#define UDLIT_OP_MANGLED_PREFIX "li"
#define UDLIT_OP_MANGLED_FORMAT UDLIT_OP_MANGLED_PREFIX "%s"
#define UDLIT_OPER_P(ID_NODE) \
  (!strncmp (IDENTIFIER_POINTER (ID_NODE), \
             UDLIT_OP_ANSI_PREFIX, \
	     sizeof (UDLIT_OP_ANSI_PREFIX) - 1))
#define UDLIT_OP_SUFFIX(ID_NODE) \
  (IDENTIFIER_POINTER (ID_NODE) + sizeof (UDLIT_OP_ANSI_PREFIX) - 1)

#if !defined(NO_DOLLAR_IN_LABEL) || !defined(NO_DOT_IN_LABEL)

#define VTABLE_NAME_P(ID_NODE) (IDENTIFIER_POINTER (ID_NODE)[1] == 'v' \
  && IDENTIFIER_POINTER (ID_NODE)[2] == 't' \
  && IDENTIFIER_POINTER (ID_NODE)[3] == JOINER)

#define VFIELD_NAME_P(ID_NODE) \
  (!strncmp (IDENTIFIER_POINTER (ID_NODE), VFIELD_NAME, sizeof(VFIELD_NAME)-1))

#endif /* !defined(NO_DOLLAR_IN_LABEL) || !defined(NO_DOT_IN_LABEL) */


/* Nonzero if we're done parsing and into end-of-file activities.
   Two if we're done with front-end processing.  */

extern int at_eof;

/* True if note_mangling_alias should enqueue mangling aliases for
   later generation, rather than emitting them right away.  */

extern bool defer_mangling_aliases;

/* True if noexcept is part of the type (i.e. in C++17).  */

extern bool flag_noexcept_type;

/* A list of namespace-scope objects which have constructors or
   destructors which reside in the global scope.  The decl is stored
   in the TREE_VALUE slot and the initializer is stored in the
   TREE_PURPOSE slot.  */
extern GTY(()) tree static_aggregates;
/* Likewise, for thread local storage.  */
extern GTY(()) tree tls_aggregates;

enum overload_flags { NO_SPECIAL = 0, DTOR_FLAG, TYPENAME_FLAG };

/* These are uses as bits in flags passed to various functions to
   control their behavior.  Despite the LOOKUP_ prefix, many of these
   do not control name lookup.  ??? Functions using these flags should
   probably be modified to accept explicit boolean flags for the
   behaviors relevant to them.  */
/* Check for access violations.  */
#define LOOKUP_PROTECT (1 << 0)
#define LOOKUP_NORMAL (LOOKUP_PROTECT)
/* Even if the function found by lookup is a virtual function, it
   should be called directly.  */
#define LOOKUP_NONVIRTUAL (1 << 1)
/* Non-converting (i.e., "explicit") constructors are not tried.  This flag
   indicates that we are not performing direct-initialization.  */
#define LOOKUP_ONLYCONVERTING (1 << 2)
#define LOOKUP_IMPLICIT (LOOKUP_NORMAL | LOOKUP_ONLYCONVERTING)
/* If a temporary is created, it should be created so that it lives
   as long as the current variable bindings; otherwise it only lives
   until the end of the complete-expression.  It also forces
   direct-initialization in cases where other parts of the compiler
   have already generated a temporary, such as reference
   initialization and the catch parameter.  */
#define DIRECT_BIND (1 << 3)
/* We're performing a user-defined conversion, so more user-defined
   conversions are not permitted (only built-in conversions).  */
#define LOOKUP_NO_CONVERSION (1 << 4)
/* The user has explicitly called a destructor.  (Therefore, we do
   not need to check that the object is non-NULL before calling the
   destructor.)  */
#define LOOKUP_DESTRUCTOR (1 << 5)
/* Do not permit references to bind to temporaries.  */
#define LOOKUP_NO_TEMP_BIND (1 << 6)
/* Do not accept objects, and possibly namespaces.  */
#define LOOKUP_PREFER_TYPES (1 << 7)
/* Do not accept objects, and possibly types.   */
#define LOOKUP_PREFER_NAMESPACES (1 << 8)
/* Accept types or namespaces.  */
#define LOOKUP_PREFER_BOTH (LOOKUP_PREFER_TYPES | LOOKUP_PREFER_NAMESPACES)
/* Return friend declarations and un-declared builtin functions.
   (Normally, these entities are registered in the symbol table, but
   not found by lookup.)  */
#define LOOKUP_HIDDEN (LOOKUP_PREFER_NAMESPACES << 1)
/* We're trying to treat an lvalue as an rvalue.  */
#define LOOKUP_PREFER_RVALUE (LOOKUP_HIDDEN << 1)
/* We're inside an init-list, so narrowing conversions are ill-formed.  */
#define LOOKUP_NO_NARROWING (LOOKUP_PREFER_RVALUE << 1)
/* We're looking up a constructor for list-initialization.  */
#define LOOKUP_LIST_INIT_CTOR (LOOKUP_NO_NARROWING << 1)
/* This is the first parameter of a copy constructor.  */
#define LOOKUP_COPY_PARM (LOOKUP_LIST_INIT_CTOR << 1)
/* We only want to consider list constructors.  */
#define LOOKUP_LIST_ONLY (LOOKUP_COPY_PARM << 1)
/* Return after determining which function to call and checking access.
   Used by sythesized_method_walk to determine which functions will
   be called to initialize subobjects, in order to determine exception
   specification and possible implicit delete.
   This is kind of a hack, but exiting early avoids problems with trying
   to perform argument conversions when the class isn't complete yet.  */
#define LOOKUP_SPECULATIVE (LOOKUP_LIST_ONLY << 1)
/* Used by calls from defaulted functions to limit the overload set to avoid
   cycles trying to declare them (core issue 1092).  */
#define LOOKUP_DEFAULTED (LOOKUP_SPECULATIVE << 1)
/* Used in calls to store_init_value to suppress its usual call to
   digest_init.  */
#define LOOKUP_ALREADY_DIGESTED (LOOKUP_DEFAULTED << 1)
/* An instantiation with explicit template arguments.  */
#define LOOKUP_EXPLICIT_TMPL_ARGS (LOOKUP_ALREADY_DIGESTED << 1)
/* Like LOOKUP_NO_TEMP_BIND, but also prevent binding to xvalues.  */
#define LOOKUP_NO_RVAL_BIND (LOOKUP_EXPLICIT_TMPL_ARGS << 1)
/* Used by case_conversion to disregard non-integral conversions.  */
#define LOOKUP_NO_NON_INTEGRAL (LOOKUP_NO_RVAL_BIND << 1)
/* Used for delegating constructors in order to diagnose self-delegation.  */
#define LOOKUP_DELEGATING_CONS (LOOKUP_NO_NON_INTEGRAL << 1)
/* Allow initialization of a flexible array members.  */
#define LOOKUP_ALLOW_FLEXARRAY_INIT (LOOKUP_DELEGATING_CONS << 1)
/* Require constant initialization of a non-constant variable.  */
#define LOOKUP_CONSTINIT (LOOKUP_ALLOW_FLEXARRAY_INIT << 1)

#define LOOKUP_NAMESPACES_ONLY(F)  \
  (((F) & LOOKUP_PREFER_NAMESPACES) && !((F) & LOOKUP_PREFER_TYPES))
#define LOOKUP_TYPES_ONLY(F)  \
  (!((F) & LOOKUP_PREFER_NAMESPACES) && ((F) & LOOKUP_PREFER_TYPES))
#define LOOKUP_QUALIFIERS_ONLY(F)     ((F) & LOOKUP_PREFER_BOTH)


/* These flags are used by the conversion code.
   CONV_IMPLICIT   :  Perform implicit conversions (standard and user-defined).
   CONV_STATIC     :  Perform the explicit conversions for static_cast.
   CONV_CONST      :  Perform the explicit conversions for const_cast.
   CONV_REINTERPRET:  Perform the explicit conversions for reinterpret_cast.
   CONV_PRIVATE    :  Perform upcasts to private bases.
   CONV_FORCE_TEMP :  Require a new temporary when converting to the same
		      aggregate type.  */

#define CONV_IMPLICIT    1
#define CONV_STATIC      2
#define CONV_CONST       4
#define CONV_REINTERPRET 8
#define CONV_PRIVATE	 16
#define CONV_FORCE_TEMP  32
#define CONV_FOLD	 64
#define CONV_OLD_CONVERT (CONV_IMPLICIT | CONV_STATIC | CONV_CONST \
			  | CONV_REINTERPRET)
#define CONV_C_CAST      (CONV_IMPLICIT | CONV_STATIC | CONV_CONST \
			  | CONV_REINTERPRET | CONV_PRIVATE | CONV_FORCE_TEMP)
#define CONV_BACKEND_CONVERT (CONV_OLD_CONVERT | CONV_FOLD)

/* Used by build_expr_type_conversion to indicate which types are
   acceptable as arguments to the expression under consideration.  */

#define WANT_INT	1 /* integer types, including bool */
#define WANT_FLOAT	2 /* floating point types */
#define WANT_ENUM	4 /* enumerated types */
#define WANT_POINTER	8 /* pointer types */
#define WANT_NULL      16 /* null pointer constant */
#define WANT_VECTOR_OR_COMPLEX 32 /* vector or complex types */
#define WANT_ARITH	(WANT_INT | WANT_FLOAT | WANT_VECTOR_OR_COMPLEX)

/* Used with comptypes, and related functions, to guide type
   comparison.  */

#define COMPARE_STRICT	      0 /* Just check if the types are the
				   same.  */
#define COMPARE_BASE	      1 /* Check to see if the second type is
				   derived from the first.  */
#define COMPARE_DERIVED	      2 /* Like COMPARE_BASE, but in
				   reverse.  */
#define COMPARE_REDECLARATION 4 /* The comparison is being done when
				   another declaration of an existing
				   entity is seen.  */
#define COMPARE_STRUCTURAL    8 /* The comparison is intended to be
				   structural. The actual comparison
				   will be identical to
				   COMPARE_STRICT.  */

/* Used with start function.  */
#define SF_DEFAULT	     0  /* No flags.  */
#define SF_PRE_PARSED	     1  /* The function declaration has
				   already been parsed.  */
#define SF_INCLASS_INLINE    2  /* The function is an inline, defined
				   in the class body.  */

/* Used with start_decl's initialized parameter.  */
#define SD_UNINITIALIZED     0
#define SD_INITIALIZED       1
#define SD_DEFAULTED         2
#define SD_DELETED           3

/* Returns nonzero iff TYPE1 and TYPE2 are the same type, or if TYPE2
   is derived from TYPE1, or if TYPE2 is a pointer (reference) to a
   class derived from the type pointed to (referred to) by TYPE1.  */
#define same_or_base_type_p(TYPE1, TYPE2) \
  comptypes ((TYPE1), (TYPE2), COMPARE_BASE)

/* These macros are used to access a TEMPLATE_PARM_INDEX.  */
#define TEMPLATE_PARM_INDEX_CAST(NODE) \
	((template_parm_index*)TEMPLATE_PARM_INDEX_CHECK (NODE))
#define TEMPLATE_PARM_IDX(NODE) (TEMPLATE_PARM_INDEX_CAST (NODE)->index)
#define TEMPLATE_PARM_LEVEL(NODE) (TEMPLATE_PARM_INDEX_CAST (NODE)->level)
#define TEMPLATE_PARM_DESCENDANTS(NODE) (TREE_CHAIN (NODE))
#define TEMPLATE_PARM_ORIG_LEVEL(NODE) (TEMPLATE_PARM_INDEX_CAST (NODE)->orig_level)
#define TEMPLATE_PARM_DECL(NODE) (TEMPLATE_PARM_INDEX_CAST (NODE)->decl)
#define TEMPLATE_PARM_PARAMETER_PACK(NODE) \
  (TREE_LANG_FLAG_0 (TEMPLATE_PARM_INDEX_CHECK (NODE)))

/* These macros are for accessing the fields of TEMPLATE_TYPE_PARM,
   TEMPLATE_TEMPLATE_PARM and BOUND_TEMPLATE_TEMPLATE_PARM nodes.  */
#define TEMPLATE_TYPE_PARM_INDEX(NODE)					\
  (TYPE_VALUES_RAW (TREE_CHECK3 ((NODE), TEMPLATE_TYPE_PARM,		\
				 TEMPLATE_TEMPLATE_PARM,		\
				 BOUND_TEMPLATE_TEMPLATE_PARM)))
#define TEMPLATE_TYPE_IDX(NODE) \
  (TEMPLATE_PARM_IDX (TEMPLATE_TYPE_PARM_INDEX (NODE)))
#define TEMPLATE_TYPE_LEVEL(NODE) \
  (TEMPLATE_PARM_LEVEL (TEMPLATE_TYPE_PARM_INDEX (NODE)))
#define TEMPLATE_TYPE_ORIG_LEVEL(NODE) \
  (TEMPLATE_PARM_ORIG_LEVEL (TEMPLATE_TYPE_PARM_INDEX (NODE)))
#define TEMPLATE_TYPE_DECL(NODE) \
  (TEMPLATE_PARM_DECL (TEMPLATE_TYPE_PARM_INDEX (NODE)))
#define TEMPLATE_TYPE_PARAMETER_PACK(NODE) \
  (TEMPLATE_PARM_PARAMETER_PACK (TEMPLATE_TYPE_PARM_INDEX (NODE)))

/* For a C++17 class deduction placeholder, the template it represents.  */
#define CLASS_PLACEHOLDER_TEMPLATE(NODE) \
  (DECL_INITIAL (TYPE_NAME (TEMPLATE_TYPE_PARM_CHECK (NODE))))

/* Contexts in which auto deduction occurs. These flags are
   used to control diagnostics in do_auto_deduction.  */

enum auto_deduction_context
{
  adc_unspecified,   /* Not given */
  adc_variable_type, /* Variable initializer deduction */
  adc_return_type,   /* Return type deduction */
  adc_unify,         /* Template argument deduction */
  adc_requirement,   /* Argument deduction constraint */
  adc_decomp_type    /* Decomposition declaration initializer deduction */
};

/* True if this type-parameter belongs to a class template, used by C++17
   class template argument deduction.  */
#define TEMPLATE_TYPE_PARM_FOR_CLASS(NODE) \
  (TREE_LANG_FLAG_0 (TEMPLATE_TYPE_PARM_CHECK (NODE)))

/* True iff this TEMPLATE_TYPE_PARM represents decltype(auto).  */
#define AUTO_IS_DECLTYPE(NODE) \
  (TYPE_LANG_FLAG_5 (TEMPLATE_TYPE_PARM_CHECK (NODE)))

/* These constants can used as bit flags in the process of tree formatting.

   TFF_PLAIN_IDENTIFIER: unqualified part of a name.
   TFF_SCOPE: include the class and namespace scope of the name.
   TFF_CHASE_TYPEDEF: print the original type-id instead of the typedef-name.
   TFF_DECL_SPECIFIERS: print decl-specifiers.
   TFF_CLASS_KEY_OR_ENUM: precede a class-type name (resp. enum name) with
       a class-key (resp. `enum').
   TFF_RETURN_TYPE: include function return type.
   TFF_FUNCTION_DEFAULT_ARGUMENTS: include function default parameter values.
   TFF_EXCEPTION_SPECIFICATION: show function exception specification.
   TFF_TEMPLATE_HEADER: show the template<...> header in a
       template-declaration.
   TFF_TEMPLATE_NAME: show only template-name.
   TFF_EXPR_IN_PARENS: parenthesize expressions.
   TFF_NO_FUNCTION_ARGUMENTS: don't show function arguments.
   TFF_UNQUALIFIED_NAME: do not print the qualifying scope of the
       top-level entity.
   TFF_NO_OMIT_DEFAULT_TEMPLATE_ARGUMENTS: do not omit template arguments
       identical to their defaults.
   TFF_NO_TEMPLATE_BINDINGS: do not print information about the template
       arguments for a function template specialization.
   TFF_POINTER: we are printing a pointer type.  */

#define TFF_PLAIN_IDENTIFIER			(0)
#define TFF_SCOPE				(1)
#define TFF_CHASE_TYPEDEF			(1 << 1)
#define TFF_DECL_SPECIFIERS			(1 << 2)
#define TFF_CLASS_KEY_OR_ENUM			(1 << 3)
#define TFF_RETURN_TYPE				(1 << 4)
#define TFF_FUNCTION_DEFAULT_ARGUMENTS		(1 << 5)
#define TFF_EXCEPTION_SPECIFICATION		(1 << 6)
#define TFF_TEMPLATE_HEADER			(1 << 7)
#define TFF_TEMPLATE_NAME			(1 << 8)
#define TFF_EXPR_IN_PARENS			(1 << 9)
#define TFF_NO_FUNCTION_ARGUMENTS		(1 << 10)
#define TFF_UNQUALIFIED_NAME			(1 << 11)
#define TFF_NO_OMIT_DEFAULT_TEMPLATE_ARGUMENTS	(1 << 12)
#define TFF_NO_TEMPLATE_BINDINGS		(1 << 13)
#define TFF_POINTER		                (1 << 14)

/* Returns the TEMPLATE_DECL associated to a TEMPLATE_TEMPLATE_PARM
   node.  */
#define TEMPLATE_TEMPLATE_PARM_TEMPLATE_DECL(NODE)	\
  ((TREE_CODE (NODE) == BOUND_TEMPLATE_TEMPLATE_PARM)	\
   ? TYPE_TI_TEMPLATE (NODE)				\
   : TYPE_NAME (NODE))

/* in lex.c  */

extern void init_reswords (void);

/* Various flags for the overloaded operator information.  */
enum ovl_op_flags {
  OVL_OP_FLAG_NONE = 0,	/* Don't care.  */
  OVL_OP_FLAG_UNARY = 1,	/* Is unary.  */
  OVL_OP_FLAG_BINARY = 2,	/* Is binary.  */
  OVL_OP_FLAG_AMBIARY = 3,	/* May be unary or binary.  */
  OVL_OP_FLAG_ALLOC = 4,  	/* operator new or delete.  */
  OVL_OP_FLAG_DELETE = 1,	/* operator delete.  */
  OVL_OP_FLAG_VEC = 2		/* vector new or delete.  */
};

/* Compressed operator codes.  Order is determined by operators.def
   and does not match that of tree_codes.  */
enum ovl_op_code {
  OVL_OP_ERROR_MARK,
  OVL_OP_NOP_EXPR,
#define DEF_OPERATOR(NAME, CODE, MANGLING, FLAGS) OVL_OP_##CODE,
#define DEF_ASSN_OPERATOR(NAME, CODE, MANGLING) /* NOTHING */
#include "operators.def"
  OVL_OP_MAX
};

struct GTY(()) ovl_op_info_t {
  /* The IDENTIFIER_NODE for the operator.  */
  tree identifier;
  /* The name of the operator.  */
  const char *name;
  /* The mangled name of the operator.  */
  const char *mangled_name;
  /* The (regular) tree code.  */
  enum tree_code tree_code : 16;
  /* The (compressed) operator code.  */
  enum ovl_op_code ovl_op_code : 8;
  /* The ovl_op_flags of the operator */
  unsigned flags : 8;
};

/* Overloaded operator info indexed by ass_op_p & ovl_op_code.  */
extern GTY(()) ovl_op_info_t ovl_op_info[2][OVL_OP_MAX];
/* Mapping from tree_codes to ovl_op_codes.  */
extern GTY(()) unsigned char ovl_op_mapping[MAX_TREE_CODES];
/* Mapping for ambi-ary operators from the binary to the unary.  */
extern GTY(()) unsigned char ovl_op_alternate[OVL_OP_MAX];

/* Given an ass_op_p boolean and a tree code, return a pointer to its
   overloaded operator info.  Tree codes for non-overloaded operators
   map to the error-operator.  */
#define OVL_OP_INFO(IS_ASS_P, TREE_CODE)			\
  (&ovl_op_info[(IS_ASS_P) != 0][ovl_op_mapping[(TREE_CODE)]])
/* Overloaded operator info for an identifier for which
   IDENTIFIER_OVL_OP_P is true.  */
#define IDENTIFIER_OVL_OP_INFO(NODE) \
  (&ovl_op_info[IDENTIFIER_KIND_BIT_0 (NODE)][IDENTIFIER_CP_INDEX (NODE)])
#define IDENTIFIER_OVL_OP_FLAGS(NODE) \
  (IDENTIFIER_OVL_OP_INFO (NODE)->flags)

/* A type-qualifier, or bitmask therefore, using the TYPE_QUAL
   constants.  */

typedef int cp_cv_quals;

/* Non-static member functions have an optional virt-specifier-seq.
   There is a VIRT_SPEC value for each virt-specifier.
   They can be combined by bitwise-or to form the complete set of
   virt-specifiers for a member function.  */
enum virt_specifier
  {
    VIRT_SPEC_UNSPECIFIED = 0x0,
    VIRT_SPEC_FINAL       = 0x1,
    VIRT_SPEC_OVERRIDE    = 0x2
  };

/* A type-qualifier, or bitmask therefore, using the VIRT_SPEC
   constants.  */

typedef int cp_virt_specifiers;

/* Wherever there is a function-cv-qual, there could also be a ref-qualifier:

   [dcl.fct]
   The return type, the parameter-type-list, the ref-qualifier, and
   the cv-qualifier-seq, but not the default arguments or the exception
   specification, are part of the function type.

   REF_QUAL_NONE    Ordinary member function with no ref-qualifier
   REF_QUAL_LVALUE  Member function with the &-ref-qualifier
   REF_QUAL_RVALUE  Member function with the &&-ref-qualifier */

enum cp_ref_qualifier {
  REF_QUAL_NONE = 0,
  REF_QUAL_LVALUE = 1,
  REF_QUAL_RVALUE = 2
};

/* A storage class.  */

enum cp_storage_class {
  /* sc_none must be zero so that zeroing a cp_decl_specifier_seq
     sets the storage_class field to sc_none.  */
  sc_none = 0,
  sc_auto,
  sc_register,
  sc_static,
  sc_extern,
  sc_mutable
};

/* An individual decl-specifier.  This is used to index the array of
   locations for the declspecs in struct cp_decl_specifier_seq
   below.  */

enum cp_decl_spec {
  ds_first,
  ds_signed = ds_first,
  ds_unsigned,
  ds_short,
  ds_long,
  ds_const,
  ds_volatile,
  ds_restrict,
  ds_inline,
  ds_virtual,
  ds_explicit,
  ds_friend,
  ds_typedef,
  ds_alias,
  ds_constexpr,
  ds_complex,
  ds_constinit,
  ds_thread,
  ds_type_spec,
  ds_redefined_builtin_type_spec,
  ds_attribute,
  ds_std_attribute,
  ds_storage_class,
  ds_long_long,
  ds_concept,
  ds_last /* This enumerator must always be the last one.  */
};

/* A decl-specifier-seq.  */

struct cp_decl_specifier_seq {
  /* An array of locations for the declaration sepecifiers, indexed by
     enum cp_decl_spec_word.  */
  location_t locations[ds_last];
  /* The primary type, if any, given by the decl-specifier-seq.
     Modifiers, like "short", "const", and "unsigned" are not
     reflected here.  This field will be a TYPE, unless a typedef-name
     was used, in which case it will be a TYPE_DECL.  */
  tree type;
  /* The attributes, if any, provided with the specifier sequence.  */
  tree attributes;
  /* The c++11 attributes that follows the type specifier.  */
  tree std_attributes;
  /* If non-NULL, a built-in type that the user attempted to redefine
     to some other type.  */
  tree redefined_builtin_type;
  /* The explicit-specifier, if any.  */
  tree explicit_specifier;
  /* The storage class specified -- or sc_none if no storage class was
     explicitly specified.  */
  cp_storage_class storage_class;
  /* For the __intN declspec, this stores the index into the int_n_* arrays.  */
  int int_n_idx;
  /* True iff TYPE_SPEC defines a class or enum.  */
  BOOL_BITFIELD type_definition_p : 1;
  /* True iff multiple types were (erroneously) specified for this
     decl-specifier-seq.  */
  BOOL_BITFIELD multiple_types_p : 1;
  /* True iff multiple storage classes were (erroneously) specified
     for this decl-specifier-seq or a combination of a storage class
     with a typedef specifier.  */
  BOOL_BITFIELD conflicting_specifiers_p : 1;
  /* True iff at least one decl-specifier was found.  */
  BOOL_BITFIELD any_specifiers_p : 1;
  /* True iff at least one type-specifier was found.  */
  BOOL_BITFIELD any_type_specifiers_p : 1;
  /* True iff "int" was explicitly provided.  */
  BOOL_BITFIELD explicit_int_p : 1;
  /* True iff "__intN" was explicitly provided.  */
  BOOL_BITFIELD explicit_intN_p : 1;
  /* True iff "char" was explicitly provided.  */
  BOOL_BITFIELD explicit_char_p : 1;
  /* True iff ds_thread is set for __thread, not thread_local.  */
  BOOL_BITFIELD gnu_thread_keyword_p : 1;
  /* True iff the type is a decltype.  */
  BOOL_BITFIELD decltype_p : 1;
  /* True iff the alternate "__intN__" form of the __intN type has been
     used.  */
  BOOL_BITFIELD int_n_alt: 1;
};

/* The various kinds of declarators.  */

enum cp_declarator_kind {
  cdk_id,
  cdk_function,
  cdk_array,
  cdk_pointer,
  cdk_reference,
  cdk_ptrmem,
  cdk_decomp,
  cdk_error
};

/* A declarator.  */

typedef struct cp_declarator cp_declarator;

typedef struct cp_parameter_declarator cp_parameter_declarator;

/* A parameter, before it has been semantically analyzed.  */
struct cp_parameter_declarator {
  /* The next parameter, or NULL_TREE if none.  */
  cp_parameter_declarator *next;
  /* The decl-specifiers-seq for the parameter.  */
  cp_decl_specifier_seq decl_specifiers;
  /* The declarator for the parameter.  */
  cp_declarator *declarator;
  /* The default-argument expression, or NULL_TREE, if none.  */
  tree default_argument;
  /* True iff this is a template parameter pack.  */
  bool template_parameter_pack_p;
  /* Location within source.  */
  location_t loc;
};

/* A declarator.  */
struct cp_declarator {
  /* The kind of declarator.  */
  ENUM_BITFIELD (cp_declarator_kind) kind : 4;
  /* Whether we parsed an ellipsis (`...') just before the declarator,
     to indicate this is a parameter pack.  */
  BOOL_BITFIELD parameter_pack_p : 1;
  /* If this declarator is parenthesized, this the open-paren.  It is
     UNKNOWN_LOCATION when not parenthesized.  */
  location_t parenthesized;

  location_t id_loc; /* Currently only set for cdk_id, cdk_decomp and
			cdk_function. */
  /* GNU Attributes that apply to this declarator.  If the declarator
     is a pointer or a reference, these attribute apply to the type
     pointed to.  */
  tree attributes;
  /* Standard C++11 attributes that apply to this declarator.  If the
     declarator is a pointer or a reference, these attributes apply
     to the pointer, rather than to the type pointed to.  */
  tree std_attributes;
  /* For all but cdk_id, cdk_decomp and cdk_error, the contained declarator.
     For cdk_id, cdk_decomp and cdk_error, guaranteed to be NULL.  */
  cp_declarator *declarator;
  union {
    /* For identifiers.  */
    struct {
      /* If non-NULL, the qualifying scope (a NAMESPACE_DECL or
	 *_TYPE) for this identifier.  */
      tree qualifying_scope;
      /* The unqualified name of the entity -- an IDENTIFIER_NODE,
	 BIT_NOT_EXPR, or TEMPLATE_ID_EXPR.  */
      tree unqualified_name;
      /* If this is the name of a function, what kind of special
	 function (if any).  */
      special_function_kind sfk;
    } id;
    /* For functions.  */
    struct {
      /* The parameters to the function as a TREE_LIST of decl/default.  */
      tree parameters;
      /* The cv-qualifiers for the function.  */
      cp_cv_quals qualifiers;
      /* The virt-specifiers for the function.  */
      cp_virt_specifiers virt_specifiers;
      /* The ref-qualifier for the function.  */
      cp_ref_qualifier ref_qualifier;
      /* The transaction-safety qualifier for the function.  */
      tree tx_qualifier;
      /* The exception-specification for the function.  */
      tree exception_specification;
      /* The late-specified return type, if any.  */
      tree late_return_type;
      /* The trailing requires-clause, if any. */
      tree requires_clause;
    } function;
    /* For arrays.  */
    struct {
      /* The bounds to the array.  */
      tree bounds;
    } array;
    /* For cdk_pointer and cdk_ptrmem.  */
    struct {
      /* The cv-qualifiers for the pointer.  */
      cp_cv_quals qualifiers;
      /* For cdk_ptrmem, the class type containing the member.  */
      tree class_type;
    } pointer;
    /* For cdk_reference */
    struct {
      /* The cv-qualifiers for the reference.  These qualifiers are
         only used to diagnose ill-formed code.  */
      cp_cv_quals qualifiers;
      /* Whether this is an rvalue reference */
      bool rvalue_ref;
    } reference;
  } u;
};

/* A level of template instantiation.  */
struct GTY((chain_next ("%h.next"))) tinst_level {
  /* The immediately deeper level in the chain.  */
  struct tinst_level *next;

  /* The original node.  TLDCL can be a DECL (for a function or static
     data member), a TYPE (for a class), depending on what we were
     asked to instantiate, or a TREE_LIST with the template as PURPOSE
     and the template args as VALUE, if we are substituting for
     overload resolution.  In all these cases, TARGS is NULL.
     However, to avoid creating TREE_LIST objects for substitutions if
     we can help, we store PURPOSE and VALUE in TLDCL and TARGS,
     respectively.  So TLDCL stands for TREE_LIST or DECL (the
     template is a DECL too), whereas TARGS stands for the template
     arguments.  */
  tree tldcl, targs;

 private:
  /* Return TRUE iff the original node is a split list.  */
  bool split_list_p () const { return targs; }

  /* Return TRUE iff the original node is a TREE_LIST object.  */
  bool tree_list_p () const
  {
    return !split_list_p () && TREE_CODE (tldcl) == TREE_LIST;
  }

  /* Return TRUE iff the original node is not a list, split or not.  */
  bool not_list_p () const
  {
    return !split_list_p () && !tree_list_p ();
  }

  /* Convert (in place) the original node from a split list to a
     TREE_LIST.  */
  tree to_list ();

 public:
  /* Release storage for OBJ and node, if it's a TREE_LIST.  */
  static void free (tinst_level *obj);

  /* Return TRUE iff the original node is a list, split or not.  */
  bool list_p () const { return !not_list_p (); }

  /* Return the original node; if it's a split list, make it a
     TREE_LIST first, so that it can be returned as a single tree
     object.  */
  tree get_node () {
    if (!split_list_p ()) return tldcl;
    else return to_list ();
  }

  /* Return the original node if it's a DECL or a TREE_LIST, but do
     NOT convert a split list to a TREE_LIST: return NULL instead.  */
  tree maybe_get_node () const {
    if (!split_list_p ()) return tldcl;
    else return NULL_TREE;
  }

  /* The location where the template is instantiated.  */
  location_t locus;

  /* errorcount + sorrycount when we pushed this level.  */
  unsigned short errors;

  /* Count references to this object.  If refcount reaches
     refcount_infinity value, we don't increment or decrement the
     refcount anymore, as the refcount isn't accurate anymore.
     The object can be still garbage collected if unreferenced from
     anywhere, which might keep referenced objects referenced longer than
     otherwise necessary.  Hitting the infinity is rare though.  */
  unsigned short refcount;

  /* Infinity value for the above refcount.  */
  static const unsigned short refcount_infinity = (unsigned short) ~0;
};

/* BUILT_IN_FRONTEND function codes.  */
enum cp_built_in_function {
  CP_BUILT_IN_IS_CONSTANT_EVALUATED,
  CP_BUILT_IN_INTEGER_PACK,
  CP_BUILT_IN_LAST
};

bool decl_spec_seq_has_spec_p (const cp_decl_specifier_seq *, cp_decl_spec);

/* Return the type of the `this' parameter of FNTYPE.  */

inline tree
type_of_this_parm (const_tree fntype)
{
  function_args_iterator iter;
  gcc_assert (TREE_CODE (fntype) == METHOD_TYPE);
  function_args_iter_init (&iter, fntype);
  return function_args_iter_cond (&iter);
}

/* Return the class of the `this' parameter of FNTYPE.  */

inline tree
class_of_this_parm (const_tree fntype)
{
  return TREE_TYPE (type_of_this_parm (fntype));
}

/* A parameter list indicating for a function with no parameters,
   e.g  "int f(void)".  */
extern cp_parameter_declarator *no_parameters;

/* Various dump ids.  */
extern int class_dump_id;
extern int module_dump_id;
extern int raw_dump_id;

/* in call.c */
extern bool check_dtor_name			(tree, tree);
int magic_varargs_p				(tree);

extern tree build_conditional_expr		(const op_location_t &,
						 tree, tree, tree,
                                                 tsubst_flags_t);
extern tree build_addr_func			(tree, tsubst_flags_t);
extern void set_flags_from_callee		(tree);
extern tree build_call_a			(tree, int, tree*);
extern tree build_call_n			(tree, int, ...);
extern bool null_ptr_cst_p			(tree);
extern bool null_member_pointer_value_p		(tree);
extern bool sufficient_parms_p			(const_tree);
extern tree type_decays_to			(tree);
extern tree extract_call_expr			(tree);
extern tree build_trivial_dtor_call		(tree);
extern tree build_user_type_conversion		(tree, tree, int,
						 tsubst_flags_t);
extern tree build_new_function_call		(tree, vec<tree, va_gc> **,
						 tsubst_flags_t);
extern tree build_operator_new_call		(tree, vec<tree, va_gc> **,
						 tree *, tree *, tree, tree,
						 tree *, tsubst_flags_t);
extern tree build_new_method_call		(tree, tree,
						 vec<tree, va_gc> **, tree,
						 int, tree *, tsubst_flags_t);
extern tree build_special_member_call		(tree, tree,
						 vec<tree, va_gc> **,
						 tree, int, tsubst_flags_t);
extern tree build_new_op			(const op_location_t &,
						 enum tree_code,
						 int, tree, tree, tree, tree *,
						 tsubst_flags_t);
extern tree build_op_call			(tree, vec<tree, va_gc> **,
						 tsubst_flags_t);
extern bool aligned_allocation_fn_p		(tree);
extern tree destroying_delete_p			(tree);
extern bool usual_deallocation_fn_p		(tree);
extern tree build_op_delete_call		(enum tree_code, tree, tree,
						 bool, tree, tree,
						 tsubst_flags_t);
extern bool can_convert				(tree, tree, tsubst_flags_t);
extern bool can_convert_standard		(tree, tree, tsubst_flags_t);
extern bool can_convert_arg			(tree, tree, tree, int,
						 tsubst_flags_t);
extern bool can_convert_arg_bad			(tree, tree, tree, int,
						 tsubst_flags_t);
extern int conv_flags				(int, int, tree, tree, int);
extern struct conversion * good_conversion	(tree, tree, tree, int, tsubst_flags_t);
extern location_t get_fndecl_argument_location  (tree, int);
extern void complain_about_bad_argument	(location_t arg_loc,
						 tree from_type, tree to_type,
						 tree fndecl, int parmnum);
extern void maybe_inform_about_fndecl_for_bogus_argument_init (tree, int);


/* A class for recording information about access failures (e.g. private
   fields), so that we can potentially supply a fix-it hint about
   an accessor (from a context in which the constness of the object
   is known).  */

class access_failure_info
{
 public:
  access_failure_info () : m_was_inaccessible (false),
    m_basetype_path (NULL_TREE),
    m_decl (NULL_TREE), m_diag_decl (NULL_TREE) {}

  void record_access_failure (tree basetype_path, tree decl, tree diag_decl);

  bool was_inaccessible_p () const { return m_was_inaccessible; }
  tree get_decl () const { return m_decl; }
  tree get_diag_decl () const { return m_diag_decl; }
  tree get_any_accessor (bool const_p) const;
  void maybe_suggest_accessor (bool const_p) const;
  static void add_fixit_hint (rich_location *richloc, tree accessor);

 private:
  bool m_was_inaccessible;
  tree m_basetype_path;
  tree m_decl;
  tree m_diag_decl;
};

extern void complain_about_access		(tree, tree, bool);
extern bool enforce_access			(tree, tree, tree,
						 tsubst_flags_t,
						 access_failure_info *afi = NULL);
extern void push_defarg_context			(tree);
extern void pop_defarg_context			(void);
extern tree convert_default_arg			(tree, tree, tree, int,
						 tsubst_flags_t);
extern tree convert_arg_to_ellipsis		(tree, tsubst_flags_t);
extern tree build_x_va_arg			(location_t, tree, tree);
extern tree cxx_type_promotes_to		(tree);
extern tree type_passed_as			(tree);
extern tree convert_for_arg_passing		(tree, tree, tsubst_flags_t);
extern bool is_properly_derived_from		(tree, tree);
extern tree initialize_reference		(tree, tree, int,
						 tsubst_flags_t);
extern tree extend_ref_init_temps		(tree, tree, vec<tree, va_gc>**);
extern tree make_temporary_var_for_ref_to_temp	(tree, tree);
extern bool type_has_extended_temps		(tree);
extern tree strip_top_quals			(tree);
extern bool reference_related_p			(tree, tree);
extern int remaining_arguments			(tree);
extern tree perform_implicit_conversion		(tree, tree, tsubst_flags_t);
extern tree perform_implicit_conversion_flags	(tree, tree, tsubst_flags_t, int);
extern tree build_converted_constant_expr	(tree, tree, tsubst_flags_t);
extern tree build_converted_constant_bool_expr	(tree, tsubst_flags_t);
extern tree perform_direct_initialization_if_possible (tree, tree, bool,
                                                       tsubst_flags_t);
extern tree in_charge_arg_for_name		(tree);
extern tree build_cxx_call			(tree, int, tree *,
						 tsubst_flags_t,
						 tree = NULL_TREE);
extern bool is_std_init_list			(tree);
extern bool is_list_ctor			(tree);
extern void validate_conversion_obstack		(void);
extern void mark_versions_used			(tree);
extern bool cp_warn_deprecated_use		(tree, tsubst_flags_t = tf_warning_or_error);
extern void cp_warn_deprecated_use_scopes	(tree);
extern tree get_function_version_dispatcher	(tree);

/* in class.c */
extern tree build_vfield_ref			(tree, tree);
extern tree build_if_in_charge			(tree true_stmt, tree false_stmt = void_node);
extern tree build_base_path			(enum tree_code, tree,
						 tree, int, tsubst_flags_t);
extern tree convert_to_base			(tree, tree, bool, bool,
						 tsubst_flags_t);
extern tree convert_to_base_statically		(tree, tree);
extern tree build_vtbl_ref			(tree, tree);
extern tree build_vfn_ref			(tree, tree);
extern tree get_vtable_decl			(tree, int);
extern bool add_method				(tree, tree, bool);
extern tree declared_access			(tree);
extern tree currently_open_class		(tree);
extern tree currently_open_derived_class	(tree);
extern tree outermost_open_class		(void);
extern tree current_nonlambda_class_type	(void);
extern tree finish_struct			(tree, tree);
extern void finish_struct_1			(tree);
extern int resolves_to_fixed_type_p		(tree, int *);
extern void init_class_processing		(void);
extern int is_empty_class			(tree);
extern bool is_really_empty_class		(tree, bool);
extern void pushclass				(tree);
extern void popclass				(void);
extern void push_nested_class			(tree);
extern void pop_nested_class			(void);
extern int current_lang_depth			(void);
extern void push_lang_context			(tree);
extern void pop_lang_context			(void);
extern tree instantiate_type			(tree, tree, tsubst_flags_t);
extern void build_self_reference		(void);
extern int same_signature_p			(const_tree, const_tree);
extern void maybe_add_class_template_decl_list	(tree, tree, int);
extern void unreverse_member_declarations	(tree);
extern void invalidate_class_lookup_cache	(void);
extern void maybe_note_name_used_in_class	(tree, tree);
extern void note_name_declared_in_class		(tree, tree);
extern tree get_vtbl_decl_for_binfo		(tree);
extern bool vptr_via_virtual_p			(tree);
extern void debug_class				(tree);
extern void debug_thunks			(tree);
extern void set_linkage_according_to_type	(tree, tree);
extern void determine_key_method		(tree);
extern void check_for_override			(tree, tree);
extern void push_class_stack			(void);
extern void pop_class_stack			(void);
extern bool default_ctor_p			(const_tree);
extern bool type_has_user_nondefault_constructor (tree);
extern tree in_class_defaulted_default_constructor (tree);
extern bool user_provided_p			(tree);
extern bool type_has_user_provided_constructor  (tree);
extern bool type_has_non_user_provided_default_constructor (tree);
extern bool vbase_has_user_provided_move_assign (tree);
extern tree default_init_uninitialized_part (tree);
extern bool trivial_default_constructor_is_constexpr (tree);
extern bool type_has_constexpr_default_constructor (tree);
extern bool type_has_constexpr_destructor	(tree);
extern bool type_has_virtual_destructor		(tree);
extern bool classtype_has_move_assign_or_move_ctor_p (tree, bool user_declared);
extern bool classtype_has_non_deleted_move_ctor (tree);
extern tree classtype_has_depr_implicit_copy	(tree);
extern bool type_build_ctor_call		(tree);
extern bool type_build_dtor_call		(tree);
extern void explain_non_literal_class		(tree);
extern void inherit_targ_abi_tags		(tree);
extern void defaulted_late_check		(tree);
extern bool defaultable_fn_check		(tree);
extern void check_abi_tags			(tree);
extern tree missing_abi_tags			(tree);
extern void fixup_type_variants			(tree);
extern void fixup_attribute_variants		(tree);
extern unsigned build_clones 			(tree, bool, bool);
extern void clone_function_decl			(tree, bool, bool = false);
extern void adjust_clone_args			(tree);
extern void deduce_noexcept_on_destructor       (tree);
extern bool uniquely_derived_from_p             (tree, tree);
extern bool publicly_uniquely_derived_p         (tree, tree);
extern tree common_enclosing_class		(tree, tree);

/* in cvt.c */
extern tree convert_to_reference		(tree, tree, int, int, tree,
						 tsubst_flags_t);
extern tree convert_from_reference		(tree);
extern tree force_rvalue			(tree, tsubst_flags_t);
extern tree ocp_convert				(tree, tree, int, int,
						 tsubst_flags_t);
extern tree cp_convert				(tree, tree, tsubst_flags_t);
extern tree cp_convert_and_check                (tree, tree, tsubst_flags_t);
extern tree cp_fold_convert			(tree, tree);
extern tree cp_get_callee			(tree);
extern tree cp_get_callee_fndecl		(tree);
extern tree cp_get_callee_fndecl_nofold		(tree);
extern tree cp_get_fndecl_from_callee		(tree, bool fold = true);
extern tree convert_to_void			(tree, impl_conv_void,
                                 		 tsubst_flags_t);
extern tree convert_force			(tree, tree, int,
						 tsubst_flags_t);
extern tree build_expr_type_conversion		(int, tree, bool);
extern tree type_promotes_to			(tree);
extern bool can_convert_qual			(tree, tree);
extern tree perform_qualification_conversions	(tree, tree);
extern bool tx_safe_fn_type_p			(tree);
extern tree tx_unsafe_fn_variant		(tree);
extern bool fnptr_conv_p			(tree, tree);
extern tree strip_fnptr_conv			(tree);

/* in name-lookup.c */
extern void maybe_push_cleanup_level		(tree);
extern tree maybe_push_decl			(tree);
extern tree current_decl_namespace		(void);

/* decl.c */
extern tree poplevel				(int, int, int);
extern void cxx_init_decl_processing		(void);
enum cp_tree_node_structure_enum cp_tree_node_structure (tree_code);
extern void finish_scope			(void);
extern void push_switch				(tree);
extern void pop_switch				(void);
extern void note_break_stmt			(void);
extern bool note_iteration_stmt_body_start	(void);
extern void note_iteration_stmt_body_end	(bool);
extern void determine_local_discriminator	(tree);
extern int decls_match				(tree, tree, bool = true);
extern bool maybe_version_functions		(tree, tree, bool);
extern tree duplicate_decls			(tree, tree, bool);
extern tree declare_local_label			(tree);
extern tree define_label			(location_t, tree);
extern void check_goto				(tree);
extern bool check_omp_return			(void);
extern tree make_typename_type			(tree, tree, enum tag_types, tsubst_flags_t);
extern tree build_typename_type			(tree, tree, tree, tag_types);
extern tree make_unbound_class_template		(tree, tree, tree, tsubst_flags_t);
extern tree make_unbound_class_template_raw	(tree, tree, tree);
extern tree build_library_fn_ptr		(const char *, tree, int);
extern tree build_cp_library_fn_ptr		(const char *, tree, int);
extern tree push_library_fn			(tree, tree, tree, int);
extern tree push_void_library_fn		(tree, tree, int);
extern tree push_throw_library_fn		(tree, tree);
extern void warn_misplaced_attr_for_class_type  (location_t location,
						 tree class_type);
extern tree check_tag_decl			(cp_decl_specifier_seq *, bool);
extern tree shadow_tag				(cp_decl_specifier_seq *);
extern tree groktypename			(cp_decl_specifier_seq *, const cp_declarator *, bool);
extern tree start_decl				(const cp_declarator *, cp_decl_specifier_seq *, int, tree, tree, tree *);
extern void start_decl_1			(tree, bool);
extern bool check_array_initializer		(tree, tree, tree);
extern void cp_finish_decl			(tree, tree, bool, tree, int);
extern tree lookup_decomp_type			(tree);
extern void cp_maybe_mangle_decomp		(tree, tree, unsigned int);
extern void cp_finish_decomp			(tree, tree, unsigned int);
extern int cp_complete_array_type		(tree *, tree, bool);
extern int cp_complete_array_type_or_error	(tree *, tree, bool, tsubst_flags_t);
extern tree build_ptrmemfunc_type		(tree);
extern tree build_ptrmem_type			(tree, tree);
/* the grokdeclarator prototype is in decl.h */
extern tree build_this_parm			(tree, tree, cp_cv_quals);
extern tree grokparms				(tree, tree *);
extern int copy_fn_p				(const_tree);
extern bool move_fn_p                           (const_tree);
extern bool move_signature_fn_p                 (const_tree);
extern tree get_scope_of_declarator		(const cp_declarator *);
extern void grok_special_member_properties	(tree);
extern bool grok_ctor_properties		(const_tree, const_tree);
extern bool grok_op_properties			(tree, bool);
extern tree xref_tag				(enum tag_types, tree, tag_scope, bool);
extern tree xref_tag_from_type			(tree, tree, tag_scope);
extern void xref_basetypes			(tree, tree);
extern tree start_enum				(tree, tree, tree, tree, bool, bool *);
extern void finish_enum_value_list		(tree);
extern void finish_enum				(tree);
extern void build_enumerator			(tree, tree, tree, tree, location_t);
extern tree lookup_enumerator			(tree, tree);
extern bool start_preparsed_function		(tree, tree, int);
extern bool start_function			(cp_decl_specifier_seq *,
						 const cp_declarator *, tree);
extern tree begin_function_body			(void);
extern void finish_function_body		(tree);
extern tree outer_curly_brace_block		(tree);
extern tree finish_function			(bool);
extern tree grokmethod				(cp_decl_specifier_seq *, const cp_declarator *, tree);
extern void maybe_register_incomplete_var	(tree);
extern void maybe_commonize_var			(tree);
extern void complete_vars			(tree);
extern tree static_fn_type			(tree);
extern void revert_static_member_fn		(tree);
extern void fixup_anonymous_aggr		(tree);
extern tree compute_array_index_type		(tree, tree, tsubst_flags_t);
extern tree check_default_argument		(tree, tree, tsubst_flags_t);
extern int wrapup_namespace_globals		();
extern tree create_implicit_typedef		(tree, tree);
extern int local_variable_p			(const_tree);
extern tree register_dtor_fn			(tree);
extern tmpl_spec_kind current_tmpl_spec_kind	(int);
extern tree cp_fname_init			(const char *, tree *);
extern tree cxx_builtin_function		(tree decl);
extern tree cxx_builtin_function_ext_scope	(tree decl);
extern tree check_elaborated_type_specifier	(enum tag_types, tree, bool);
extern void warn_extern_redeclared_static	(tree, tree);
extern tree cxx_comdat_group			(tree);
extern bool cp_missing_noreturn_ok_p		(tree);
extern bool is_direct_enum_init			(tree, tree);
extern void initialize_artificial_var		(tree, vec<constructor_elt, va_gc> *);
extern tree check_var_type			(tree, tree, location_t);
extern tree reshape_init                        (tree, tree, tsubst_flags_t);
extern tree next_initializable_field (tree);
extern tree fndecl_declared_return_type		(tree);
extern bool undeduced_auto_decl			(tree);
extern bool require_deduced_type		(tree, tsubst_flags_t = tf_warning_or_error);

extern tree finish_case_label			(location_t, tree, tree);
extern tree cxx_maybe_build_cleanup		(tree, tsubst_flags_t);
extern bool check_array_designated_initializer  (constructor_elt *,
						 unsigned HOST_WIDE_INT);
extern bool check_for_uninitialized_const_var   (tree, bool, tsubst_flags_t);
extern tree build_explicit_specifier		(tree, tsubst_flags_t);
extern void do_push_parm_decls			(tree, tree, tree *);

/* in decl2.c */
extern void record_mangling			(tree, bool);
extern void overwrite_mangling			(tree, tree);
extern void note_mangling_alias			(tree, tree);
extern void generate_mangling_aliases		(void);
extern tree build_memfn_type			(tree, tree, cp_cv_quals, cp_ref_qualifier);
extern tree build_pointer_ptrmemfn_type	(tree);
extern tree change_return_type			(tree, tree);
extern void maybe_retrofit_in_chrg		(tree);
extern void maybe_make_one_only			(tree);
extern bool vague_linkage_p			(tree);
extern void grokclassfn				(tree, tree,
						 enum overload_flags);
extern tree grok_array_decl			(location_t, tree, tree, bool);
extern tree delete_sanity			(tree, tree, bool, int, tsubst_flags_t);
extern tree check_classfn			(tree, tree, tree);
extern void check_member_template		(tree);
extern tree grokfield (const cp_declarator *, cp_decl_specifier_seq *,
		       tree, bool, tree, tree);
extern tree grokbitfield (const cp_declarator *, cp_decl_specifier_seq *,
			  tree, tree, tree);
extern bool any_dependent_type_attributes_p	(tree);
extern tree cp_reconstruct_complex_type		(tree, tree);
extern bool attributes_naming_typedef_ok	(tree);
extern void cplus_decl_attributes		(tree *, tree, int);
extern void finish_anon_union			(tree);
extern void cxx_post_compilation_parsing_cleanups (void);
extern tree coerce_new_type			(tree, location_t);
extern void coerce_delete_type			(tree, location_t);
extern void comdat_linkage			(tree);
extern void determine_visibility		(tree);
extern void constrain_class_visibility		(tree);
extern void reset_type_linkage			(tree);
extern void tentative_decl_linkage		(tree);
extern void import_export_decl			(tree);
extern tree build_cleanup			(tree);
extern tree build_offset_ref_call_from_tree	(tree, vec<tree, va_gc> **,
						 tsubst_flags_t);
extern bool decl_defined_p			(tree);
extern bool decl_constant_var_p			(tree);
extern bool decl_maybe_constant_var_p		(tree);
extern void no_linkage_error			(tree);
extern void check_default_args			(tree);
extern bool mark_used				(tree);
extern bool mark_used			        (tree, tsubst_flags_t);
extern void finish_static_data_member_decl	(tree, tree, bool, tree, int);
extern tree cp_build_parm_decl			(tree, tree, tree);
extern tree get_guard				(tree);
extern tree get_guard_cond			(tree, bool);
extern tree set_guard				(tree);
extern tree maybe_get_tls_wrapper_call		(tree);
extern void mark_needed				(tree);
extern bool decl_needed_p			(tree);
extern void note_vague_linkage_fn		(tree);
extern void note_variable_template_instantiation (tree);
extern tree build_artificial_parm		(tree, tree, tree);
extern bool possibly_inlined_p			(tree);
extern int parm_index                           (tree);
extern tree vtv_start_verification_constructor_init_function (void);
extern tree vtv_finish_verification_constructor_init_function (tree);
extern bool cp_omp_mappable_type		(tree);
extern bool cp_omp_emit_unmappable_type_notes	(tree);
extern void cp_check_const_attributes (tree);

/* in error.c */
extern const char *type_as_string		(tree, int);
extern const char *type_as_string_translate	(tree, int);
extern const char *decl_as_string		(tree, int);
extern const char *decl_as_string_translate	(tree, int);
extern const char *decl_as_dwarf_string		(tree, int);
extern const char *expr_as_string		(tree, int);
extern const char *expr_to_string		(tree);
extern const char *lang_decl_name		(tree, int, bool);
extern const char *lang_decl_dwarf_name		(tree, int, bool);
extern const char *language_to_string		(enum languages);
extern const char *class_key_or_enum_as_string	(tree);
extern void maybe_warn_variadic_templates       (void);
extern void maybe_warn_cpp0x			(cpp0x_warn_str str);
extern bool pedwarn_cxx98                       (location_t, int, const char *, ...) ATTRIBUTE_GCC_DIAG(3,4);
extern location_t location_of                   (tree);
extern void qualified_name_lookup_error		(tree, tree, tree,
						 location_t);

/* in except.c */
extern void init_exception_processing		(void);
extern tree expand_start_catch_block		(tree);
extern void expand_end_catch_block		(void);
extern tree build_exc_ptr			(void);
extern tree build_throw				(tree);
extern int nothrow_libfn_p			(const_tree);
extern void check_handlers			(tree);
extern tree finish_noexcept_expr		(tree, tsubst_flags_t);
extern bool expr_noexcept_p			(tree, tsubst_flags_t);
extern void perform_deferred_noexcept_checks	(void);
extern bool nothrow_spec_p			(const_tree);
extern bool type_noexcept_p			(const_tree);
extern bool type_throw_all_p			(const_tree);
extern tree build_noexcept_spec			(tree, tsubst_flags_t);
extern void choose_personality_routine		(enum languages);
extern tree build_must_not_throw_expr		(tree,tree);
extern tree eh_type_info			(tree);
extern tree begin_eh_spec_block			(void);
extern void finish_eh_spec_block		(tree, tree);
extern tree build_eh_type_type			(tree);
extern tree cp_protect_cleanup_actions		(void);
extern tree create_try_catch_expr               (tree, tree);
extern tree template_parms_to_args		(tree);
extern tree template_parms_level_to_args	(tree);
extern tree generic_targs_for			(tree);

/* in expr.c */
extern tree cplus_expand_constant		(tree);
extern tree mark_use (tree expr, bool rvalue_p, bool read_p,
		      location_t = UNKNOWN_LOCATION,
		      bool reject_builtin = true);
extern tree mark_rvalue_use			(tree,
                                                 location_t = UNKNOWN_LOCATION,
                                                 bool reject_builtin = true);
extern tree mark_lvalue_use			(tree);
extern tree mark_lvalue_use_nonread		(tree);
extern tree mark_type_use			(tree);
extern tree mark_discarded_use			(tree);
extern void mark_exp_read			(tree);

/* friend.c */
extern int is_friend				(tree, tree);
extern void make_friend_class			(tree, tree, bool);
extern void add_friend				(tree, tree, bool);
extern tree do_friend				(tree, tree, tree, tree,
						 enum overload_flags, bool);

extern void set_global_friend			(tree);
extern bool is_global_friend			(tree);

/* in init.c */
extern tree expand_member_init			(tree);
extern void emit_mem_initializers		(tree);
extern tree build_aggr_init			(tree, tree, int,
                                                 tsubst_flags_t);
extern int is_class_type			(tree, int);
extern tree get_type_value			(tree);
extern tree build_zero_init			(tree, tree, bool);
extern tree build_value_init			(tree, tsubst_flags_t);
extern tree build_value_init_noctor		(tree, tsubst_flags_t);
extern tree get_nsdmi				(tree, bool, tsubst_flags_t);
extern tree build_offset_ref			(tree, tree, bool,
						 tsubst_flags_t);
extern tree throw_bad_array_new_length		(void);
extern bool type_has_new_extended_alignment	(tree);
extern unsigned malloc_alignment		(void);
extern tree build_new_constexpr_heap_type	(tree, tree, tree);
extern tree build_new				(vec<tree, va_gc> **, tree, tree,
						 vec<tree, va_gc> **, int,
                                                 tsubst_flags_t);
extern tree get_temp_regvar			(tree, tree);
extern tree build_vec_init			(tree, tree, tree, bool, int,
                                                 tsubst_flags_t);
extern tree build_delete			(tree, tree,
						 special_function_kind,
						 int, int, tsubst_flags_t);
extern void push_base_cleanups			(void);
extern tree build_vec_delete			(tree, tree,
						 special_function_kind, int,
						 tsubst_flags_t);
extern tree create_temporary_var		(tree);
extern void initialize_vtbl_ptrs		(tree);
extern tree scalar_constant_value		(tree);
extern tree decl_really_constant_value		(tree);
extern int diagnose_uninitialized_cst_or_ref_member (tree, bool, bool);
extern tree build_vtbl_address                  (tree);
extern bool maybe_reject_flexarray_init		(tree, tree);

/* in lex.c */
extern void cxx_dup_lang_specific_decl		(tree);
extern tree unqualified_name_lookup_error	(tree,
						 location_t = UNKNOWN_LOCATION);
extern tree unqualified_fn_lookup_error		(cp_expr);
extern tree make_conv_op_name			(tree);
extern tree build_lang_decl			(enum tree_code, tree, tree);
extern tree build_lang_decl_loc			(location_t, enum tree_code, tree, tree);
extern bool maybe_add_lang_decl_raw		(tree, bool decomp_p);
extern bool maybe_add_lang_type_raw		(tree);
extern void retrofit_lang_decl			(tree);
extern void fit_decomposition_lang_decl		(tree, tree);
extern void fit_ptrmem_type_decl		(tree, tree);
extern tree copy_decl				(tree CXX_MEM_STAT_INFO);
extern tree copy_type				(tree CXX_MEM_STAT_INFO);
extern tree cxx_make_type			(enum tree_code CXX_MEM_STAT_INFO);
extern tree make_class_type			(enum tree_code CXX_MEM_STAT_INFO);
extern const char *get_identifier_kind_name	(tree);
extern void set_identifier_kind			(tree, cp_identifier_kind);
extern bool cxx_init				(void);
extern void cxx_finish				(void);
extern bool in_main_input_context		(void);
extern void *module_preprocess_token (cpp_reader *, cpp_token *, void *);
extern tree module_map_header (cpp_reader *, location_t, bool,
			       const char *, size_t);

/* in method.c */
extern void init_method				(void);
extern tree make_thunk				(tree, bool, tree, tree);
extern void finish_thunk			(tree);
extern void use_thunk				(tree, bool);
extern bool trivial_fn_p			(tree);
extern tree forward_parm			(tree);
extern bool is_trivially_xible			(enum tree_code, tree, tree);
extern bool is_xible				(enum tree_code, tree, tree);
extern tree get_defaulted_eh_spec		(tree, tsubst_flags_t = tf_warning_or_error);
extern void after_nsdmi_defaulted_late_checks   (tree);
extern bool maybe_explain_implicit_delete	(tree);
extern void explain_implicit_non_constexpr	(tree);
extern void deduce_inheriting_ctor		(tree);
extern void synthesize_method			(tree);
extern tree lazily_declare_fn			(special_function_kind,
						 tree);
extern tree skip_artificial_parms_for		(const_tree, tree);
extern int num_artificial_parms_for		(const_tree);
extern tree make_alias_for			(tree, tree);
extern tree get_copy_ctor			(tree, tsubst_flags_t);
extern tree get_copy_assign			(tree);
extern tree get_default_ctor			(tree);
extern tree get_dtor				(tree, tsubst_flags_t);
extern tree strip_inheriting_ctors		(tree);
extern tree inherited_ctor_binfo		(tree);
extern bool ctor_omit_inherited_parms		(tree, bool exact_name = true);
extern tree locate_ctor				(tree);
extern tree implicitly_declare_fn               (special_function_kind, tree,
						 bool, tree, tree);
/* In module.cc  */
class module_state; /* Forward declare.  */
inline bool modules_p () { return flag_modules != 0; }

#define MK_MODULE (1 << 0)     /* This TU is a module.  */
#define MK_GLOBAL (1 << 1)     /* Entities are in the global module.  */
#define MK_INTERFACE (1 << 2)  /* This TU is an interface.  */
#define MK_PARTITION (1 << 3)  /* This TU is a partition.  */
#define MK_EXPORTING (1 << 4)  /* We are in an export region.  */
extern unsigned module_kind;

/*  MK_MODULE & MK_GLOBAL have the following combined meanings:
 MODULE GLOBAL
   0	  0    not a module
   0      1    GMF of named module (we've not yet seen module-decl)
   1      0    purview of named module
   1      1    header unit.   */

inline bool module_purview_p ()
{ return module_kind & MK_MODULE; }
inline bool global_purview_p ()
{ return module_kind & MK_GLOBAL; }

inline bool not_module_p ()
{ return (module_kind & (MK_MODULE | MK_GLOBAL)) == 0; }
inline bool named_module_p ()
{ /* The divides are constant shifts!  */
  return ((module_kind / MK_MODULE) ^ (module_kind / MK_GLOBAL)) & 1;
}
inline bool header_module_p ()
{ return (module_kind & (MK_MODULE | MK_GLOBAL)) == (MK_MODULE | MK_GLOBAL); }

inline bool module_interface_p ()
{ return module_kind & MK_INTERFACE; }
inline bool module_partition_p ()
{ return module_kind & MK_PARTITION; }
inline bool module_has_cmi_p ()
{ return module_kind & (MK_INTERFACE | MK_PARTITION); }

/* We're currently exporting declarations.  */
inline bool module_exporting_p ()
{ return module_kind & MK_EXPORTING; }

extern module_state *get_module (tree name, module_state *parent = NULL,
				 bool partition = false);
extern void module_preprocess (mkdeps *, module_state *, int is_module);
extern bool module_may_redeclare (tree decl);

/* Where the namespace-scope decl was originally declared.  */
extern void set_originating_module (tree, bool friend_p = false);
extern tree get_originating_module_decl (tree) ATTRIBUTE_PURE;
extern int get_originating_module (tree, bool for_mangle = false) ATTRIBUTE_PURE;

/* Where current instance of the decl got declared/defined/instantiated.  */
extern void set_instantiating_module (tree);
extern tree get_instantiating_module_decl (tree) ATTRIBUTE_PURE;
extern unsigned get_instantiating_module (tree) ATTRIBUTE_PURE;

extern void mangle_module (int m);
extern void mangle_module_fini ();
extern bool module_normal_import_p (unsigned m);
extern void lazy_load_binding (unsigned mod, tree ns, tree id,
			       mc_slot *mslot, bool outermost);
extern void lazy_load_specializations (tree tmpl);
extern bool import_module (module_state *, location_t, bool, tree,
			   cpp_reader *, bool in_extern_c);
extern bool declare_module (module_state *, location_t, bool, tree,
			    cpp_reader *);
extern void process_deferred_imports (cpp_reader *);
extern void module_cpp_undef (cpp_reader *, location_t, cpp_hashnode *);
extern cpp_macro *module_cpp_deferred_macro (cpp_reader *,
					     location_t, cpp_hashnode *);
extern void init_module_processing (cpp_reader *);
extern void finish_module_processing (cpp_reader *);
extern char const *module_name (unsigned, bool header_ok);
extern bitmap get_import_bitmap ();
extern bitmap module_visible_instantiation_path (bitmap *);
extern void module_begin_main_file (cpp_reader *, line_maps *,
				    const line_map_ordinary *);
extern bool module_translate_include (cpp_reader *, line_maps *,
				      location_t, const char *);
extern bool handle_module_option (unsigned opt, const char *arg, int value);

/* In optimize.c */
extern bool maybe_clone_body			(tree);

/* In parser.c */
extern tree cp_convert_range_for (tree, tree, tree, tree, unsigned int, bool,
				  unsigned short);
extern void cp_convert_omp_range_for (tree &, vec<tree, va_gc> *, tree &,
				      tree &, tree &, tree &, tree &, tree &);
extern void cp_finish_omp_range_for (tree, tree);
extern bool parsing_nsdmi (void);
extern bool parsing_default_capturing_generic_lambda_in_template (void);
extern void inject_this_parameter (tree, cp_cv_quals);
extern location_t defparse_location (tree);
extern void maybe_show_extern_c_location (void);
extern bool literal_integer_zerop (const_tree);

/* in pt.c */
<<<<<<< HEAD
extern tree canonical_type_parameter		(tree);
=======
extern void push_access_scope			(tree);
extern void pop_access_scope			(tree);
>>>>>>> 8b27c905
extern bool check_template_shadow		(tree);
extern bool check_auto_in_tmpl_args             (tree, tree);
extern tree get_innermost_template_args		(tree, int);
extern void maybe_begin_member_template_processing (tree);
extern void maybe_end_member_template_processing (void);
extern tree finish_member_template_decl		(tree);
extern void begin_template_parm_list		(void);
extern bool begin_specialization		(void);
extern void reset_specialization		(void);
extern void end_specialization			(void);
extern void begin_explicit_instantiation	(void);
extern void end_explicit_instantiation		(void);
extern void check_unqualified_spec_or_inst	(tree, location_t);
extern tree check_explicit_specialization	(tree, tree, int, int,
						 tree = NULL_TREE);
extern int num_template_headers_for_class	(tree);
extern void check_template_variable		(tree);
extern tree make_auto				(void);
extern tree make_decltype_auto			(void);
extern tree make_constrained_auto		(tree, tree);
extern tree make_constrained_decltype_auto	(tree, tree);
extern tree make_template_placeholder		(tree);
extern bool template_placeholder_p		(tree);
extern tree do_auto_deduction                   (tree, tree, tree,
                                                 tsubst_flags_t
						 = tf_warning_or_error,
                                                 auto_deduction_context
						 = adc_unspecified,
						 tree = NULL_TREE,
						 int = LOOKUP_NORMAL);
extern tree type_uses_auto			(tree);
extern tree type_uses_auto_or_concept		(tree);
extern void append_type_to_template_for_access_check (tree, tree, tree,
						      location_t);
extern tree convert_generic_types_to_packs	(tree, int, int);
extern tree splice_late_return_type		(tree, tree);
extern bool is_auto				(const_tree);
extern tree process_template_parm		(tree, location_t, tree,
						 bool, bool);
extern tree end_template_parm_list		(tree);
extern void end_template_parm_list		(void);
extern void end_template_decl			(void);
extern tree maybe_update_decl_type		(tree, tree);
extern bool check_default_tmpl_args             (tree, tree, bool, bool, int);
extern tree push_template_decl			(tree);
extern tree push_template_decl_real		(tree, bool);
extern tree add_inherited_template_parms	(tree, tree);
extern void template_parm_level_and_index	(tree, int*, int*);
extern bool redeclare_class_template		(tree, tree, tree);
extern tree lookup_template_class		(tree, tree, tree, tree,
						 int, tsubst_flags_t);
extern tree lookup_template_function		(tree, tree);
extern tree lookup_template_variable		(tree, tree);
extern int uses_template_parms			(tree);
extern bool uses_template_parms_level		(tree, int);
extern bool in_template_function		(void);
extern bool need_generic_capture		(void);
extern tree instantiate_class_template		(tree);
extern tree instantiate_template		(tree, tree, tsubst_flags_t);
extern tree fn_type_unification			(tree, tree, tree,
						 const tree *, unsigned int,
						 tree, unification_kind_t, int,
						 struct conversion **,
						 bool, bool);
extern void mark_decl_instantiated		(tree, int);
extern int more_specialized_fn			(tree, tree, int);
extern void do_decl_instantiation		(tree, tree);
extern void do_type_instantiation		(tree, tree, tsubst_flags_t);
extern bool always_instantiate_p		(tree);
extern bool maybe_instantiate_noexcept		(tree, tsubst_flags_t = tf_warning_or_error);
extern tree instantiate_decl			(tree, bool, bool);
extern int comp_template_parms			(const_tree, const_tree);
extern bool template_heads_equivalent_p		(const_tree, const_tree);
extern bool builtin_pack_fn_p			(tree);
extern tree uses_parameter_packs                (tree);
extern bool template_parameter_pack_p           (const_tree);
extern bool function_parameter_pack_p		(const_tree);
extern bool function_parameter_expanded_from_pack_p (tree, tree);
extern tree make_pack_expansion                 (tree, tsubst_flags_t = tf_warning_or_error);
extern bool check_for_bare_parameter_packs      (tree, location_t = UNKNOWN_LOCATION);
extern tree build_template_info			(tree, tree);
extern tree get_template_info			(const_tree);
extern vec<qualified_typedef_usage_t, va_gc> *get_types_needing_access_check (tree);
extern int template_class_depth			(tree);
extern int is_specialization_of			(tree, tree);
extern bool is_specialization_of_friend		(tree, tree);
extern tree get_pattern_parm			(tree, tree);
extern int comp_template_args			(tree, tree, tree * = NULL,
						 tree * = NULL, bool = false);
extern int template_args_equal                  (tree, tree, bool = false);
extern tree maybe_process_partial_specialization (tree);
extern tree most_specialized_instantiation	(tree);
extern void print_candidates			(tree);
extern void instantiate_pending_templates	(int);
extern tree tsubst_default_argument		(tree, int, tree, tree,
						 tsubst_flags_t);
extern tree tsubst (tree, tree, tsubst_flags_t, tree);
extern tree tsubst_copy_and_build		(tree, tree, tsubst_flags_t,
						 tree, bool, bool);
extern tree tsubst_expr                         (tree, tree, tsubst_flags_t,
                                                 tree, bool);
extern tree tsubst_pack_expansion		(tree, tree, tsubst_flags_t, tree);
extern tree tsubst_argument_pack		(tree, tree, tsubst_flags_t, tree);
extern tree tsubst_template_args		(tree, tree, tsubst_flags_t, tree);
extern tree tsubst_template_arg			(tree, tree, tsubst_flags_t, tree);
extern tree tsubst_function_parms		(tree, tree, tsubst_flags_t, tree);
extern tree most_general_template		(tree);
extern tree get_mostly_instantiated_function_type (tree);
extern bool problematic_instantiation_changed	(void);
extern void record_last_problematic_instantiation (void);
extern struct tinst_level *current_instantiation(void);
extern bool instantiating_current_function_p    (void);
extern tree maybe_get_template_decl_from_type_decl (tree);
extern int processing_template_parmlist;
extern bool dependent_type_p			(tree);
extern bool dependent_scope_p			(tree);
extern bool any_dependent_template_arguments_p  (const_tree);
extern bool any_erroneous_template_args_p       (const_tree);
extern bool dependent_template_p		(tree);
extern bool dependent_template_id_p		(tree, tree);
extern bool type_dependent_expression_p		(tree);
extern bool type_dependent_object_expression_p	(tree);
extern bool any_type_dependent_arguments_p      (const vec<tree, va_gc> *);
extern bool any_type_dependent_elements_p       (const_tree);
extern bool type_dependent_expression_p_push	(tree);
extern bool value_dependent_expression_p	(tree);
extern bool instantiation_dependent_expression_p (tree);
extern bool instantiation_dependent_uneval_expression_p (tree);
extern bool any_value_dependent_elements_p      (const_tree);
extern bool dependent_omp_for_p			(tree, tree, tree, tree);
extern tree resolve_typename_type		(tree, bool);
extern tree template_for_substitution		(tree);
extern tree build_non_dependent_expr		(tree);
extern void make_args_non_dependent		(vec<tree, va_gc> *);
extern bool reregister_specialization		(tree, tree, tree);
extern tree instantiate_non_dependent_expr	(tree);
extern tree instantiate_non_dependent_expr_sfinae (tree, tsubst_flags_t);
extern tree instantiate_non_dependent_expr_internal (tree, tsubst_flags_t);
extern tree instantiate_non_dependent_or_null   (tree);
extern bool variable_template_specialization_p  (tree);
extern bool alias_type_or_template_p            (tree);
extern bool alias_template_specialization_p     (const_tree);
extern bool dependent_alias_template_spec_p     (const_tree);
extern bool template_parm_object_p		(const_tree);
extern bool explicit_class_specialization_p     (tree);
extern bool push_tinst_level                    (tree);
extern bool push_tinst_level_loc                (tree, location_t);
extern void pop_tinst_level                     (void);
extern struct tinst_level *outermost_tinst_level(void);
extern void init_template_processing		(void);
extern void print_template_statistics		(void);
bool template_template_parameter_p		(const_tree);
bool template_type_parameter_p                  (const_tree);
extern bool primary_template_specialization_p   (const_tree);
extern tree get_primary_template_innermost_parameters	(const_tree);
extern tree get_template_parms_at_level (tree, int);
extern tree get_template_innermost_arguments	(const_tree);
extern tree get_template_argument_pack_elems	(const_tree);
extern tree get_function_template_decl		(const_tree);
extern tree resolve_nondeduced_context		(tree, tsubst_flags_t);
extern tree resolve_nondeduced_context_or_error	(tree, tsubst_flags_t);
extern hashval_t iterative_hash_template_arg (tree arg, hashval_t val);
extern tree coerce_template_parms               (tree, tree, tree);
extern tree coerce_template_parms               (tree, tree, tree, tsubst_flags_t);
extern void register_local_specialization       (tree, tree);
extern tree retrieve_local_specialization       (tree);
extern tree extract_fnparm_pack                 (tree, tree *);
extern tree template_parm_to_arg                (tree);
extern tree dguide_name				(tree);
extern bool dguide_name_p			(tree);
extern bool deduction_guide_p			(const_tree);
extern bool copy_guide_p			(const_tree);
extern bool template_guide_p			(const_tree);
extern void store_explicit_specifier		(tree, tree);
<<<<<<< HEAD
extern void walk_specializations		(bool,
						 void (*)(bool, spec_entry *,
							  void *),
						 void *);
extern tree check_mergeable_specialization	(bool, tree, tree);
extern tree match_mergeable_specialization	(bool, tree, tree, tree);
=======
extern tree add_outermost_template_args		(tree, tree);
>>>>>>> 8b27c905

/* in rtti.c */
/* A vector of all tinfo decls that haven't been emitted yet.  */
extern GTY(()) vec<tree, va_gc> *unemitted_tinfo_decls;

extern void init_rtti_processing		(void);
extern tree build_typeid			(tree, tsubst_flags_t);
extern tree get_tinfo_decl_direct	        (tree, tree, int);
extern tree get_tinfo_decl			(tree);
extern tree get_typeid				(tree, tsubst_flags_t);
extern tree build_headof			(tree);
extern tree build_dynamic_cast			(tree, tree, tsubst_flags_t);
extern void emit_support_tinfos			(void);
extern bool emit_tinfo_decl			(tree);
extern unsigned get_pseudo_tinfo_index		(tree);
extern tree get_pseudo_tinfo_type		(unsigned);

/* in search.c */
extern bool accessible_base_p			(tree, tree, bool);
extern tree lookup_base                         (tree, tree, base_access,
						 base_kind *, tsubst_flags_t);
extern tree dcast_base_hint			(tree, tree);
extern int accessible_p				(tree, tree, bool);
extern int accessible_in_template_p		(tree, tree);
extern tree lookup_field			(tree, tree, int, bool);
extern tree lookup_fnfields			(tree, tree, int);
extern tree lookup_member			(tree, tree, int, bool,
						 tsubst_flags_t,
						 access_failure_info *afi = NULL);
extern tree lookup_member_fuzzy		(tree, tree, bool);
extern tree locate_field_accessor		(tree, tree, bool);
extern int look_for_overrides			(tree, tree);
extern void get_pure_virtuals			(tree);
extern void maybe_suppress_debug_info		(tree);
extern void note_debug_info_needed		(tree);
extern tree current_scope			(void);
extern int at_function_scope_p			(void);
extern bool at_class_scope_p			(void);
extern bool at_namespace_scope_p		(void);
extern tree context_for_name_lookup		(tree);
extern tree lookup_conversions			(tree);
extern tree binfo_from_vbase			(tree);
extern tree binfo_for_vbase			(tree, tree);
extern tree look_for_overrides_here		(tree, tree);
#define dfs_skip_bases ((tree)1)
extern tree dfs_walk_all (tree, tree (*) (tree, void *),
			  tree (*) (tree, void *), void *);
extern tree dfs_walk_once (tree, tree (*) (tree, void *),
			   tree (*) (tree, void *), void *);
extern tree binfo_via_virtual			(tree, tree);
extern bool binfo_direct_p			(tree);
extern tree build_baselink			(tree, tree, tree, tree);
extern tree adjust_result_of_qualified_name_lookup
						(tree, tree, tree);
extern tree copied_binfo			(tree, tree);
extern tree original_binfo			(tree, tree);
extern int shared_member_p			(tree);
extern bool any_dependent_bases_p (tree = current_nonlambda_class_type ());
extern bool maybe_check_overriding_exception_spec (tree, tree);

/* The representation of a deferred access check.  */

struct GTY(()) deferred_access_check {
  /* The base class in which the declaration is referenced. */
  tree binfo;
  /* The declaration whose access must be checked.  */
  tree decl;
  /* The declaration that should be used in the error message.  */
  tree diag_decl;
  /* The location of this access.  */
  location_t loc;
};

/* in semantics.c */
extern void push_deferring_access_checks	(deferring_kind);
extern void resume_deferring_access_checks	(void);
extern void stop_deferring_access_checks	(void);
extern void pop_deferring_access_checks		(void);
extern vec<deferred_access_check, va_gc> *get_deferred_access_checks (void);
extern void reopen_deferring_access_checks (vec<deferred_access_check, va_gc> *);
extern void pop_to_parent_deferring_access_checks (void);
extern bool perform_access_checks (vec<deferred_access_check, va_gc> *,
				   tsubst_flags_t);
extern bool perform_deferred_access_checks	(tsubst_flags_t);
extern bool perform_or_defer_access_check	(tree, tree, tree,
						 tsubst_flags_t,
						 access_failure_info *afi = NULL);

/* RAII sentinel to ensures that deferred access checks are popped before
  a function returns.  */

class deferring_access_check_sentinel
{
public:
  deferring_access_check_sentinel (enum deferring_kind kind = dk_deferred)
  {
    push_deferring_access_checks (kind);
  }
  ~deferring_access_check_sentinel ()
  {
    pop_deferring_access_checks ();
  }
};

extern int stmts_are_full_exprs_p		(void);
extern void init_cp_semantics			(void);
extern tree do_poplevel				(tree);
extern void break_maybe_infinite_loop		(void);
extern void add_decl_expr			(tree);
extern tree maybe_cleanup_point_expr_void	(tree);
extern tree finish_expr_stmt			(tree);
extern tree begin_if_stmt			(void);
extern tree finish_if_stmt_cond			(tree, tree);
extern tree finish_then_clause			(tree);
extern void begin_else_clause			(tree);
extern void finish_else_clause			(tree);
extern void finish_if_stmt			(tree);
extern tree begin_while_stmt			(void);
extern void finish_while_stmt_cond	(tree, tree, bool, unsigned short);
extern void finish_while_stmt			(tree);
extern tree begin_do_stmt			(void);
extern void finish_do_body			(tree);
extern void finish_do_stmt		(tree, tree, bool, unsigned short);
extern tree finish_return_stmt			(tree);
extern tree begin_for_scope			(tree *);
extern tree begin_for_stmt			(tree, tree);
extern void finish_init_stmt			(tree);
extern void finish_for_cond		(tree, tree, bool, unsigned short);
extern void finish_for_expr			(tree, tree);
extern void finish_for_stmt			(tree);
extern tree begin_range_for_stmt		(tree, tree);
extern void finish_range_for_decl		(tree, tree, tree);
extern void finish_range_for_stmt		(tree);
extern tree finish_break_stmt			(void);
extern tree finish_continue_stmt		(void);
extern tree begin_switch_stmt			(void);
extern void finish_switch_cond			(tree, tree);
extern void finish_switch_stmt			(tree);
extern tree finish_goto_stmt			(tree);
extern tree begin_try_block			(void);
extern void finish_try_block			(tree);
extern void finish_handler_sequence		(tree);
extern tree begin_function_try_block		(tree *);
extern void finish_function_try_block		(tree);
extern void finish_function_handler_sequence    (tree, tree);
extern void finish_cleanup_try_block		(tree);
extern tree begin_handler			(void);
extern void finish_handler_parms		(tree, tree);
extern void finish_handler			(tree);
extern void finish_cleanup			(tree, tree);
extern bool is_this_parameter                   (tree);

enum {
  BCS_NORMAL = 0,
  BCS_NO_SCOPE = 1,
  BCS_TRY_BLOCK = 2,
  BCS_FN_BODY = 4,
  BCS_TRANSACTION = 8
};
extern tree begin_compound_stmt			(unsigned int);

extern void finish_compound_stmt		(tree);
extern tree finish_asm_stmt			(location_t, int, tree, tree,
						 tree, tree, tree, bool);
extern tree finish_label_stmt			(tree);
extern void finish_label_decl			(tree);
extern cp_expr finish_parenthesized_expr	(cp_expr);
extern tree force_paren_expr			(tree, bool = false);
inline tree force_paren_expr_uneval 		(tree t)
{ return force_paren_expr (t, true); }
extern tree maybe_undo_parenthesized_ref	(tree);
extern tree maybe_strip_ref_conversion		(tree);
extern tree finish_non_static_data_member       (tree, tree, tree);
extern tree begin_stmt_expr			(void);
extern tree finish_stmt_expr_expr		(tree, tree);
extern tree finish_stmt_expr			(tree, bool);
extern tree stmt_expr_value_expr		(tree);
bool empty_expr_stmt_p				(tree);
extern cp_expr perform_koenig_lookup		(cp_expr, vec<tree, va_gc> *,
						 tsubst_flags_t);
extern tree finish_call_expr			(tree, vec<tree, va_gc> **, bool,
						 bool, tsubst_flags_t);
extern tree lookup_and_finish_template_variable (tree, tree, tsubst_flags_t = tf_warning_or_error);
extern tree finish_template_variable		(tree, tsubst_flags_t = tf_warning_or_error);
extern cp_expr finish_increment_expr		(cp_expr, enum tree_code);
extern tree finish_this_expr			(void);
extern tree finish_pseudo_destructor_expr       (tree, tree, tree, location_t);
extern cp_expr finish_unary_op_expr		(location_t, enum tree_code, cp_expr,
						 tsubst_flags_t);
/* Whether this call to finish_compound_literal represents a C++11 functional
   cast or a C99 compound literal.  */
enum fcl_t { fcl_functional, fcl_c99 };
extern tree finish_compound_literal		(tree, tree, tsubst_flags_t, fcl_t = fcl_functional);
extern tree finish_fname			(tree);
extern void finish_translation_unit		(void);
extern tree finish_template_type_parm		(tree, tree);
extern tree finish_template_template_parm       (tree, tree);
extern tree begin_class_definition		(tree);
extern void finish_template_decl		(tree);
extern tree finish_template_type		(tree, tree, int);
extern tree finish_base_specifier		(tree, tree, bool);
extern void finish_member_declaration		(tree);
extern bool outer_automatic_var_p		(tree);
extern tree process_outer_var_ref		(tree, tsubst_flags_t, bool force_use = false);
extern cp_expr finish_id_expression		(tree, tree, tree,
						 cp_id_kind *,
						 bool, bool, bool *,
						 bool, bool, bool, bool,
						 const char **,
                                                 location_t);
extern tree finish_typeof			(tree);
extern tree finish_underlying_type	        (tree);
extern tree calculate_bases                     (tree, tsubst_flags_t);
extern tree finish_bases                        (tree, bool);
extern tree calculate_direct_bases              (tree, tsubst_flags_t);
extern tree finish_offsetof			(tree, tree, location_t);
extern void finish_decl_cleanup			(tree, tree);
extern void finish_eh_cleanup			(tree);
extern void emit_associated_thunks		(tree);
extern void finish_mem_initializers		(tree);
extern tree check_template_template_default_arg (tree);
extern bool expand_or_defer_fn_1		(tree);
extern void expand_or_defer_fn			(tree);
extern void add_typedef_to_current_template_for_access_check (tree, tree,
							      location_t);
extern void check_accessibility_of_qualified_id (tree, tree, tree);
extern tree finish_qualified_id_expr		(tree, tree, bool, bool,
						 bool, bool, tsubst_flags_t);
extern void simplify_aggr_init_expr		(tree *);
extern void finalize_nrv			(tree *, tree, tree);
extern tree omp_reduction_id			(enum tree_code, tree, tree);
extern tree cp_remove_omp_priv_cleanup_stmt	(tree *, int *, void *);
extern void cp_check_omp_declare_reduction	(tree);
extern void finish_omp_declare_simd_methods	(tree);
extern tree finish_omp_clauses			(tree, enum c_omp_region_type);
extern tree push_omp_privatization_clauses	(bool);
extern void pop_omp_privatization_clauses	(tree);
extern void save_omp_privatization_clauses	(vec<tree> &);
extern void restore_omp_privatization_clauses	(vec<tree> &);
extern void finish_omp_threadprivate		(tree);
extern tree begin_omp_structured_block		(void);
extern tree finish_omp_structured_block		(tree);
extern tree finish_oacc_data			(tree, tree);
extern tree finish_oacc_host_data		(tree, tree);
extern tree finish_omp_construct		(enum tree_code, tree, tree);
extern tree begin_omp_parallel			(void);
extern tree finish_omp_parallel			(tree, tree);
extern tree begin_omp_task			(void);
extern tree finish_omp_task			(tree, tree);
extern tree finish_omp_for			(location_t, enum tree_code,
						 tree, tree, tree, tree, tree,
						 tree, tree, vec<tree> *, tree);
extern tree finish_omp_for_block		(tree, tree);
extern void finish_omp_atomic			(location_t, enum tree_code,
						 enum tree_code, tree, tree,
						 tree, tree, tree, tree,
						 enum omp_memory_order);
extern void finish_omp_barrier			(void);
extern void finish_omp_depobj			(location_t, tree,
						 enum omp_clause_depend_kind,
						 tree);
extern void finish_omp_flush			(int);
extern void finish_omp_taskwait			(void);
extern void finish_omp_taskyield		(void);
extern void finish_omp_cancel			(tree);
extern void finish_omp_cancellation_point	(tree);
extern tree omp_privatize_field			(tree, bool);
extern tree begin_transaction_stmt		(location_t, tree *, int);
extern void finish_transaction_stmt		(tree, tree, int, tree);
extern tree build_transaction_expr		(location_t, tree, int, tree);
extern bool cxx_omp_create_clause_info		(tree, tree, bool, bool,
						 bool, bool);
extern tree baselink_for_fns                    (tree);
extern void finish_static_assert                (tree, tree, location_t,
                                                 bool);
extern tree finish_decltype_type                (tree, bool, tsubst_flags_t);
extern tree finish_trait_expr			(location_t, enum cp_trait_kind, tree, tree);
extern tree build_lambda_expr                   (void);
extern tree build_lambda_object			(tree);
extern tree begin_lambda_type                   (tree);
extern tree lambda_capture_field_type		(tree, bool, bool);
extern tree lambda_return_type			(tree);
extern tree lambda_proxy_type			(tree);
extern tree lambda_function			(tree);
extern void apply_deduced_return_type           (tree, tree);
extern tree add_capture                         (tree, tree, tree, bool, bool);
extern tree add_default_capture                 (tree, tree, tree);
extern void insert_capture_proxy		(tree);
extern void insert_pending_capture_proxies	(void);
extern bool is_capture_proxy			(tree);
extern bool is_normal_capture_proxy             (tree);
extern bool is_constant_capture_proxy           (tree);
extern void register_capture_members		(tree);
extern tree lambda_expr_this_capture            (tree, int);
extern void maybe_generic_this_capture		(tree, tree);
extern tree maybe_resolve_dummy			(tree, bool);
extern tree current_nonlambda_function		(void);
extern tree nonlambda_method_basetype		(void);
extern tree current_nonlambda_scope		(void);
extern tree current_lambda_expr			(void);
extern bool generic_lambda_fn_p			(tree);
extern tree do_dependent_capture		(tree, bool = false);
extern bool lambda_fn_in_template_p		(tree);
extern void maybe_add_lambda_conv_op            (tree);
extern bool is_lambda_ignored_entity            (tree);
extern bool lambda_static_thunk_p		(tree);
extern tree finish_builtin_launder		(location_t, tree,
						 tsubst_flags_t);
extern tree cp_build_vec_convert		(tree, location_t, tree,
						 tsubst_flags_t);
extern void start_lambda_scope			(tree);
extern void record_lambda_scope			(tree);
extern void record_null_lambda_scope		(tree);
extern void finish_lambda_scope			(void);
extern tree start_lambda_function		(tree fn, tree lambda_expr);
extern void finish_lambda_function		(tree body);

/* in tree.c */
extern int cp_tree_operand_length		(const_tree);
extern int cp_tree_code_length			(enum tree_code);
extern void cp_free_lang_data 			(tree t);
extern tree force_target_expr			(tree, tree, tsubst_flags_t);
extern tree build_target_expr_with_type		(tree, tree, tsubst_flags_t);
extern void lang_check_failed			(const char *, int,
						 const char *) ATTRIBUTE_NORETURN
						 ATTRIBUTE_COLD;
extern tree stabilize_expr			(tree, tree *);
extern void stabilize_call			(tree, tree *);
extern bool stabilize_init			(tree, tree *);
extern tree add_stmt_to_compound		(tree, tree);
extern void init_tree				(void);
extern bool pod_type_p				(const_tree);
extern bool layout_pod_type_p			(const_tree);
extern bool std_layout_type_p			(const_tree);
extern bool trivial_type_p			(const_tree);
extern bool trivially_copyable_p		(const_tree);
extern bool type_has_unique_obj_representations (const_tree);
extern bool scalarish_type_p			(const_tree);
extern bool type_has_nontrivial_default_init	(const_tree);
extern bool type_has_nontrivial_copy_init	(const_tree);
extern void maybe_warn_parm_abi			(tree, location_t);
extern bool class_tmpl_impl_spec_p		(const_tree);
extern int zero_init_p				(const_tree);
extern bool check_abi_tag_redeclaration		(const_tree, const_tree,
						 const_tree);
extern bool check_abi_tag_args			(tree, tree);
extern tree strip_typedefs			(tree, bool * = NULL);
extern tree strip_typedefs_expr			(tree, bool * = NULL);
extern tree copy_binfo				(tree, tree, tree,
						 tree *, int);
extern int member_p				(const_tree);
extern cp_lvalue_kind real_lvalue_p		(const_tree);
extern cp_lvalue_kind lvalue_kind		(const_tree);
extern bool glvalue_p				(const_tree);
extern bool obvalue_p				(const_tree);
extern bool xvalue_p	                        (const_tree);
extern bool bitfield_p				(const_tree);
extern tree cp_stabilize_reference		(tree);
extern bool builtin_valid_in_constant_expr_p    (const_tree);
extern tree build_min				(enum tree_code, tree, ...);
extern tree build_min_nt_loc			(location_t, enum tree_code,
						 ...);
extern tree build_min_non_dep			(enum tree_code, tree, ...);
extern tree build_min_non_dep_op_overload	(enum tree_code, tree, tree, ...);
extern tree build_min_nt_call_vec (tree, vec<tree, va_gc> *);
extern tree build_min_non_dep_call_vec		(tree, tree, vec<tree, va_gc> *);
extern vec<tree, va_gc>* vec_copy_and_insert    (vec<tree, va_gc>*, tree, unsigned);
extern tree build_cplus_new			(tree, tree, tsubst_flags_t);
extern tree build_aggr_init_expr		(tree, tree);
extern tree get_target_expr			(tree);
extern tree get_target_expr_sfinae		(tree, tsubst_flags_t);
extern tree build_cplus_array_type		(tree, tree);
extern tree build_array_of_n_type		(tree, int);
extern bool array_of_runtime_bound_p		(tree);
extern bool vla_type_p				(tree);
extern tree build_array_copy			(tree);
extern tree build_vec_init_expr			(tree, tree, tsubst_flags_t);
extern void diagnose_non_constexpr_vec_init	(tree);
extern tree hash_tree_cons			(tree, tree, tree);
extern tree hash_tree_chain			(tree, tree);
extern tree build_qualified_name		(tree, tree, tree, bool);
extern tree build_ref_qualified_type		(tree, cp_ref_qualifier);
extern tree make_module_vec			(tree, unsigned clusters);
inline tree ovl_first				(tree) ATTRIBUTE_PURE;
extern tree ovl_make				(tree fn,
						 tree next = NULL_TREE);
extern tree ovl_insert				(tree fn, tree maybe_ovl,
						 int usingness = 0);
extern tree ovl_skip_hidden			(tree) ATTRIBUTE_PURE;
extern void lookup_mark				(tree lookup, bool val);
extern tree lookup_add				(tree fns, tree lookup);
extern tree lookup_maybe_add			(tree fns, tree lookup,
						 bool deduping);
extern int is_overloaded_fn			(tree) ATTRIBUTE_PURE;
extern bool really_overloaded_fn		(tree) ATTRIBUTE_PURE;
extern tree dependent_name			(tree);
extern tree maybe_get_fns			(tree) ATTRIBUTE_PURE;
extern tree get_fns				(tree) ATTRIBUTE_PURE;
extern tree get_first_fn			(tree) ATTRIBUTE_PURE;
extern tree ovl_scope				(tree);
extern const char *cxx_printable_name		(tree, int);
extern const char *cxx_printable_name_translate	(tree, int);
extern tree canonical_eh_spec			(tree);
extern tree build_cp_fntype_variant		(tree, cp_ref_qualifier, tree, bool);
extern tree build_exception_variant		(tree, tree);
extern tree bind_template_template_parm		(tree, tree);
extern tree array_type_nelts_total		(tree);
extern tree array_type_nelts_top		(tree);
extern tree break_out_target_exprs		(tree, bool = false);
extern tree build_ctor_subob_ref		(tree, tree, tree);
extern tree replace_placeholders		(tree, tree, bool * = NULL);
extern bool find_placeholders			(tree);
extern tree get_type_decl			(tree);
extern tree decl_namespace_context		(tree);
extern bool decl_anon_ns_mem_p			(const_tree);
extern tree lvalue_type				(tree);
extern tree error_type				(tree);
extern int varargs_function_p			(const_tree);
extern bool cp_tree_equal			(tree, tree);
extern tree no_linkage_check			(tree, bool);
extern void debug_binfo				(tree);
extern tree build_dummy_object			(tree);
extern tree maybe_dummy_object			(tree, tree *);
extern int is_dummy_object			(const_tree);
extern const struct attribute_spec cxx_attribute_table[];
extern tree make_ptrmem_cst			(tree, tree);
extern tree cp_build_type_attribute_variant     (tree, tree);
extern tree cp_build_reference_type		(tree, bool);
extern tree move				(tree);
extern tree cp_build_qualified_type_real	(tree, int, tsubst_flags_t);
#define cp_build_qualified_type(TYPE, QUALS) \
  cp_build_qualified_type_real ((TYPE), (QUALS), tf_warning_or_error)
extern bool cv_qualified_p			(const_tree);
extern tree cv_unqualified			(tree);
extern special_function_kind special_function_p (const_tree);
extern special_function_kind special_memfn_p	(const_tree);
extern int count_trees				(tree);
extern int char_type_p				(tree);
extern void verify_stmt_tree			(tree);
extern linkage_kind decl_linkage		(tree);
extern duration_kind decl_storage_duration	(tree);
extern tree cp_walk_subtrees (tree*, int*, walk_tree_fn,
			      void*, hash_set<tree> *);
#define cp_walk_tree(tp,func,data,pset) \
	walk_tree_1 (tp, func, data, pset, cp_walk_subtrees)
#define cp_walk_tree_without_duplicates(tp,func,data) \
	walk_tree_without_duplicates_1 (tp, func, data, cp_walk_subtrees)
extern tree rvalue				(tree);
extern tree convert_bitfield_to_declared_type   (tree);
extern tree cp_save_expr			(tree);
extern bool cast_valid_in_integral_constant_expression_p (tree);
extern bool cxx_type_hash_eq			(const_tree, const_tree);
extern tree cxx_copy_lang_qualifiers		(const_tree, const_tree);

extern void cxx_print_statistics		(void);
extern bool maybe_warn_zero_as_null_pointer_constant (tree, location_t);

/* in ptree.c */
extern void cxx_print_xnode			(FILE *, tree, int);
extern void cxx_print_decl			(FILE *, tree, int);
extern void cxx_print_type			(FILE *, tree, int);
extern void cxx_print_identifier		(FILE *, tree, int);
extern void cxx_print_error_function		(diagnostic_context *,
						 const char *,
						 struct diagnostic_info *);

/* in typeck.c */
/* Says how we should behave when comparing two arrays one of which
   has unknown bounds.  */
enum compare_bounds_t { bounds_none, bounds_either, bounds_first };

extern bool cxx_mark_addressable		(tree, bool = false);
extern int string_conv_p			(const_tree, const_tree, int);
extern tree cp_truthvalue_conversion		(tree);
extern tree condition_conversion		(tree);
extern tree require_complete_type		(tree);
extern tree require_complete_type_sfinae	(tree, tsubst_flags_t);
extern tree complete_type			(tree);
extern tree complete_type_or_else		(tree, tree);
extern tree complete_type_or_maybe_complain	(tree, tree, tsubst_flags_t);
inline bool type_unknown_p			(const_tree);
enum { ce_derived, ce_type, ce_normal, ce_exact };
extern bool comp_except_specs			(const_tree, const_tree, int);
extern bool comptypes				(tree, tree, int);
extern bool same_type_ignoring_top_level_qualifiers_p (tree, tree);
extern bool similar_type_p			(tree, tree);
extern bool compparms				(const_tree, const_tree);
extern int comp_cv_qualification		(const_tree, const_tree);
extern int comp_cv_qualification		(int, int);
extern int comp_cv_qual_signature		(tree, tree);
extern tree cxx_sizeof_or_alignof_expr		(tree, enum tree_code, bool);
extern tree cxx_sizeof_or_alignof_type		(tree, enum tree_code, bool, bool);
extern tree cxx_alignas_expr                    (tree);
extern tree cxx_sizeof_nowarn                   (tree);
extern tree is_bitfield_expr_with_lowered_type  (const_tree);
extern tree unlowered_expr_type                 (const_tree);
extern tree decay_conversion			(tree,
                                                 tsubst_flags_t,
                                                 bool = true);
extern tree build_class_member_access_expr      (cp_expr, tree, tree, bool,
						 tsubst_flags_t);
extern tree finish_class_member_access_expr     (cp_expr, tree, bool,
						 tsubst_flags_t);
extern tree build_x_indirect_ref		(location_t, tree,
						 ref_operator, tsubst_flags_t);
extern tree cp_build_indirect_ref		(tree, ref_operator,
                                                 tsubst_flags_t);
extern tree cp_build_fold_indirect_ref		(tree);
extern tree build_array_ref			(location_t, tree, tree);
extern tree cp_build_array_ref			(location_t, tree, tree,
						 tsubst_flags_t);
extern tree get_member_function_from_ptrfunc	(tree *, tree, tsubst_flags_t);
extern tree cp_build_function_call_nary         (tree, tsubst_flags_t, ...)
						ATTRIBUTE_SENTINEL;
extern tree cp_build_function_call_vec		(tree, vec<tree, va_gc> **,
						 tsubst_flags_t,
						 tree = NULL_TREE);
extern tree build_x_binary_op			(const op_location_t &,
						 enum tree_code, tree,
						 enum tree_code, tree,
						 enum tree_code, tree *,
						 tsubst_flags_t);
extern tree build_x_array_ref			(location_t, tree, tree,
						 tsubst_flags_t);
extern tree build_x_unary_op			(location_t,
						 enum tree_code, cp_expr,
                                                 tsubst_flags_t);
extern tree cp_build_addressof			(location_t, tree,
						 tsubst_flags_t);
extern tree cp_build_addr_expr			(tree, tsubst_flags_t);
extern tree cp_build_unary_op                   (enum tree_code, tree, bool,
                                                 tsubst_flags_t);
extern tree genericize_compound_lvalue		(tree);
extern tree unary_complex_lvalue		(enum tree_code, tree);
extern tree build_x_conditional_expr		(location_t, tree, tree, tree,
                                                 tsubst_flags_t);
extern tree build_x_compound_expr_from_list	(tree, expr_list_kind,
						 tsubst_flags_t);
extern tree build_x_compound_expr_from_vec	(vec<tree, va_gc> *,
						 const char *, tsubst_flags_t);
extern tree build_x_compound_expr		(location_t, tree, tree,
						 tsubst_flags_t);
extern tree build_compound_expr                 (location_t, tree, tree);
extern tree cp_build_compound_expr		(tree, tree, tsubst_flags_t);
extern tree build_static_cast			(tree, tree, tsubst_flags_t);
extern tree build_reinterpret_cast		(tree, tree, tsubst_flags_t);
extern tree build_const_cast			(tree, tree, tsubst_flags_t);
extern tree build_c_cast			(location_t, tree, tree);
extern cp_expr build_c_cast			(location_t loc, tree type,
						 cp_expr expr);
extern tree cp_build_c_cast			(tree, tree, tsubst_flags_t);
extern cp_expr build_x_modify_expr		(location_t, tree,
						 enum tree_code, tree,
						 tsubst_flags_t);
extern tree cp_build_modify_expr		(location_t, tree,
						 enum tree_code, tree,
						 tsubst_flags_t);
extern tree convert_for_initialization		(tree, tree, tree, int,
						 impl_conv_rhs, tree, int,
                                                 tsubst_flags_t);
extern int comp_ptr_ttypes			(tree, tree);
extern bool comp_ptr_ttypes_const		(tree, tree, compare_bounds_t);
extern bool error_type_p			(const_tree);
extern bool ptr_reasonably_similar		(const_tree, const_tree);
extern tree build_ptrmemfunc			(tree, tree, int, bool,
						 tsubst_flags_t);
extern int cp_type_quals			(const_tree);
extern int type_memfn_quals			(const_tree);
extern cp_ref_qualifier type_memfn_rqual	(const_tree);
extern tree apply_memfn_quals			(tree, cp_cv_quals,
						 cp_ref_qualifier = REF_QUAL_NONE);
extern bool cp_has_mutable_p			(const_tree);
extern bool at_least_as_qualified_p		(const_tree, const_tree);
extern void cp_apply_type_quals_to_decl		(int, tree);
extern tree build_ptrmemfunc1			(tree, tree, tree);
extern void expand_ptrmemfunc_cst		(tree, tree *, tree *);
extern tree type_after_usual_arithmetic_conversions (tree, tree);
extern tree common_pointer_type                 (tree, tree);
extern tree composite_pointer_type		(tree, tree, tree, tree,
						 composite_pointer_operation,
						 tsubst_flags_t);
extern tree merge_types				(tree, tree);
extern tree strip_array_domain			(tree);
extern tree check_return_expr			(tree, bool *);
extern tree cp_build_binary_op                  (const op_location_t &,
						 enum tree_code, tree, tree,
						 tsubst_flags_t);
extern tree build_x_vec_perm_expr               (location_t,
						 tree, tree, tree,
						 tsubst_flags_t);
#define cxx_sizeof(T)  cxx_sizeof_or_alignof_type (T, SIZEOF_EXPR, false, true)
extern tree build_simple_component_ref		(tree, tree);
extern tree build_ptrmemfunc_access_expr	(tree, tree);
extern tree build_address			(tree);
extern tree build_nop				(tree, tree);
extern tree non_reference			(tree);
extern tree lookup_anon_field			(tree, tree);
extern bool invalid_nonstatic_memfn_p		(location_t, tree,
						 tsubst_flags_t);
extern tree convert_member_func_to_ptr		(tree, tree, tsubst_flags_t);
extern tree convert_ptrmem			(tree, tree, bool, bool,
						 tsubst_flags_t);
extern int lvalue_or_else			(tree, enum lvalue_use,
                                                 tsubst_flags_t);
extern void check_template_keyword		(tree);
extern bool check_raw_literal_operator		(const_tree decl);
extern bool check_literal_operator_args		(const_tree, bool *, bool *);
extern void maybe_warn_about_useless_cast       (tree, tree, tsubst_flags_t);
extern tree cp_perform_integral_promotions      (tree, tsubst_flags_t);

extern tree finish_left_unary_fold_expr      (tree, int);
extern tree finish_right_unary_fold_expr     (tree, int);
extern tree finish_binary_fold_expr          (tree, tree, int);
extern bool treat_lvalue_as_rvalue_p	     (tree, bool);
extern bool decl_in_std_namespace_p	     (tree);

/* in typeck2.c */
extern void require_complete_eh_spec_types	(tree, tree);
extern void cxx_incomplete_type_diagnostic	(location_t, const_tree,
						 const_tree, diagnostic_t);

inline location_t
cp_expr_loc_or_loc (const_tree t, location_t or_loc)
{
  location_t loc = cp_expr_location (t);
  if (loc == UNKNOWN_LOCATION)
    loc = or_loc;
  return loc;
}

inline location_t
cp_expr_loc_or_input_loc (const_tree t)
{
  return cp_expr_loc_or_loc (t, input_location);
}

inline void
cxx_incomplete_type_diagnostic (const_tree value, const_tree type,
				diagnostic_t diag_kind)
{
  cxx_incomplete_type_diagnostic (cp_expr_loc_or_input_loc (value),
				  value, type, diag_kind);
}

extern void cxx_incomplete_type_error		(location_t, const_tree,
						 const_tree);
inline void
cxx_incomplete_type_error (const_tree value, const_tree type)
{
  cxx_incomplete_type_diagnostic (value, type, DK_ERROR);
}

extern void cxx_incomplete_type_inform 	        (const_tree);
extern tree error_not_base_type			(tree, tree);
extern tree binfo_or_else			(tree, tree);
extern void cxx_readonly_error			(location_t, tree,
						 enum lvalue_use);
extern void complete_type_check_abstract	(tree);
extern int abstract_virtuals_error		(tree, tree);
extern int abstract_virtuals_error		(abstract_class_use, tree);
extern int abstract_virtuals_error_sfinae	(tree, tree, tsubst_flags_t);
extern int abstract_virtuals_error_sfinae	(abstract_class_use, tree, tsubst_flags_t);

extern tree store_init_value			(tree, tree, vec<tree, va_gc>**, int);
extern tree split_nonconstant_init		(tree, tree);
extern bool check_narrowing			(tree, tree, tsubst_flags_t,
						 bool = false);
extern bool ordinary_char_type_p		(tree);
extern tree digest_init				(tree, tree, tsubst_flags_t);
extern tree digest_init_flags			(tree, tree, int, tsubst_flags_t);
extern tree digest_nsdmi_init		        (tree, tree, tsubst_flags_t);
extern tree build_scoped_ref			(tree, tree, tree *);
extern tree build_x_arrow			(location_t, tree,
						 tsubst_flags_t);
extern tree build_m_component_ref		(tree, tree, tsubst_flags_t);
extern tree build_functional_cast		(tree, tree, tsubst_flags_t);
extern tree add_exception_specifier		(tree, tree, tsubst_flags_t);
extern tree merge_exception_specifiers		(tree, tree);

/* in mangle.c */
extern void init_mangle				(void);
extern void mangle_decl				(tree);
extern const char *mangle_type_string		(tree);
extern tree mangle_typeinfo_for_type		(tree);
extern tree mangle_typeinfo_string_for_type	(tree);
extern tree mangle_vtbl_for_type		(tree);
extern tree mangle_vtt_for_type			(tree);
extern tree mangle_ctor_vtbl_for_type		(tree, tree);
extern tree mangle_thunk			(tree, int, tree, tree, tree);
extern tree mangle_guard_variable		(tree);
extern tree mangle_tls_init_fn			(tree);
extern tree mangle_tls_wrapper_fn		(tree);
extern bool decl_tls_wrapper_p			(tree);
extern tree mangle_ref_init_variable		(tree);
extern tree mangle_template_parm_object		(tree);
extern char * get_mangled_vtable_map_var_name   (tree);
extern bool mangle_return_type_p		(tree);
extern tree mangle_decomp			(tree, vec<tree> &);
extern void mangle_module_substitution		(int);
extern void mangle_identifier			(tree);

/* in dump.c */
extern bool cp_dump_tree			(void *, tree);

/* In cp/cp-objcp-common.c.  */

extern alias_set_type cxx_get_alias_set		(tree);
extern bool cxx_warn_unused_global_decl		(const_tree);
extern size_t cp_tree_size			(enum tree_code);
extern bool cp_var_mod_type_p			(tree, tree);
extern void cxx_initialize_diagnostics		(diagnostic_context *);
extern int cxx_types_compatible_p		(tree, tree);
extern bool cxx_block_may_fallthru		(const_tree);

/* in cp-gimplify.c */
extern int cp_gimplify_expr			(tree *, gimple_seq *,
						 gimple_seq *);
extern void cp_genericize			(tree);
extern bool cxx_omp_const_qual_no_mutable	(tree);
extern enum omp_clause_default_kind cxx_omp_predetermined_sharing_1 (tree);
extern enum omp_clause_default_kind cxx_omp_predetermined_sharing (tree);
extern tree cxx_omp_clause_default_ctor		(tree, tree, tree);
extern tree cxx_omp_clause_copy_ctor		(tree, tree, tree);
extern tree cxx_omp_clause_assign_op		(tree, tree, tree);
extern tree cxx_omp_clause_dtor			(tree, tree);
extern void cxx_omp_finish_clause		(tree, gimple_seq *);
extern bool cxx_omp_privatize_by_reference	(const_tree);
extern bool cxx_omp_disregard_value_expr	(tree, bool);
extern void cp_fold_function			(tree);
extern tree cp_fold_maybe_rvalue		(tree, bool);
extern tree cp_fold_rvalue			(tree);
extern tree cp_fully_fold			(tree);
extern tree cp_fully_fold_init			(tree);
extern void clear_fold_cache			(void);
extern tree lookup_hotness_attribute		(tree);
extern tree process_stmt_hotness_attribute	(tree, location_t);
extern bool simple_empty_class_p		(tree, tree, tree_code);

/* in name-lookup.c */
extern tree strip_using_decl                    (tree);

/* Tell the binding oracle what kind of binding we are looking for.  */

enum cp_oracle_request
{
  CP_ORACLE_IDENTIFIER
};

/* If this is non-NULL, then it is a "binding oracle" which can lazily
   create bindings when needed by the C compiler.  The oracle is told
   the name and type of the binding to create.  It can call pushdecl
   or the like to ensure the binding is visible; or do nothing,
   leaving the binding untouched.  c-decl.c takes note of when the
   oracle has been called and will not call it again if it fails to
   create a given binding.  */

typedef void cp_binding_oracle_function (enum cp_oracle_request, tree identifier);

extern cp_binding_oracle_function *cp_binding_oracle;

/* Set during diagnostics to record the failed constraint. This is a
   TREE_LIST whose VALUE is the constraint and whose PURPOSE are the
   instantiation arguments Defined in pt.c.  */

extern tree current_failed_constraint;

/* An RAII class to manage the failed constraint.  */

struct diagnosing_failed_constraint
{
  diagnosing_failed_constraint (tree, tree, bool);
  ~diagnosing_failed_constraint ();

  bool diagnosing_error;
};

/* in constraint.cc */

extern void init_constraint_processing		();
extern cp_expr finish_constraint_or_expr	(location_t, cp_expr, cp_expr);
extern cp_expr finish_constraint_and_expr	(location_t, cp_expr, cp_expr);
extern cp_expr finish_constraint_primary_expr	(cp_expr);
extern tree finish_concept_definition		(cp_expr, tree);
extern tree combine_constraint_expressions      (tree, tree);
extern tree get_constraints                     (tree);
extern void set_constraints                     (tree, tree);
extern void remove_constraints                  (tree);
extern tree current_template_constraints	(void);
extern tree associate_classtype_constraints     (tree);
extern tree build_constraints                   (tree, tree);
extern tree get_template_head_requirements	(tree);
extern tree get_trailing_function_requirements	(tree);
extern tree get_shorthand_constraints           (tree);

extern tree build_concept_id			(tree);
extern tree build_type_constraint		(tree, tree, tsubst_flags_t);
extern tree build_concept_check                 (tree, tree, tsubst_flags_t);
extern tree build_concept_check                 (tree, tree, tree, tsubst_flags_t);

extern tree_pair finish_type_constraints	(tree, tree, tsubst_flags_t);
extern tree build_constrained_parameter         (tree, tree, tree = NULL_TREE);
extern void placeholder_extract_concept_and_args (tree, tree&, tree&);
extern bool equivalent_placeholder_constraints  (tree, tree);
extern hashval_t hash_placeholder_constraint	(tree);
extern bool deduce_constrained_parameter        (tree, tree&, tree&);
extern tree resolve_constraint_check            (tree);
extern tree check_function_concept              (tree);
extern tree finish_template_introduction        (tree, tree, location_t loc);
extern bool valid_requirements_p                (tree);
extern tree finish_concept_name                 (tree);
extern tree finish_shorthand_constraint         (tree, tree);
extern tree finish_requires_expr                (location_t, tree, tree);
extern tree finish_simple_requirement           (location_t, tree);
extern tree finish_type_requirement             (location_t, tree);
extern tree finish_compound_requirement         (location_t, tree, tree, bool);
extern tree finish_nested_requirement           (location_t, tree);
extern void check_constrained_friend            (tree, tree);
extern tree tsubst_requires_expr                (tree, tree, tsubst_flags_t, tree);
extern tree tsubst_constraint                   (tree, tree, tsubst_flags_t, tree);
extern tree tsubst_constraint_info              (tree, tree, tsubst_flags_t, tree);
extern tree tsubst_parameter_mapping		(tree, tree, tsubst_flags_t, tree);
extern tree get_mapped_args			(tree);

struct processing_constraint_expression_sentinel
{
  processing_constraint_expression_sentinel ();
  ~processing_constraint_expression_sentinel ();
};

extern bool processing_constraint_expression_p	();

extern tree unpack_concept_check		(tree);
extern tree evaluate_concept_check              (tree, tsubst_flags_t);
extern tree satisfy_constraint_expression	(tree);
extern bool constraints_satisfied_p             (tree);
extern bool constraints_satisfied_p             (tree, tree);
extern void clear_satisfaction_cache		();
extern bool* lookup_subsumption_result          (tree, tree);
extern bool save_subsumption_result             (tree, tree, bool);
extern tree find_template_parameters		(tree, int);
extern bool equivalent_constraints              (tree, tree);
extern bool equivalently_constrained            (tree, tree);
extern bool subsumes_constraints                (tree, tree);
extern bool strictly_subsumes			(tree, tree, tree);
extern bool weakly_subsumes			(tree, tree, tree);
extern int more_constrained                     (tree, tree);
extern bool atomic_constraints_identical_p	(tree, tree);
extern hashval_t hash_atomic_constraint		(tree);
extern void diagnose_constraints                (location_t, tree, tree);

/* in logic.cc */
extern bool subsumes                            (tree, tree);

/* In class.c */
extern void cp_finish_injected_record_type (tree);

/* in vtable-class-hierarchy.c */
extern void vtv_compute_class_hierarchy_transitive_closure (void);
extern void vtv_generate_init_routine           (void);
extern void vtv_save_class_info                 (tree);
extern void vtv_recover_class_info              (void);
extern void vtv_build_vtable_verify_fndecl      (void);

/* In constexpr.c */
/* Representation of entries in the constexpr function definition table.  */

struct GTY((for_user)) constexpr_fundef {
  tree decl;
  tree body;
  tree parms;
  tree result;
};

extern void fini_constexpr			(void);
extern bool literal_type_p                      (tree);
extern tree check_constexpr_fundef           	(tree, tree);
extern tree register_constexpr_fundef           (const constexpr_fundef &);
extern constexpr_fundef *retrieve_constexpr_fundef		(tree);
extern bool is_valid_constexpr_fn		(tree, bool);
extern bool check_constexpr_ctor_body           (tree, tree, bool);
extern tree constexpr_fn_retval		(tree);
extern tree ensure_literal_type_for_constexpr_object (tree);
extern bool potential_constant_expression       (tree);
extern bool is_constant_expression (tree);
extern bool is_nondependent_constant_expression (tree);
extern bool is_nondependent_static_init_expression (tree);
extern bool is_static_init_expression    (tree);
extern bool potential_rvalue_constant_expression (tree);
extern bool require_potential_constant_expression (tree);
extern bool require_constant_expression (tree);
extern bool require_rvalue_constant_expression (tree);
extern bool require_potential_rvalue_constant_expression (tree);
extern tree cxx_constant_value			(tree, tree = NULL_TREE);
extern void cxx_constant_dtor			(tree, tree);
extern tree cxx_constant_init			(tree, tree = NULL_TREE);
extern tree maybe_constant_value		(tree, tree = NULL_TREE, bool = false);
extern tree maybe_constant_init			(tree, tree = NULL_TREE, bool = false);
extern tree fold_non_dependent_expr		(tree,
						 tsubst_flags_t = tf_warning_or_error,
						 bool = false);
extern tree fold_non_dependent_init		(tree,
						 tsubst_flags_t = tf_warning_or_error,
						 bool = false);
extern tree fold_simple				(tree);
extern bool reduced_constant_expression_p       (tree);
extern bool is_instantiation_of_constexpr       (tree);
extern bool var_in_constexpr_fn                 (tree);
extern bool var_in_maybe_constexpr_fn           (tree);
extern void explain_invalid_constexpr_fn        (tree);
extern vec<tree> cx_error_context               (void);
extern tree fold_sizeof_expr			(tree);
extern void clear_cv_and_fold_caches		(bool = true);
extern tree unshare_constructor			(tree CXX_MEM_STAT_INFO);

/* In cp-ubsan.c */
extern void cp_ubsan_maybe_instrument_member_call (tree);
extern void cp_ubsan_instrument_member_accesses (tree *);
extern tree cp_ubsan_maybe_instrument_downcast	(location_t, tree, tree, tree);
extern tree cp_ubsan_maybe_instrument_cast_to_vbase (location_t, tree, tree);
extern void cp_ubsan_maybe_initialize_vtbl_ptrs (tree);

/* Inline bodies.  */
  
inline tree
ovl_first (tree node)
{
  while (TREE_CODE (node) == OVERLOAD)
    node = OVL_FUNCTION (node);
  return node;
}

inline bool
type_unknown_p (const_tree expr)
{
  return TREE_TYPE (expr) == unknown_type_node;
}

inline hashval_t
named_decl_hash::hash (const value_type decl)
{
  tree name = (TREE_CODE (decl) == MODULE_VECTOR
	       ? MODULE_VECTOR_NAME (decl) : OVL_NAME (decl));
  return name ? IDENTIFIER_HASH_VALUE (name) : 0;
}

inline bool
named_decl_hash::equal (const value_type existing, compare_type candidate)
{
  tree name = (TREE_CODE (existing) == MODULE_VECTOR
	       ? MODULE_VECTOR_NAME (existing) : OVL_NAME (existing));
  return candidate == name;
}

inline bool
null_node_p (const_tree expr)
{
  STRIP_ANY_LOCATION_WRAPPER (expr);
  return expr == null_node;
}

/* True iff T is a variable template declaration. */
inline bool
variable_template_p (tree t)
{
  if (TREE_CODE (t) != TEMPLATE_DECL)
    return false;
  if (!PRIMARY_TEMPLATE_P (t))
    return false;
  if (tree r = DECL_TEMPLATE_RESULT (t))
    return VAR_P (r);
  return false;
}

/* True iff T is a standard concept definition. This will return
   true for both the template and underlying declaration.  */

inline bool
standard_concept_p (tree t)
{
  if (TREE_CODE (t) == TEMPLATE_DECL)
    t = DECL_TEMPLATE_RESULT (t);
  return TREE_CODE (t) == CONCEPT_DECL;
}

/* True iff T is a variable concept definition. This will return
   true for both the template and the underlying declaration.  */

inline bool
variable_concept_p (tree t)
{
  if (TREE_CODE (t) == TEMPLATE_DECL)
    t = DECL_TEMPLATE_RESULT (t);
  return VAR_P (t) && DECL_DECLARED_CONCEPT_P (t);
}

/* True iff T is a function concept definition or an overload set
   containing multiple function concepts. This will return true for
   both the template and the underlying declaration.  */

inline bool
function_concept_p (tree t)
{
  if (TREE_CODE (t) == OVERLOAD)
    t = OVL_FIRST (t);
  if (TREE_CODE (t) == TEMPLATE_DECL)
    t = DECL_TEMPLATE_RESULT (t);
  return TREE_CODE (t) == FUNCTION_DECL && DECL_DECLARED_CONCEPT_P (t);
}

/* True iff T is a standard, variable, or function concept.  */

inline bool
concept_definition_p (tree t)
{
  if (t == error_mark_node)
    return false;

  /* Adjust for function concept overloads.  */
  if (TREE_CODE (t) == OVERLOAD)
    t = OVL_FIRST (t);

  /* See through templates. */
  if (TREE_CODE (t) == TEMPLATE_DECL)
    t = DECL_TEMPLATE_RESULT (t);

  /* The obvious and easy case.  */
  if (TREE_CODE (t) == CONCEPT_DECL)
    return true;

  /* Definitely not a concept.  */
  if (!VAR_OR_FUNCTION_DECL_P (t))
    return false;
  if (!DECL_LANG_SPECIFIC (t))
    return false;

  return DECL_DECLARED_CONCEPT_P (t);
}

/* Same as above, but for const trees.  */

inline bool
concept_definition_p (const_tree t)
{
  return concept_definition_p (const_cast<tree> (t));
}

/* True if t is an expression that checks a concept.  */

inline bool
concept_check_p (const_tree t)
{
  if (TREE_CODE (t) == CALL_EXPR)
    t = CALL_EXPR_FN (t);
  if (t && TREE_CODE (t) == TEMPLATE_ID_EXPR)
    return concept_definition_p (TREE_OPERAND (t, 0));
  return false;
}

#if CHECKING_P
namespace selftest {
  extern void run_cp_tests (void);

  /* Declarations for specific families of tests within cp,
     by source file, in alphabetical order.  */
  extern void cp_pt_c_tests ();
  extern void cp_tree_c_tests (void);
} // namespace selftest
#endif /* #if CHECKING_P */

/* -- end of C++ */

#endif /* ! GCC_CP_TREE_H */<|MERGE_RESOLUTION|>--- conflicted
+++ resolved
@@ -6952,12 +6952,9 @@
 extern bool literal_integer_zerop (const_tree);
 
 /* in pt.c */
-<<<<<<< HEAD
 extern tree canonical_type_parameter		(tree);
-=======
 extern void push_access_scope			(tree);
 extern void pop_access_scope			(tree);
->>>>>>> 8b27c905
 extern bool check_template_shadow		(tree);
 extern bool check_auto_in_tmpl_args             (tree, tree);
 extern tree get_innermost_template_args		(tree, int);
@@ -7132,16 +7129,13 @@
 extern bool copy_guide_p			(const_tree);
 extern bool template_guide_p			(const_tree);
 extern void store_explicit_specifier		(tree, tree);
-<<<<<<< HEAD
 extern void walk_specializations		(bool,
 						 void (*)(bool, spec_entry *,
 							  void *),
 						 void *);
 extern tree check_mergeable_specialization	(bool, tree, tree);
 extern tree match_mergeable_specialization	(bool, tree, tree, tree);
-=======
 extern tree add_outermost_template_args		(tree, tree);
->>>>>>> 8b27c905
 
 /* in rtti.c */
 /* A vector of all tinfo decls that haven't been emitted yet.  */
