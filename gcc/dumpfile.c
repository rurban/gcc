--- conflicted
+++ resolved
@@ -69,33 +69,6 @@
    TREE_DUMP_INDEX enumeration in dumpfile.h.  */
 static struct dump_file_info dump_files[TDI_end] =
 {
-<<<<<<< HEAD
-  {NULL, NULL, NULL, NULL, NULL, NULL, NULL, 0, 0, 0, 0, 0, 0, false, false},
-  {".cgraph", "ipa-cgraph", NULL, NULL, NULL, NULL, NULL, TDF_IPA,
-   0, 0, 0, 0, 0, false, false},
-  {".type-inheritance", "ipa-type-inheritance", NULL, NULL, NULL, NULL, NULL, TDF_IPA,
-   0, 0, 0, 0, 0, false, false},
-  {".ipa-clones", "ipa-clones", NULL, NULL, NULL, NULL, NULL, TDF_IPA,
-   0, 0, 0, 0, 0, false, false},
-  {".tu", "translation-unit", NULL, NULL, NULL, NULL, NULL, TDF_LANG,
-   0, 0, 0, 0, 1, false, false},
-  {".original", "tree-original", NULL, NULL, NULL, NULL, NULL, TDF_TREE,
-   0, 0, 0, 0, 3, false, false},
-  {".gimple", "tree-gimple", NULL, NULL, NULL, NULL, NULL, TDF_TREE,
-   0, 0, 0, 0, 4, false, false},
-  {".nested", "tree-nested", NULL, NULL, NULL, NULL, NULL, TDF_TREE,
-   0, 0, 0, 0, 5, false, false},
-#define FIRST_AUTO_NUMBERED_DUMP 4
-
-  {NULL, "lang-all", NULL, NULL, NULL, NULL, NULL, TDF_LANG,
-   0, 0, 0, 0, 0, false, false},
-  {NULL, "tree-all", NULL, NULL, NULL, NULL, NULL, TDF_TREE,
-   0, 0, 0, 0, 0, false, false},
-  {NULL, "rtl-all", NULL, NULL, NULL, NULL, NULL, TDF_RTL,
-   0, 0, 0, 0, 0, false, false},
-  {NULL, "ipa-all", NULL, NULL, NULL, NULL, NULL, TDF_IPA,
-   0, 0, 0, 0, 0, false, false},
-=======
   dump_file_info (),
   dump_file_info (".cgraph", "ipa-cgraph", DK_ipa, 0),
   dump_file_info (".type-inheritance", "ipa-type-inheritance", DK_ipa, 0),
@@ -110,7 +83,6 @@
   dump_file_info (NULL, "tree-all", DK_tree, 0),
   dump_file_info (NULL, "rtl-all", DK_rtl, 0),
   dump_file_info (NULL, "ipa-all", DK_ipa, 0),
->>>>>>> 2a8a8d7b
 };
 
 /* Define a name->number mapping for a dump flag value.  */
