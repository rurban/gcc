/* Language-independent node constructors for parse phase of GNU compiler.
   Copyright (C) 1987-2021 Free Software Foundation, Inc.

This file is part of GCC.

GCC is free software; you can redistribute it and/or modify it under
the terms of the GNU General Public License as published by the Free
Software Foundation; either version 3, or (at your option) any later
version.

GCC is distributed in the hope that it will be useful, but WITHOUT ANY
WARRANTY; without even the implied warranty of MERCHANTABILITY or
FITNESS FOR A PARTICULAR PURPOSE.  See the GNU General Public License
for more details.

You should have received a copy of the GNU General Public License
along with GCC; see the file COPYING3.  If not see
<http://www.gnu.org/licenses/>.  */

/* This file contains the low level primitives for operating on tree nodes,
   including allocation, list operations, interning of identifiers,
   construction of data type nodes and statement nodes,
   and construction of type conversion nodes.  It also contains
   tables index by tree code that describe how to take apart
   nodes of that code.

   It is intended to be language-independent but can occasionally
   calls language-dependent routines.  */

#include "config.h"
#include "system.h"
#include "coretypes.h"
#include "backend.h"
#include "target.h"
#include "tree.h"
#include "gimple.h"
#include "tree-pass.h"
#include "ssa.h"
#include "cgraph.h"
#include "diagnostic.h"
#include "flags.h"
#include "alias.h"
#include "fold-const.h"
#include "stor-layout.h"
#include "calls.h"
#include "attribs.h"
#include "toplev.h" /* get_random_seed */
#include "output.h"
#include "common/common-target.h"
#include "langhooks.h"
#include "tree-inline.h"
#include "tree-iterator.h"
#include "internal-fn.h"
#include "gimple-iterator.h"
#include "gimplify.h"
#include "tree-dfa.h"
#include "langhooks-def.h"
#include "tree-diagnostic.h"
#include "except.h"
#include "builtins.h"
#include "print-tree.h"
#include "ipa-utils.h"
#include "selftest.h"
#include "stringpool.h"
#include "attribs.h"
#include "rtl.h"
#include "regs.h"
#include "tree-vector-builder.h"
#include "gimple-fold.h"
#include "escaped_string.h"

/* Tree code classes.  */

#define DEFTREECODE(SYM, NAME, TYPE, LENGTH) TYPE,
#define END_OF_BASE_TREE_CODES tcc_exceptional,

const enum tree_code_class tree_code_type[] = {
#include "all-tree.def"
};

#undef DEFTREECODE
#undef END_OF_BASE_TREE_CODES

/* Table indexed by tree code giving number of expression
   operands beyond the fixed part of the node structure.
   Not used for types or decls.  */

#define DEFTREECODE(SYM, NAME, TYPE, LENGTH) LENGTH,
#define END_OF_BASE_TREE_CODES 0,

const unsigned char tree_code_length[] = {
#include "all-tree.def"
};

#undef DEFTREECODE
#undef END_OF_BASE_TREE_CODES

/* Names of tree components.
   Used for printing out the tree and error messages.  */
#define DEFTREECODE(SYM, NAME, TYPE, LEN) NAME,
#define END_OF_BASE_TREE_CODES "@dummy",

static const char *const tree_code_name[] = {
#include "all-tree.def"
};

#undef DEFTREECODE
#undef END_OF_BASE_TREE_CODES

/* Each tree code class has an associated string representation.
   These must correspond to the tree_code_class entries.  */

const char *const tree_code_class_strings[] =
{
  "exceptional",
  "constant",
  "type",
  "declaration",
  "reference",
  "comparison",
  "unary",
  "binary",
  "statement",
  "vl_exp",
  "expression"
};

/* obstack.[ch] explicitly declined to prototype this.  */
extern int _obstack_allocated_p (struct obstack *h, void *obj);

/* Statistics-gathering stuff.  */

static uint64_t tree_code_counts[MAX_TREE_CODES];
uint64_t tree_node_counts[(int) all_kinds];
uint64_t tree_node_sizes[(int) all_kinds];

/* Keep in sync with tree.h:enum tree_node_kind.  */
static const char * const tree_node_kind_names[] = {
  "decls",
  "types",
  "blocks",
  "stmts",
  "refs",
  "exprs",
  "constants",
  "identifiers",
  "vecs",
  "binfos",
  "ssa names",
  "constructors",
  "random kinds",
  "lang_decl kinds",
  "lang_type kinds",
  "omp clauses",
};

/* Unique id for next decl created.  */
static GTY(()) int next_decl_uid;
/* Unique id for next type created.  */
static GTY(()) unsigned next_type_uid = 1;
/* Unique id for next debug decl created.  Use negative numbers,
   to catch erroneous uses.  */
static GTY(()) int next_debug_decl_uid;

/* Since we cannot rehash a type after it is in the table, we have to
   keep the hash code.  */

struct GTY((for_user)) type_hash {
  unsigned long hash;
  tree type;
};

/* Initial size of the hash table (rounded to next prime).  */
#define TYPE_HASH_INITIAL_SIZE 1000

struct type_cache_hasher : ggc_cache_ptr_hash<type_hash>
{
  static hashval_t hash (type_hash *t) { return t->hash; }
  static bool equal (type_hash *a, type_hash *b);

  static int
  keep_cache_entry (type_hash *&t)
  {
    return ggc_marked_p (t->type);
  }
};

/* Now here is the hash table.  When recording a type, it is added to
   the slot whose index is the hash code.  Note that the hash table is
   used for several kinds of types (function types, array types and
   array index range types, for now).  While all these live in the
   same table, they are completely independent, and the hash code is
   computed differently for each of these.  */

static GTY ((cache)) hash_table<type_cache_hasher> *type_hash_table;

/* Hash table and temporary node for larger integer const values.  */
static GTY (()) tree int_cst_node;

struct int_cst_hasher : ggc_cache_ptr_hash<tree_node>
{
  static hashval_t hash (tree t);
  static bool equal (tree x, tree y);
};

static GTY ((cache)) hash_table<int_cst_hasher> *int_cst_hash_table;

/* Class and variable for making sure that there is a single POLY_INT_CST
   for a given value.  */
struct poly_int_cst_hasher : ggc_cache_ptr_hash<tree_node>
{
  typedef std::pair<tree, const poly_wide_int *> compare_type;
  static hashval_t hash (tree t);
  static bool equal (tree x, const compare_type &y);
};

static GTY ((cache)) hash_table<poly_int_cst_hasher> *poly_int_cst_hash_table;

/* Hash table for optimization flags and target option flags.  Use the same
   hash table for both sets of options.  Nodes for building the current
   optimization and target option nodes.  The assumption is most of the time
   the options created will already be in the hash table, so we avoid
   allocating and freeing up a node repeatably.  */
static GTY (()) tree cl_optimization_node;
static GTY (()) tree cl_target_option_node;

struct cl_option_hasher : ggc_cache_ptr_hash<tree_node>
{
  static hashval_t hash (tree t);
  static bool equal (tree x, tree y);
};

static GTY ((cache)) hash_table<cl_option_hasher> *cl_option_hash_table;

/* General tree->tree mapping  structure for use in hash tables.  */


static GTY ((cache))
     hash_table<tree_decl_map_cache_hasher> *debug_expr_for_decl;

static GTY ((cache))
     hash_table<tree_decl_map_cache_hasher> *value_expr_for_decl;

struct tree_vec_map_cache_hasher : ggc_cache_ptr_hash<tree_vec_map>
{
  static hashval_t hash (tree_vec_map *m) { return DECL_UID (m->base.from); }

  static bool
  equal (tree_vec_map *a, tree_vec_map *b)
  {
    return a->base.from == b->base.from;
  }

  static int
  keep_cache_entry (tree_vec_map *&m)
  {
    return ggc_marked_p (m->base.from);
  }
};

static GTY ((cache))
     hash_table<tree_vec_map_cache_hasher> *debug_args_for_decl;

static void set_type_quals (tree, int);
static void print_type_hash_statistics (void);
static void print_debug_expr_statistics (void);
static void print_value_expr_statistics (void);

static tree build_array_type_1 (tree, tree, bool, bool, bool);

tree global_trees[TI_MAX];
tree integer_types[itk_none];

bool int_n_enabled_p[NUM_INT_N_ENTS];
struct int_n_trees_t int_n_trees [NUM_INT_N_ENTS];

bool tree_contains_struct[MAX_TREE_CODES][64];

/* Number of operands for each OpenMP clause.  */
unsigned const char omp_clause_num_ops[] =
{
  0, /* OMP_CLAUSE_ERROR  */
  1, /* OMP_CLAUSE_PRIVATE  */
  1, /* OMP_CLAUSE_SHARED  */
  1, /* OMP_CLAUSE_FIRSTPRIVATE  */
  2, /* OMP_CLAUSE_LASTPRIVATE  */
  6, /* OMP_CLAUSE_REDUCTION  */
  5, /* OMP_CLAUSE_TASK_REDUCTION  */
  5, /* OMP_CLAUSE_IN_REDUCTION  */
  1, /* OMP_CLAUSE_COPYIN  */
  1, /* OMP_CLAUSE_COPYPRIVATE  */
  3, /* OMP_CLAUSE_LINEAR  */
  1, /* OMP_CLAUSE_AFFINITY  */
  2, /* OMP_CLAUSE_ALIGNED  */
  2, /* OMP_CLAUSE_ALLOCATE  */
  1, /* OMP_CLAUSE_DEPEND  */
  1, /* OMP_CLAUSE_NONTEMPORAL  */
  1, /* OMP_CLAUSE_UNIFORM  */
  1, /* OMP_CLAUSE_TO_DECLARE  */
  1, /* OMP_CLAUSE_LINK  */
  1, /* OMP_CLAUSE_DETACH  */
  1, /* OMP_CLAUSE_USE_DEVICE_PTR  */
  1, /* OMP_CLAUSE_USE_DEVICE_ADDR  */
  1, /* OMP_CLAUSE_IS_DEVICE_PTR  */
  1, /* OMP_CLAUSE_INCLUSIVE  */
  1, /* OMP_CLAUSE_EXCLUSIVE  */
  2, /* OMP_CLAUSE_FROM  */
  2, /* OMP_CLAUSE_TO  */
  2, /* OMP_CLAUSE_MAP  */
  2, /* OMP_CLAUSE__CACHE_  */
  2, /* OMP_CLAUSE_GANG  */
  1, /* OMP_CLAUSE_ASYNC  */
  1, /* OMP_CLAUSE_WAIT  */
  0, /* OMP_CLAUSE_AUTO  */
  0, /* OMP_CLAUSE_SEQ  */
  1, /* OMP_CLAUSE__LOOPTEMP_  */
  1, /* OMP_CLAUSE__REDUCTEMP_  */
  1, /* OMP_CLAUSE__CONDTEMP_  */
  1, /* OMP_CLAUSE__SCANTEMP_  */
  1, /* OMP_CLAUSE_IF  */
  1, /* OMP_CLAUSE_NUM_THREADS  */
  1, /* OMP_CLAUSE_SCHEDULE  */
  0, /* OMP_CLAUSE_NOWAIT  */
  1, /* OMP_CLAUSE_ORDERED  */
  0, /* OMP_CLAUSE_DEFAULT  */
  3, /* OMP_CLAUSE_COLLAPSE  */
  0, /* OMP_CLAUSE_UNTIED   */
  1, /* OMP_CLAUSE_FINAL  */
  0, /* OMP_CLAUSE_MERGEABLE  */
  1, /* OMP_CLAUSE_DEVICE  */
  1, /* OMP_CLAUSE_DIST_SCHEDULE  */
  0, /* OMP_CLAUSE_INBRANCH  */
  0, /* OMP_CLAUSE_NOTINBRANCH  */
  1, /* OMP_CLAUSE_NUM_TEAMS  */
  1, /* OMP_CLAUSE_THREAD_LIMIT  */
  0, /* OMP_CLAUSE_PROC_BIND  */
  1, /* OMP_CLAUSE_SAFELEN  */
  1, /* OMP_CLAUSE_SIMDLEN  */
  0, /* OMP_CLAUSE_DEVICE_TYPE  */
  0, /* OMP_CLAUSE_FOR  */
  0, /* OMP_CLAUSE_PARALLEL  */
  0, /* OMP_CLAUSE_SECTIONS  */
  0, /* OMP_CLAUSE_TASKGROUP  */
  1, /* OMP_CLAUSE_PRIORITY  */
  1, /* OMP_CLAUSE_GRAINSIZE  */
  1, /* OMP_CLAUSE_NUM_TASKS  */
  0, /* OMP_CLAUSE_NOGROUP  */
  0, /* OMP_CLAUSE_THREADS  */
  0, /* OMP_CLAUSE_SIMD  */
  1, /* OMP_CLAUSE_HINT  */
  0, /* OMP_CLAUSE_DEFAULTMAP  */
  0, /* OMP_CLAUSE_ORDER  */
  0, /* OMP_CLAUSE_BIND  */
  1, /* OMP_CLAUSE_FILTER  */
  1, /* OMP_CLAUSE__SIMDUID_  */
  0, /* OMP_CLAUSE__SIMT_  */
  0, /* OMP_CLAUSE_INDEPENDENT  */
  1, /* OMP_CLAUSE_WORKER  */
  1, /* OMP_CLAUSE_VECTOR  */
  1, /* OMP_CLAUSE_NUM_GANGS  */
  1, /* OMP_CLAUSE_NUM_WORKERS  */
  1, /* OMP_CLAUSE_VECTOR_LENGTH  */
  0, /* OMP_CLAUSE_NOHOST  */
  3, /* OMP_CLAUSE_TILE  */
  0, /* OMP_CLAUSE_IF_PRESENT */
  0, /* OMP_CLAUSE_FINALIZE */
};

const char * const omp_clause_code_name[] =
{
  "error_clause",
  "private",
  "shared",
  "firstprivate",
  "lastprivate",
  "reduction",
  "task_reduction",
  "in_reduction",
  "copyin",
  "copyprivate",
  "linear",
  "affinity",
  "aligned",
  "allocate",
  "depend",
  "nontemporal",
  "uniform",
  "to",
  "link",
  "detach",
  "use_device_ptr",
  "use_device_addr",
  "is_device_ptr",
  "inclusive",
  "exclusive",
  "from",
  "to",
  "map",
  "_cache_",
  "gang",
  "async",
  "wait",
  "auto",
  "seq",
  "_looptemp_",
  "_reductemp_",
  "_condtemp_",
  "_scantemp_",
  "if",
  "num_threads",
  "schedule",
  "nowait",
  "ordered",
  "default",
  "collapse",
  "untied",
  "final",
  "mergeable",
  "device",
  "dist_schedule",
  "inbranch",
  "notinbranch",
  "num_teams",
  "thread_limit",
  "proc_bind",
  "safelen",
  "simdlen",
  "device_type",
  "for",
  "parallel",
  "sections",
  "taskgroup",
  "priority",
  "grainsize",
  "num_tasks",
  "nogroup",
  "threads",
  "simd",
  "hint",
  "defaultmap",
  "order",
  "bind",
  "filter",
  "_simduid_",
  "_simt_",
  "independent",
  "worker",
  "vector",
  "num_gangs",
  "num_workers",
  "vector_length",
  "nohost",
  "tile",
  "if_present",
  "finalize",
};


/* Return the tree node structure used by tree code CODE.  */

static inline enum tree_node_structure_enum
tree_node_structure_for_code (enum tree_code code)
{
  switch (TREE_CODE_CLASS (code))
    {
    case tcc_declaration:
      switch (code)
	{
	case CONST_DECL:	return TS_CONST_DECL;
	case DEBUG_EXPR_DECL:	return TS_DECL_WRTL;
	case FIELD_DECL:	return TS_FIELD_DECL;
	case FUNCTION_DECL:	return TS_FUNCTION_DECL;
	case LABEL_DECL:	return TS_LABEL_DECL;
	case PARM_DECL:		return TS_PARM_DECL;
	case RESULT_DECL:	return TS_RESULT_DECL;
	case TRANSLATION_UNIT_DECL: return TS_TRANSLATION_UNIT_DECL;
	case TYPE_DECL:		return TS_TYPE_DECL;
	case VAR_DECL:		return TS_VAR_DECL;
	default: 		return TS_DECL_NON_COMMON;
	}

    case tcc_type:		return TS_TYPE_NON_COMMON;

    case tcc_binary:
    case tcc_comparison:
    case tcc_expression:
    case tcc_reference:
    case tcc_statement:
    case tcc_unary:
    case tcc_vl_exp:		return TS_EXP;

    default:  /* tcc_constant and tcc_exceptional */
      break;
    }

  switch (code)
    {
      /* tcc_constant cases.  */
    case COMPLEX_CST:		return TS_COMPLEX;
    case FIXED_CST:		return TS_FIXED_CST;
    case INTEGER_CST:		return TS_INT_CST;
    case POLY_INT_CST:		return TS_POLY_INT_CST;
    case REAL_CST:		return TS_REAL_CST;
    case STRING_CST:		return TS_STRING;
    case VECTOR_CST:		return TS_VECTOR;
    case VOID_CST:		return TS_TYPED;

      /* tcc_exceptional cases.  */
    case BLOCK:			return TS_BLOCK;
    case CONSTRUCTOR:		return TS_CONSTRUCTOR;
    case ERROR_MARK:		return TS_COMMON;
    case IDENTIFIER_NODE:	return TS_IDENTIFIER;
    case OMP_CLAUSE:		return TS_OMP_CLAUSE;
    case OPTIMIZATION_NODE:	return TS_OPTIMIZATION;
    case PLACEHOLDER_EXPR:	return TS_COMMON;
    case SSA_NAME:		return TS_SSA_NAME;
    case STATEMENT_LIST:	return TS_STATEMENT_LIST;
    case TARGET_OPTION_NODE:	return TS_TARGET_OPTION;
    case TREE_BINFO:		return TS_BINFO;
    case TREE_LIST:		return TS_LIST;
    case TREE_VEC:		return TS_VEC;

    default:
      gcc_unreachable ();
    }
}


/* Initialize tree_contains_struct to describe the hierarchy of tree
   nodes.  */

static void
initialize_tree_contains_struct (void)
{
  unsigned i;

  for (i = ERROR_MARK; i < LAST_AND_UNUSED_TREE_CODE; i++)
    {
      enum tree_code code;
      enum tree_node_structure_enum ts_code;

      code = (enum tree_code) i;
      ts_code = tree_node_structure_for_code (code);

      /* Mark the TS structure itself.  */
      tree_contains_struct[code][ts_code] = 1;

      /* Mark all the structures that TS is derived from.  */
      switch (ts_code)
	{
	case TS_TYPED:
	case TS_BLOCK:
	case TS_OPTIMIZATION:
	case TS_TARGET_OPTION:
	  MARK_TS_BASE (code);
	  break;

	case TS_COMMON:
	case TS_INT_CST:
	case TS_POLY_INT_CST:
	case TS_REAL_CST:
	case TS_FIXED_CST:
	case TS_VECTOR:
	case TS_STRING:
	case TS_COMPLEX:
	case TS_SSA_NAME:
	case TS_CONSTRUCTOR:
	case TS_EXP:
	case TS_STATEMENT_LIST:
	  MARK_TS_TYPED (code);
	  break;

	case TS_IDENTIFIER:
	case TS_DECL_MINIMAL:
	case TS_TYPE_COMMON:
	case TS_LIST:
	case TS_VEC:
	case TS_BINFO:
	case TS_OMP_CLAUSE:
	  MARK_TS_COMMON (code);
	  break;

	case TS_TYPE_WITH_LANG_SPECIFIC:
	  MARK_TS_TYPE_COMMON (code);
	  break;

	case TS_TYPE_NON_COMMON:
	  MARK_TS_TYPE_WITH_LANG_SPECIFIC (code);
	  break;

	case TS_DECL_COMMON:
	  MARK_TS_DECL_MINIMAL (code);
	  break;

	case TS_DECL_WRTL:
	case TS_CONST_DECL:
	  MARK_TS_DECL_COMMON (code);
	  break;

	case TS_DECL_NON_COMMON:
	  MARK_TS_DECL_WITH_VIS (code);
	  break;

	case TS_DECL_WITH_VIS:
	case TS_PARM_DECL:
	case TS_LABEL_DECL:
	case TS_RESULT_DECL:
	  MARK_TS_DECL_WRTL (code);
	  break;

	case TS_FIELD_DECL:
	  MARK_TS_DECL_COMMON (code);
	  break;

	case TS_VAR_DECL:
	  MARK_TS_DECL_WITH_VIS (code);
	  break;

	case TS_TYPE_DECL:
	case TS_FUNCTION_DECL:
	  MARK_TS_DECL_NON_COMMON (code);
	  break;

	case TS_TRANSLATION_UNIT_DECL:
	  MARK_TS_DECL_COMMON (code);
	  break;

	default:
	  gcc_unreachable ();
	}
    }

  /* Basic consistency checks for attributes used in fold.  */
  gcc_assert (tree_contains_struct[FUNCTION_DECL][TS_DECL_NON_COMMON]);
  gcc_assert (tree_contains_struct[TYPE_DECL][TS_DECL_NON_COMMON]);
  gcc_assert (tree_contains_struct[CONST_DECL][TS_DECL_COMMON]);
  gcc_assert (tree_contains_struct[VAR_DECL][TS_DECL_COMMON]);
  gcc_assert (tree_contains_struct[PARM_DECL][TS_DECL_COMMON]);
  gcc_assert (tree_contains_struct[RESULT_DECL][TS_DECL_COMMON]);
  gcc_assert (tree_contains_struct[FUNCTION_DECL][TS_DECL_COMMON]);
  gcc_assert (tree_contains_struct[TYPE_DECL][TS_DECL_COMMON]);
  gcc_assert (tree_contains_struct[TRANSLATION_UNIT_DECL][TS_DECL_COMMON]);
  gcc_assert (tree_contains_struct[LABEL_DECL][TS_DECL_COMMON]);
  gcc_assert (tree_contains_struct[FIELD_DECL][TS_DECL_COMMON]);
  gcc_assert (tree_contains_struct[VAR_DECL][TS_DECL_WRTL]);
  gcc_assert (tree_contains_struct[PARM_DECL][TS_DECL_WRTL]);
  gcc_assert (tree_contains_struct[RESULT_DECL][TS_DECL_WRTL]);
  gcc_assert (tree_contains_struct[FUNCTION_DECL][TS_DECL_WRTL]);
  gcc_assert (tree_contains_struct[LABEL_DECL][TS_DECL_WRTL]);
  gcc_assert (tree_contains_struct[CONST_DECL][TS_DECL_MINIMAL]);
  gcc_assert (tree_contains_struct[VAR_DECL][TS_DECL_MINIMAL]);
  gcc_assert (tree_contains_struct[PARM_DECL][TS_DECL_MINIMAL]);
  gcc_assert (tree_contains_struct[RESULT_DECL][TS_DECL_MINIMAL]);
  gcc_assert (tree_contains_struct[FUNCTION_DECL][TS_DECL_MINIMAL]);
  gcc_assert (tree_contains_struct[TYPE_DECL][TS_DECL_MINIMAL]);
  gcc_assert (tree_contains_struct[TRANSLATION_UNIT_DECL][TS_DECL_MINIMAL]);
  gcc_assert (tree_contains_struct[LABEL_DECL][TS_DECL_MINIMAL]);
  gcc_assert (tree_contains_struct[FIELD_DECL][TS_DECL_MINIMAL]);
  gcc_assert (tree_contains_struct[VAR_DECL][TS_DECL_WITH_VIS]);
  gcc_assert (tree_contains_struct[FUNCTION_DECL][TS_DECL_WITH_VIS]);
  gcc_assert (tree_contains_struct[TYPE_DECL][TS_DECL_WITH_VIS]);
  gcc_assert (tree_contains_struct[VAR_DECL][TS_VAR_DECL]);
  gcc_assert (tree_contains_struct[FIELD_DECL][TS_FIELD_DECL]);
  gcc_assert (tree_contains_struct[PARM_DECL][TS_PARM_DECL]);
  gcc_assert (tree_contains_struct[LABEL_DECL][TS_LABEL_DECL]);
  gcc_assert (tree_contains_struct[RESULT_DECL][TS_RESULT_DECL]);
  gcc_assert (tree_contains_struct[CONST_DECL][TS_CONST_DECL]);
  gcc_assert (tree_contains_struct[TYPE_DECL][TS_TYPE_DECL]);
  gcc_assert (tree_contains_struct[FUNCTION_DECL][TS_FUNCTION_DECL]);
  gcc_assert (tree_contains_struct[IMPORTED_DECL][TS_DECL_MINIMAL]);
  gcc_assert (tree_contains_struct[IMPORTED_DECL][TS_DECL_COMMON]);
  gcc_assert (tree_contains_struct[NAMELIST_DECL][TS_DECL_MINIMAL]);
  gcc_assert (tree_contains_struct[NAMELIST_DECL][TS_DECL_COMMON]);
}


/* Init tree.c.  */

void
init_ttree (void)
{
  /* Initialize the hash table of types.  */
  type_hash_table
    = hash_table<type_cache_hasher>::create_ggc (TYPE_HASH_INITIAL_SIZE);

  debug_expr_for_decl
    = hash_table<tree_decl_map_cache_hasher>::create_ggc (512);

  value_expr_for_decl
    = hash_table<tree_decl_map_cache_hasher>::create_ggc (512);

  int_cst_hash_table = hash_table<int_cst_hasher>::create_ggc (1024);

  poly_int_cst_hash_table = hash_table<poly_int_cst_hasher>::create_ggc (64);

  int_cst_node = make_int_cst (1, 1);

  cl_option_hash_table = hash_table<cl_option_hasher>::create_ggc (64);

  cl_optimization_node = make_node (OPTIMIZATION_NODE);
  cl_target_option_node = make_node (TARGET_OPTION_NODE);

  /* Initialize the tree_contains_struct array.  */
  initialize_tree_contains_struct ();
  lang_hooks.init_ts ();
}


/* The name of the object as the assembler will see it (but before any
   translations made by ASM_OUTPUT_LABELREF).  Often this is the same
   as DECL_NAME.  It is an IDENTIFIER_NODE.  */
tree
decl_assembler_name (tree decl)
{
  if (!DECL_ASSEMBLER_NAME_SET_P (decl))
    lang_hooks.set_decl_assembler_name (decl);
  return DECL_ASSEMBLER_NAME_RAW (decl);
}

/* The DECL_ASSEMBLER_NAME_RAW of DECL is being explicitly set to NAME
   (either of which may be NULL).  Inform the FE, if this changes the
   name.  */

void
overwrite_decl_assembler_name (tree decl, tree name)
{
  if (DECL_ASSEMBLER_NAME_RAW (decl) != name)
    lang_hooks.overwrite_decl_assembler_name (decl, name);
}

/* When the target supports COMDAT groups, this indicates which group the
   DECL is associated with.  This can be either an IDENTIFIER_NODE or a
   decl, in which case its DECL_ASSEMBLER_NAME identifies the group.  */
tree
decl_comdat_group (const_tree node)
{
  struct symtab_node *snode = symtab_node::get (node);
  if (!snode)
    return NULL;
  return snode->get_comdat_group ();
}

/* Likewise, but make sure it's been reduced to an IDENTIFIER_NODE.  */
tree
decl_comdat_group_id (const_tree node)
{
  struct symtab_node *snode = symtab_node::get (node);
  if (!snode)
    return NULL;
  return snode->get_comdat_group_id ();
}

/* When the target supports named section, return its name as IDENTIFIER_NODE
   or NULL if it is in no section.  */
const char *
decl_section_name (const_tree node)
{
  struct symtab_node *snode = symtab_node::get (node);
  if (!snode)
    return NULL;
  return snode->get_section ();
}

/* Set section name of NODE to VALUE (that is expected to be
   identifier node) */
void
set_decl_section_name (tree node, const char *value)
{
  struct symtab_node *snode;

  if (value == NULL)
    {
      snode = symtab_node::get (node);
      if (!snode)
	return;
    }
  else if (VAR_P (node))
    snode = varpool_node::get_create (node);
  else
    snode = cgraph_node::get_create (node);
  snode->set_section (value);
}

/* Set section name of NODE to match the section name of OTHER.

   set_decl_section_name (decl, other) is equivalent to
   set_decl_section_name (decl, DECL_SECTION_NAME (other)), but possibly more
   efficient.  */
void
set_decl_section_name (tree decl, const_tree other)
{
  struct symtab_node *other_node = symtab_node::get (other);
  if (other_node)
    {
      struct symtab_node *decl_node;
      if (VAR_P (decl))
    decl_node = varpool_node::get_create (decl);
      else
    decl_node = cgraph_node::get_create (decl);
      decl_node->set_section (*other_node);
    }
  else
    {
      struct symtab_node *decl_node = symtab_node::get (decl);
      if (!decl_node)
    return;
      decl_node->set_section (NULL);
    }
}

/* Return TLS model of a variable NODE.  */
enum tls_model
decl_tls_model (const_tree node)
{
  struct varpool_node *snode = varpool_node::get (node);
  if (!snode)
    return TLS_MODEL_NONE;
  return snode->tls_model;
}

/* Set TLS model of variable NODE to MODEL.  */
void
set_decl_tls_model (tree node, enum tls_model model)
{
  struct varpool_node *vnode;

  if (model == TLS_MODEL_NONE)
    {
      vnode = varpool_node::get (node);
      if (!vnode)
	return;
    }
  else
    vnode = varpool_node::get_create (node);
  vnode->tls_model = model;
}

/* Compute the number of bytes occupied by a tree with code CODE.
   This function cannot be used for nodes that have variable sizes,
   including TREE_VEC, INTEGER_CST, STRING_CST, and CALL_EXPR.  */
size_t
tree_code_size (enum tree_code code)
{
  switch (TREE_CODE_CLASS (code))
    {
    case tcc_declaration:  /* A decl node */
      switch (code)
	{
	case FIELD_DECL:	return sizeof (tree_field_decl);
	case PARM_DECL:		return sizeof (tree_parm_decl);
	case VAR_DECL:		return sizeof (tree_var_decl);
	case LABEL_DECL:	return sizeof (tree_label_decl);
	case RESULT_DECL:	return sizeof (tree_result_decl);
	case CONST_DECL:	return sizeof (tree_const_decl);
	case TYPE_DECL:		return sizeof (tree_type_decl);
	case FUNCTION_DECL:	return sizeof (tree_function_decl);
	case DEBUG_EXPR_DECL:	return sizeof (tree_decl_with_rtl);
	case TRANSLATION_UNIT_DECL: return sizeof (tree_translation_unit_decl);
	case NAMESPACE_DECL:
	case IMPORTED_DECL:
	case NAMELIST_DECL:	return sizeof (tree_decl_non_common);
	default:
	  gcc_checking_assert (code >= NUM_TREE_CODES);
	  return lang_hooks.tree_size (code);
	}

    case tcc_type:  /* a type node */
      switch (code)
	{
	case OFFSET_TYPE:
	case ENUMERAL_TYPE:
	case BOOLEAN_TYPE:
	case INTEGER_TYPE:
	case REAL_TYPE:
	case OPAQUE_TYPE:
	case POINTER_TYPE:
	case REFERENCE_TYPE:
	case NULLPTR_TYPE:
	case FIXED_POINT_TYPE:
	case COMPLEX_TYPE:
	case VECTOR_TYPE:
	case ARRAY_TYPE:
	case RECORD_TYPE:
	case UNION_TYPE:
	case QUAL_UNION_TYPE:
	case VOID_TYPE:
	case FUNCTION_TYPE:
	case METHOD_TYPE:
	case LANG_TYPE:		return sizeof (tree_type_non_common);
	default:
	  gcc_checking_assert (code >= NUM_TREE_CODES);
	  return lang_hooks.tree_size (code);
	}

    case tcc_reference:   /* a reference */
    case tcc_expression:  /* an expression */
    case tcc_statement:   /* an expression with side effects */
    case tcc_comparison:  /* a comparison expression */
    case tcc_unary:       /* a unary arithmetic expression */
    case tcc_binary:      /* a binary arithmetic expression */
      return (sizeof (struct tree_exp)
	      + (TREE_CODE_LENGTH (code) - 1) * sizeof (tree));

    case tcc_constant:  /* a constant */
      switch (code)
	{
	case VOID_CST:		return sizeof (tree_typed);
	case INTEGER_CST:	gcc_unreachable ();
	case POLY_INT_CST:	return sizeof (tree_poly_int_cst);
	case REAL_CST:		return sizeof (tree_real_cst);
	case FIXED_CST:		return sizeof (tree_fixed_cst);
	case COMPLEX_CST:	return sizeof (tree_complex);
	case VECTOR_CST:	gcc_unreachable ();
	case STRING_CST:	gcc_unreachable ();
	default:
	  gcc_checking_assert (code >= NUM_TREE_CODES);
	  return lang_hooks.tree_size (code);
	}

    case tcc_exceptional:  /* something random, like an identifier.  */
      switch (code)
	{
	case IDENTIFIER_NODE:	return lang_hooks.identifier_size;
	case TREE_LIST:		return sizeof (tree_list);

	case ERROR_MARK:
	case PLACEHOLDER_EXPR:	return sizeof (tree_common);

	case TREE_VEC:		gcc_unreachable ();
	case OMP_CLAUSE:	gcc_unreachable ();

	case SSA_NAME:		return sizeof (tree_ssa_name);

	case STATEMENT_LIST:	return sizeof (tree_statement_list);
	case BLOCK:		return sizeof (struct tree_block);
	case CONSTRUCTOR:	return sizeof (tree_constructor);
	case OPTIMIZATION_NODE: return sizeof (tree_optimization_option);
	case TARGET_OPTION_NODE: return sizeof (tree_target_option);

	default:
	  gcc_checking_assert (code >= NUM_TREE_CODES);
	  return lang_hooks.tree_size (code);
	}

    default:
      gcc_unreachable ();
    }
}

/* Compute the number of bytes occupied by NODE.  This routine only
   looks at TREE_CODE, except for those nodes that have variable sizes.  */
size_t
tree_size (const_tree node)
{
  const enum tree_code code = TREE_CODE (node);
  switch (code)
    {
    case INTEGER_CST:
      return (sizeof (struct tree_int_cst)
	      + (TREE_INT_CST_EXT_NUNITS (node) - 1) * sizeof (HOST_WIDE_INT));

    case TREE_BINFO:
      return (offsetof (struct tree_binfo, base_binfos)
	      + vec<tree, va_gc>
		  ::embedded_size (BINFO_N_BASE_BINFOS (node)));

    case TREE_VEC:
      return (sizeof (struct tree_vec)
	      + (TREE_VEC_LENGTH (node) - 1) * sizeof (tree));

    case VECTOR_CST:
      return (sizeof (struct tree_vector)
	      + (vector_cst_encoded_nelts (node) - 1) * sizeof (tree));

    case STRING_CST:
      return TREE_STRING_LENGTH (node) + offsetof (struct tree_string, str) + 1;

    case OMP_CLAUSE:
      return (sizeof (struct tree_omp_clause)
	      + (omp_clause_num_ops[OMP_CLAUSE_CODE (node)] - 1)
	        * sizeof (tree));

    default:
      if (TREE_CODE_CLASS (code) == tcc_vl_exp)
	return (sizeof (struct tree_exp)
		+ (VL_EXP_OPERAND_LENGTH (node) - 1) * sizeof (tree));
      else
	return tree_code_size (code);
    }
}

/* Return tree node kind based on tree CODE.  */

static tree_node_kind
get_stats_node_kind (enum tree_code code)
{
  enum tree_code_class type = TREE_CODE_CLASS (code);

  switch (type)
    {
    case tcc_declaration:  /* A decl node */
      return d_kind;
    case tcc_type:  /* a type node */
      return t_kind;
    case tcc_statement:  /* an expression with side effects */
      return s_kind;
    case tcc_reference:  /* a reference */
      return r_kind;
    case tcc_expression:  /* an expression */
    case tcc_comparison:  /* a comparison expression */
    case tcc_unary:  /* a unary arithmetic expression */
    case tcc_binary:  /* a binary arithmetic expression */
      return e_kind;
    case tcc_constant:  /* a constant */
      return c_kind;
    case tcc_exceptional:  /* something random, like an identifier.  */
      switch (code)
	{
	case IDENTIFIER_NODE:
	  return id_kind;
	case TREE_VEC:
	  return vec_kind;
	case TREE_BINFO:
	  return binfo_kind;
	case SSA_NAME:
	  return ssa_name_kind;
	case BLOCK:
	  return b_kind;
	case CONSTRUCTOR:
	  return constr_kind;
	case OMP_CLAUSE:
	  return omp_clause_kind;
	default:
	  return x_kind;
	}
      break;
    case tcc_vl_exp:
      return e_kind;
    default:
      gcc_unreachable ();
    }
}

/* Record interesting allocation statistics for a tree node with CODE
   and LENGTH.  */

static void
record_node_allocation_statistics (enum tree_code code, size_t length)
{
  if (!GATHER_STATISTICS)
    return;

  tree_node_kind kind = get_stats_node_kind (code);

  tree_code_counts[(int) code]++;
  tree_node_counts[(int) kind]++;
  tree_node_sizes[(int) kind] += length;
}

/* Allocate and return a new UID from the DECL_UID namespace.  */

int
allocate_decl_uid (void)
{
  return next_decl_uid++;
}

/* Return a newly allocated node of code CODE.  For decl and type
   nodes, some other fields are initialized.  The rest of the node is
   initialized to zero.  This function cannot be used for TREE_VEC,
   INTEGER_CST or OMP_CLAUSE nodes, which is enforced by asserts in
   tree_code_size.

   Achoo!  I got a code in the node.  */

tree
make_node (enum tree_code code MEM_STAT_DECL)
{
  tree t;
  enum tree_code_class type = TREE_CODE_CLASS (code);
  size_t length = tree_code_size (code);

  record_node_allocation_statistics (code, length);

  t = ggc_alloc_cleared_tree_node_stat (length PASS_MEM_STAT);
  TREE_SET_CODE (t, code);

  switch (type)
    {
    case tcc_statement:
      if (code != DEBUG_BEGIN_STMT)
	TREE_SIDE_EFFECTS (t) = 1;
      break;

    case tcc_declaration:
      if (CODE_CONTAINS_STRUCT (code, TS_DECL_COMMON))
	{
	  if (code == FUNCTION_DECL)
	    {
	      SET_DECL_ALIGN (t, FUNCTION_ALIGNMENT (FUNCTION_BOUNDARY));
	      SET_DECL_MODE (t, FUNCTION_MODE);
	    }
	  else
	    SET_DECL_ALIGN (t, 1);
	}
      DECL_SOURCE_LOCATION (t) = input_location;
      if (TREE_CODE (t) == DEBUG_EXPR_DECL)
	DECL_UID (t) = --next_debug_decl_uid;
      else
	{
	  DECL_UID (t) = allocate_decl_uid ();
	  SET_DECL_PT_UID (t, -1);
	}
      if (TREE_CODE (t) == LABEL_DECL)
	LABEL_DECL_UID (t) = -1;

      break;

    case tcc_type:
      TYPE_UID (t) = next_type_uid++;
      SET_TYPE_ALIGN (t, BITS_PER_UNIT);
      TYPE_USER_ALIGN (t) = 0;
      TYPE_MAIN_VARIANT (t) = t;
      TYPE_CANONICAL (t) = t;

      /* Default to no attributes for type, but let target change that.  */
      TYPE_ATTRIBUTES (t) = NULL_TREE;
      targetm.set_default_type_attributes (t);

      /* We have not yet computed the alias set for this type.  */
      TYPE_ALIAS_SET (t) = -1;
      break;

    case tcc_constant:
      TREE_CONSTANT (t) = 1;
      break;

    case tcc_expression:
      switch (code)
	{
	case INIT_EXPR:
	case MODIFY_EXPR:
	case VA_ARG_EXPR:
	case PREDECREMENT_EXPR:
	case PREINCREMENT_EXPR:
	case POSTDECREMENT_EXPR:
	case POSTINCREMENT_EXPR:
	  /* All of these have side-effects, no matter what their
	     operands are.  */
	  TREE_SIDE_EFFECTS (t) = 1;
	  break;

	default:
	  break;
	}
      break;

    case tcc_exceptional:
      switch (code)
        {
	case TARGET_OPTION_NODE:
	  TREE_TARGET_OPTION(t)
			    = ggc_cleared_alloc<struct cl_target_option> ();
	  break;

	case OPTIMIZATION_NODE:
	  TREE_OPTIMIZATION (t)
			    = ggc_cleared_alloc<struct cl_optimization> ();
	  break;

	default:
	  break;
	}
      break;

    default:
      /* Other classes need no special treatment.  */
      break;
    }

  return t;
}

/* Free tree node.  */

void
free_node (tree node)
{
  enum tree_code code = TREE_CODE (node);
  if (GATHER_STATISTICS)
    {
      enum tree_node_kind kind = get_stats_node_kind (code);

      gcc_checking_assert (tree_code_counts[(int) TREE_CODE (node)] != 0);
      gcc_checking_assert (tree_node_counts[(int) kind] != 0);
      gcc_checking_assert (tree_node_sizes[(int) kind] >= tree_size (node));

      tree_code_counts[(int) TREE_CODE (node)]--;
      tree_node_counts[(int) kind]--;
      tree_node_sizes[(int) kind] -= tree_size (node);
    }
  if (CODE_CONTAINS_STRUCT (code, TS_CONSTRUCTOR))
    vec_free (CONSTRUCTOR_ELTS (node));
  else if (code == BLOCK)
    vec_free (BLOCK_NONLOCALIZED_VARS (node));
  else if (code == TREE_BINFO)
    vec_free (BINFO_BASE_ACCESSES (node));
  else if (code == OPTIMIZATION_NODE)
    cl_optimization_option_free (TREE_OPTIMIZATION (node));
  else if (code == TARGET_OPTION_NODE)
    cl_target_option_free (TREE_TARGET_OPTION (node));
  ggc_free (node);
}

/* Return a new node with the same contents as NODE except that its
   TREE_CHAIN, if it has one, is zero and it has a fresh uid.  */

tree
copy_node (tree node MEM_STAT_DECL)
{
  tree t;
  enum tree_code code = TREE_CODE (node);
  size_t length;

  gcc_assert (code != STATEMENT_LIST);

  length = tree_size (node);
  record_node_allocation_statistics (code, length);
  t = ggc_alloc_tree_node_stat (length PASS_MEM_STAT);
  memcpy (t, node, length);

  if (CODE_CONTAINS_STRUCT (code, TS_COMMON))
    TREE_CHAIN (t) = 0;
  TREE_ASM_WRITTEN (t) = 0;
  TREE_VISITED (t) = 0;

  if (TREE_CODE_CLASS (code) == tcc_declaration)
    {
      if (code == DEBUG_EXPR_DECL)
	DECL_UID (t) = --next_debug_decl_uid;
      else
	{
	  DECL_UID (t) = allocate_decl_uid ();
	  if (DECL_PT_UID_SET_P (node))
	    SET_DECL_PT_UID (t, DECL_PT_UID (node));
	}
      if ((TREE_CODE (node) == PARM_DECL || VAR_P (node))
	  && DECL_HAS_VALUE_EXPR_P (node))
	{
	  SET_DECL_VALUE_EXPR (t, DECL_VALUE_EXPR (node));
	  DECL_HAS_VALUE_EXPR_P (t) = 1;
	}
      /* DECL_DEBUG_EXPR is copied explicitly by callers.  */
      if (VAR_P (node))
	{
	  DECL_HAS_DEBUG_EXPR_P (t) = 0;
	  t->decl_with_vis.symtab_node = NULL;
	}
      if (VAR_P (node) && DECL_HAS_INIT_PRIORITY_P (node))
	{
	  SET_DECL_INIT_PRIORITY (t, DECL_INIT_PRIORITY (node));
	  DECL_HAS_INIT_PRIORITY_P (t) = 1;
	}
      if (TREE_CODE (node) == FUNCTION_DECL)
	{
	  DECL_STRUCT_FUNCTION (t) = NULL;
	  t->decl_with_vis.symtab_node = NULL;
	}
    }
  else if (TREE_CODE_CLASS (code) == tcc_type)
    {
      TYPE_UID (t) = next_type_uid++;
      /* The following is so that the debug code for
	 the copy is different from the original type.
	 The two statements usually duplicate each other
	 (because they clear fields of the same union),
	 but the optimizer should catch that.  */
      TYPE_SYMTAB_ADDRESS (t) = 0;
      TYPE_SYMTAB_DIE (t) = 0;

      /* Do not copy the values cache.  */
      if (TYPE_CACHED_VALUES_P (t))
	{
	  TYPE_CACHED_VALUES_P (t) = 0;
	  TYPE_CACHED_VALUES (t) = NULL_TREE;
	}
    }
    else if (code == TARGET_OPTION_NODE)
      {
	TREE_TARGET_OPTION (t) = ggc_alloc<struct cl_target_option>();
	memcpy (TREE_TARGET_OPTION (t), TREE_TARGET_OPTION (node),
		sizeof (struct cl_target_option));
      }
    else if (code == OPTIMIZATION_NODE)
      {
	TREE_OPTIMIZATION (t) = ggc_alloc<struct cl_optimization>();
	memcpy (TREE_OPTIMIZATION (t), TREE_OPTIMIZATION (node),
		sizeof (struct cl_optimization));
      }

  return t;
}

/* Return a copy of a chain of nodes, chained through the TREE_CHAIN field.
   For example, this can copy a list made of TREE_LIST nodes.  */

tree
copy_list (tree list)
{
  tree head;
  tree prev, next;

  if (list == 0)
    return 0;

  head = prev = copy_node (list);
  next = TREE_CHAIN (list);
  while (next)
    {
      TREE_CHAIN (prev) = copy_node (next);
      prev = TREE_CHAIN (prev);
      next = TREE_CHAIN (next);
    }
  return head;
}


/* Return the value that TREE_INT_CST_EXT_NUNITS should have for an
   INTEGER_CST with value CST and type TYPE.   */

static unsigned int
get_int_cst_ext_nunits (tree type, const wide_int &cst)
{
  gcc_checking_assert (cst.get_precision () == TYPE_PRECISION (type));
  /* We need extra HWIs if CST is an unsigned integer with its
     upper bit set.  */
  if (TYPE_UNSIGNED (type) && wi::neg_p (cst))
    return cst.get_precision () / HOST_BITS_PER_WIDE_INT + 1;
  return cst.get_len ();
}

/* Return a new INTEGER_CST with value CST and type TYPE.  */

static tree
build_new_int_cst (tree type, const wide_int &cst)
{
  unsigned int len = cst.get_len ();
  unsigned int ext_len = get_int_cst_ext_nunits (type, cst);
  tree nt = make_int_cst (len, ext_len);

  if (len < ext_len)
    {
      --ext_len;
      TREE_INT_CST_ELT (nt, ext_len)
	= zext_hwi (-1, cst.get_precision () % HOST_BITS_PER_WIDE_INT);
      for (unsigned int i = len; i < ext_len; ++i)
	TREE_INT_CST_ELT (nt, i) = -1;
    }
  else if (TYPE_UNSIGNED (type)
	   && cst.get_precision () < len * HOST_BITS_PER_WIDE_INT)
    {
      len--;
      TREE_INT_CST_ELT (nt, len)
	= zext_hwi (cst.elt (len),
		    cst.get_precision () % HOST_BITS_PER_WIDE_INT);
    }

  for (unsigned int i = 0; i < len; i++)
    TREE_INT_CST_ELT (nt, i) = cst.elt (i);
  TREE_TYPE (nt) = type;
  return nt;
}

/* Return a new POLY_INT_CST with coefficients COEFFS and type TYPE.  */

static tree
build_new_poly_int_cst (tree type, tree (&coeffs)[NUM_POLY_INT_COEFFS]
			CXX_MEM_STAT_INFO)
{
  size_t length = sizeof (struct tree_poly_int_cst);
  record_node_allocation_statistics (POLY_INT_CST, length);

  tree t = ggc_alloc_cleared_tree_node_stat (length PASS_MEM_STAT);

  TREE_SET_CODE (t, POLY_INT_CST);
  TREE_CONSTANT (t) = 1;
  TREE_TYPE (t) = type;
  for (unsigned int i = 0; i < NUM_POLY_INT_COEFFS; ++i)
    POLY_INT_CST_COEFF (t, i) = coeffs[i];
  return t;
}

/* Create a constant tree that contains CST sign-extended to TYPE.  */

tree
build_int_cst (tree type, poly_int64 cst)
{
  /* Support legacy code.  */
  if (!type)
    type = integer_type_node;

  return wide_int_to_tree (type, wi::shwi (cst, TYPE_PRECISION (type)));
}

/* Create a constant tree that contains CST zero-extended to TYPE.  */

tree
build_int_cstu (tree type, poly_uint64 cst)
{
  return wide_int_to_tree (type, wi::uhwi (cst, TYPE_PRECISION (type)));
}

/* Create a constant tree that contains CST sign-extended to TYPE.  */

tree
build_int_cst_type (tree type, poly_int64 cst)
{
  gcc_assert (type);
  return wide_int_to_tree (type, wi::shwi (cst, TYPE_PRECISION (type)));
}

/* Constructs tree in type TYPE from with value given by CST.  Signedness
   of CST is assumed to be the same as the signedness of TYPE.  */

tree
double_int_to_tree (tree type, double_int cst)
{
  return wide_int_to_tree (type, widest_int::from (cst, TYPE_SIGN (type)));
}

/* We force the wide_int CST to the range of the type TYPE by sign or
   zero extending it.  OVERFLOWABLE indicates if we are interested in
   overflow of the value, when >0 we are only interested in signed
   overflow, for <0 we are interested in any overflow.  OVERFLOWED
   indicates whether overflow has already occurred.  CONST_OVERFLOWED
   indicates whether constant overflow has already occurred.  We force
   T's value to be within range of T's type (by setting to 0 or 1 all
   the bits outside the type's range).  We set TREE_OVERFLOWED if,
        OVERFLOWED is nonzero,
        or OVERFLOWABLE is >0 and signed overflow occurs
        or OVERFLOWABLE is <0 and any overflow occurs
   We return a new tree node for the extended wide_int.  The node
   is shared if no overflow flags are set.  */


tree
force_fit_type (tree type, const poly_wide_int_ref &cst,
		int overflowable, bool overflowed)
{
  signop sign = TYPE_SIGN (type);

  /* If we need to set overflow flags, return a new unshared node.  */
  if (overflowed || !wi::fits_to_tree_p (cst, type))
    {
      if (overflowed
	  || overflowable < 0
	  || (overflowable > 0 && sign == SIGNED))
	{
	  poly_wide_int tmp = poly_wide_int::from (cst, TYPE_PRECISION (type),
						   sign);
	  tree t;
	  if (tmp.is_constant ())
	    t = build_new_int_cst (type, tmp.coeffs[0]);
	  else
	    {
	      tree coeffs[NUM_POLY_INT_COEFFS];
	      for (unsigned int i = 0; i < NUM_POLY_INT_COEFFS; ++i)
		{
		  coeffs[i] = build_new_int_cst (type, tmp.coeffs[i]);
		  TREE_OVERFLOW (coeffs[i]) = 1;
		}
	      t = build_new_poly_int_cst (type, coeffs);
	    }
	  TREE_OVERFLOW (t) = 1;
	  return t;
	}
    }

  /* Else build a shared node.  */
  return wide_int_to_tree (type, cst);
}

/* These are the hash table functions for the hash table of INTEGER_CST
   nodes of a sizetype.  */

/* Return the hash code X, an INTEGER_CST.  */

hashval_t
int_cst_hasher::hash (tree x)
{
  const_tree const t = x;
  hashval_t code = TYPE_UID (TREE_TYPE (t));
  int i;

  for (i = 0; i < TREE_INT_CST_NUNITS (t); i++)
    code = iterative_hash_host_wide_int (TREE_INT_CST_ELT(t, i), code);

  return code;
}

/* Return nonzero if the value represented by *X (an INTEGER_CST tree node)
   is the same as that given by *Y, which is the same.  */

bool
int_cst_hasher::equal (tree x, tree y)
{
  const_tree const xt = x;
  const_tree const yt = y;

  if (TREE_TYPE (xt) != TREE_TYPE (yt)
      || TREE_INT_CST_NUNITS (xt) != TREE_INT_CST_NUNITS (yt)
      || TREE_INT_CST_EXT_NUNITS (xt) != TREE_INT_CST_EXT_NUNITS (yt))
    return false;

  for (int i = 0; i < TREE_INT_CST_NUNITS (xt); i++)
    if (TREE_INT_CST_ELT (xt, i) != TREE_INT_CST_ELT (yt, i))
      return false;

  return true;
}

/* Cache wide_int CST into the TYPE_CACHED_VALUES cache for TYPE.
   SLOT is the slot entry to store it in, and MAX_SLOTS is the maximum
   number of slots that can be cached for the type.  */

static inline tree
cache_wide_int_in_type_cache (tree type, const wide_int &cst,
			      int slot, int max_slots)
{
  gcc_checking_assert (slot >= 0);
  /* Initialize cache.  */
  if (!TYPE_CACHED_VALUES_P (type))
    {
      TYPE_CACHED_VALUES_P (type) = 1;
      TYPE_CACHED_VALUES (type) = make_tree_vec (max_slots);
    }
  tree t = TREE_VEC_ELT (TYPE_CACHED_VALUES (type), slot);
  if (!t)
    {
      /* Create a new shared int.  */
      t = build_new_int_cst (type, cst);
      TREE_VEC_ELT (TYPE_CACHED_VALUES (type), slot) = t;
    }
  return t;
}

/* Create an INT_CST node of TYPE and value CST.
   The returned node is always shared.  For small integers we use a
   per-type vector cache, for larger ones we use a single hash table.
   The value is extended from its precision according to the sign of
   the type to be a multiple of HOST_BITS_PER_WIDE_INT.  This defines
   the upper bits and ensures that hashing and value equality based
   upon the underlying HOST_WIDE_INTs works without masking.  */

static tree
wide_int_to_tree_1 (tree type, const wide_int_ref &pcst)
{
  tree t;
  int ix = -1;
  int limit = 0;

  gcc_assert (type);
  unsigned int prec = TYPE_PRECISION (type);
  signop sgn = TYPE_SIGN (type);

  /* Verify that everything is canonical.  */
  int l = pcst.get_len ();
  if (l > 1)
    {
      if (pcst.elt (l - 1) == 0)
	gcc_checking_assert (pcst.elt (l - 2) < 0);
      if (pcst.elt (l - 1) == HOST_WIDE_INT_M1)
	gcc_checking_assert (pcst.elt (l - 2) >= 0);
    }

  wide_int cst = wide_int::from (pcst, prec, sgn);
  unsigned int ext_len = get_int_cst_ext_nunits (type, cst);

  enum tree_code code = TREE_CODE (type);
  if (code == POINTER_TYPE || code == REFERENCE_TYPE)
    {
      /* Cache NULL pointer and zero bounds.  */
      if (cst == 0)
	ix = 0;
      /* Cache upper bounds of pointers.  */
      else if (cst == wi::max_value (prec, sgn))
	ix = 1;
      /* Cache 1 which is used for a non-zero range.  */
      else if (cst == 1)
	ix = 2;

      if (ix >= 0)
	{
	  t = cache_wide_int_in_type_cache (type, cst, ix, 3);
	  /* Make sure no one is clobbering the shared constant.  */
	  gcc_checking_assert (TREE_TYPE (t) == type
			       && cst == wi::to_wide (t));
	  return t;
	}
    }
  if (ext_len == 1)
    {
      /* We just need to store a single HOST_WIDE_INT.  */
      HOST_WIDE_INT hwi;
      if (TYPE_UNSIGNED (type))
	hwi = cst.to_uhwi ();
      else
	hwi = cst.to_shwi ();

      switch (code)
	{
	case NULLPTR_TYPE:
	  gcc_assert (hwi == 0);
	  /* Fallthru.  */

	case POINTER_TYPE:
	case REFERENCE_TYPE:
	  /* Ignore pointers, as they were already handled above.  */
	  break;

	case BOOLEAN_TYPE:
	  /* Cache false or true.  */
	  limit = 2;
	  if (IN_RANGE (hwi, 0, 1))
	    ix = hwi;
	  break;

	case INTEGER_TYPE:
	case OFFSET_TYPE:
	  if (TYPE_SIGN (type) == UNSIGNED)
	    {
	      /* Cache [0, N).  */
	      limit = param_integer_share_limit;
	      if (IN_RANGE (hwi, 0, param_integer_share_limit - 1))
		ix = hwi;
	    }
	  else
	    {
	      /* Cache [-1, N).  */
	      limit = param_integer_share_limit + 1;
	      if (IN_RANGE (hwi, -1, param_integer_share_limit - 1))
		ix = hwi + 1;
	    }
	  break;

	case ENUMERAL_TYPE:
	  break;

	default:
	  gcc_unreachable ();
	}

      if (ix >= 0)
	{
	  t = cache_wide_int_in_type_cache (type, cst, ix, limit);
	  /* Make sure no one is clobbering the shared constant.  */
	  gcc_checking_assert (TREE_TYPE (t) == type
			       && TREE_INT_CST_NUNITS (t) == 1
			       && TREE_INT_CST_OFFSET_NUNITS (t) == 1
			       && TREE_INT_CST_EXT_NUNITS (t) == 1
			       && TREE_INT_CST_ELT (t, 0) == hwi);
	  return t;
	}
      else
	{
	  /* Use the cache of larger shared ints, using int_cst_node as
	     a temporary.  */

	  TREE_INT_CST_ELT (int_cst_node, 0) = hwi;
	  TREE_TYPE (int_cst_node) = type;

	  tree *slot = int_cst_hash_table->find_slot (int_cst_node, INSERT);
	  t = *slot;
	  if (!t)
	    {
	      /* Insert this one into the hash table.  */
	      t = int_cst_node;
	      *slot = t;
	      /* Make a new node for next time round.  */
	      int_cst_node = make_int_cst (1, 1);
	    }
	}
    }
  else
    {
      /* The value either hashes properly or we drop it on the floor
	 for the gc to take care of.  There will not be enough of them
	 to worry about.  */

      tree nt = build_new_int_cst (type, cst);
      tree *slot = int_cst_hash_table->find_slot (nt, INSERT);
      t = *slot;
      if (!t)
	{
	  /* Insert this one into the hash table.  */
	  t = nt;
	  *slot = t;
	}
      else
	ggc_free (nt);
    }

  return t;
}

hashval_t
poly_int_cst_hasher::hash (tree t)
{
  inchash::hash hstate;

  hstate.add_int (TYPE_UID (TREE_TYPE (t)));
  for (unsigned int i = 0; i < NUM_POLY_INT_COEFFS; ++i)
    hstate.add_wide_int (wi::to_wide (POLY_INT_CST_COEFF (t, i)));

  return hstate.end ();
}

bool
poly_int_cst_hasher::equal (tree x, const compare_type &y)
{
  if (TREE_TYPE (x) != y.first)
    return false;
  for (unsigned int i = 0; i < NUM_POLY_INT_COEFFS; ++i)
    if (wi::to_wide (POLY_INT_CST_COEFF (x, i)) != y.second->coeffs[i])
      return false;
  return true;
}

/* Build a POLY_INT_CST node with type TYPE and with the elements in VALUES.
   The elements must also have type TYPE.  */

tree
build_poly_int_cst (tree type, const poly_wide_int_ref &values)
{
  unsigned int prec = TYPE_PRECISION (type);
  gcc_assert (prec <= values.coeffs[0].get_precision ());
  poly_wide_int c = poly_wide_int::from (values, prec, SIGNED);

  inchash::hash h;
  h.add_int (TYPE_UID (type));
  for (unsigned int i = 0; i < NUM_POLY_INT_COEFFS; ++i)
    h.add_wide_int (c.coeffs[i]);
  poly_int_cst_hasher::compare_type comp (type, &c);
  tree *slot = poly_int_cst_hash_table->find_slot_with_hash (comp, h.end (),
							     INSERT);
  if (*slot == NULL_TREE)
    {
      tree coeffs[NUM_POLY_INT_COEFFS];
      for (unsigned int i = 0; i < NUM_POLY_INT_COEFFS; ++i)
	coeffs[i] = wide_int_to_tree_1 (type, c.coeffs[i]);
      *slot = build_new_poly_int_cst (type, coeffs);
    }
  return *slot;
}

/* Create a constant tree with value VALUE in type TYPE.  */

tree
wide_int_to_tree (tree type, const poly_wide_int_ref &value)
{
  if (value.is_constant ())
    return wide_int_to_tree_1 (type, value.coeffs[0]);
  return build_poly_int_cst (type, value);
}

/* Insert INTEGER_CST T into a cache of integer constants.  And return
   the cached constant (which may or may not be T).  If MIGHT_DUPLICATE
   is false, and T falls into the type's 'smaller values' range, there
   cannot be an existing entry.  Otherwise, if MIGHT_DUPLICATE is true,
   or the value is large, should an existing entry exist, it is
   returned (rather than inserting T).  */

tree
cache_integer_cst (tree t, bool might_duplicate ATTRIBUTE_UNUSED)
{
  tree type = TREE_TYPE (t);
  int ix = -1;
  int limit = 0;
  int prec = TYPE_PRECISION (type);

  gcc_assert (!TREE_OVERFLOW (t));

  /* The caching indices here must match those in
     wide_int_to_type_1.  */
  switch (TREE_CODE (type))
    {
    case NULLPTR_TYPE:
      gcc_checking_assert (integer_zerop (t));
      /* Fallthru.  */

    case POINTER_TYPE:
    case REFERENCE_TYPE:
      {
	if (integer_zerop (t))
	  ix = 0;
	else if (integer_onep (t))
	  ix = 2;

	if (ix >= 0)
	  limit = 3;
      }
      break;

    case BOOLEAN_TYPE:
      /* Cache false or true.  */
      limit = 2;
      if (wi::ltu_p (wi::to_wide (t), 2))
	ix = TREE_INT_CST_ELT (t, 0);
      break;

    case INTEGER_TYPE:
    case OFFSET_TYPE:
      if (TYPE_UNSIGNED (type))
	{
	  /* Cache 0..N */
	  limit = param_integer_share_limit;

	  /* This is a little hokie, but if the prec is smaller than
	     what is necessary to hold param_integer_share_limit, then the
	     obvious test will not get the correct answer.  */
	  if (prec < HOST_BITS_PER_WIDE_INT)
	    {
	      if (tree_to_uhwi (t)
		  < (unsigned HOST_WIDE_INT) param_integer_share_limit)
		ix = tree_to_uhwi (t);
	    }
	  else if (wi::ltu_p (wi::to_wide (t), param_integer_share_limit))
	    ix = tree_to_uhwi (t);
	}
      else
	{
	  /* Cache -1..N */
	  limit = param_integer_share_limit + 1;

	  if (integer_minus_onep (t))
	    ix = 0;
	  else if (!wi::neg_p (wi::to_wide (t)))
	    {
	      if (prec < HOST_BITS_PER_WIDE_INT)
		{
		  if (tree_to_shwi (t) < param_integer_share_limit)
		    ix = tree_to_shwi (t) + 1;
		}
	      else if (wi::ltu_p (wi::to_wide (t), param_integer_share_limit))
		ix = tree_to_shwi (t) + 1;
	    }
	}
      break;

    case ENUMERAL_TYPE:
      /* The slot used by TYPE_CACHED_VALUES is used for the enum
	 members.  */
      break;

    default:
      gcc_unreachable ();
    }

  if (ix >= 0)
    {
      /* Look for it in the type's vector of small shared ints.  */
      if (!TYPE_CACHED_VALUES_P (type))
	{
	  TYPE_CACHED_VALUES_P (type) = 1;
	  TYPE_CACHED_VALUES (type) = make_tree_vec (limit);
	}

      if (tree r = TREE_VEC_ELT (TYPE_CACHED_VALUES (type), ix))
	{
	  gcc_checking_assert (might_duplicate);
	  t = r;
	}
      else
	TREE_VEC_ELT (TYPE_CACHED_VALUES (type), ix) = t;
    }
  else
    {
      /* Use the cache of larger shared ints.  */
      tree *slot = int_cst_hash_table->find_slot (t, INSERT);
      if (tree r = *slot)
	{
	  /* If there is already an entry for the number verify it's the
	     same value.  */
	  gcc_checking_assert (wi::to_wide (tree (r)) == wi::to_wide (t));
	  /* And return the cached value.  */
	  t = r;
	}
      else
	/* Otherwise insert this one into the hash table.  */
	*slot = t;
    }

  return t;
}


/* Builds an integer constant in TYPE such that lowest BITS bits are ones
   and the rest are zeros.  */

tree
build_low_bits_mask (tree type, unsigned bits)
{
  gcc_assert (bits <= TYPE_PRECISION (type));

  return wide_int_to_tree (type, wi::mask (bits, false,
					   TYPE_PRECISION (type)));
}

/* Checks that X is integer constant that can be expressed in (unsigned)
   HOST_WIDE_INT without loss of precision.  */

bool
cst_and_fits_in_hwi (const_tree x)
{
  return (TREE_CODE (x) == INTEGER_CST
	  && (tree_fits_shwi_p (x) || tree_fits_uhwi_p (x)));
}

/* Build a newly constructed VECTOR_CST with the given values of
   (VECTOR_CST_)LOG2_NPATTERNS and (VECTOR_CST_)NELTS_PER_PATTERN.  */

tree
make_vector (unsigned log2_npatterns,
	     unsigned int nelts_per_pattern MEM_STAT_DECL)
{
  gcc_assert (IN_RANGE (nelts_per_pattern, 1, 3));
  tree t;
  unsigned npatterns = 1 << log2_npatterns;
  unsigned encoded_nelts = npatterns * nelts_per_pattern;
  unsigned length = (sizeof (struct tree_vector)
		     + (encoded_nelts - 1) * sizeof (tree));

  record_node_allocation_statistics (VECTOR_CST, length);

  t = ggc_alloc_cleared_tree_node_stat (length PASS_MEM_STAT);

  TREE_SET_CODE (t, VECTOR_CST);
  TREE_CONSTANT (t) = 1;
  VECTOR_CST_LOG2_NPATTERNS (t) = log2_npatterns;
  VECTOR_CST_NELTS_PER_PATTERN (t) = nelts_per_pattern;

  return t;
}

/* Return a new VECTOR_CST node whose type is TYPE and whose values
   are extracted from V, a vector of CONSTRUCTOR_ELT.  */

tree
build_vector_from_ctor (tree type, vec<constructor_elt, va_gc> *v)
{
  if (vec_safe_length (v) == 0)
    return build_zero_cst (type);

  unsigned HOST_WIDE_INT idx, nelts;
  tree value;

  /* We can't construct a VECTOR_CST for a variable number of elements.  */
  nelts = TYPE_VECTOR_SUBPARTS (type).to_constant ();
  tree_vector_builder vec (type, nelts, 1);
  FOR_EACH_CONSTRUCTOR_VALUE (v, idx, value)
    {
      if (TREE_CODE (value) == VECTOR_CST)
	{
	  /* If NELTS is constant then this must be too.  */
	  unsigned int sub_nelts = VECTOR_CST_NELTS (value).to_constant ();
	  for (unsigned i = 0; i < sub_nelts; ++i)
	    vec.quick_push (VECTOR_CST_ELT (value, i));
	}
      else
	vec.quick_push (value);
    }
  while (vec.length () < nelts)
    vec.quick_push (build_zero_cst (TREE_TYPE (type)));

  return vec.build ();
}

/* Build a vector of type VECTYPE where all the elements are SCs.  */
tree
build_vector_from_val (tree vectype, tree sc)
{
  unsigned HOST_WIDE_INT i, nunits;

  if (sc == error_mark_node)
    return sc;

  /* Verify that the vector type is suitable for SC.  Note that there
     is some inconsistency in the type-system with respect to restrict
     qualifications of pointers.  Vector types always have a main-variant
     element type and the qualification is applied to the vector-type.
     So TREE_TYPE (vector-type) does not return a properly qualified
     vector element-type.  */
  gcc_checking_assert (types_compatible_p (TYPE_MAIN_VARIANT (TREE_TYPE (sc)),
					   TREE_TYPE (vectype)));

  if (CONSTANT_CLASS_P (sc))
    {
      tree_vector_builder v (vectype, 1, 1);
      v.quick_push (sc);
      return v.build ();
    }
  else if (!TYPE_VECTOR_SUBPARTS (vectype).is_constant (&nunits))
    return fold_build1 (VEC_DUPLICATE_EXPR, vectype, sc);
  else
    {
      vec<constructor_elt, va_gc> *v;
      vec_alloc (v, nunits);
      for (i = 0; i < nunits; ++i)
	CONSTRUCTOR_APPEND_ELT (v, NULL_TREE, sc);
      return build_constructor (vectype, v);
    }
}

/* If TYPE is not a vector type, just return SC, otherwise return
   build_vector_from_val (TYPE, SC).  */

tree
build_uniform_cst (tree type, tree sc)
{
  if (!VECTOR_TYPE_P (type))
    return sc;

  return build_vector_from_val (type, sc);
}

/* Build a vector series of type TYPE in which element I has the value
   BASE + I * STEP.  The result is a constant if BASE and STEP are constant
   and a VEC_SERIES_EXPR otherwise.  */

tree
build_vec_series (tree type, tree base, tree step)
{
  if (integer_zerop (step))
    return build_vector_from_val (type, base);
  if (TREE_CODE (base) == INTEGER_CST && TREE_CODE (step) == INTEGER_CST)
    {
      tree_vector_builder builder (type, 1, 3);
      tree elt1 = wide_int_to_tree (TREE_TYPE (base),
				    wi::to_wide (base) + wi::to_wide (step));
      tree elt2 = wide_int_to_tree (TREE_TYPE (base),
				    wi::to_wide (elt1) + wi::to_wide (step));
      builder.quick_push (base);
      builder.quick_push (elt1);
      builder.quick_push (elt2);
      return builder.build ();
    }
  return build2 (VEC_SERIES_EXPR, type, base, step);
}

/* Return a vector with the same number of units and number of bits
   as VEC_TYPE, but in which the elements are a linear series of unsigned
   integers { BASE, BASE + STEP, BASE + STEP * 2, ... }.  */

tree
build_index_vector (tree vec_type, poly_uint64 base, poly_uint64 step)
{
  tree index_vec_type = vec_type;
  tree index_elt_type = TREE_TYPE (vec_type);
  poly_uint64 nunits = TYPE_VECTOR_SUBPARTS (vec_type);
  if (!INTEGRAL_TYPE_P (index_elt_type) || !TYPE_UNSIGNED (index_elt_type))
    {
      index_elt_type = build_nonstandard_integer_type
	(GET_MODE_BITSIZE (SCALAR_TYPE_MODE (index_elt_type)), true);
      index_vec_type = build_vector_type (index_elt_type, nunits);
    }

  tree_vector_builder v (index_vec_type, 1, 3);
  for (unsigned int i = 0; i < 3; ++i)
    v.quick_push (build_int_cstu (index_elt_type, base + i * step));
  return v.build ();
}

/* Return a VECTOR_CST of type VEC_TYPE in which the first NUM_A
   elements are A and the rest are B.  */

tree
build_vector_a_then_b (tree vec_type, unsigned int num_a, tree a, tree b)
{
  gcc_assert (known_le (num_a, TYPE_VECTOR_SUBPARTS (vec_type)));
  unsigned int count = constant_lower_bound (TYPE_VECTOR_SUBPARTS (vec_type));
  /* Optimize the constant case.  */
  if ((count & 1) == 0 && TYPE_VECTOR_SUBPARTS (vec_type).is_constant ())
    count /= 2;
  tree_vector_builder builder (vec_type, count, 2);
  for (unsigned int i = 0; i < count * 2; ++i)
    builder.quick_push (i < num_a ? a : b);
  return builder.build ();
}

/* Something has messed with the elements of CONSTRUCTOR C after it was built;
   calculate TREE_CONSTANT and TREE_SIDE_EFFECTS.  */

void
recompute_constructor_flags (tree c)
{
  unsigned int i;
  tree val;
  bool constant_p = true;
  bool side_effects_p = false;
  vec<constructor_elt, va_gc> *vals = CONSTRUCTOR_ELTS (c);

  FOR_EACH_CONSTRUCTOR_VALUE (vals, i, val)
    {
      /* Mostly ctors will have elts that don't have side-effects, so
	 the usual case is to scan all the elements.  Hence a single
	 loop for both const and side effects, rather than one loop
	 each (with early outs).  */
      if (!TREE_CONSTANT (val))
	constant_p = false;
      if (TREE_SIDE_EFFECTS (val))
	side_effects_p = true;
    }

  TREE_SIDE_EFFECTS (c) = side_effects_p;
  TREE_CONSTANT (c) = constant_p;
}

/* Make sure that TREE_CONSTANT and TREE_SIDE_EFFECTS are correct for
   CONSTRUCTOR C.  */

void
verify_constructor_flags (tree c)
{
  unsigned int i;
  tree val;
  bool constant_p = TREE_CONSTANT (c);
  bool side_effects_p = TREE_SIDE_EFFECTS (c);
  vec<constructor_elt, va_gc> *vals = CONSTRUCTOR_ELTS (c);

  FOR_EACH_CONSTRUCTOR_VALUE (vals, i, val)
    {
      if (constant_p && !TREE_CONSTANT (val))
	internal_error ("non-constant element in constant CONSTRUCTOR");
      if (!side_effects_p && TREE_SIDE_EFFECTS (val))
	internal_error ("side-effects element in no-side-effects CONSTRUCTOR");
    }
}

/* Return a new CONSTRUCTOR node whose type is TYPE and whose values
   are in the vec pointed to by VALS.  */
tree
build_constructor (tree type, vec<constructor_elt, va_gc> *vals MEM_STAT_DECL)
{
  tree c = make_node (CONSTRUCTOR PASS_MEM_STAT);

  TREE_TYPE (c) = type;
  CONSTRUCTOR_ELTS (c) = vals;

  recompute_constructor_flags (c);

  return c;
}

/* Build a CONSTRUCTOR node made of a single initializer, with the specified
   INDEX and VALUE.  */
tree
build_constructor_single (tree type, tree index, tree value)
{
  vec<constructor_elt, va_gc> *v;
  constructor_elt elt = {index, value};

  vec_alloc (v, 1);
  v->quick_push (elt);

  return build_constructor (type, v);
}


/* Return a new CONSTRUCTOR node whose type is TYPE and whose values
   are in a list pointed to by VALS.  */
tree
build_constructor_from_list (tree type, tree vals)
{
  tree t;
  vec<constructor_elt, va_gc> *v = NULL;

  if (vals)
    {
      vec_alloc (v, list_length (vals));
      for (t = vals; t; t = TREE_CHAIN (t))
	CONSTRUCTOR_APPEND_ELT (v, TREE_PURPOSE (t), TREE_VALUE (t));
    }

  return build_constructor (type, v);
}

/* Return a new CONSTRUCTOR node whose type is TYPE and whose values
   are in a vector pointed to by VALS.  Note that the TREE_PURPOSE
   fields in the constructor remain null.  */

tree
build_constructor_from_vec (tree type, const vec<tree, va_gc> *vals)
{
  vec<constructor_elt, va_gc> *v = NULL;

  for (tree t : vals)
    CONSTRUCTOR_APPEND_ELT (v, NULL_TREE, t);

  return build_constructor (type, v);
}

/* Return a new CONSTRUCTOR node whose type is TYPE.  NELTS is the number
   of elements, provided as index/value pairs.  */

tree
build_constructor_va (tree type, int nelts, ...)
{
  vec<constructor_elt, va_gc> *v = NULL;
  va_list p;

  va_start (p, nelts);
  vec_alloc (v, nelts);
  while (nelts--)
    {
      tree index = va_arg (p, tree);
      tree value = va_arg (p, tree);
      CONSTRUCTOR_APPEND_ELT (v, index, value);
    }
  va_end (p);
  return build_constructor (type, v);
}

/* Return a node of type TYPE for which TREE_CLOBBER_P is true.  */

tree
build_clobber (tree type)
{
  tree clobber = build_constructor (type, NULL);
  TREE_THIS_VOLATILE (clobber) = true;
  return clobber;
}

/* Return a new FIXED_CST node whose type is TYPE and value is F.  */

tree
build_fixed (tree type, FIXED_VALUE_TYPE f)
{
  tree v;
  FIXED_VALUE_TYPE *fp;

  v = make_node (FIXED_CST);
  fp = ggc_alloc<fixed_value> ();
  memcpy (fp, &f, sizeof (FIXED_VALUE_TYPE));

  TREE_TYPE (v) = type;
  TREE_FIXED_CST_PTR (v) = fp;
  return v;
}

/* Return a new REAL_CST node whose type is TYPE and value is D.  */

tree
build_real (tree type, REAL_VALUE_TYPE d)
{
  tree v;
  REAL_VALUE_TYPE *dp;
  int overflow = 0;

  /* ??? Used to check for overflow here via CHECK_FLOAT_TYPE.
     Consider doing it via real_convert now.  */

  v = make_node (REAL_CST);
  dp = ggc_alloc<real_value> ();
  memcpy (dp, &d, sizeof (REAL_VALUE_TYPE));

  TREE_TYPE (v) = type;
  TREE_REAL_CST_PTR (v) = dp;
  TREE_OVERFLOW (v) = overflow;
  return v;
}

/* Like build_real, but first truncate D to the type.  */

tree
build_real_truncate (tree type, REAL_VALUE_TYPE d)
{
  return build_real (type, real_value_truncate (TYPE_MODE (type), d));
}

/* Return a new REAL_CST node whose type is TYPE
   and whose value is the integer value of the INTEGER_CST node I.  */

REAL_VALUE_TYPE
real_value_from_int_cst (const_tree type, const_tree i)
{
  REAL_VALUE_TYPE d;

  /* Clear all bits of the real value type so that we can later do
     bitwise comparisons to see if two values are the same.  */
  memset (&d, 0, sizeof d);

  real_from_integer (&d, type ? TYPE_MODE (type) : VOIDmode, wi::to_wide (i),
		     TYPE_SIGN (TREE_TYPE (i)));
  return d;
}

/* Given a tree representing an integer constant I, return a tree
   representing the same value as a floating-point constant of type TYPE.  */

tree
build_real_from_int_cst (tree type, const_tree i)
{
  tree v;
  int overflow = TREE_OVERFLOW (i);

  v = build_real (type, real_value_from_int_cst (type, i));

  TREE_OVERFLOW (v) |= overflow;
  return v;
}

/* Return a new REAL_CST node whose type is TYPE
   and whose value is the integer value I which has sign SGN.  */

tree
build_real_from_wide (tree type, const wide_int_ref &i, signop sgn)
{
  REAL_VALUE_TYPE d;

  /* Clear all bits of the real value type so that we can later do
     bitwise comparisons to see if two values are the same.  */
  memset (&d, 0, sizeof d);

  real_from_integer (&d, TYPE_MODE (type), i, sgn);
  return build_real (type, d);
}

/* Return a newly constructed STRING_CST node whose value is the LEN
   characters at STR when STR is nonnull, or all zeros otherwise.
   Note that for a C string literal, LEN should include the trailing NUL.
   The TREE_TYPE is not initialized.  */

tree
build_string (unsigned len, const char *str /*= NULL */)
{
  /* Do not waste bytes provided by padding of struct tree_string.  */
  unsigned size = len + offsetof (struct tree_string, str) + 1;

  record_node_allocation_statistics (STRING_CST, size);

  tree s = (tree) ggc_internal_alloc (size);

  memset (s, 0, sizeof (struct tree_typed));
  TREE_SET_CODE (s, STRING_CST);
  TREE_CONSTANT (s) = 1;
  TREE_STRING_LENGTH (s) = len;
  if (str)
    memcpy (s->string.str, str, len);
  else
    memset (s->string.str, 0, len);
  s->string.str[len] = '\0';

  return s;
}

/* Return a newly constructed COMPLEX_CST node whose value is
   specified by the real and imaginary parts REAL and IMAG.
   Both REAL and IMAG should be constant nodes.  TYPE, if specified,
   will be the type of the COMPLEX_CST; otherwise a new type will be made.  */

tree
build_complex (tree type, tree real, tree imag)
{
  gcc_assert (CONSTANT_CLASS_P (real));
  gcc_assert (CONSTANT_CLASS_P (imag));

  tree t = make_node (COMPLEX_CST);

  TREE_REALPART (t) = real;
  TREE_IMAGPART (t) = imag;
  TREE_TYPE (t) = type ? type : build_complex_type (TREE_TYPE (real));
  TREE_OVERFLOW (t) = TREE_OVERFLOW (real) | TREE_OVERFLOW (imag);
  return t;
}

/* Build a complex (inf +- 0i), such as for the result of cproj.
   TYPE is the complex tree type of the result.  If NEG is true, the
   imaginary zero is negative.  */

tree
build_complex_inf (tree type, bool neg)
{
  REAL_VALUE_TYPE rinf, rzero = dconst0;

  real_inf (&rinf);
  rzero.sign = neg;
  return build_complex (type, build_real (TREE_TYPE (type), rinf),
			build_real (TREE_TYPE (type), rzero));
}

/* Return the constant 1 in type TYPE.  If TYPE has several elements, each
   element is set to 1.  In particular, this is 1 + i for complex types.  */

tree
build_each_one_cst (tree type)
{
  if (TREE_CODE (type) == COMPLEX_TYPE)
    {
      tree scalar = build_one_cst (TREE_TYPE (type));
      return build_complex (type, scalar, scalar);
    }
  else
    return build_one_cst (type);
}

/* Return a constant of arithmetic type TYPE which is the
   multiplicative identity of the set TYPE.  */

tree
build_one_cst (tree type)
{
  switch (TREE_CODE (type))
    {
    case INTEGER_TYPE: case ENUMERAL_TYPE: case BOOLEAN_TYPE:
    case POINTER_TYPE: case REFERENCE_TYPE:
    case OFFSET_TYPE:
      return build_int_cst (type, 1);

    case REAL_TYPE:
      return build_real (type, dconst1);

    case FIXED_POINT_TYPE:
      /* We can only generate 1 for accum types.  */
      gcc_assert (ALL_SCALAR_ACCUM_MODE_P (TYPE_MODE (type)));
      return build_fixed (type, FCONST1 (TYPE_MODE (type)));

    case VECTOR_TYPE:
      {
	tree scalar = build_one_cst (TREE_TYPE (type));

	return build_vector_from_val (type, scalar);
      }

    case COMPLEX_TYPE:
      return build_complex (type,
			    build_one_cst (TREE_TYPE (type)),
			    build_zero_cst (TREE_TYPE (type)));

    default:
      gcc_unreachable ();
    }
}

/* Return an integer of type TYPE containing all 1's in as much precision as
   it contains, or a complex or vector whose subparts are such integers.  */

tree
build_all_ones_cst (tree type)
{
  if (TREE_CODE (type) == COMPLEX_TYPE)
    {
      tree scalar = build_all_ones_cst (TREE_TYPE (type));
      return build_complex (type, scalar, scalar);
    }
  else
    return build_minus_one_cst (type);
}

/* Return a constant of arithmetic type TYPE which is the
   opposite of the multiplicative identity of the set TYPE.  */

tree
build_minus_one_cst (tree type)
{
  switch (TREE_CODE (type))
    {
    case INTEGER_TYPE: case ENUMERAL_TYPE: case BOOLEAN_TYPE:
    case POINTER_TYPE: case REFERENCE_TYPE:
    case OFFSET_TYPE:
      return build_int_cst (type, -1);

    case REAL_TYPE:
      return build_real (type, dconstm1);

    case FIXED_POINT_TYPE:
      /* We can only generate 1 for accum types.  */
      gcc_assert (ALL_SCALAR_ACCUM_MODE_P (TYPE_MODE (type)));
      return build_fixed (type,
			  fixed_from_double_int (double_int_minus_one,
						 SCALAR_TYPE_MODE (type)));

    case VECTOR_TYPE:
      {
	tree scalar = build_minus_one_cst (TREE_TYPE (type));

	return build_vector_from_val (type, scalar);
      }

    case COMPLEX_TYPE:
      return build_complex (type,
			    build_minus_one_cst (TREE_TYPE (type)),
			    build_zero_cst (TREE_TYPE (type)));

    default:
      gcc_unreachable ();
    }
}

/* Build 0 constant of type TYPE.  This is used by constructor folding
   and thus the constant should be represented in memory by
   zero(es).  */

tree
build_zero_cst (tree type)
{
  switch (TREE_CODE (type))
    {
    case INTEGER_TYPE: case ENUMERAL_TYPE: case BOOLEAN_TYPE:
    case POINTER_TYPE: case REFERENCE_TYPE:
    case OFFSET_TYPE: case NULLPTR_TYPE:
      return build_int_cst (type, 0);

    case REAL_TYPE:
      return build_real (type, dconst0);

    case FIXED_POINT_TYPE:
      return build_fixed (type, FCONST0 (TYPE_MODE (type)));

    case VECTOR_TYPE:
      {
	tree scalar = build_zero_cst (TREE_TYPE (type));

	return build_vector_from_val (type, scalar);
      }

    case COMPLEX_TYPE:
      {
	tree zero = build_zero_cst (TREE_TYPE (type));

	return build_complex (type, zero, zero);
      }

    default:
      if (!AGGREGATE_TYPE_P (type))
	return fold_convert (type, integer_zero_node);
      return build_constructor (type, NULL);
    }
}


/* Build a BINFO with LEN language slots.  */

tree
make_tree_binfo (unsigned base_binfos MEM_STAT_DECL)
{
  tree t;
  size_t length = (offsetof (struct tree_binfo, base_binfos)
		   + vec<tree, va_gc>::embedded_size (base_binfos));

  record_node_allocation_statistics (TREE_BINFO, length);

  t = ggc_alloc_tree_node_stat (length PASS_MEM_STAT);

  memset (t, 0, offsetof (struct tree_binfo, base_binfos));

  TREE_SET_CODE (t, TREE_BINFO);

  BINFO_BASE_BINFOS (t)->embedded_init (base_binfos);

  return t;
}

/* Create a CASE_LABEL_EXPR tree node and return it.  */

tree
build_case_label (tree low_value, tree high_value, tree label_decl)
{
  tree t = make_node (CASE_LABEL_EXPR);

  TREE_TYPE (t) = void_type_node;
  SET_EXPR_LOCATION (t, DECL_SOURCE_LOCATION (label_decl));

  CASE_LOW (t) = low_value;
  CASE_HIGH (t) = high_value;
  CASE_LABEL (t) = label_decl;
  CASE_CHAIN (t) = NULL_TREE;

  return t;
}

/* Build a newly constructed INTEGER_CST node.  LEN and EXT_LEN are the
   values of TREE_INT_CST_NUNITS and TREE_INT_CST_EXT_NUNITS respectively.
   The latter determines the length of the HOST_WIDE_INT vector.  */

tree
make_int_cst (int len, int ext_len MEM_STAT_DECL)
{
  tree t;
  int length = ((ext_len - 1) * sizeof (HOST_WIDE_INT)
		+ sizeof (struct tree_int_cst));

  gcc_assert (len);
  record_node_allocation_statistics (INTEGER_CST, length);

  t = ggc_alloc_cleared_tree_node_stat (length PASS_MEM_STAT);

  TREE_SET_CODE (t, INTEGER_CST);
  TREE_INT_CST_NUNITS (t) = len;
  TREE_INT_CST_EXT_NUNITS (t) = ext_len;
  /* to_offset can only be applied to trees that are offset_int-sized
     or smaller.  EXT_LEN is correct if it fits, otherwise the constant
     must be exactly the precision of offset_int and so LEN is correct.  */
  if (ext_len <= OFFSET_INT_ELTS)
    TREE_INT_CST_OFFSET_NUNITS (t) = ext_len;
  else
    TREE_INT_CST_OFFSET_NUNITS (t) = len;

  TREE_CONSTANT (t) = 1;

  return t;
}

/* Build a newly constructed TREE_VEC node of length LEN.  */

tree
make_tree_vec (int len MEM_STAT_DECL)
{
  tree t;
  size_t length = (len - 1) * sizeof (tree) + sizeof (struct tree_vec);

  record_node_allocation_statistics (TREE_VEC, length);

  t = ggc_alloc_cleared_tree_node_stat (length PASS_MEM_STAT);

  TREE_SET_CODE (t, TREE_VEC);
  TREE_VEC_LENGTH (t) = len;

  return t;
}

/* Grow a TREE_VEC node to new length LEN.  */

tree
grow_tree_vec (tree v, int len MEM_STAT_DECL)
{
  gcc_assert (TREE_CODE (v) == TREE_VEC);

  int oldlen = TREE_VEC_LENGTH (v);
  gcc_assert (len > oldlen);

  size_t oldlength = (oldlen - 1) * sizeof (tree) + sizeof (struct tree_vec);
  size_t length = (len - 1) * sizeof (tree) + sizeof (struct tree_vec);

  record_node_allocation_statistics (TREE_VEC, length - oldlength);

  v = (tree) ggc_realloc (v, length PASS_MEM_STAT);

  TREE_VEC_LENGTH (v) = len;

  return v;
}

/* Return 1 if EXPR is the constant zero, whether it is integral, float or
   fixed, and scalar, complex or vector.  */

bool
zerop (const_tree expr)
{
  return (integer_zerop (expr)
	  || real_zerop (expr)
	  || fixed_zerop (expr));
}

/* Return 1 if EXPR is the integer constant zero or a complex constant
   of zero, or a location wrapper for such a constant.  */

bool
integer_zerop (const_tree expr)
{
  STRIP_ANY_LOCATION_WRAPPER (expr);

  switch (TREE_CODE (expr))
    {
    case INTEGER_CST:
      return wi::to_wide (expr) == 0;
    case COMPLEX_CST:
      return (integer_zerop (TREE_REALPART (expr))
	      && integer_zerop (TREE_IMAGPART (expr)));
    case VECTOR_CST:
      return (VECTOR_CST_NPATTERNS (expr) == 1
	      && VECTOR_CST_DUPLICATE_P (expr)
	      && integer_zerop (VECTOR_CST_ENCODED_ELT (expr, 0)));
    default:
      return false;
    }
}

/* Return 1 if EXPR is the integer constant one or the corresponding
   complex constant, or a location wrapper for such a constant.  */

bool
integer_onep (const_tree expr)
{
  STRIP_ANY_LOCATION_WRAPPER (expr);

  switch (TREE_CODE (expr))
    {
    case INTEGER_CST:
      return wi::eq_p (wi::to_widest (expr), 1);
    case COMPLEX_CST:
      return (integer_onep (TREE_REALPART (expr))
	      && integer_zerop (TREE_IMAGPART (expr)));
    case VECTOR_CST:
      return (VECTOR_CST_NPATTERNS (expr) == 1
	      && VECTOR_CST_DUPLICATE_P (expr)
	      && integer_onep (VECTOR_CST_ENCODED_ELT (expr, 0)));
    default:
      return false;
    }
}

/* Return 1 if EXPR is the integer constant one.  For complex and vector,
   return 1 if every piece is the integer constant one.
   Also return 1 for location wrappers for such a constant.  */

bool
integer_each_onep (const_tree expr)
{
  STRIP_ANY_LOCATION_WRAPPER (expr);

  if (TREE_CODE (expr) == COMPLEX_CST)
    return (integer_onep (TREE_REALPART (expr))
	    && integer_onep (TREE_IMAGPART (expr)));
  else
    return integer_onep (expr);
}

/* Return 1 if EXPR is an integer containing all 1's in as much precision as
   it contains, or a complex or vector whose subparts are such integers,
   or a location wrapper for such a constant.  */

bool
integer_all_onesp (const_tree expr)
{
  STRIP_ANY_LOCATION_WRAPPER (expr);

  if (TREE_CODE (expr) == COMPLEX_CST
      && integer_all_onesp (TREE_REALPART (expr))
      && integer_all_onesp (TREE_IMAGPART (expr)))
    return true;

  else if (TREE_CODE (expr) == VECTOR_CST)
    return (VECTOR_CST_NPATTERNS (expr) == 1
	    && VECTOR_CST_DUPLICATE_P (expr)
	    && integer_all_onesp (VECTOR_CST_ENCODED_ELT (expr, 0)));

  else if (TREE_CODE (expr) != INTEGER_CST)
    return false;

  return (wi::max_value (TYPE_PRECISION (TREE_TYPE (expr)), UNSIGNED)
	  == wi::to_wide (expr));
}

/* Return 1 if EXPR is the integer constant minus one, or a location wrapper
   for such a constant.  */

bool
integer_minus_onep (const_tree expr)
{
  STRIP_ANY_LOCATION_WRAPPER (expr);

  if (TREE_CODE (expr) == COMPLEX_CST)
    return (integer_all_onesp (TREE_REALPART (expr))
	    && integer_zerop (TREE_IMAGPART (expr)));
  else
    return integer_all_onesp (expr);
}

/* Return 1 if EXPR is an integer constant that is a power of 2 (i.e., has only
   one bit on), or a location wrapper for such a constant.  */

bool
integer_pow2p (const_tree expr)
{
  STRIP_ANY_LOCATION_WRAPPER (expr);

  if (TREE_CODE (expr) == COMPLEX_CST
      && integer_pow2p (TREE_REALPART (expr))
      && integer_zerop (TREE_IMAGPART (expr)))
    return true;

  if (TREE_CODE (expr) != INTEGER_CST)
    return false;

  return wi::popcount (wi::to_wide (expr)) == 1;
}

/* Return 1 if EXPR is an integer constant other than zero or a
   complex constant other than zero, or a location wrapper for such a
   constant.  */

bool
integer_nonzerop (const_tree expr)
{
  STRIP_ANY_LOCATION_WRAPPER (expr);

  return ((TREE_CODE (expr) == INTEGER_CST
	   && wi::to_wide (expr) != 0)
	  || (TREE_CODE (expr) == COMPLEX_CST
	      && (integer_nonzerop (TREE_REALPART (expr))
		  || integer_nonzerop (TREE_IMAGPART (expr)))));
}

/* Return 1 if EXPR is the integer constant one.  For vector,
   return 1 if every piece is the integer constant minus one
   (representing the value TRUE).
   Also return 1 for location wrappers for such a constant.  */

bool
integer_truep (const_tree expr)
{
  STRIP_ANY_LOCATION_WRAPPER (expr);

  if (TREE_CODE (expr) == VECTOR_CST)
    return integer_all_onesp (expr);
  return integer_onep (expr);
}

/* Return 1 if EXPR is the fixed-point constant zero, or a location wrapper
   for such a constant.  */

bool
fixed_zerop (const_tree expr)
{
  STRIP_ANY_LOCATION_WRAPPER (expr);

  return (TREE_CODE (expr) == FIXED_CST
	  && TREE_FIXED_CST (expr).data.is_zero ());
}

/* Return the power of two represented by a tree node known to be a
   power of two.  */

int
tree_log2 (const_tree expr)
{
  if (TREE_CODE (expr) == COMPLEX_CST)
    return tree_log2 (TREE_REALPART (expr));

  return wi::exact_log2 (wi::to_wide (expr));
}

/* Similar, but return the largest integer Y such that 2 ** Y is less
   than or equal to EXPR.  */

int
tree_floor_log2 (const_tree expr)
{
  if (TREE_CODE (expr) == COMPLEX_CST)
    return tree_log2 (TREE_REALPART (expr));

  return wi::floor_log2 (wi::to_wide (expr));
}

/* Return number of known trailing zero bits in EXPR, or, if the value of
   EXPR is known to be zero, the precision of it's type.  */

unsigned int
tree_ctz (const_tree expr)
{
  if (!INTEGRAL_TYPE_P (TREE_TYPE (expr))
      && !POINTER_TYPE_P (TREE_TYPE (expr)))
    return 0;

  unsigned int ret1, ret2, prec = TYPE_PRECISION (TREE_TYPE (expr));
  switch (TREE_CODE (expr))
    {
    case INTEGER_CST:
      ret1 = wi::ctz (wi::to_wide (expr));
      return MIN (ret1, prec);
    case SSA_NAME:
      ret1 = wi::ctz (get_nonzero_bits (expr));
      return MIN (ret1, prec);
    case PLUS_EXPR:
    case MINUS_EXPR:
    case BIT_IOR_EXPR:
    case BIT_XOR_EXPR:
    case MIN_EXPR:
    case MAX_EXPR:
      ret1 = tree_ctz (TREE_OPERAND (expr, 0));
      if (ret1 == 0)
	return ret1;
      ret2 = tree_ctz (TREE_OPERAND (expr, 1));
      return MIN (ret1, ret2);
    case POINTER_PLUS_EXPR:
      ret1 = tree_ctz (TREE_OPERAND (expr, 0));
      ret2 = tree_ctz (TREE_OPERAND (expr, 1));
      /* Second operand is sizetype, which could be in theory
	 wider than pointer's precision.  Make sure we never
	 return more than prec.  */
      ret2 = MIN (ret2, prec);
      return MIN (ret1, ret2);
    case BIT_AND_EXPR:
      ret1 = tree_ctz (TREE_OPERAND (expr, 0));
      ret2 = tree_ctz (TREE_OPERAND (expr, 1));
      return MAX (ret1, ret2);
    case MULT_EXPR:
      ret1 = tree_ctz (TREE_OPERAND (expr, 0));
      ret2 = tree_ctz (TREE_OPERAND (expr, 1));
      return MIN (ret1 + ret2, prec);
    case LSHIFT_EXPR:
      ret1 = tree_ctz (TREE_OPERAND (expr, 0));
      if (tree_fits_uhwi_p (TREE_OPERAND (expr, 1))
	  && (tree_to_uhwi (TREE_OPERAND (expr, 1)) < prec))
	{
	  ret2 = tree_to_uhwi (TREE_OPERAND (expr, 1));
	  return MIN (ret1 + ret2, prec);
	}
      return ret1;
    case RSHIFT_EXPR:
      if (tree_fits_uhwi_p (TREE_OPERAND (expr, 1))
	  && (tree_to_uhwi (TREE_OPERAND (expr, 1)) < prec))
	{
	  ret1 = tree_ctz (TREE_OPERAND (expr, 0));
	  ret2 = tree_to_uhwi (TREE_OPERAND (expr, 1));
	  if (ret1 > ret2)
	    return ret1 - ret2;
	}
      return 0;
    case TRUNC_DIV_EXPR:
    case CEIL_DIV_EXPR:
    case FLOOR_DIV_EXPR:
    case ROUND_DIV_EXPR:
    case EXACT_DIV_EXPR:
      if (TREE_CODE (TREE_OPERAND (expr, 1)) == INTEGER_CST
	  && tree_int_cst_sgn (TREE_OPERAND (expr, 1)) == 1)
	{
	  int l = tree_log2 (TREE_OPERAND (expr, 1));
	  if (l >= 0)
	    {
	      ret1 = tree_ctz (TREE_OPERAND (expr, 0));
	      ret2 = l;
	      if (ret1 > ret2)
		return ret1 - ret2;
	    }
	}
      return 0;
    CASE_CONVERT:
      ret1 = tree_ctz (TREE_OPERAND (expr, 0));
      if (ret1 && ret1 == TYPE_PRECISION (TREE_TYPE (TREE_OPERAND (expr, 0))))
	ret1 = prec;
      return MIN (ret1, prec);
    case SAVE_EXPR:
      return tree_ctz (TREE_OPERAND (expr, 0));
    case COND_EXPR:
      ret1 = tree_ctz (TREE_OPERAND (expr, 1));
      if (ret1 == 0)
	return 0;
      ret2 = tree_ctz (TREE_OPERAND (expr, 2));
      return MIN (ret1, ret2);
    case COMPOUND_EXPR:
      return tree_ctz (TREE_OPERAND (expr, 1));
    case ADDR_EXPR:
      ret1 = get_pointer_alignment (CONST_CAST_TREE (expr));
      if (ret1 > BITS_PER_UNIT)
	{
	  ret1 = ctz_hwi (ret1 / BITS_PER_UNIT);
	  return MIN (ret1, prec);
	}
      return 0;
    default:
      return 0;
    }
}

/* Return 1 if EXPR is the real constant zero.  Trailing zeroes matter for
   decimal float constants, so don't return 1 for them.
   Also return 1 for location wrappers around such a constant.  */

bool
real_zerop (const_tree expr)
{
  STRIP_ANY_LOCATION_WRAPPER (expr);

  switch (TREE_CODE (expr))
    {
    case REAL_CST:
      return real_equal (&TREE_REAL_CST (expr), &dconst0)
	     && !(DECIMAL_FLOAT_MODE_P (TYPE_MODE (TREE_TYPE (expr))));
    case COMPLEX_CST:
      return real_zerop (TREE_REALPART (expr))
	     && real_zerop (TREE_IMAGPART (expr));
    case VECTOR_CST:
      {
	/* Don't simply check for a duplicate because the predicate
	   accepts both +0.0 and -0.0.  */
	unsigned count = vector_cst_encoded_nelts (expr);
	for (unsigned int i = 0; i < count; ++i)
	  if (!real_zerop (VECTOR_CST_ENCODED_ELT (expr, i)))
	    return false;
	return true;
      }
    default:
      return false;
    }
}

/* Return 1 if EXPR is the real constant one in real or complex form.
   Trailing zeroes matter for decimal float constants, so don't return
   1 for them.
   Also return 1 for location wrappers around such a constant.  */

bool
real_onep (const_tree expr)
{
  STRIP_ANY_LOCATION_WRAPPER (expr);

  switch (TREE_CODE (expr))
    {
    case REAL_CST:
      return real_equal (&TREE_REAL_CST (expr), &dconst1)
	     && !(DECIMAL_FLOAT_MODE_P (TYPE_MODE (TREE_TYPE (expr))));
    case COMPLEX_CST:
      return real_onep (TREE_REALPART (expr))
	     && real_zerop (TREE_IMAGPART (expr));
    case VECTOR_CST:
      return (VECTOR_CST_NPATTERNS (expr) == 1
	      && VECTOR_CST_DUPLICATE_P (expr)
	      && real_onep (VECTOR_CST_ENCODED_ELT (expr, 0)));
    default:
      return false;
    }
}

/* Return 1 if EXPR is the real constant minus one.  Trailing zeroes
   matter for decimal float constants, so don't return 1 for them.
   Also return 1 for location wrappers around such a constant.  */

bool
real_minus_onep (const_tree expr)
{
  STRIP_ANY_LOCATION_WRAPPER (expr);

  switch (TREE_CODE (expr))
    {
    case REAL_CST:
      return real_equal (&TREE_REAL_CST (expr), &dconstm1)
	     && !(DECIMAL_FLOAT_MODE_P (TYPE_MODE (TREE_TYPE (expr))));
    case COMPLEX_CST:
      return real_minus_onep (TREE_REALPART (expr))
	     && real_zerop (TREE_IMAGPART (expr));
    case VECTOR_CST:
      return (VECTOR_CST_NPATTERNS (expr) == 1
	      && VECTOR_CST_DUPLICATE_P (expr)
	      && real_minus_onep (VECTOR_CST_ENCODED_ELT (expr, 0)));
    default:
      return false;
    }
}

/* Nonzero if EXP is a constant or a cast of a constant.  */

bool
really_constant_p (const_tree exp)
{
  /* This is not quite the same as STRIP_NOPS.  It does more.  */
  while (CONVERT_EXPR_P (exp)
	 || TREE_CODE (exp) == NON_LVALUE_EXPR)
    exp = TREE_OPERAND (exp, 0);
  return TREE_CONSTANT (exp);
}

/* Return true if T holds a polynomial pointer difference, storing it in
   *VALUE if so.  A true return means that T's precision is no greater
   than 64 bits, which is the largest address space we support, so *VALUE
   never loses precision.  However, the signedness of the result does
   not necessarily match the signedness of T: sometimes an unsigned type
   like sizetype is used to encode a value that is actually negative.  */

bool
ptrdiff_tree_p (const_tree t, poly_int64_pod *value)
{
  if (!t)
    return false;
  if (TREE_CODE (t) == INTEGER_CST)
    {
      if (!cst_and_fits_in_hwi (t))
	return false;
      *value = int_cst_value (t);
      return true;
    }
  if (POLY_INT_CST_P (t))
    {
      for (unsigned int i = 0; i < NUM_POLY_INT_COEFFS; ++i)
	if (!cst_and_fits_in_hwi (POLY_INT_CST_COEFF (t, i)))
	  return false;
      for (unsigned int i = 0; i < NUM_POLY_INT_COEFFS; ++i)
	value->coeffs[i] = int_cst_value (POLY_INT_CST_COEFF (t, i));
      return true;
    }
  return false;
}

poly_int64
tree_to_poly_int64 (const_tree t)
{
  gcc_assert (tree_fits_poly_int64_p (t));
  if (POLY_INT_CST_P (t))
    return poly_int_cst_value (t).force_shwi ();
  return TREE_INT_CST_LOW (t);
}

poly_uint64
tree_to_poly_uint64 (const_tree t)
{
  gcc_assert (tree_fits_poly_uint64_p (t));
  if (POLY_INT_CST_P (t))
    return poly_int_cst_value (t).force_uhwi ();
  return TREE_INT_CST_LOW (t);
}

/* Return first list element whose TREE_VALUE is ELEM.
   Return 0 if ELEM is not in LIST.  */

tree
value_member (tree elem, tree list)
{
  while (list)
    {
      if (elem == TREE_VALUE (list))
	return list;
      list = TREE_CHAIN (list);
    }
  return NULL_TREE;
}

/* Return first list element whose TREE_PURPOSE is ELEM.
   Return 0 if ELEM is not in LIST.  */

tree
purpose_member (const_tree elem, tree list)
{
  while (list)
    {
      if (elem == TREE_PURPOSE (list))
	return list;
      list = TREE_CHAIN (list);
    }
  return NULL_TREE;
}

/* Return true if ELEM is in V.  */

bool
vec_member (const_tree elem, vec<tree, va_gc> *v)
{
  unsigned ix;
  tree t;
  FOR_EACH_VEC_SAFE_ELT (v, ix, t)
    if (elem == t)
      return true;
  return false;
}

/* Returns element number IDX (zero-origin) of chain CHAIN, or
   NULL_TREE.  */

tree
chain_index (int idx, tree chain)
{
  for (; chain && idx > 0; --idx)
    chain = TREE_CHAIN (chain);
  return chain;
}

/* Return nonzero if ELEM is part of the chain CHAIN.  */

bool
chain_member (const_tree elem, const_tree chain)
{
  while (chain)
    {
      if (elem == chain)
	return true;
      chain = DECL_CHAIN (chain);
    }

  return false;
}

/* Return the length of a chain of nodes chained through TREE_CHAIN.
   We expect a null pointer to mark the end of the chain.
   This is the Lisp primitive `length'.  */

int
list_length (const_tree t)
{
  const_tree p = t;
#ifdef ENABLE_TREE_CHECKING
  const_tree q = t;
#endif
  int len = 0;

  while (p)
    {
      p = TREE_CHAIN (p);
#ifdef ENABLE_TREE_CHECKING
      if (len % 2)
	q = TREE_CHAIN (q);
      gcc_assert (p != q);
#endif
      len++;
    }

  return len;
}

/* Returns the first FIELD_DECL in the TYPE_FIELDS of the RECORD_TYPE or
   UNION_TYPE TYPE, or NULL_TREE if none.  */

tree
first_field (const_tree type)
{
  tree t = TYPE_FIELDS (type);
  while (t && TREE_CODE (t) != FIELD_DECL)
    t = TREE_CHAIN (t);
  return t;
}

/* Returns the last FIELD_DECL in the TYPE_FIELDS of the RECORD_TYPE or
   UNION_TYPE TYPE, or NULL_TREE if none.  */

tree
last_field (const_tree type)
{
  tree last = NULL_TREE;

  for (tree fld = TYPE_FIELDS (type); fld; fld = TREE_CHAIN (fld))
    {
      if (TREE_CODE (fld) != FIELD_DECL)
	continue;

      last = fld;
    }

  return last;
}

/* Concatenate two chains of nodes (chained through TREE_CHAIN)
   by modifying the last node in chain 1 to point to chain 2.
   This is the Lisp primitive `nconc'.  */

tree
chainon (tree op1, tree op2)
{
  tree t1;

  if (!op1)
    return op2;
  if (!op2)
    return op1;

  for (t1 = op1; TREE_CHAIN (t1); t1 = TREE_CHAIN (t1))
    continue;
  TREE_CHAIN (t1) = op2;

#ifdef ENABLE_TREE_CHECKING
  {
    tree t2;
    for (t2 = op2; t2; t2 = TREE_CHAIN (t2))
      gcc_assert (t2 != t1);
  }
#endif

  return op1;
}

/* Return the last node in a chain of nodes (chained through TREE_CHAIN).  */

tree
tree_last (tree chain)
{
  tree next;
  if (chain)
    while ((next = TREE_CHAIN (chain)))
      chain = next;
  return chain;
}

/* Reverse the order of elements in the chain T,
   and return the new head of the chain (old last element).  */

tree
nreverse (tree t)
{
  tree prev = 0, decl, next;
  for (decl = t; decl; decl = next)
    {
      /* We shouldn't be using this function to reverse BLOCK chains; we
	 have blocks_nreverse for that.  */
      gcc_checking_assert (TREE_CODE (decl) != BLOCK);
      next = TREE_CHAIN (decl);
      TREE_CHAIN (decl) = prev;
      prev = decl;
    }
  return prev;
}

/* Return a newly created TREE_LIST node whose
   purpose and value fields are PARM and VALUE.  */

tree
build_tree_list (tree parm, tree value MEM_STAT_DECL)
{
  tree t = make_node (TREE_LIST PASS_MEM_STAT);
  TREE_PURPOSE (t) = parm;
  TREE_VALUE (t) = value;
  return t;
}

/* Build a chain of TREE_LIST nodes from a vector.  */

tree
build_tree_list_vec (const vec<tree, va_gc> *vec MEM_STAT_DECL)
{
  tree ret = NULL_TREE;
  tree *pp = &ret;
  unsigned int i;
  tree t;
  FOR_EACH_VEC_SAFE_ELT (vec, i, t)
    {
      *pp = build_tree_list (NULL, t PASS_MEM_STAT);
      pp = &TREE_CHAIN (*pp);
    }
  return ret;
}

/* Return a newly created TREE_LIST node whose
   purpose and value fields are PURPOSE and VALUE
   and whose TREE_CHAIN is CHAIN.  */

tree 
tree_cons (tree purpose, tree value, tree chain MEM_STAT_DECL)
{
  tree node;

  node = ggc_alloc_tree_node_stat (sizeof (struct tree_list) PASS_MEM_STAT);
  memset (node, 0, sizeof (struct tree_common));

  record_node_allocation_statistics (TREE_LIST, sizeof (struct tree_list));

  TREE_SET_CODE (node, TREE_LIST);
  TREE_CHAIN (node) = chain;
  TREE_PURPOSE (node) = purpose;
  TREE_VALUE (node) = value;
  return node;
}

/* Return the values of the elements of a CONSTRUCTOR as a vector of
   trees.  */

vec<tree, va_gc> *
ctor_to_vec (tree ctor)
{
  vec<tree, va_gc> *vec;
  vec_alloc (vec, CONSTRUCTOR_NELTS (ctor));
  unsigned int ix;
  tree val;

  FOR_EACH_CONSTRUCTOR_VALUE (CONSTRUCTOR_ELTS (ctor), ix, val)
    vec->quick_push (val);

  return vec;
}

/* Return the size nominally occupied by an object of type TYPE
   when it resides in memory.  The value is measured in units of bytes,
   and its data type is that normally used for type sizes
   (which is the first type created by make_signed_type or
   make_unsigned_type).  */

tree
size_in_bytes_loc (location_t loc, const_tree type)
{
  tree t;

  if (type == error_mark_node)
    return integer_zero_node;

  type = TYPE_MAIN_VARIANT (type);
  t = TYPE_SIZE_UNIT (type);

  if (t == 0)
    {
      lang_hooks.types.incomplete_type_error (loc, NULL_TREE, type);
      return size_zero_node;
    }

  return t;
}

/* Return the size of TYPE (in bytes) as a wide integer
   or return -1 if the size can vary or is larger than an integer.  */

HOST_WIDE_INT
int_size_in_bytes (const_tree type)
{
  tree t;

  if (type == error_mark_node)
    return 0;

  type = TYPE_MAIN_VARIANT (type);
  t = TYPE_SIZE_UNIT (type);

  if (t && tree_fits_uhwi_p (t))
    return TREE_INT_CST_LOW (t);
  else
    return -1;
}

/* Return the maximum size of TYPE (in bytes) as a wide integer
   or return -1 if the size can vary or is larger than an integer.  */

HOST_WIDE_INT
max_int_size_in_bytes (const_tree type)
{
  HOST_WIDE_INT size = -1;
  tree size_tree;

  /* If this is an array type, check for a possible MAX_SIZE attached.  */

  if (TREE_CODE (type) == ARRAY_TYPE)
    {
      size_tree = TYPE_ARRAY_MAX_SIZE (type);

      if (size_tree && tree_fits_uhwi_p (size_tree))
	size = tree_to_uhwi (size_tree);
    }

  /* If we still haven't been able to get a size, see if the language
     can compute a maximum size.  */

  if (size == -1)
    {
      size_tree = lang_hooks.types.max_size (type);

      if (size_tree && tree_fits_uhwi_p (size_tree))
	size = tree_to_uhwi (size_tree);
    }

  return size;
}

/* Return the bit position of FIELD, in bits from the start of the record.
   This is a tree of type bitsizetype.  */

tree
bit_position (const_tree field)
{
  return bit_from_pos (DECL_FIELD_OFFSET (field),
		       DECL_FIELD_BIT_OFFSET (field));
}

/* Return the byte position of FIELD, in bytes from the start of the record.
   This is a tree of type sizetype.  */

tree
byte_position (const_tree field)
{
  return byte_from_pos (DECL_FIELD_OFFSET (field),
			DECL_FIELD_BIT_OFFSET (field));
}

/* Likewise, but return as an integer.  It must be representable in
   that way (since it could be a signed value, we don't have the
   option of returning -1 like int_size_in_byte can.  */

HOST_WIDE_INT
int_byte_position (const_tree field)
{
  return tree_to_shwi (byte_position (field));
}

/* Return, as a tree node, the number of elements for TYPE (which is an
   ARRAY_TYPE) minus one. This counts only elements of the top array.  */

tree
array_type_nelts (const_tree type)
{
  tree index_type, min, max;

  /* If they did it with unspecified bounds, then we should have already
     given an error about it before we got here.  */
  if (! TYPE_DOMAIN (type))
    return error_mark_node;

  index_type = TYPE_DOMAIN (type);
  min = TYPE_MIN_VALUE (index_type);
  max = TYPE_MAX_VALUE (index_type);

  /* TYPE_MAX_VALUE may not be set if the array has unknown length.  */
  if (!max)
    {
      /* zero sized arrays are represented from C FE as complete types with
	 NULL TYPE_MAX_VALUE and zero TYPE_SIZE, while C++ FE represents
	 them as min 0, max -1.  */
      if (COMPLETE_TYPE_P (type)
	  && integer_zerop (TYPE_SIZE (type))
	  && integer_zerop (min))
	return build_int_cst (TREE_TYPE (min), -1);

      return error_mark_node;
    }

  return (integer_zerop (min)
	  ? max
	  : fold_build2 (MINUS_EXPR, TREE_TYPE (max), max, min));
}

/* If arg is static -- a reference to an object in static storage -- then
   return the object.  This is not the same as the C meaning of `static'.
   If arg isn't static, return NULL.  */

tree
staticp (tree arg)
{
  switch (TREE_CODE (arg))
    {
    case FUNCTION_DECL:
      /* Nested functions are static, even though taking their address will
	 involve a trampoline as we unnest the nested function and create
	 the trampoline on the tree level.  */
      return arg;

    case VAR_DECL:
      return ((TREE_STATIC (arg) || DECL_EXTERNAL (arg))
	      && ! DECL_THREAD_LOCAL_P (arg)
	      && ! DECL_DLLIMPORT_P (arg)
	      ? arg : NULL);

    case CONST_DECL:
      return ((TREE_STATIC (arg) || DECL_EXTERNAL (arg))
	      ? arg : NULL);

    case CONSTRUCTOR:
      return TREE_STATIC (arg) ? arg : NULL;

    case LABEL_DECL:
    case STRING_CST:
      return arg;

    case COMPONENT_REF:
      /* If the thing being referenced is not a field, then it is
	 something language specific.  */
      gcc_assert (TREE_CODE (TREE_OPERAND (arg, 1)) == FIELD_DECL);

      /* If we are referencing a bitfield, we can't evaluate an
	 ADDR_EXPR at compile time and so it isn't a constant.  */
      if (DECL_BIT_FIELD (TREE_OPERAND (arg, 1)))
	return NULL;

      return staticp (TREE_OPERAND (arg, 0));

    case BIT_FIELD_REF:
      return NULL;

    case INDIRECT_REF:
      return TREE_CONSTANT (TREE_OPERAND (arg, 0)) ? arg : NULL;

    case ARRAY_REF:
    case ARRAY_RANGE_REF:
      if (TREE_CODE (TYPE_SIZE (TREE_TYPE (arg))) == INTEGER_CST
	  && TREE_CODE (TREE_OPERAND (arg, 1)) == INTEGER_CST)
	return staticp (TREE_OPERAND (arg, 0));
      else
	return NULL;

    case COMPOUND_LITERAL_EXPR:
      return TREE_STATIC (COMPOUND_LITERAL_EXPR_DECL (arg)) ? arg : NULL;

    default:
      return NULL;
    }
}




/* Return whether OP is a DECL whose address is function-invariant.  */

bool
decl_address_invariant_p (const_tree op)
{
  /* The conditions below are slightly less strict than the one in
     staticp.  */

  switch (TREE_CODE (op))
    {
    case PARM_DECL:
    case RESULT_DECL:
    case LABEL_DECL:
    case FUNCTION_DECL:
      return true;

    case VAR_DECL:
      if ((TREE_STATIC (op) || DECL_EXTERNAL (op))
          || DECL_THREAD_LOCAL_P (op)
          || DECL_CONTEXT (op) == current_function_decl
          || decl_function_context (op) == current_function_decl)
        return true;
      break;

    case CONST_DECL:
      if ((TREE_STATIC (op) || DECL_EXTERNAL (op))
          || decl_function_context (op) == current_function_decl)
        return true;
      break;

    default:
      break;
    }

  return false;
}

/* Return whether OP is a DECL whose address is interprocedural-invariant.  */

bool
decl_address_ip_invariant_p (const_tree op)
{
  /* The conditions below are slightly less strict than the one in
     staticp.  */

  switch (TREE_CODE (op))
    {
    case LABEL_DECL:
    case FUNCTION_DECL:
    case STRING_CST:
      return true;

    case VAR_DECL:
      if (((TREE_STATIC (op) || DECL_EXTERNAL (op))
           && !DECL_DLLIMPORT_P (op))
          || DECL_THREAD_LOCAL_P (op))
        return true;
      break;

    case CONST_DECL:
      if ((TREE_STATIC (op) || DECL_EXTERNAL (op)))
        return true;
      break;

    default:
      break;
    }

  return false;
}


/* Return true if T is function-invariant (internal function, does
   not handle arithmetic; that's handled in skip_simple_arithmetic and
   tree_invariant_p).  */

static bool
tree_invariant_p_1 (tree t)
{
  tree op;

  if (TREE_CONSTANT (t)
      || (TREE_READONLY (t) && !TREE_SIDE_EFFECTS (t)))
    return true;

  switch (TREE_CODE (t))
    {
    case SAVE_EXPR:
      return true;

    case ADDR_EXPR:
      op = TREE_OPERAND (t, 0);
      while (handled_component_p (op))
	{
	  switch (TREE_CODE (op))
	    {
	    case ARRAY_REF:
	    case ARRAY_RANGE_REF:
	      if (!tree_invariant_p (TREE_OPERAND (op, 1))
		  || TREE_OPERAND (op, 2) != NULL_TREE
		  || TREE_OPERAND (op, 3) != NULL_TREE)
		return false;
	      break;

	    case COMPONENT_REF:
	      if (TREE_OPERAND (op, 2) != NULL_TREE)
		return false;
	      break;

	    default:;
	    }
	  op = TREE_OPERAND (op, 0);
	}

      return CONSTANT_CLASS_P (op) || decl_address_invariant_p (op);

    default:
      break;
    }

  return false;
}

/* Return true if T is function-invariant.  */

bool
tree_invariant_p (tree t)
{
  tree inner = skip_simple_arithmetic (t);
  return tree_invariant_p_1 (inner);
}

/* Wrap a SAVE_EXPR around EXPR, if appropriate.
   Do this to any expression which may be used in more than one place,
   but must be evaluated only once.

   Normally, expand_expr would reevaluate the expression each time.
   Calling save_expr produces something that is evaluated and recorded
   the first time expand_expr is called on it.  Subsequent calls to
   expand_expr just reuse the recorded value.

   The call to expand_expr that generates code that actually computes
   the value is the first call *at compile time*.  Subsequent calls
   *at compile time* generate code to use the saved value.
   This produces correct result provided that *at run time* control
   always flows through the insns made by the first expand_expr
   before reaching the other places where the save_expr was evaluated.
   You, the caller of save_expr, must make sure this is so.

   Constants, and certain read-only nodes, are returned with no
   SAVE_EXPR because that is safe.  Expressions containing placeholders
   are not touched; see tree.def for an explanation of what these
   are used for.  */

tree
save_expr (tree expr)
{
  tree inner;

  /* If the tree evaluates to a constant, then we don't want to hide that
     fact (i.e. this allows further folding, and direct checks for constants).
     However, a read-only object that has side effects cannot be bypassed.
     Since it is no problem to reevaluate literals, we just return the
     literal node.  */
  inner = skip_simple_arithmetic (expr);
  if (TREE_CODE (inner) == ERROR_MARK)
    return inner;

  if (tree_invariant_p_1 (inner))
    return expr;

  /* If INNER contains a PLACEHOLDER_EXPR, we must evaluate it each time, since
     it means that the size or offset of some field of an object depends on
     the value within another field.

     Note that it must not be the case that EXPR contains both a PLACEHOLDER_EXPR
     and some variable since it would then need to be both evaluated once and
     evaluated more than once.  Front-ends must assure this case cannot
     happen by surrounding any such subexpressions in their own SAVE_EXPR
     and forcing evaluation at the proper time.  */
  if (contains_placeholder_p (inner))
    return expr;

  expr = build1_loc (EXPR_LOCATION (expr), SAVE_EXPR, TREE_TYPE (expr), expr);

  /* This expression might be placed ahead of a jump to ensure that the
     value was computed on both sides of the jump.  So make sure it isn't
     eliminated as dead.  */
  TREE_SIDE_EFFECTS (expr) = 1;
  return expr;
}

/* Look inside EXPR into any simple arithmetic operations.  Return the
   outermost non-arithmetic or non-invariant node.  */

tree
skip_simple_arithmetic (tree expr)
{
  /* We don't care about whether this can be used as an lvalue in this
     context.  */
  while (TREE_CODE (expr) == NON_LVALUE_EXPR)
    expr = TREE_OPERAND (expr, 0);

  /* If we have simple operations applied to a SAVE_EXPR or to a SAVE_EXPR and
     a constant, it will be more efficient to not make another SAVE_EXPR since
     it will allow better simplification and GCSE will be able to merge the
     computations if they actually occur.  */
  while (true)
    {
      if (UNARY_CLASS_P (expr))
	expr = TREE_OPERAND (expr, 0);
      else if (BINARY_CLASS_P (expr))
	{
	  if (tree_invariant_p (TREE_OPERAND (expr, 1)))
	    expr = TREE_OPERAND (expr, 0);
	  else if (tree_invariant_p (TREE_OPERAND (expr, 0)))
	    expr = TREE_OPERAND (expr, 1);
	  else
	    break;
	}
      else
	break;
    }

  return expr;
}

/* Look inside EXPR into simple arithmetic operations involving constants.
   Return the outermost non-arithmetic or non-constant node.  */

tree
skip_simple_constant_arithmetic (tree expr)
{
  while (TREE_CODE (expr) == NON_LVALUE_EXPR)
    expr = TREE_OPERAND (expr, 0);

  while (true)
    {
      if (UNARY_CLASS_P (expr))
	expr = TREE_OPERAND (expr, 0);
      else if (BINARY_CLASS_P (expr))
	{
	  if (TREE_CONSTANT (TREE_OPERAND (expr, 1)))
	    expr = TREE_OPERAND (expr, 0);
	  else if (TREE_CONSTANT (TREE_OPERAND (expr, 0)))
	    expr = TREE_OPERAND (expr, 1);
	  else
	    break;
	}
      else
	break;
    }

  return expr;
}

/* Return which tree structure is used by T.  */

enum tree_node_structure_enum
tree_node_structure (const_tree t)
{
  const enum tree_code code = TREE_CODE (t);
  return tree_node_structure_for_code (code);
}

/* Set various status flags when building a CALL_EXPR object T.  */

static void
process_call_operands (tree t)
{
  bool side_effects = TREE_SIDE_EFFECTS (t);
  bool read_only = false;
  int i = call_expr_flags (t);

  /* Calls have side-effects, except those to const or pure functions.  */
  if ((i & ECF_LOOPING_CONST_OR_PURE) || !(i & (ECF_CONST | ECF_PURE)))
    side_effects = true;
  /* Propagate TREE_READONLY of arguments for const functions.  */
  if (i & ECF_CONST)
    read_only = true;

  if (!side_effects || read_only)
    for (i = 1; i < TREE_OPERAND_LENGTH (t); i++)
      {
	tree op = TREE_OPERAND (t, i);
	if (op && TREE_SIDE_EFFECTS (op))
	  side_effects = true;
	if (op && !TREE_READONLY (op) && !CONSTANT_CLASS_P (op))
	  read_only = false;
      }

  TREE_SIDE_EFFECTS (t) = side_effects;
  TREE_READONLY (t) = read_only;
}

/* Return true if EXP contains a PLACEHOLDER_EXPR, i.e. if it represents a
   size or offset that depends on a field within a record.  */

bool
contains_placeholder_p (const_tree exp)
{
  enum tree_code code;

  if (!exp)
    return 0;

  code = TREE_CODE (exp);
  if (code == PLACEHOLDER_EXPR)
    return 1;

  switch (TREE_CODE_CLASS (code))
    {
    case tcc_reference:
      /* Don't look at any PLACEHOLDER_EXPRs that might be in index or bit
	 position computations since they will be converted into a
	 WITH_RECORD_EXPR involving the reference, which will assume
	 here will be valid.  */
      return CONTAINS_PLACEHOLDER_P (TREE_OPERAND (exp, 0));

    case tcc_exceptional:
      if (code == TREE_LIST)
	return (CONTAINS_PLACEHOLDER_P (TREE_VALUE (exp))
		|| CONTAINS_PLACEHOLDER_P (TREE_CHAIN (exp)));
      break;

    case tcc_unary:
    case tcc_binary:
    case tcc_comparison:
    case tcc_expression:
      switch (code)
	{
	case COMPOUND_EXPR:
	  /* Ignoring the first operand isn't quite right, but works best.  */
	  return CONTAINS_PLACEHOLDER_P (TREE_OPERAND (exp, 1));

	case COND_EXPR:
	  return (CONTAINS_PLACEHOLDER_P (TREE_OPERAND (exp, 0))
		  || CONTAINS_PLACEHOLDER_P (TREE_OPERAND (exp, 1))
		  || CONTAINS_PLACEHOLDER_P (TREE_OPERAND (exp, 2)));

	case SAVE_EXPR:
	  /* The save_expr function never wraps anything containing
	     a PLACEHOLDER_EXPR. */
	  return 0;

	default:
	  break;
	}

      switch (TREE_CODE_LENGTH (code))
	{
	case 1:
	  return CONTAINS_PLACEHOLDER_P (TREE_OPERAND (exp, 0));
	case 2:
	  return (CONTAINS_PLACEHOLDER_P (TREE_OPERAND (exp, 0))
		  || CONTAINS_PLACEHOLDER_P (TREE_OPERAND (exp, 1)));
	default:
	  return 0;
	}

    case tcc_vl_exp:
      switch (code)
	{
	case CALL_EXPR:
	  {
	    const_tree arg;
	    const_call_expr_arg_iterator iter;
	    FOR_EACH_CONST_CALL_EXPR_ARG (arg, iter, exp)
	      if (CONTAINS_PLACEHOLDER_P (arg))
		return 1;
	    return 0;
	  }
	default:
	  return 0;
	}

    default:
      return 0;
    }
  return 0;
}

/* Return true if any part of the structure of TYPE involves a PLACEHOLDER_EXPR
   directly.  This includes size, bounds, qualifiers (for QUAL_UNION_TYPE) and
   field positions.  */

static bool
type_contains_placeholder_1 (const_tree type)
{
  /* If the size contains a placeholder or the parent type (component type in
     the case of arrays) type involves a placeholder, this type does.  */
  if (CONTAINS_PLACEHOLDER_P (TYPE_SIZE (type))
      || CONTAINS_PLACEHOLDER_P (TYPE_SIZE_UNIT (type))
      || (!POINTER_TYPE_P (type)
	  && TREE_TYPE (type)
	  && type_contains_placeholder_p (TREE_TYPE (type))))
    return true;

  /* Now do type-specific checks.  Note that the last part of the check above
     greatly limits what we have to do below.  */
  switch (TREE_CODE (type))
    {
    case VOID_TYPE:
    case OPAQUE_TYPE:
    case COMPLEX_TYPE:
    case ENUMERAL_TYPE:
    case BOOLEAN_TYPE:
    case POINTER_TYPE:
    case OFFSET_TYPE:
    case REFERENCE_TYPE:
    case METHOD_TYPE:
    case FUNCTION_TYPE:
    case VECTOR_TYPE:
    case NULLPTR_TYPE:
      return false;

    case INTEGER_TYPE:
    case REAL_TYPE:
    case FIXED_POINT_TYPE:
      /* Here we just check the bounds.  */
      return (CONTAINS_PLACEHOLDER_P (TYPE_MIN_VALUE (type))
	      || CONTAINS_PLACEHOLDER_P (TYPE_MAX_VALUE (type)));

    case ARRAY_TYPE:
      /* We have already checked the component type above, so just check
	 the domain type.  Flexible array members have a null domain.  */
      return TYPE_DOMAIN (type) ?
	type_contains_placeholder_p (TYPE_DOMAIN (type)) : false;

    case RECORD_TYPE:
    case UNION_TYPE:
    case QUAL_UNION_TYPE:
      {
	tree field;

	for (field = TYPE_FIELDS (type); field; field = DECL_CHAIN (field))
	  if (TREE_CODE (field) == FIELD_DECL
	      && (CONTAINS_PLACEHOLDER_P (DECL_FIELD_OFFSET (field))
		  || (TREE_CODE (type) == QUAL_UNION_TYPE
		      && CONTAINS_PLACEHOLDER_P (DECL_QUALIFIER (field)))
		  || type_contains_placeholder_p (TREE_TYPE (field))))
	    return true;

	return false;
      }

    default:
      gcc_unreachable ();
    }
}

/* Wrapper around above function used to cache its result.  */

bool
type_contains_placeholder_p (tree type)
{
  bool result;

  /* If the contains_placeholder_bits field has been initialized,
     then we know the answer.  */
  if (TYPE_CONTAINS_PLACEHOLDER_INTERNAL (type) > 0)
    return TYPE_CONTAINS_PLACEHOLDER_INTERNAL (type) - 1;

  /* Indicate that we've seen this type node, and the answer is false.
     This is what we want to return if we run into recursion via fields.  */
  TYPE_CONTAINS_PLACEHOLDER_INTERNAL (type) = 1;

  /* Compute the real value.  */
  result = type_contains_placeholder_1 (type);

  /* Store the real value.  */
  TYPE_CONTAINS_PLACEHOLDER_INTERNAL (type) = result + 1;

  return result;
}

/* Push tree EXP onto vector QUEUE if it is not already present.  */

static void
push_without_duplicates (tree exp, vec<tree> *queue)
{
  unsigned int i;
  tree iter;

  FOR_EACH_VEC_ELT (*queue, i, iter)
    if (simple_cst_equal (iter, exp) == 1)
      break;

  if (!iter)
    queue->safe_push (exp);
}

/* Given a tree EXP, find all occurrences of references to fields
   in a PLACEHOLDER_EXPR and place them in vector REFS without
   duplicates.  Also record VAR_DECLs and CONST_DECLs.  Note that
   we assume here that EXP contains only arithmetic expressions
   or CALL_EXPRs with PLACEHOLDER_EXPRs occurring only in their
   argument list.  */

void
find_placeholder_in_expr (tree exp, vec<tree> *refs)
{
  enum tree_code code = TREE_CODE (exp);
  tree inner;
  int i;

  /* We handle TREE_LIST and COMPONENT_REF separately.  */
  if (code == TREE_LIST)
    {
      FIND_PLACEHOLDER_IN_EXPR (TREE_CHAIN (exp), refs);
      FIND_PLACEHOLDER_IN_EXPR (TREE_VALUE (exp), refs);
    }
  else if (code == COMPONENT_REF)
    {
      for (inner = TREE_OPERAND (exp, 0);
	   REFERENCE_CLASS_P (inner);
	   inner = TREE_OPERAND (inner, 0))
	;

      if (TREE_CODE (inner) == PLACEHOLDER_EXPR)
	push_without_duplicates (exp, refs);
      else
	FIND_PLACEHOLDER_IN_EXPR (TREE_OPERAND (exp, 0), refs);
   }
  else
    switch (TREE_CODE_CLASS (code))
      {
      case tcc_constant:
	break;

      case tcc_declaration:
	/* Variables allocated to static storage can stay.  */
        if (!TREE_STATIC (exp))
	  push_without_duplicates (exp, refs);
	break;

      case tcc_expression:
	/* This is the pattern built in ada/make_aligning_type.  */
	if (code == ADDR_EXPR
	    && TREE_CODE (TREE_OPERAND (exp, 0)) == PLACEHOLDER_EXPR)
	  {
	    push_without_duplicates (exp, refs);
	    break;
	  }

        /* Fall through.  */

      case tcc_exceptional:
      case tcc_unary:
      case tcc_binary:
      case tcc_comparison:
      case tcc_reference:
	for (i = 0; i < TREE_CODE_LENGTH (code); i++)
	  FIND_PLACEHOLDER_IN_EXPR (TREE_OPERAND (exp, i), refs);
	break;

      case tcc_vl_exp:
	for (i = 1; i < TREE_OPERAND_LENGTH (exp); i++)
	  FIND_PLACEHOLDER_IN_EXPR (TREE_OPERAND (exp, i), refs);
	break;

      default:
	gcc_unreachable ();
      }
}

/* Given a tree EXP, a FIELD_DECL F, and a replacement value R,
   return a tree with all occurrences of references to F in a
   PLACEHOLDER_EXPR replaced by R.  Also handle VAR_DECLs and
   CONST_DECLs.  Note that we assume here that EXP contains only
   arithmetic expressions or CALL_EXPRs with PLACEHOLDER_EXPRs
   occurring only in their argument list.  */

tree
substitute_in_expr (tree exp, tree f, tree r)
{
  enum tree_code code = TREE_CODE (exp);
  tree op0, op1, op2, op3;
  tree new_tree;

  /* We handle TREE_LIST and COMPONENT_REF separately.  */
  if (code == TREE_LIST)
    {
      op0 = SUBSTITUTE_IN_EXPR (TREE_CHAIN (exp), f, r);
      op1 = SUBSTITUTE_IN_EXPR (TREE_VALUE (exp), f, r);
      if (op0 == TREE_CHAIN (exp) && op1 == TREE_VALUE (exp))
	return exp;

      return tree_cons (TREE_PURPOSE (exp), op1, op0);
    }
  else if (code == COMPONENT_REF)
    {
      tree inner;

      /* If this expression is getting a value from a PLACEHOLDER_EXPR
	 and it is the right field, replace it with R.  */
      for (inner = TREE_OPERAND (exp, 0);
	   REFERENCE_CLASS_P (inner);
	   inner = TREE_OPERAND (inner, 0))
	;

      /* The field.  */
      op1 = TREE_OPERAND (exp, 1);

      if (TREE_CODE (inner) == PLACEHOLDER_EXPR && op1 == f)
	return r;

      /* If this expression hasn't been completed let, leave it alone.  */
      if (TREE_CODE (inner) == PLACEHOLDER_EXPR && !TREE_TYPE (inner))
	return exp;

      op0 = SUBSTITUTE_IN_EXPR (TREE_OPERAND (exp, 0), f, r);
      if (op0 == TREE_OPERAND (exp, 0))
	return exp;

      new_tree
	= fold_build3 (COMPONENT_REF, TREE_TYPE (exp), op0, op1, NULL_TREE);
   }
  else
    switch (TREE_CODE_CLASS (code))
      {
      case tcc_constant:
	return exp;

      case tcc_declaration:
	if (exp == f)
	  return r;
	else
	  return exp;

      case tcc_expression:
	if (exp == f)
	  return r;

        /* Fall through.  */

      case tcc_exceptional:
      case tcc_unary:
      case tcc_binary:
      case tcc_comparison:
      case tcc_reference:
	switch (TREE_CODE_LENGTH (code))
	  {
	  case 0:
	    return exp;

	  case 1:
	    op0 = SUBSTITUTE_IN_EXPR (TREE_OPERAND (exp, 0), f, r);
	    if (op0 == TREE_OPERAND (exp, 0))
	      return exp;

	    new_tree = fold_build1 (code, TREE_TYPE (exp), op0);
	    break;

	  case 2:
	    op0 = SUBSTITUTE_IN_EXPR (TREE_OPERAND (exp, 0), f, r);
	    op1 = SUBSTITUTE_IN_EXPR (TREE_OPERAND (exp, 1), f, r);

	    if (op0 == TREE_OPERAND (exp, 0) && op1 == TREE_OPERAND (exp, 1))
	      return exp;

	    new_tree = fold_build2 (code, TREE_TYPE (exp), op0, op1);
	    break;

	  case 3:
	    op0 = SUBSTITUTE_IN_EXPR (TREE_OPERAND (exp, 0), f, r);
	    op1 = SUBSTITUTE_IN_EXPR (TREE_OPERAND (exp, 1), f, r);
	    op2 = SUBSTITUTE_IN_EXPR (TREE_OPERAND (exp, 2), f, r);

	    if (op0 == TREE_OPERAND (exp, 0) && op1 == TREE_OPERAND (exp, 1)
		&& op2 == TREE_OPERAND (exp, 2))
	      return exp;

	    new_tree = fold_build3 (code, TREE_TYPE (exp), op0, op1, op2);
	    break;

	  case 4:
	    op0 = SUBSTITUTE_IN_EXPR (TREE_OPERAND (exp, 0), f, r);
	    op1 = SUBSTITUTE_IN_EXPR (TREE_OPERAND (exp, 1), f, r);
	    op2 = SUBSTITUTE_IN_EXPR (TREE_OPERAND (exp, 2), f, r);
	    op3 = SUBSTITUTE_IN_EXPR (TREE_OPERAND (exp, 3), f, r);

	    if (op0 == TREE_OPERAND (exp, 0) && op1 == TREE_OPERAND (exp, 1)
		&& op2 == TREE_OPERAND (exp, 2)
		&& op3 == TREE_OPERAND (exp, 3))
	      return exp;

	    new_tree
	      = fold (build4 (code, TREE_TYPE (exp), op0, op1, op2, op3));
	    break;

	  default:
	    gcc_unreachable ();
	  }
	break;

      case tcc_vl_exp:
	{
	  int i;

	  new_tree = NULL_TREE;

	  /* If we are trying to replace F with a constant or with another
	     instance of one of the arguments of the call, inline back
	     functions which do nothing else than computing a value from
	     the arguments they are passed.  This makes it possible to
	     fold partially or entirely the replacement expression.  */
	  if (code == CALL_EXPR)
	    {
	      bool maybe_inline = false;
	      if (CONSTANT_CLASS_P (r))
		maybe_inline = true;
	      else
		for (i = 3; i < TREE_OPERAND_LENGTH (exp); i++)
		  if (operand_equal_p (TREE_OPERAND (exp, i), r, 0))
		    {
		      maybe_inline = true;
		      break;
		    }
	      if (maybe_inline)
		{
		  tree t = maybe_inline_call_in_expr (exp);
		  if (t)
		    return SUBSTITUTE_IN_EXPR (t, f, r);
		}
	    }

	  for (i = 1; i < TREE_OPERAND_LENGTH (exp); i++)
	    {
	      tree op = TREE_OPERAND (exp, i);
	      tree new_op = SUBSTITUTE_IN_EXPR (op, f, r);
	      if (new_op != op)
		{
		  if (!new_tree)
		    new_tree = copy_node (exp);
		  TREE_OPERAND (new_tree, i) = new_op;
		}
	    }

	  if (new_tree)
	    {
	      new_tree = fold (new_tree);
	      if (TREE_CODE (new_tree) == CALL_EXPR)
		process_call_operands (new_tree);
	    }
	  else
	    return exp;
	}
	break;

      default:
	gcc_unreachable ();
      }

  TREE_READONLY (new_tree) |= TREE_READONLY (exp);

  if (code == INDIRECT_REF || code == ARRAY_REF || code == ARRAY_RANGE_REF)
    TREE_THIS_NOTRAP (new_tree) |= TREE_THIS_NOTRAP (exp);

  return new_tree;
}

/* Similar, but look for a PLACEHOLDER_EXPR in EXP and find a replacement
   for it within OBJ, a tree that is an object or a chain of references.  */

tree
substitute_placeholder_in_expr (tree exp, tree obj)
{
  enum tree_code code = TREE_CODE (exp);
  tree op0, op1, op2, op3;
  tree new_tree;

  /* If this is a PLACEHOLDER_EXPR, see if we find a corresponding type
     in the chain of OBJ.  */
  if (code == PLACEHOLDER_EXPR)
    {
      tree need_type = TYPE_MAIN_VARIANT (TREE_TYPE (exp));
      tree elt;

      for (elt = obj; elt != 0;
	   elt = ((TREE_CODE (elt) == COMPOUND_EXPR
		   || TREE_CODE (elt) == COND_EXPR)
		  ? TREE_OPERAND (elt, 1)
		  : (REFERENCE_CLASS_P (elt)
		     || UNARY_CLASS_P (elt)
		     || BINARY_CLASS_P (elt)
		     || VL_EXP_CLASS_P (elt)
		     || EXPRESSION_CLASS_P (elt))
		  ? TREE_OPERAND (elt, 0) : 0))
	if (TYPE_MAIN_VARIANT (TREE_TYPE (elt)) == need_type)
	  return elt;

      for (elt = obj; elt != 0;
	   elt = ((TREE_CODE (elt) == COMPOUND_EXPR
		   || TREE_CODE (elt) == COND_EXPR)
		  ? TREE_OPERAND (elt, 1)
		  : (REFERENCE_CLASS_P (elt)
		     || UNARY_CLASS_P (elt)
		     || BINARY_CLASS_P (elt)
		     || VL_EXP_CLASS_P (elt)
		     || EXPRESSION_CLASS_P (elt))
		  ? TREE_OPERAND (elt, 0) : 0))
	if (POINTER_TYPE_P (TREE_TYPE (elt))
	    && (TYPE_MAIN_VARIANT (TREE_TYPE (TREE_TYPE (elt)))
		== need_type))
	  return fold_build1 (INDIRECT_REF, need_type, elt);

      /* If we didn't find it, return the original PLACEHOLDER_EXPR.  If it
	 survives until RTL generation, there will be an error.  */
      return exp;
    }

  /* TREE_LIST is special because we need to look at TREE_VALUE
     and TREE_CHAIN, not TREE_OPERANDS.  */
  else if (code == TREE_LIST)
    {
      op0 = SUBSTITUTE_PLACEHOLDER_IN_EXPR (TREE_CHAIN (exp), obj);
      op1 = SUBSTITUTE_PLACEHOLDER_IN_EXPR (TREE_VALUE (exp), obj);
      if (op0 == TREE_CHAIN (exp) && op1 == TREE_VALUE (exp))
	return exp;

      return tree_cons (TREE_PURPOSE (exp), op1, op0);
    }
  else
    switch (TREE_CODE_CLASS (code))
      {
      case tcc_constant:
      case tcc_declaration:
	return exp;

      case tcc_exceptional:
      case tcc_unary:
      case tcc_binary:
      case tcc_comparison:
      case tcc_expression:
      case tcc_reference:
      case tcc_statement:
	switch (TREE_CODE_LENGTH (code))
	  {
	  case 0:
	    return exp;

	  case 1:
	    op0 = SUBSTITUTE_PLACEHOLDER_IN_EXPR (TREE_OPERAND (exp, 0), obj);
	    if (op0 == TREE_OPERAND (exp, 0))
	      return exp;

	    new_tree = fold_build1 (code, TREE_TYPE (exp), op0);
	    break;

	  case 2:
	    op0 = SUBSTITUTE_PLACEHOLDER_IN_EXPR (TREE_OPERAND (exp, 0), obj);
	    op1 = SUBSTITUTE_PLACEHOLDER_IN_EXPR (TREE_OPERAND (exp, 1), obj);

	    if (op0 == TREE_OPERAND (exp, 0) && op1 == TREE_OPERAND (exp, 1))
	      return exp;

	    new_tree = fold_build2 (code, TREE_TYPE (exp), op0, op1);
	    break;

	  case 3:
	    op0 = SUBSTITUTE_PLACEHOLDER_IN_EXPR (TREE_OPERAND (exp, 0), obj);
	    op1 = SUBSTITUTE_PLACEHOLDER_IN_EXPR (TREE_OPERAND (exp, 1), obj);
	    op2 = SUBSTITUTE_PLACEHOLDER_IN_EXPR (TREE_OPERAND (exp, 2), obj);

	    if (op0 == TREE_OPERAND (exp, 0) && op1 == TREE_OPERAND (exp, 1)
		&& op2 == TREE_OPERAND (exp, 2))
	      return exp;

	    new_tree = fold_build3 (code, TREE_TYPE (exp), op0, op1, op2);
	    break;

	  case 4:
	    op0 = SUBSTITUTE_PLACEHOLDER_IN_EXPR (TREE_OPERAND (exp, 0), obj);
	    op1 = SUBSTITUTE_PLACEHOLDER_IN_EXPR (TREE_OPERAND (exp, 1), obj);
	    op2 = SUBSTITUTE_PLACEHOLDER_IN_EXPR (TREE_OPERAND (exp, 2), obj);
	    op3 = SUBSTITUTE_PLACEHOLDER_IN_EXPR (TREE_OPERAND (exp, 3), obj);

	    if (op0 == TREE_OPERAND (exp, 0) && op1 == TREE_OPERAND (exp, 1)
		&& op2 == TREE_OPERAND (exp, 2)
		&& op3 == TREE_OPERAND (exp, 3))
	      return exp;

	    new_tree
	      = fold (build4 (code, TREE_TYPE (exp), op0, op1, op2, op3));
	    break;

	  default:
	    gcc_unreachable ();
	  }
	break;

      case tcc_vl_exp:
	{
	  int i;

	  new_tree = NULL_TREE;

	  for (i = 1; i < TREE_OPERAND_LENGTH (exp); i++)
	    {
	      tree op = TREE_OPERAND (exp, i);
	      tree new_op = SUBSTITUTE_PLACEHOLDER_IN_EXPR (op, obj);
	      if (new_op != op)
		{
		  if (!new_tree)
		    new_tree = copy_node (exp);
		  TREE_OPERAND (new_tree, i) = new_op;
		}
	    }

	  if (new_tree)
	    {
	      new_tree = fold (new_tree);
	      if (TREE_CODE (new_tree) == CALL_EXPR)
		process_call_operands (new_tree);
	    }
	  else
	    return exp;
	}
	break;

      default:
	gcc_unreachable ();
      }

  TREE_READONLY (new_tree) |= TREE_READONLY (exp);

  if (code == INDIRECT_REF || code == ARRAY_REF || code == ARRAY_RANGE_REF)
    TREE_THIS_NOTRAP (new_tree) |= TREE_THIS_NOTRAP (exp);

  return new_tree;
}


/* Subroutine of stabilize_reference; this is called for subtrees of
   references.  Any expression with side-effects must be put in a SAVE_EXPR
   to ensure that it is only evaluated once.

   We don't put SAVE_EXPR nodes around everything, because assigning very
   simple expressions to temporaries causes us to miss good opportunities
   for optimizations.  Among other things, the opportunity to fold in the
   addition of a constant into an addressing mode often gets lost, e.g.
   "y[i+1] += x;".  In general, we take the approach that we should not make
   an assignment unless we are forced into it - i.e., that any non-side effect
   operator should be allowed, and that cse should take care of coalescing
   multiple utterances of the same expression should that prove fruitful.  */

static tree
stabilize_reference_1 (tree e)
{
  tree result;
  enum tree_code code = TREE_CODE (e);

  /* We cannot ignore const expressions because it might be a reference
     to a const array but whose index contains side-effects.  But we can
     ignore things that are actual constant or that already have been
     handled by this function.  */

  if (tree_invariant_p (e))
    return e;

  switch (TREE_CODE_CLASS (code))
    {
    case tcc_exceptional:
      /* Always wrap STATEMENT_LIST into SAVE_EXPR, even if it doesn't
	 have side-effects.  */
      if (code == STATEMENT_LIST)
	return save_expr (e);
      /* FALLTHRU */
    case tcc_type:
    case tcc_declaration:
    case tcc_comparison:
    case tcc_statement:
    case tcc_expression:
    case tcc_reference:
    case tcc_vl_exp:
      /* If the expression has side-effects, then encase it in a SAVE_EXPR
	 so that it will only be evaluated once.  */
      /* The reference (r) and comparison (<) classes could be handled as
	 below, but it is generally faster to only evaluate them once.  */
      if (TREE_SIDE_EFFECTS (e))
	return save_expr (e);
      return e;

    case tcc_constant:
      /* Constants need no processing.  In fact, we should never reach
	 here.  */
      return e;

    case tcc_binary:
      /* Division is slow and tends to be compiled with jumps,
	 especially the division by powers of 2 that is often
	 found inside of an array reference.  So do it just once.  */
      if (code == TRUNC_DIV_EXPR || code == TRUNC_MOD_EXPR
	  || code == FLOOR_DIV_EXPR || code == FLOOR_MOD_EXPR
	  || code == CEIL_DIV_EXPR || code == CEIL_MOD_EXPR
	  || code == ROUND_DIV_EXPR || code == ROUND_MOD_EXPR)
	return save_expr (e);
      /* Recursively stabilize each operand.  */
      result = build_nt (code, stabilize_reference_1 (TREE_OPERAND (e, 0)),
			 stabilize_reference_1 (TREE_OPERAND (e, 1)));
      break;

    case tcc_unary:
      /* Recursively stabilize each operand.  */
      result = build_nt (code, stabilize_reference_1 (TREE_OPERAND (e, 0)));
      break;

    default:
      gcc_unreachable ();
    }

  TREE_TYPE (result) = TREE_TYPE (e);
  TREE_READONLY (result) = TREE_READONLY (e);
  TREE_SIDE_EFFECTS (result) = TREE_SIDE_EFFECTS (e);
  TREE_THIS_VOLATILE (result) = TREE_THIS_VOLATILE (e);

  return result;
}

/* Stabilize a reference so that we can use it any number of times
   without causing its operands to be evaluated more than once.
   Returns the stabilized reference.  This works by means of save_expr,
   so see the caveats in the comments about save_expr.

   Also allows conversion expressions whose operands are references.
   Any other kind of expression is returned unchanged.  */

tree
stabilize_reference (tree ref)
{
  tree result;
  enum tree_code code = TREE_CODE (ref);

  switch (code)
    {
    case VAR_DECL:
    case PARM_DECL:
    case RESULT_DECL:
      /* No action is needed in this case.  */
      return ref;

    CASE_CONVERT:
    case FLOAT_EXPR:
    case FIX_TRUNC_EXPR:
      result = build_nt (code, stabilize_reference (TREE_OPERAND (ref, 0)));
      break;

    case INDIRECT_REF:
      result = build_nt (INDIRECT_REF,
			 stabilize_reference_1 (TREE_OPERAND (ref, 0)));
      break;

    case COMPONENT_REF:
      result = build_nt (COMPONENT_REF,
			 stabilize_reference (TREE_OPERAND (ref, 0)),
			 TREE_OPERAND (ref, 1), NULL_TREE);
      break;

    case BIT_FIELD_REF:
      result = build_nt (BIT_FIELD_REF,
			 stabilize_reference (TREE_OPERAND (ref, 0)),
			 TREE_OPERAND (ref, 1), TREE_OPERAND (ref, 2));
      REF_REVERSE_STORAGE_ORDER (result) = REF_REVERSE_STORAGE_ORDER (ref);
      break;

    case ARRAY_REF:
      result = build_nt (ARRAY_REF,
			 stabilize_reference (TREE_OPERAND (ref, 0)),
			 stabilize_reference_1 (TREE_OPERAND (ref, 1)),
			 TREE_OPERAND (ref, 2), TREE_OPERAND (ref, 3));
      break;

    case ARRAY_RANGE_REF:
      result = build_nt (ARRAY_RANGE_REF,
			 stabilize_reference (TREE_OPERAND (ref, 0)),
			 stabilize_reference_1 (TREE_OPERAND (ref, 1)),
			 TREE_OPERAND (ref, 2), TREE_OPERAND (ref, 3));
      break;

    case COMPOUND_EXPR:
      /* We cannot wrap the first expression in a SAVE_EXPR, as then
	 it wouldn't be ignored.  This matters when dealing with
	 volatiles.  */
      return stabilize_reference_1 (ref);

      /* If arg isn't a kind of lvalue we recognize, make no change.
	 Caller should recognize the error for an invalid lvalue.  */
    default:
      return ref;

    case ERROR_MARK:
      return error_mark_node;
    }

  TREE_TYPE (result) = TREE_TYPE (ref);
  TREE_READONLY (result) = TREE_READONLY (ref);
  TREE_SIDE_EFFECTS (result) = TREE_SIDE_EFFECTS (ref);
  TREE_THIS_VOLATILE (result) = TREE_THIS_VOLATILE (ref);

  return result;
}

/* Low-level constructors for expressions.  */

/* A helper function for build1 and constant folders.  Set TREE_CONSTANT,
   and TREE_SIDE_EFFECTS for an ADDR_EXPR.  */

void
recompute_tree_invariant_for_addr_expr (tree t)
{
  tree node;
  bool tc = true, se = false;

  gcc_assert (TREE_CODE (t) == ADDR_EXPR);

  /* We started out assuming this address is both invariant and constant, but
     does not have side effects.  Now go down any handled components and see if
     any of them involve offsets that are either non-constant or non-invariant.
     Also check for side-effects.

     ??? Note that this code makes no attempt to deal with the case where
     taking the address of something causes a copy due to misalignment.  */

#define UPDATE_FLAGS(NODE)  \
do { tree _node = (NODE); \
     if (_node && !TREE_CONSTANT (_node)) tc = false; \
     if (_node && TREE_SIDE_EFFECTS (_node)) se = true; } while (0)

  for (node = TREE_OPERAND (t, 0); handled_component_p (node);
       node = TREE_OPERAND (node, 0))
    {
      /* If the first operand doesn't have an ARRAY_TYPE, this is a bogus
	 array reference (probably made temporarily by the G++ front end),
	 so ignore all the operands.  */
      if ((TREE_CODE (node) == ARRAY_REF
	   || TREE_CODE (node) == ARRAY_RANGE_REF)
	  && TREE_CODE (TREE_TYPE (TREE_OPERAND (node, 0))) == ARRAY_TYPE)
	{
	  UPDATE_FLAGS (TREE_OPERAND (node, 1));
	  if (TREE_OPERAND (node, 2))
	    UPDATE_FLAGS (TREE_OPERAND (node, 2));
	  if (TREE_OPERAND (node, 3))
	    UPDATE_FLAGS (TREE_OPERAND (node, 3));
	}
      /* Likewise, just because this is a COMPONENT_REF doesn't mean we have a
	 FIELD_DECL, apparently.  The G++ front end can put something else
	 there, at least temporarily.  */
      else if (TREE_CODE (node) == COMPONENT_REF
	       && TREE_CODE (TREE_OPERAND (node, 1)) == FIELD_DECL)
	{
	  if (TREE_OPERAND (node, 2))
	    UPDATE_FLAGS (TREE_OPERAND (node, 2));
	}
    }

  node = lang_hooks.expr_to_decl (node, &tc, &se);

  /* Now see what's inside.  If it's an INDIRECT_REF, copy our properties from
     the address, since &(*a)->b is a form of addition.  If it's a constant, the
     address is constant too.  If it's a decl, its address is constant if the
     decl is static.  Everything else is not constant and, furthermore,
     taking the address of a volatile variable is not volatile.  */
  if (TREE_CODE (node) == INDIRECT_REF
      || TREE_CODE (node) == MEM_REF)
    UPDATE_FLAGS (TREE_OPERAND (node, 0));
  else if (CONSTANT_CLASS_P (node))
    ;
  else if (DECL_P (node))
    tc &= (staticp (node) != NULL_TREE);
  else
    {
      tc = false;
      se |= TREE_SIDE_EFFECTS (node);
    }


  TREE_CONSTANT (t) = tc;
  TREE_SIDE_EFFECTS (t) = se;
#undef UPDATE_FLAGS
}

/* Build an expression of code CODE, data type TYPE, and operands as
   specified.  Expressions and reference nodes can be created this way.
   Constants, decls, types and misc nodes cannot be.

   We define 5 non-variadic functions, from 0 to 4 arguments.  This is
   enough for all extant tree codes.  */

tree
build0 (enum tree_code code, tree tt MEM_STAT_DECL)
{
  tree t;

  gcc_assert (TREE_CODE_LENGTH (code) == 0);

  t = make_node (code PASS_MEM_STAT);
  TREE_TYPE (t) = tt;

  return t;
}

tree
build1 (enum tree_code code, tree type, tree node MEM_STAT_DECL)
{
  int length = sizeof (struct tree_exp);
  tree t;

  record_node_allocation_statistics (code, length);

  gcc_assert (TREE_CODE_LENGTH (code) == 1);

  t = ggc_alloc_tree_node_stat (length PASS_MEM_STAT);

  memset (t, 0, sizeof (struct tree_common));

  TREE_SET_CODE (t, code);

  TREE_TYPE (t) = type;
  SET_EXPR_LOCATION (t, UNKNOWN_LOCATION);
  TREE_OPERAND (t, 0) = node;
  if (node && !TYPE_P (node))
    {
      TREE_SIDE_EFFECTS (t) = TREE_SIDE_EFFECTS (node);
      TREE_READONLY (t) = TREE_READONLY (node);
    }

  if (TREE_CODE_CLASS (code) == tcc_statement)
    {
      if (code != DEBUG_BEGIN_STMT)
	TREE_SIDE_EFFECTS (t) = 1;
    }
  else switch (code)
    {
    case VA_ARG_EXPR:
      /* All of these have side-effects, no matter what their
	 operands are.  */
      TREE_SIDE_EFFECTS (t) = 1;
      TREE_READONLY (t) = 0;
      break;

    case INDIRECT_REF:
      /* Whether a dereference is readonly has nothing to do with whether
	 its operand is readonly.  */
      TREE_READONLY (t) = 0;
      break;

    case ADDR_EXPR:
      if (node)
	recompute_tree_invariant_for_addr_expr (t);
      break;

    default:
      if ((TREE_CODE_CLASS (code) == tcc_unary || code == VIEW_CONVERT_EXPR)
	  && node && !TYPE_P (node)
	  && TREE_CONSTANT (node))
	TREE_CONSTANT (t) = 1;
      if (TREE_CODE_CLASS (code) == tcc_reference
	  && node && TREE_THIS_VOLATILE (node))
	TREE_THIS_VOLATILE (t) = 1;
      break;
    }

  return t;
}

#define PROCESS_ARG(N)				\
  do {						\
    TREE_OPERAND (t, N) = arg##N;		\
    if (arg##N &&!TYPE_P (arg##N))		\
      {						\
        if (TREE_SIDE_EFFECTS (arg##N))		\
	  side_effects = 1;			\
        if (!TREE_READONLY (arg##N)		\
	    && !CONSTANT_CLASS_P (arg##N))	\
	  (void) (read_only = 0);		\
        if (!TREE_CONSTANT (arg##N))		\
	  (void) (constant = 0);		\
      }						\
  } while (0)

tree
build2 (enum tree_code code, tree tt, tree arg0, tree arg1 MEM_STAT_DECL)
{
  bool constant, read_only, side_effects, div_by_zero;
  tree t;

  gcc_assert (TREE_CODE_LENGTH (code) == 2);

  if ((code == MINUS_EXPR || code == PLUS_EXPR || code == MULT_EXPR)
      && arg0 && arg1 && tt && POINTER_TYPE_P (tt)
      /* When sizetype precision doesn't match that of pointers
         we need to be able to build explicit extensions or truncations
	 of the offset argument.  */
      && TYPE_PRECISION (sizetype) == TYPE_PRECISION (tt))
    gcc_assert (TREE_CODE (arg0) == INTEGER_CST
		&& TREE_CODE (arg1) == INTEGER_CST);

  if (code == POINTER_PLUS_EXPR && arg0 && arg1 && tt)
    gcc_assert (POINTER_TYPE_P (tt) && POINTER_TYPE_P (TREE_TYPE (arg0))
		&& ptrofftype_p (TREE_TYPE (arg1)));

  t = make_node (code PASS_MEM_STAT);
  TREE_TYPE (t) = tt;

  /* Below, we automatically set TREE_SIDE_EFFECTS and TREE_READONLY for the
     result based on those same flags for the arguments.  But if the
     arguments aren't really even `tree' expressions, we shouldn't be trying
     to do this.  */

  /* Expressions without side effects may be constant if their
     arguments are as well.  */
  constant = (TREE_CODE_CLASS (code) == tcc_comparison
	      || TREE_CODE_CLASS (code) == tcc_binary);
  read_only = 1;
  side_effects = TREE_SIDE_EFFECTS (t);

  switch (code)
    {
    case TRUNC_DIV_EXPR:
    case CEIL_DIV_EXPR:
    case FLOOR_DIV_EXPR:
    case ROUND_DIV_EXPR:
    case EXACT_DIV_EXPR:
    case CEIL_MOD_EXPR:
    case FLOOR_MOD_EXPR:
    case ROUND_MOD_EXPR:
    case TRUNC_MOD_EXPR:
      div_by_zero = integer_zerop (arg1);
      break;
    default:
      div_by_zero = false;
    }

  PROCESS_ARG (0);
  PROCESS_ARG (1);

  TREE_SIDE_EFFECTS (t) = side_effects;
  if (code == MEM_REF)
    {
      if (arg0 && TREE_CODE (arg0) == ADDR_EXPR)
	{
	  tree o = TREE_OPERAND (arg0, 0);
	  TREE_READONLY (t) = TREE_READONLY (o);
	  TREE_THIS_VOLATILE (t) = TREE_THIS_VOLATILE (o);
	}
    }
  else
    {
      TREE_READONLY (t) = read_only;
      /* Don't mark X / 0 as constant.  */
      TREE_CONSTANT (t) = constant && !div_by_zero;
      TREE_THIS_VOLATILE (t)
	= (TREE_CODE_CLASS (code) == tcc_reference
	   && arg0 && TREE_THIS_VOLATILE (arg0));
    }

  return t;
}


tree
build3 (enum tree_code code, tree tt, tree arg0, tree arg1,
	tree arg2 MEM_STAT_DECL)
{
  bool constant, read_only, side_effects;
  tree t;

  gcc_assert (TREE_CODE_LENGTH (code) == 3);
  gcc_assert (TREE_CODE_CLASS (code) != tcc_vl_exp);

  t = make_node (code PASS_MEM_STAT);
  TREE_TYPE (t) = tt;

  read_only = 1;

  /* As a special exception, if COND_EXPR has NULL branches, we
     assume that it is a gimple statement and always consider
     it to have side effects.  */
  if (code == COND_EXPR
      && tt == void_type_node
      && arg1 == NULL_TREE
      && arg2 == NULL_TREE)
    side_effects = true;
  else
    side_effects = TREE_SIDE_EFFECTS (t);

  PROCESS_ARG (0);
  PROCESS_ARG (1);
  PROCESS_ARG (2);

  if (code == COND_EXPR)
    TREE_READONLY (t) = read_only;

  TREE_SIDE_EFFECTS (t) = side_effects;
  TREE_THIS_VOLATILE (t)
    = (TREE_CODE_CLASS (code) == tcc_reference
       && arg0 && TREE_THIS_VOLATILE (arg0));

  return t;
}

tree
build4 (enum tree_code code, tree tt, tree arg0, tree arg1,
	tree arg2, tree arg3 MEM_STAT_DECL)
{
  bool constant, read_only, side_effects;
  tree t;

  gcc_assert (TREE_CODE_LENGTH (code) == 4);

  t = make_node (code PASS_MEM_STAT);
  TREE_TYPE (t) = tt;

  side_effects = TREE_SIDE_EFFECTS (t);

  PROCESS_ARG (0);
  PROCESS_ARG (1);
  PROCESS_ARG (2);
  PROCESS_ARG (3);

  TREE_SIDE_EFFECTS (t) = side_effects;
  TREE_THIS_VOLATILE (t)
    = (TREE_CODE_CLASS (code) == tcc_reference
       && arg0 && TREE_THIS_VOLATILE (arg0));

  return t;
}

tree
build5 (enum tree_code code, tree tt, tree arg0, tree arg1,
	tree arg2, tree arg3, tree arg4 MEM_STAT_DECL)
{
  bool constant, read_only, side_effects;
  tree t;

  gcc_assert (TREE_CODE_LENGTH (code) == 5);

  t = make_node (code PASS_MEM_STAT);
  TREE_TYPE (t) = tt;

  side_effects = TREE_SIDE_EFFECTS (t);

  PROCESS_ARG (0);
  PROCESS_ARG (1);
  PROCESS_ARG (2);
  PROCESS_ARG (3);
  PROCESS_ARG (4);

  TREE_SIDE_EFFECTS (t) = side_effects;
  if (code == TARGET_MEM_REF)
    {
      if (arg0 && TREE_CODE (arg0) == ADDR_EXPR)
	{
	  tree o = TREE_OPERAND (arg0, 0);
	  TREE_READONLY (t) = TREE_READONLY (o);
	  TREE_THIS_VOLATILE (t) = TREE_THIS_VOLATILE (o);
	}
    }
  else
    TREE_THIS_VOLATILE (t)
      = (TREE_CODE_CLASS (code) == tcc_reference
	 && arg0 && TREE_THIS_VOLATILE (arg0));

  return t;
}

/* Build a simple MEM_REF tree with the sematics of a plain INDIRECT_REF
   on the pointer PTR.  */

tree
build_simple_mem_ref_loc (location_t loc, tree ptr)
{
  poly_int64 offset = 0;
  tree ptype = TREE_TYPE (ptr);
  tree tem;
  /* For convenience allow addresses that collapse to a simple base
     and offset.  */
  if (TREE_CODE (ptr) == ADDR_EXPR
      && (handled_component_p (TREE_OPERAND (ptr, 0))
	  || TREE_CODE (TREE_OPERAND (ptr, 0)) == MEM_REF))
    {
      ptr = get_addr_base_and_unit_offset (TREE_OPERAND (ptr, 0), &offset);
      gcc_assert (ptr);
      if (TREE_CODE (ptr) == MEM_REF)
	{
	  offset += mem_ref_offset (ptr).force_shwi ();
	  ptr = TREE_OPERAND (ptr, 0);
	}
      else
	ptr = build_fold_addr_expr (ptr);
      gcc_assert (is_gimple_reg (ptr) || is_gimple_min_invariant (ptr));
    }
  tem = build2 (MEM_REF, TREE_TYPE (ptype),
		ptr, build_int_cst (ptype, offset));
  SET_EXPR_LOCATION (tem, loc);
  return tem;
}

/* Return the constant offset of a MEM_REF or TARGET_MEM_REF tree T.  */

poly_offset_int
mem_ref_offset (const_tree t)
{
  return poly_offset_int::from (wi::to_poly_wide (TREE_OPERAND (t, 1)),
				SIGNED);
}

/* Return an invariant ADDR_EXPR of type TYPE taking the address of BASE
   offsetted by OFFSET units.  */

tree
build_invariant_address (tree type, tree base, poly_int64 offset)
{
  tree ref = fold_build2 (MEM_REF, TREE_TYPE (type),
			  build_fold_addr_expr (base),
			  build_int_cst (ptr_type_node, offset));
  tree addr = build1 (ADDR_EXPR, type, ref);
  recompute_tree_invariant_for_addr_expr (addr);
  return addr;
}

/* Similar except don't specify the TREE_TYPE
   and leave the TREE_SIDE_EFFECTS as 0.
   It is permissible for arguments to be null,
   or even garbage if their values do not matter.  */

tree
build_nt (enum tree_code code, ...)
{
  tree t;
  int length;
  int i;
  va_list p;

  gcc_assert (TREE_CODE_CLASS (code) != tcc_vl_exp);

  va_start (p, code);

  t = make_node (code);
  length = TREE_CODE_LENGTH (code);

  for (i = 0; i < length; i++)
    TREE_OPERAND (t, i) = va_arg (p, tree);

  va_end (p);
  return t;
}

/* Similar to build_nt, but for creating a CALL_EXPR object with a
   tree vec.  */

tree
build_nt_call_vec (tree fn, vec<tree, va_gc> *args)
{
  tree ret, t;
  unsigned int ix;

  ret = build_vl_exp (CALL_EXPR, vec_safe_length (args) + 3);
  CALL_EXPR_FN (ret) = fn;
  CALL_EXPR_STATIC_CHAIN (ret) = NULL_TREE;
  FOR_EACH_VEC_SAFE_ELT (args, ix, t)
    CALL_EXPR_ARG (ret, ix) = t;
  return ret;
}

/* Create a DECL_... node of code CODE, name NAME  (if non-null)
   and data type TYPE.
   We do NOT enter this node in any sort of symbol table.

   LOC is the location of the decl.

   layout_decl is used to set up the decl's storage layout.
   Other slots are initialized to 0 or null pointers.  */

tree
build_decl (location_t loc, enum tree_code code, tree name,
    		 tree type MEM_STAT_DECL)
{
  tree t;

  t = make_node (code PASS_MEM_STAT);
  DECL_SOURCE_LOCATION (t) = loc;

/*  if (type == error_mark_node)
    type = integer_type_node; */
/* That is not done, deliberately, so that having error_mark_node
   as the type can suppress useless errors in the use of this variable.  */

  DECL_NAME (t) = name;
  TREE_TYPE (t) = type;

  if (code == VAR_DECL || code == PARM_DECL || code == RESULT_DECL)
    layout_decl (t, 0);

  return t;
}

/* Builds and returns function declaration with NAME and TYPE.  */

tree
build_fn_decl (const char *name, tree type)
{
  tree id = get_identifier (name);
  tree decl = build_decl (input_location, FUNCTION_DECL, id, type);

  DECL_EXTERNAL (decl) = 1;
  TREE_PUBLIC (decl) = 1;
  DECL_ARTIFICIAL (decl) = 1;
  TREE_NOTHROW (decl) = 1;

  return decl;
}

vec<tree, va_gc> *all_translation_units;

/* Builds a new translation-unit decl with name NAME, queues it in the
   global list of translation-unit decls and returns it.   */

tree
build_translation_unit_decl (tree name)
{
  tree tu = build_decl (UNKNOWN_LOCATION, TRANSLATION_UNIT_DECL,
			name, NULL_TREE);
  TRANSLATION_UNIT_LANGUAGE (tu) = lang_hooks.name;
  vec_safe_push (all_translation_units, tu);
  return tu;
}


/* BLOCK nodes are used to represent the structure of binding contours
   and declarations, once those contours have been exited and their contents
   compiled.  This information is used for outputting debugging info.  */

tree
build_block (tree vars, tree subblocks, tree supercontext, tree chain)
{
  tree block = make_node (BLOCK);

  BLOCK_VARS (block) = vars;
  BLOCK_SUBBLOCKS (block) = subblocks;
  BLOCK_SUPERCONTEXT (block) = supercontext;
  BLOCK_CHAIN (block) = chain;
  return block;
}


/* Like SET_EXPR_LOCATION, but make sure the tree can have a location.

   LOC is the location to use in tree T.  */

void
protected_set_expr_location (tree t, location_t loc)
{
  if (CAN_HAVE_LOCATION_P (t))
    SET_EXPR_LOCATION (t, loc);
  else if (t && TREE_CODE (t) == STATEMENT_LIST)
    {
      t = expr_single (t);
      if (t && CAN_HAVE_LOCATION_P (t))
	SET_EXPR_LOCATION (t, loc);
    }
}

/* Like PROTECTED_SET_EXPR_LOCATION, but only do that if T has
   UNKNOWN_LOCATION.  */

void
protected_set_expr_location_if_unset (tree t, location_t loc)
{
  t = expr_single (t);
  if (t && !EXPR_HAS_LOCATION (t))
    protected_set_expr_location (t, loc);
}

/* Data used when collecting DECLs and TYPEs for language data removal.  */

class free_lang_data_d
{
public:
  free_lang_data_d () : decls (100), types (100) {}

  /* Worklist to avoid excessive recursion.  */
  auto_vec<tree> worklist;

  /* Set of traversed objects.  Used to avoid duplicate visits.  */
  hash_set<tree> pset;

  /* Array of symbols to process with free_lang_data_in_decl.  */
  auto_vec<tree> decls;

  /* Array of types to process with free_lang_data_in_type.  */
  auto_vec<tree> types;
};


/* Add type or decl T to one of the list of tree nodes that need their
   language data removed.  The lists are held inside FLD.  */

static void
add_tree_to_fld_list (tree t, class free_lang_data_d *fld)
{
  if (DECL_P (t))
    fld->decls.safe_push (t);
  else if (TYPE_P (t))
    fld->types.safe_push (t);
  else
    gcc_unreachable ();
}

/* Push tree node T into FLD->WORKLIST.  */

static inline void
fld_worklist_push (tree t, class free_lang_data_d *fld)
{
  if (t && !is_lang_specific (t) && !fld->pset.contains (t))
    fld->worklist.safe_push ((t));
}



/* Return simplified TYPE_NAME of TYPE.  */

static tree
fld_simplified_type_name (tree type)
{
  if (!TYPE_NAME (type) || TREE_CODE (TYPE_NAME (type)) != TYPE_DECL)
    return TYPE_NAME (type);
  /* Drop TYPE_DECLs in TYPE_NAME in favor of the identifier in the
     TYPE_DECL if the type doesn't have linkage.
     this must match fld_  */
  if (type != TYPE_MAIN_VARIANT (type)
      || (!DECL_ASSEMBLER_NAME_SET_P (TYPE_NAME (type))
	  && (TREE_CODE (type) != RECORD_TYPE
	      || !TYPE_BINFO (type)
	      || !BINFO_VTABLE (TYPE_BINFO (type)))))
    return DECL_NAME (TYPE_NAME (type));
  return TYPE_NAME (type);
}

/* Do same comparsion as check_qualified_type skipping lang part of type
   and be more permissive about type names: we only care that names are
   same (for diagnostics) and that ODR names are the same.
   If INNER_TYPE is non-NULL, be sure that TREE_TYPE match it.  */

static bool
fld_type_variant_equal_p (tree t, tree v, tree inner_type)
{
  if (TYPE_QUALS (t) != TYPE_QUALS (v)
      /* We want to match incomplete variants with complete types.
	 In this case we need to ignore alignment.   */
      || ((!RECORD_OR_UNION_TYPE_P (t) || COMPLETE_TYPE_P (v))
	  && (TYPE_ALIGN (t) != TYPE_ALIGN (v)
	      || TYPE_USER_ALIGN (t) != TYPE_USER_ALIGN (v)))
      || fld_simplified_type_name (t) != fld_simplified_type_name (v)
      || !attribute_list_equal (TYPE_ATTRIBUTES (t),
			        TYPE_ATTRIBUTES (v))
      || (inner_type && TREE_TYPE (v) != inner_type))
    return false;

  return true;
}

/* Find variant of FIRST that match T and create new one if necessary.
   Set TREE_TYPE to INNER_TYPE if non-NULL.  */

static tree
fld_type_variant (tree first, tree t, class free_lang_data_d *fld,
		  tree inner_type = NULL)
{
  if (first == TYPE_MAIN_VARIANT (t))
    return t;
  for (tree v = first; v; v = TYPE_NEXT_VARIANT (v))
    if (fld_type_variant_equal_p (t, v, inner_type))
      return v;
  tree v = build_variant_type_copy (first);
  TYPE_READONLY (v) = TYPE_READONLY (t);
  TYPE_VOLATILE (v) = TYPE_VOLATILE (t);
  TYPE_ATOMIC (v) = TYPE_ATOMIC (t);
  TYPE_RESTRICT (v) = TYPE_RESTRICT (t);
  TYPE_ADDR_SPACE (v) = TYPE_ADDR_SPACE (t);
  TYPE_NAME (v) = TYPE_NAME (t);
  TYPE_ATTRIBUTES (v) = TYPE_ATTRIBUTES (t);
  TYPE_CANONICAL (v) = TYPE_CANONICAL (t);
  /* Variants of incomplete types should have alignment 
     set to BITS_PER_UNIT.  Do not copy the actual alignment.  */
  if (!RECORD_OR_UNION_TYPE_P (v) || COMPLETE_TYPE_P (v))
    {
      SET_TYPE_ALIGN (v, TYPE_ALIGN (t));
      TYPE_USER_ALIGN (v) = TYPE_USER_ALIGN (t);
    }
  if (inner_type)
    TREE_TYPE (v) = inner_type;
  gcc_checking_assert (fld_type_variant_equal_p (t,v, inner_type));
  if (!fld->pset.add (v))
    add_tree_to_fld_list (v, fld);
  return v;
}

/* Map complete types to incomplete types.  */

static hash_map<tree, tree> *fld_incomplete_types;

/* Map types to simplified types.  */

static hash_map<tree, tree> *fld_simplified_types;

/* Produce variant of T whose TREE_TYPE is T2. If it is main variant,
   use MAP to prevent duplicates.  */

static tree
fld_process_array_type (tree t, tree t2, hash_map<tree, tree> *map,
			class free_lang_data_d *fld)
{
  if (TREE_TYPE (t) == t2)
    return t;

  if (TYPE_MAIN_VARIANT (t) != t)
    {
      return fld_type_variant
	       (fld_process_array_type (TYPE_MAIN_VARIANT (t),
					TYPE_MAIN_VARIANT (t2), map, fld),
		t, fld, t2);
    }

  bool existed;
  tree &array
     = map->get_or_insert (t, &existed);
  if (!existed)
    {
      array
	= build_array_type_1 (t2, TYPE_DOMAIN (t), TYPE_TYPELESS_STORAGE (t),
			      false, false);
      TYPE_CANONICAL (array) = TYPE_CANONICAL (t);
      if (!fld->pset.add (array))
	add_tree_to_fld_list (array, fld);
    }
  return array;
}

/* Return CTX after removal of contexts that are not relevant  */

static tree
fld_decl_context (tree ctx)
{
  /* Variably modified types are needed for tree_is_indexable to decide
     whether the type needs to go to local or global section.
     This code is semi-broken but for now it is easiest to keep contexts
     as expected.  */
  if (ctx && TYPE_P (ctx)
      && !variably_modified_type_p (ctx, NULL_TREE))
     {
       while (ctx && TYPE_P (ctx))
	 ctx = TYPE_CONTEXT (ctx);
     }
  return ctx;
}

/* For T being aggregate type try to turn it into a incomplete variant.
   Return T if no simplification is possible.  */

static tree
fld_incomplete_type_of (tree t, class free_lang_data_d *fld)
{
  if (!t)
    return NULL;
  if (POINTER_TYPE_P (t))
    {
      tree t2 = fld_incomplete_type_of (TREE_TYPE (t), fld);
      if (t2 != TREE_TYPE (t))
	{
	  tree first;
	  if (TREE_CODE (t) == POINTER_TYPE)
	    first = build_pointer_type_for_mode (t2, TYPE_MODE (t),
						TYPE_REF_CAN_ALIAS_ALL (t));
	  else
	    first = build_reference_type_for_mode (t2, TYPE_MODE (t),
						TYPE_REF_CAN_ALIAS_ALL (t));
	  gcc_assert (TYPE_CANONICAL (t2) != t2
		      && TYPE_CANONICAL (t2) == TYPE_CANONICAL (TREE_TYPE (t)));
	  if (!fld->pset.add (first))
	    add_tree_to_fld_list (first, fld);
	  return fld_type_variant (first, t, fld);
	}
      return t;
    }
  if (TREE_CODE (t) == ARRAY_TYPE)
    return fld_process_array_type (t,
				   fld_incomplete_type_of (TREE_TYPE (t), fld),
				   fld_incomplete_types, fld);
  if ((!RECORD_OR_UNION_TYPE_P (t) && TREE_CODE (t) != ENUMERAL_TYPE)
      || !COMPLETE_TYPE_P (t))
    return t;
  if (TYPE_MAIN_VARIANT (t) == t)
    {
      bool existed;
      tree &copy
	 = fld_incomplete_types->get_or_insert (t, &existed);

      if (!existed)
	{
	  copy = build_distinct_type_copy (t);

	  /* It is possible that type was not seen by free_lang_data yet.  */
	  if (!fld->pset.add (copy))
	    add_tree_to_fld_list (copy, fld);
	  TYPE_SIZE (copy) = NULL;
	  TYPE_USER_ALIGN (copy) = 0;
	  TYPE_SIZE_UNIT (copy) = NULL;
	  TYPE_CANONICAL (copy) = TYPE_CANONICAL (t);
	  TREE_ADDRESSABLE (copy) = 0;
	  if (AGGREGATE_TYPE_P (t))
	    {
	      SET_TYPE_MODE (copy, VOIDmode);
	      SET_TYPE_ALIGN (copy, BITS_PER_UNIT);
	      TYPE_TYPELESS_STORAGE (copy) = 0;
	      TYPE_FIELDS (copy) = NULL;
	      TYPE_BINFO (copy) = NULL;
	      TYPE_FINAL_P (copy) = 0;
	      TYPE_EMPTY_P (copy) = 0;
	    }
	  else
	    {
	      TYPE_VALUES (copy) = NULL;
	      ENUM_IS_OPAQUE (copy) = 0;
	      ENUM_IS_SCOPED (copy) = 0;
	    }

	  /* Build copy of TYPE_DECL in TYPE_NAME if necessary.
	     This is needed for ODR violation warnings to come out right (we
	     want duplicate TYPE_DECLs whenever the type is duplicated because
	     of ODR violation.  Because lang data in the TYPE_DECL may not
	     have been freed yet, rebuild it from scratch and copy relevant
	     fields.  */
	  TYPE_NAME (copy) = fld_simplified_type_name (copy);
	  tree name = TYPE_NAME (copy);

	  if (name && TREE_CODE (name) == TYPE_DECL)
	    {
	      gcc_checking_assert (TREE_TYPE (name) == t);
	      tree name2 = build_decl (DECL_SOURCE_LOCATION (name), TYPE_DECL,
				       DECL_NAME (name), copy);
	      if (DECL_ASSEMBLER_NAME_SET_P (name))
	        SET_DECL_ASSEMBLER_NAME (name2, DECL_ASSEMBLER_NAME (name));
	      SET_DECL_ALIGN (name2, 0);
	      DECL_CONTEXT (name2) = fld_decl_context
					 (DECL_CONTEXT (name));
	      TYPE_NAME (copy) = name2;
	    }
	}
      return copy;
   }
  return (fld_type_variant
	    (fld_incomplete_type_of (TYPE_MAIN_VARIANT (t), fld), t, fld));
}

/* Simplify type T for scenarios where we do not need complete pointer
   types.  */

static tree
fld_simplified_type (tree t, class free_lang_data_d *fld)
{
  if (!t)
    return t;
  if (POINTER_TYPE_P (t))
    return fld_incomplete_type_of (t, fld);
  /* FIXME: This triggers verification error, see PR88140.  */
  if (TREE_CODE (t) == ARRAY_TYPE && 0)
    return fld_process_array_type (t, fld_simplified_type (TREE_TYPE (t), fld),
				   fld_simplified_types, fld);
  return t;
}

/* Reset the expression *EXPR_P, a size or position.

   ??? We could reset all non-constant sizes or positions.  But it's cheap
   enough to not do so and refrain from adding workarounds to dwarf2out.c.

   We need to reset self-referential sizes or positions because they cannot
   be gimplified and thus can contain a CALL_EXPR after the gimplification
   is finished, which will run afoul of LTO streaming.  And they need to be
   reset to something essentially dummy but not constant, so as to preserve
   the properties of the object they are attached to.  */

static inline void
free_lang_data_in_one_sizepos (tree *expr_p)
{
  tree expr = *expr_p;
  if (CONTAINS_PLACEHOLDER_P (expr))
    *expr_p = build0 (PLACEHOLDER_EXPR, TREE_TYPE (expr));
}


/* Reset all the fields in a binfo node BINFO.  We only keep
   BINFO_VTABLE, which is used by gimple_fold_obj_type_ref.  */

static void
free_lang_data_in_binfo (tree binfo)
{
  unsigned i;
  tree t;

  gcc_assert (TREE_CODE (binfo) == TREE_BINFO);

  BINFO_VIRTUALS (binfo) = NULL_TREE;
  BINFO_BASE_ACCESSES (binfo) = NULL;
  BINFO_INHERITANCE_CHAIN (binfo) = NULL_TREE;
  BINFO_SUBVTT_INDEX (binfo) = NULL_TREE;
  BINFO_VPTR_FIELD (binfo) = NULL_TREE;
  TREE_PUBLIC (binfo) = 0;

  FOR_EACH_VEC_ELT (*BINFO_BASE_BINFOS (binfo), i, t)
    free_lang_data_in_binfo (t);
}


/* Reset all language specific information still present in TYPE.  */

static void
free_lang_data_in_type (tree type, class free_lang_data_d *fld)
{
  gcc_assert (TYPE_P (type));

  /* Give the FE a chance to remove its own data first.  */
  lang_hooks.free_lang_data (type);

  TREE_LANG_FLAG_0 (type) = 0;
  TREE_LANG_FLAG_1 (type) = 0;
  TREE_LANG_FLAG_2 (type) = 0;
  TREE_LANG_FLAG_3 (type) = 0;
  TREE_LANG_FLAG_4 (type) = 0;
  TREE_LANG_FLAG_5 (type) = 0;
  TREE_LANG_FLAG_6 (type) = 0;

  TYPE_NEEDS_CONSTRUCTING (type) = 0;

  /* Purge non-marked variants from the variants chain, so that they
     don't reappear in the IL after free_lang_data.  */
  while (TYPE_NEXT_VARIANT (type)
	 && !fld->pset.contains (TYPE_NEXT_VARIANT (type)))
    {
      tree t = TYPE_NEXT_VARIANT (type);
      TYPE_NEXT_VARIANT (type) = TYPE_NEXT_VARIANT (t);
      /* Turn the removed types into distinct types.  */
      TYPE_MAIN_VARIANT (t) = t;
      TYPE_NEXT_VARIANT (t) = NULL_TREE;
    }

  if (TREE_CODE (type) == FUNCTION_TYPE)
    {
      TREE_TYPE (type) = fld_simplified_type (TREE_TYPE (type), fld);
      /* Remove the const and volatile qualifiers from arguments.  The
	 C++ front end removes them, but the C front end does not,
	 leading to false ODR violation errors when merging two
	 instances of the same function signature compiled by
	 different front ends.  */
      for (tree p = TYPE_ARG_TYPES (type); p; p = TREE_CHAIN (p))
	{
          TREE_VALUE (p) = fld_simplified_type (TREE_VALUE (p), fld);
	  tree arg_type = TREE_VALUE (p);

	  if (TYPE_READONLY (arg_type) || TYPE_VOLATILE (arg_type))
	    {
	      int quals = TYPE_QUALS (arg_type)
			  & ~TYPE_QUAL_CONST
			  & ~TYPE_QUAL_VOLATILE;
	      TREE_VALUE (p) = build_qualified_type (arg_type, quals);
	      if (!fld->pset.add (TREE_VALUE (p)))
		free_lang_data_in_type (TREE_VALUE (p), fld);
	    }
	  /* C++ FE uses TREE_PURPOSE to store initial values.  */
	  TREE_PURPOSE (p) = NULL;
	}
    }
  else if (TREE_CODE (type) == METHOD_TYPE)
    {
      TREE_TYPE (type) = fld_simplified_type (TREE_TYPE (type), fld);
      for (tree p = TYPE_ARG_TYPES (type); p; p = TREE_CHAIN (p))
	{
	  /* C++ FE uses TREE_PURPOSE to store initial values.  */
	  TREE_VALUE (p) = fld_simplified_type (TREE_VALUE (p), fld);
	  TREE_PURPOSE (p) = NULL;
	}
    }
  else if (RECORD_OR_UNION_TYPE_P (type))
    {
      /* Remove members that are not FIELD_DECLs from the field list
	 of an aggregate.  These occur in C++.  */
      for (tree *prev = &TYPE_FIELDS (type), member; (member = *prev);)
	if (TREE_CODE (member) == FIELD_DECL)
	  prev = &DECL_CHAIN (member);
	else
	  *prev = DECL_CHAIN (member);

      TYPE_VFIELD (type) = NULL_TREE;

      if (TYPE_BINFO (type))
	{
	  free_lang_data_in_binfo (TYPE_BINFO (type));
	  /* We need to preserve link to bases and virtual table for all
	     polymorphic types to make devirtualization machinery working.  */
	  if (!BINFO_VTABLE (TYPE_BINFO (type)))
	    TYPE_BINFO (type) = NULL;
	}
    }
  else if (INTEGRAL_TYPE_P (type)
	   || SCALAR_FLOAT_TYPE_P (type)
	   || FIXED_POINT_TYPE_P (type))
    {
      if (TREE_CODE (type) == ENUMERAL_TYPE)
	{
	  ENUM_IS_OPAQUE (type) = 0;
	  ENUM_IS_SCOPED (type) = 0;
	  /* Type values are used only for C++ ODR checking.  Drop them
	     for all type variants and non-ODR types.
	     For ODR types the data is freed in free_odr_warning_data.  */
	  if (!TYPE_VALUES (type))
	    ;
	  else if (TYPE_MAIN_VARIANT (type) != type
		   || !type_with_linkage_p (type)
		   || type_in_anonymous_namespace_p (type))
	    TYPE_VALUES (type) = NULL;
	  else
	    register_odr_enum (type);
	}
      free_lang_data_in_one_sizepos (&TYPE_MIN_VALUE (type));
      free_lang_data_in_one_sizepos (&TYPE_MAX_VALUE (type));
    }

  TYPE_LANG_SLOT_1 (type) = NULL_TREE;

  free_lang_data_in_one_sizepos (&TYPE_SIZE (type));
  free_lang_data_in_one_sizepos (&TYPE_SIZE_UNIT (type));

  if (TYPE_CONTEXT (type)
      && TREE_CODE (TYPE_CONTEXT (type)) == BLOCK)
    {
      tree ctx = TYPE_CONTEXT (type);
      do
	{
	  ctx = BLOCK_SUPERCONTEXT (ctx);
	}
      while (ctx && TREE_CODE (ctx) == BLOCK);
      TYPE_CONTEXT (type) = ctx;
    }

  TYPE_STUB_DECL (type) = NULL;
  TYPE_NAME (type) = fld_simplified_type_name (type);
}


/* Return true if DECL may need an assembler name to be set.  */

static inline bool
need_assembler_name_p (tree decl)
{
  /* We use DECL_ASSEMBLER_NAME to hold mangled type names for One Definition
     Rule merging.  This makes type_odr_p to return true on those types during
     LTO and by comparing the mangled name, we can say what types are intended
     to be equivalent across compilation unit.

     We do not store names of type_in_anonymous_namespace_p.

     Record, union and enumeration type have linkage that allows use
     to check type_in_anonymous_namespace_p. We do not mangle compound types
     that always can be compared structurally.

     Similarly for builtin types, we compare properties of their main variant.
     A special case are integer types where mangling do make differences
     between char/signed char/unsigned char etc.  Storing name for these makes
     e.g.  -fno-signed-char/-fsigned-char mismatches to be handled well.
     See cp/mangle.c:write_builtin_type for details.  */

  if (TREE_CODE (decl) == TYPE_DECL)
    {
      if (DECL_NAME (decl)
	  && decl == TYPE_NAME (TREE_TYPE (decl))
	  && TYPE_MAIN_VARIANT (TREE_TYPE (decl)) == TREE_TYPE (decl)
	  && !TYPE_ARTIFICIAL (TREE_TYPE (decl))
	  && ((TREE_CODE (TREE_TYPE (decl)) != RECORD_TYPE
	       && TREE_CODE (TREE_TYPE (decl)) != UNION_TYPE)
	      || TYPE_CXX_ODR_P (TREE_TYPE (decl)))
	  && (type_with_linkage_p (TREE_TYPE (decl))
	      || TREE_CODE (TREE_TYPE (decl)) == INTEGER_TYPE)
	  && !variably_modified_type_p (TREE_TYPE (decl), NULL_TREE))
	return !DECL_ASSEMBLER_NAME_SET_P (decl);
      return false;
    }
  /* Only FUNCTION_DECLs and VAR_DECLs are considered.  */
  if (!VAR_OR_FUNCTION_DECL_P (decl))
    return false;

  /* If DECL already has its assembler name set, it does not need a
     new one.  */
  if (!HAS_DECL_ASSEMBLER_NAME_P (decl)
      || DECL_ASSEMBLER_NAME_SET_P (decl))
    return false;

  /* Abstract decls do not need an assembler name.  */
  if (DECL_ABSTRACT_P (decl))
    return false;

  /* For VAR_DECLs, only static, public and external symbols need an
     assembler name.  */
  if (VAR_P (decl)
      && !TREE_STATIC (decl)
      && !TREE_PUBLIC (decl)
      && !DECL_EXTERNAL (decl))
    return false;

  if (TREE_CODE (decl) == FUNCTION_DECL)
    {
      /* Do not set assembler name on builtins.  Allow RTL expansion to
	 decide whether to expand inline or via a regular call.  */
      if (fndecl_built_in_p (decl)
	  && DECL_BUILT_IN_CLASS (decl) != BUILT_IN_FRONTEND)
	return false;

      /* Functions represented in the callgraph need an assembler name.  */
      if (cgraph_node::get (decl) != NULL)
	return true;

      /* Unused and not public functions don't need an assembler name.  */
      if (!TREE_USED (decl) && !TREE_PUBLIC (decl))
	return false;
    }

  return true;
}


/* Reset all language specific information still present in symbol
   DECL.  */

static void
free_lang_data_in_decl (tree decl, class free_lang_data_d *fld)
{
  gcc_assert (DECL_P (decl));

  /* Give the FE a chance to remove its own data first.  */
  lang_hooks.free_lang_data (decl);

  TREE_LANG_FLAG_0 (decl) = 0;
  TREE_LANG_FLAG_1 (decl) = 0;
  TREE_LANG_FLAG_2 (decl) = 0;
  TREE_LANG_FLAG_3 (decl) = 0;
  TREE_LANG_FLAG_4 (decl) = 0;
  TREE_LANG_FLAG_5 (decl) = 0;
  TREE_LANG_FLAG_6 (decl) = 0;

  free_lang_data_in_one_sizepos (&DECL_SIZE (decl));
  free_lang_data_in_one_sizepos (&DECL_SIZE_UNIT (decl));
  if (TREE_CODE (decl) == FIELD_DECL)
    {
      DECL_FCONTEXT (decl) = NULL;
      free_lang_data_in_one_sizepos (&DECL_FIELD_OFFSET (decl));
      if (TREE_CODE (DECL_CONTEXT (decl)) == QUAL_UNION_TYPE)
	DECL_QUALIFIER (decl) = NULL_TREE;
    }

 if (TREE_CODE (decl) == FUNCTION_DECL)
    {
      struct cgraph_node *node;
      /* Frontends do not set TREE_ADDRESSABLE on public variables even though
	 the address may be taken in other unit, so this flag has no practical
	 use for middle-end.

	 It would make more sense if frontends set TREE_ADDRESSABLE to 0 only
	 for public objects that indeed cannot be adressed, but it is not
	 the case.  Set the flag to true so we do not get merge failures for
	 i.e. virtual tables between units that take address of it and
	 units that don't.  */
      if (TREE_PUBLIC (decl))
	TREE_ADDRESSABLE (decl) = true;
      TREE_TYPE (decl) = fld_simplified_type (TREE_TYPE (decl), fld);
      if (!(node = cgraph_node::get (decl))
	  || (!node->definition && !node->clones))
	{
	  if (node && !node->declare_variant_alt)
	    node->release_body ();
	  else
	    {
	      release_function_body (decl);
	      DECL_ARGUMENTS (decl) = NULL;
	      DECL_RESULT (decl) = NULL;
	      DECL_INITIAL (decl) = error_mark_node;
	    }
	}
      if (gimple_has_body_p (decl) || (node && node->thunk))
	{
	  tree t;

	  /* If DECL has a gimple body, then the context for its
	     arguments must be DECL.  Otherwise, it doesn't really
	     matter, as we will not be emitting any code for DECL.  In
	     general, there may be other instances of DECL created by
	     the front end and since PARM_DECLs are generally shared,
	     their DECL_CONTEXT changes as the replicas of DECL are
	     created.  The only time where DECL_CONTEXT is important
	     is for the FUNCTION_DECLs that have a gimple body (since
	     the PARM_DECL will be used in the function's body).  */
	  for (t = DECL_ARGUMENTS (decl); t; t = TREE_CHAIN (t))
	    DECL_CONTEXT (t) = decl;
	  if (!DECL_FUNCTION_SPECIFIC_TARGET (decl))
	    DECL_FUNCTION_SPECIFIC_TARGET (decl)
	      = target_option_default_node;
	  if (!DECL_FUNCTION_SPECIFIC_OPTIMIZATION (decl))
	    DECL_FUNCTION_SPECIFIC_OPTIMIZATION (decl)
	      = optimization_default_node;
	}

      /* DECL_SAVED_TREE holds the GENERIC representation for DECL.
	 At this point, it is not needed anymore.  */
      DECL_SAVED_TREE (decl) = NULL_TREE;

      /* Clear the abstract origin if it refers to a method.
         Otherwise dwarf2out.c will ICE as we splice functions out of
         TYPE_FIELDS and thus the origin will not be output
         correctly.  */
      if (DECL_ABSTRACT_ORIGIN (decl)
	  && DECL_CONTEXT (DECL_ABSTRACT_ORIGIN (decl))
	  && RECORD_OR_UNION_TYPE_P
	       (DECL_CONTEXT (DECL_ABSTRACT_ORIGIN (decl))))
	DECL_ABSTRACT_ORIGIN (decl) = NULL_TREE;

      DECL_VINDEX (decl) = NULL_TREE;
    }
  else if (VAR_P (decl))
    {
      /* See comment above why we set the flag for functions.  */
      if (TREE_PUBLIC (decl))
	TREE_ADDRESSABLE (decl) = true;
      if ((DECL_EXTERNAL (decl)
	   && (!TREE_STATIC (decl) || !TREE_READONLY (decl)))
	  || (decl_function_context (decl) && !TREE_STATIC (decl)))
	DECL_INITIAL (decl) = NULL_TREE;
    }
  else if (TREE_CODE (decl) == TYPE_DECL)
    {
      DECL_VISIBILITY (decl) = VISIBILITY_DEFAULT;
      DECL_VISIBILITY_SPECIFIED (decl) = 0;
      TREE_PUBLIC (decl) = 0;
      TREE_PRIVATE (decl) = 0;
      DECL_ARTIFICIAL (decl) = 0;
      TYPE_DECL_SUPPRESS_DEBUG (decl) = 0;
      DECL_INITIAL (decl) = NULL_TREE;
      DECL_ORIGINAL_TYPE (decl) = NULL_TREE;
      DECL_MODE (decl) = VOIDmode;
      SET_DECL_ALIGN (decl, 0);
      /* TREE_TYPE is cleared at WPA time in free_odr_warning_data.  */
    }
  else if (TREE_CODE (decl) == FIELD_DECL)
    {
      TREE_TYPE (decl) = fld_simplified_type (TREE_TYPE (decl), fld);
      DECL_INITIAL (decl) = NULL_TREE;
    }
  else if (TREE_CODE (decl) == TRANSLATION_UNIT_DECL
           && DECL_INITIAL (decl)
           && TREE_CODE (DECL_INITIAL (decl)) == BLOCK)
    {
      /* Strip builtins from the translation-unit BLOCK.  We still have targets
	 without builtin_decl_explicit support and also builtins are shared
	 nodes and thus we can't use TREE_CHAIN in multiple lists.  */
      tree *nextp = &BLOCK_VARS (DECL_INITIAL (decl));
      while (*nextp)
	{
	  tree var = *nextp;
	  if (TREE_CODE (var) == FUNCTION_DECL
	      && fndecl_built_in_p (var))
	    *nextp = TREE_CHAIN (var);
	  else
	    nextp = &TREE_CHAIN (var);
        }
    }
  /* We need to keep field decls associated with their trees. Otherwise tree
     merging may merge some fileds and keep others disjoint wich in turn will
     not do well with TREE_CHAIN pointers linking them.

     Also do not drop containing types for virtual methods and tables because
     these are needed by devirtualization.
     C++ destructors are special because C++ frontends sometimes produces
     virtual destructor as an alias of non-virtual destructor.  In
     devirutalization code we always walk through aliases and we need
     context to be preserved too.  See PR89335  */
  if (TREE_CODE (decl) != FIELD_DECL
      && ((TREE_CODE (decl) != VAR_DECL && TREE_CODE (decl) != FUNCTION_DECL)
          || (!DECL_VIRTUAL_P (decl)
	      && (TREE_CODE (decl) != FUNCTION_DECL
		  || !DECL_CXX_DESTRUCTOR_P (decl)))))
    DECL_CONTEXT (decl) = fld_decl_context (DECL_CONTEXT (decl));
}


/* Operand callback helper for free_lang_data_in_node.  *TP is the
   subtree operand being considered.  */

static tree
find_decls_types_r (tree *tp, int *ws, void *data)
{
  tree t = *tp;
  class free_lang_data_d *fld = (class free_lang_data_d *) data;

  if (TREE_CODE (t) == TREE_LIST)
    return NULL_TREE;

  /* Language specific nodes will be removed, so there is no need
     to gather anything under them.  */
  if (is_lang_specific (t))
    {
      *ws = 0;
      return NULL_TREE;
    }

  if (DECL_P (t))
    {
      /* Note that walk_tree does not traverse every possible field in
	 decls, so we have to do our own traversals here.  */
      add_tree_to_fld_list (t, fld);

      fld_worklist_push (DECL_NAME (t), fld);
      fld_worklist_push (DECL_CONTEXT (t), fld);
      fld_worklist_push (DECL_SIZE (t), fld);
      fld_worklist_push (DECL_SIZE_UNIT (t), fld);

      /* We are going to remove everything under DECL_INITIAL for
	 TYPE_DECLs.  No point walking them.  */
      if (TREE_CODE (t) != TYPE_DECL)
	fld_worklist_push (DECL_INITIAL (t), fld);

      fld_worklist_push (DECL_ATTRIBUTES (t), fld);
      fld_worklist_push (DECL_ABSTRACT_ORIGIN (t), fld);

      if (TREE_CODE (t) == FUNCTION_DECL)
	{
	  fld_worklist_push (DECL_ARGUMENTS (t), fld);
	  fld_worklist_push (DECL_RESULT (t), fld);
	}
      else if (TREE_CODE (t) == FIELD_DECL)
	{
	  fld_worklist_push (DECL_FIELD_OFFSET (t), fld);
	  fld_worklist_push (DECL_BIT_FIELD_TYPE (t), fld);
	  fld_worklist_push (DECL_FIELD_BIT_OFFSET (t), fld);
	  fld_worklist_push (DECL_FCONTEXT (t), fld);
	}

      if ((VAR_P (t) || TREE_CODE (t) == PARM_DECL)
	  && DECL_HAS_VALUE_EXPR_P (t))
	fld_worklist_push (DECL_VALUE_EXPR (t), fld);

      if (TREE_CODE (t) != FIELD_DECL
	  && TREE_CODE (t) != TYPE_DECL)
	fld_worklist_push (TREE_CHAIN (t), fld);
      *ws = 0;
    }
  else if (TYPE_P (t))
    {
      /* Note that walk_tree does not traverse every possible field in
	 types, so we have to do our own traversals here.  */
      add_tree_to_fld_list (t, fld);

      if (!RECORD_OR_UNION_TYPE_P (t))
	fld_worklist_push (TYPE_CACHED_VALUES (t), fld);
      fld_worklist_push (TYPE_SIZE (t), fld);
      fld_worklist_push (TYPE_SIZE_UNIT (t), fld);
      fld_worklist_push (TYPE_ATTRIBUTES (t), fld);
      fld_worklist_push (TYPE_POINTER_TO (t), fld);
      fld_worklist_push (TYPE_REFERENCE_TO (t), fld);
      fld_worklist_push (TYPE_NAME (t), fld);
      /* While we do not stream TYPE_POINTER_TO and TYPE_REFERENCE_TO
	 lists, we may look types up in these lists and use them while
	 optimizing the function body.  Thus we need to free lang data
	 in them.  */
      if (TREE_CODE (t) == POINTER_TYPE)
        fld_worklist_push (TYPE_NEXT_PTR_TO (t), fld);
      if (TREE_CODE (t) == REFERENCE_TYPE)
        fld_worklist_push (TYPE_NEXT_REF_TO (t), fld);
      if (!POINTER_TYPE_P (t))
	fld_worklist_push (TYPE_MIN_VALUE_RAW (t), fld);
      /* TYPE_MAX_VALUE_RAW is TYPE_BINFO for record types.  */
      if (!RECORD_OR_UNION_TYPE_P (t))
	fld_worklist_push (TYPE_MAX_VALUE_RAW (t), fld);
      fld_worklist_push (TYPE_MAIN_VARIANT (t), fld);
      /* Do not walk TYPE_NEXT_VARIANT.  We do not stream it and thus
         do not and want not to reach unused variants this way.  */
      if (TYPE_CONTEXT (t))
	{
	  tree ctx = TYPE_CONTEXT (t);
	  /* We adjust BLOCK TYPE_CONTEXTs to the innermost non-BLOCK one.
	     So push that instead.  */
	  while (ctx && TREE_CODE (ctx) == BLOCK)
	    ctx = BLOCK_SUPERCONTEXT (ctx);
	  fld_worklist_push (ctx, fld);
	}
      fld_worklist_push (TYPE_CANONICAL (t), fld);

      if (RECORD_OR_UNION_TYPE_P (t) && TYPE_BINFO (t))
	{
	  unsigned i;
	  tree tem;
	  FOR_EACH_VEC_ELT (*BINFO_BASE_BINFOS (TYPE_BINFO (t)), i, tem)
	    fld_worklist_push (TREE_TYPE (tem), fld);
	  fld_worklist_push (BINFO_TYPE (TYPE_BINFO (t)), fld);
	  fld_worklist_push (BINFO_VTABLE (TYPE_BINFO (t)), fld);
	}
      if (RECORD_OR_UNION_TYPE_P (t))
	{
	  tree tem;
	  /* Push all TYPE_FIELDS - there can be interleaving interesting
	     and non-interesting things.  */
	  tem = TYPE_FIELDS (t);
	  while (tem)
	    {
	      if (TREE_CODE (tem) == FIELD_DECL)
		fld_worklist_push (tem, fld);
	      tem = TREE_CHAIN (tem);
	    }
	}
      if (FUNC_OR_METHOD_TYPE_P (t))
	fld_worklist_push (TYPE_METHOD_BASETYPE (t), fld);

      fld_worklist_push (TYPE_STUB_DECL (t), fld);
      *ws = 0;
    }
  else if (TREE_CODE (t) == BLOCK)
    {
      for (tree *tem = &BLOCK_VARS (t); *tem; )
	{
	  if (TREE_CODE (*tem) != LABEL_DECL
	      && (TREE_CODE (*tem) != VAR_DECL
		  || !auto_var_in_fn_p (*tem, DECL_CONTEXT (*tem))))
	    {
	      gcc_assert (TREE_CODE (*tem) != RESULT_DECL
			  && TREE_CODE (*tem) != PARM_DECL);
	      *tem = TREE_CHAIN (*tem);
	    }
	  else 
	    {
	      fld_worklist_push (*tem, fld);
	      tem = &TREE_CHAIN (*tem);
	    }
	}
      for (tree tem = BLOCK_SUBBLOCKS (t); tem; tem = BLOCK_CHAIN (tem))
	fld_worklist_push (tem, fld);
      fld_worklist_push (BLOCK_ABSTRACT_ORIGIN (t), fld);
    }

  if (TREE_CODE (t) != IDENTIFIER_NODE
      && CODE_CONTAINS_STRUCT (TREE_CODE (t), TS_TYPED))
    fld_worklist_push (TREE_TYPE (t), fld);

  return NULL_TREE;
}


/* Find decls and types in T.  */

static void
find_decls_types (tree t, class free_lang_data_d *fld)
{
  while (1)
    {
      if (!fld->pset.contains (t))
	walk_tree (&t, find_decls_types_r, fld, &fld->pset);
      if (fld->worklist.is_empty ())
	break;
      t = fld->worklist.pop ();
    }
}

/* Translate all the types in LIST with the corresponding runtime
   types.  */

static tree
get_eh_types_for_runtime (tree list)
{
  tree head, prev;

  if (list == NULL_TREE)
    return NULL_TREE;

  head = build_tree_list (0, lookup_type_for_runtime (TREE_VALUE (list)));
  prev = head;
  list = TREE_CHAIN (list);
  while (list)
    {
      tree n = build_tree_list (0, lookup_type_for_runtime (TREE_VALUE (list)));
      TREE_CHAIN (prev) = n;
      prev = TREE_CHAIN (prev);
      list = TREE_CHAIN (list);
    }

  return head;
}


/* Find decls and types referenced in EH region R and store them in
   FLD->DECLS and FLD->TYPES.  */

static void
find_decls_types_in_eh_region (eh_region r, class free_lang_data_d *fld)
{
  switch (r->type)
    {
    case ERT_CLEANUP:
      break;

    case ERT_TRY:
      {
	eh_catch c;

	/* The types referenced in each catch must first be changed to the
	   EH types used at runtime.  This removes references to FE types
	   in the region.  */
	for (c = r->u.eh_try.first_catch; c ; c = c->next_catch)
	  {
	    c->type_list = get_eh_types_for_runtime (c->type_list);
	    walk_tree (&c->type_list, find_decls_types_r, fld, &fld->pset);
	  }
      }
      break;

    case ERT_ALLOWED_EXCEPTIONS:
      r->u.allowed.type_list
	= get_eh_types_for_runtime (r->u.allowed.type_list);
      walk_tree (&r->u.allowed.type_list, find_decls_types_r, fld, &fld->pset);
      break;

    case ERT_MUST_NOT_THROW:
      walk_tree (&r->u.must_not_throw.failure_decl,
		 find_decls_types_r, fld, &fld->pset);
      break;
    }
}


/* Find decls and types referenced in cgraph node N and store them in
   FLD->DECLS and FLD->TYPES.  Unlike pass_referenced_vars, this will
   look for *every* kind of DECL and TYPE node reachable from N,
   including those embedded inside types and decls (i.e,, TYPE_DECLs,
   NAMESPACE_DECLs, etc).  */

static void
find_decls_types_in_node (struct cgraph_node *n, class free_lang_data_d *fld)
{
  basic_block bb;
  struct function *fn;
  unsigned ix;
  tree t;

  find_decls_types (n->decl, fld);

  if (!gimple_has_body_p (n->decl))
    return;

  gcc_assert (current_function_decl == NULL_TREE && cfun == NULL);

  fn = DECL_STRUCT_FUNCTION (n->decl);

  /* Traverse locals. */
  FOR_EACH_LOCAL_DECL (fn, ix, t)
    find_decls_types (t, fld);

  /* Traverse EH regions in FN.  */
  {
    eh_region r;
    FOR_ALL_EH_REGION_FN (r, fn)
      find_decls_types_in_eh_region (r, fld);
  }

  /* Traverse every statement in FN.  */
  FOR_EACH_BB_FN (bb, fn)
    {
      gphi_iterator psi;
      gimple_stmt_iterator si;
      unsigned i;

      for (psi = gsi_start_phis (bb); !gsi_end_p (psi); gsi_next (&psi))
	{
	  gphi *phi = psi.phi ();

	  for (i = 0; i < gimple_phi_num_args (phi); i++)
	    {
	      tree *arg_p = gimple_phi_arg_def_ptr (phi, i);
	      find_decls_types (*arg_p, fld);
	    }
	}

      for (si = gsi_start_bb (bb); !gsi_end_p (si); gsi_next (&si))
	{
	  gimple *stmt = gsi_stmt (si);

	  if (is_gimple_call (stmt))
	    find_decls_types (gimple_call_fntype (stmt), fld);

	  for (i = 0; i < gimple_num_ops (stmt); i++)
	    {
	      tree arg = gimple_op (stmt, i);
	      find_decls_types (arg, fld);
	      /* find_decls_types doesn't walk TREE_PURPOSE of TREE_LISTs,
		 which we need for asm stmts.  */
	      if (arg
		  && TREE_CODE (arg) == TREE_LIST
		  && TREE_PURPOSE (arg)
		  && gimple_code (stmt) == GIMPLE_ASM)
		find_decls_types (TREE_PURPOSE (arg), fld);
	    }
	}
    }
}


/* Find decls and types referenced in varpool node N and store them in
   FLD->DECLS and FLD->TYPES.  Unlike pass_referenced_vars, this will
   look for *every* kind of DECL and TYPE node reachable from N,
   including those embedded inside types and decls (i.e,, TYPE_DECLs,
   NAMESPACE_DECLs, etc).  */

static void
find_decls_types_in_var (varpool_node *v, class free_lang_data_d *fld)
{
  find_decls_types (v->decl, fld);
}

/* If T needs an assembler name, have one created for it.  */

void
assign_assembler_name_if_needed (tree t)
{
  if (need_assembler_name_p (t))
    {
      /* When setting DECL_ASSEMBLER_NAME, the C++ mangler may emit
	 diagnostics that use input_location to show locus
	 information.  The problem here is that, at this point,
	 input_location is generally anchored to the end of the file
	 (since the parser is long gone), so we don't have a good
	 position to pin it to.

	 To alleviate this problem, this uses the location of T's
	 declaration.  Examples of this are
	 testsuite/g++.dg/template/cond2.C and
	 testsuite/g++.dg/template/pr35240.C.  */
      location_t saved_location = input_location;
      input_location = DECL_SOURCE_LOCATION (t);

      decl_assembler_name (t);

      input_location = saved_location;
    }
}


/* Free language specific information for every operand and expression
   in every node of the call graph.  This process operates in three stages:

   1- Every callgraph node and varpool node is traversed looking for
      decls and types embedded in them.  This is a more exhaustive
      search than that done by find_referenced_vars, because it will
      also collect individual fields, decls embedded in types, etc.

   2- All the decls found are sent to free_lang_data_in_decl.

   3- All the types found are sent to free_lang_data_in_type.

   The ordering between decls and types is important because
   free_lang_data_in_decl sets assembler names, which includes
   mangling.  So types cannot be freed up until assembler names have
   been set up.  */

static void
free_lang_data_in_cgraph (class free_lang_data_d *fld)
{
  struct cgraph_node *n;
  varpool_node *v;
  tree t;
  unsigned i;
  alias_pair *p;

  /* Find decls and types in the body of every function in the callgraph.  */
  FOR_EACH_FUNCTION (n)
    find_decls_types_in_node (n, fld);

  FOR_EACH_VEC_SAFE_ELT (alias_pairs, i, p)
    find_decls_types (p->decl, fld);

  /* Find decls and types in every varpool symbol.  */
  FOR_EACH_VARIABLE (v)
    find_decls_types_in_var (v, fld);

  /* Set the assembler name on every decl found.  We need to do this
     now because free_lang_data_in_decl will invalidate data needed
     for mangling.  This breaks mangling on interdependent decls.  */
  FOR_EACH_VEC_ELT (fld->decls, i, t)
    assign_assembler_name_if_needed (t);

  /* Traverse every decl found freeing its language data.  */
  FOR_EACH_VEC_ELT (fld->decls, i, t)
    free_lang_data_in_decl (t, fld);

  /* Traverse every type found freeing its language data.  */
  FOR_EACH_VEC_ELT (fld->types, i, t)
    free_lang_data_in_type (t, fld);
}


/* Free resources that are used by FE but are not needed once they are done. */

static unsigned
free_lang_data (void)
{
  unsigned i;
  class free_lang_data_d fld;

  /* If we are the LTO frontend we have freed lang-specific data already.  */
  if (in_lto_p
      || (!flag_generate_lto && !flag_generate_offload))
    {
      /* Rebuild type inheritance graph even when not doing LTO to get
	 consistent profile data.  */
      rebuild_type_inheritance_graph ();
      return 0;
    }

  fld_incomplete_types = new hash_map<tree, tree>;
  fld_simplified_types = new hash_map<tree, tree>;

  /* Provide a dummy TRANSLATION_UNIT_DECL if the FE failed to provide one.  */
  if (vec_safe_is_empty (all_translation_units))
    build_translation_unit_decl (NULL_TREE);

  /* Allocate and assign alias sets to the standard integer types
     while the slots are still in the way the frontends generated them.  */
  for (i = 0; i < itk_none; ++i)
    if (integer_types[i])
      TYPE_ALIAS_SET (integer_types[i]) = get_alias_set (integer_types[i]);

  /* Traverse the IL resetting language specific information for
     operands, expressions, etc.  */
  free_lang_data_in_cgraph (&fld);

  /* Create gimple variants for common types.  */
  for (unsigned i = 0;
       i < sizeof (builtin_structptr_types) / sizeof (builtin_structptr_type);
       ++i)
    builtin_structptr_types[i].node = builtin_structptr_types[i].base;

  /* Reset some langhooks.  Do not reset types_compatible_p, it may
     still be used indirectly via the get_alias_set langhook.  */
  lang_hooks.dwarf_name = lhd_dwarf_name;
  lang_hooks.decl_printable_name = gimple_decl_printable_name;
  lang_hooks.gimplify_expr = lhd_gimplify_expr;
  lang_hooks.overwrite_decl_assembler_name = lhd_overwrite_decl_assembler_name;
  lang_hooks.print_xnode = lhd_print_tree_nothing;
  lang_hooks.print_decl = lhd_print_tree_nothing;
  lang_hooks.print_type = lhd_print_tree_nothing;
  lang_hooks.print_identifier = lhd_print_tree_nothing;

  lang_hooks.tree_inlining.var_mod_type_p = hook_bool_tree_tree_false;

  if (flag_checking)
    {
      int i;
      tree t;

      FOR_EACH_VEC_ELT (fld.types, i, t)
	verify_type (t);
    }

  /* We do not want the default decl_assembler_name implementation,
     rather if we have fixed everything we want a wrapper around it
     asserting that all non-local symbols already got their assembler
     name and only produce assembler names for local symbols.  Or rather
     make sure we never call decl_assembler_name on local symbols and
     devise a separate, middle-end private scheme for it.  */

  /* Reset diagnostic machinery.  */
  tree_diagnostics_defaults (global_dc);

  rebuild_type_inheritance_graph ();

  delete fld_incomplete_types;
  delete fld_simplified_types;

  return 0;
}


namespace {

const pass_data pass_data_ipa_free_lang_data =
{
  SIMPLE_IPA_PASS, /* type */
  "*free_lang_data", /* name */
  OPTGROUP_NONE, /* optinfo_flags */
  TV_IPA_FREE_LANG_DATA, /* tv_id */
  0, /* properties_required */
  0, /* properties_provided */
  0, /* properties_destroyed */
  0, /* todo_flags_start */
  0, /* todo_flags_finish */
};

class pass_ipa_free_lang_data : public simple_ipa_opt_pass
{
public:
  pass_ipa_free_lang_data (gcc::context *ctxt)
    : simple_ipa_opt_pass (pass_data_ipa_free_lang_data, ctxt)
  {}

  /* opt_pass methods: */
  virtual unsigned int execute (function *) { return free_lang_data (); }

}; // class pass_ipa_free_lang_data

} // anon namespace

simple_ipa_opt_pass *
make_pass_ipa_free_lang_data (gcc::context *ctxt)
{
  return new pass_ipa_free_lang_data (ctxt);
}

/* Set the type qualifiers for TYPE to TYPE_QUALS, which is a bitmask
   of the various TYPE_QUAL values.  */

static void
set_type_quals (tree type, int type_quals)
{
  TYPE_READONLY (type) = (type_quals & TYPE_QUAL_CONST) != 0;
  TYPE_VOLATILE (type) = (type_quals & TYPE_QUAL_VOLATILE) != 0;
  TYPE_RESTRICT (type) = (type_quals & TYPE_QUAL_RESTRICT) != 0;
  TYPE_ATOMIC (type) = (type_quals & TYPE_QUAL_ATOMIC) != 0;
  TYPE_ADDR_SPACE (type) = DECODE_QUAL_ADDR_SPACE (type_quals);
}

/* Returns true iff CAND and BASE have equivalent language-specific
   qualifiers.  */

bool
check_lang_type (const_tree cand, const_tree base)
{
  if (lang_hooks.types.type_hash_eq == NULL)
    return true;
  /* type_hash_eq currently only applies to these types.  */
  if (TREE_CODE (cand) != FUNCTION_TYPE
      && TREE_CODE (cand) != METHOD_TYPE)
    return true;
  return lang_hooks.types.type_hash_eq (cand, base);
}

/* This function checks to see if TYPE matches the size one of the built-in 
   atomic types, and returns that core atomic type.  */

static tree
find_atomic_core_type (const_tree type)
{
  tree base_atomic_type;

  /* Only handle complete types.  */
  if (!tree_fits_uhwi_p (TYPE_SIZE (type)))
    return NULL_TREE;

  switch (tree_to_uhwi (TYPE_SIZE (type)))
    {
    case 8:
      base_atomic_type = atomicQI_type_node;
      break;

    case 16:
      base_atomic_type = atomicHI_type_node;
      break;

    case 32:
      base_atomic_type = atomicSI_type_node;
      break;

    case 64:
      base_atomic_type = atomicDI_type_node;
      break;

    case 128:
      base_atomic_type = atomicTI_type_node;
      break;

    default:
      base_atomic_type = NULL_TREE;
    }

  return base_atomic_type;
}

/* Returns true iff unqualified CAND and BASE are equivalent.  */

bool
check_base_type (const_tree cand, const_tree base)
{
  if (TYPE_NAME (cand) != TYPE_NAME (base)
      /* Apparently this is needed for Objective-C.  */
      || TYPE_CONTEXT (cand) != TYPE_CONTEXT (base)
      || !attribute_list_equal (TYPE_ATTRIBUTES (cand),
			        TYPE_ATTRIBUTES (base)))
    return false;
  /* Check alignment.  */
  if (TYPE_ALIGN (cand) == TYPE_ALIGN (base)
      && TYPE_USER_ALIGN (cand) == TYPE_USER_ALIGN (base))
    return true;
  /* Atomic types increase minimal alignment.  We must to do so as well
     or we get duplicated canonical types. See PR88686.  */
  if ((TYPE_QUALS (cand) & TYPE_QUAL_ATOMIC))
    {
      /* See if this object can map to a basic atomic type.  */
      tree atomic_type = find_atomic_core_type (cand);
      if (atomic_type && TYPE_ALIGN (atomic_type) == TYPE_ALIGN (cand))
       return true;
    }
  return false;
}

/* Returns true iff CAND is equivalent to BASE with TYPE_QUALS.  */

bool
check_qualified_type (const_tree cand, const_tree base, int type_quals)
{
  return (TYPE_QUALS (cand) == type_quals
	  && check_base_type (cand, base)
	  && check_lang_type (cand, base));
}

/* Returns true iff CAND is equivalent to BASE with ALIGN.  */

static bool
check_aligned_type (const_tree cand, const_tree base, unsigned int align)
{
  return (TYPE_QUALS (cand) == TYPE_QUALS (base)
	  && TYPE_NAME (cand) == TYPE_NAME (base)
	  /* Apparently this is needed for Objective-C.  */
	  && TYPE_CONTEXT (cand) == TYPE_CONTEXT (base)
	  /* Check alignment.  */
	  && TYPE_ALIGN (cand) == align
	  /* Check this is a user-aligned type as build_aligned_type
	     would create.  */
	  && TYPE_USER_ALIGN (cand)
	  && attribute_list_equal (TYPE_ATTRIBUTES (cand),
				   TYPE_ATTRIBUTES (base))
	  && check_lang_type (cand, base));
}

/* Return a version of the TYPE, qualified as indicated by the
   TYPE_QUALS, if one exists.  If no qualified version exists yet,
   return NULL_TREE.  */

tree
get_qualified_type (tree type, int type_quals)
{
  if (TYPE_QUALS (type) == type_quals)
    return type;

  tree mv = TYPE_MAIN_VARIANT (type);
  if (check_qualified_type (mv, type, type_quals))
    return mv;

  /* Search the chain of variants to see if there is already one there just
     like the one we need to have.  If so, use that existing one.  We must
     preserve the TYPE_NAME, since there is code that depends on this.  */
  for (tree *tp = &TYPE_NEXT_VARIANT (mv); *tp; tp = &TYPE_NEXT_VARIANT (*tp))
    if (check_qualified_type (*tp, type, type_quals))
      {
	/* Put the found variant at the head of the variant list so
	   frequently searched variants get found faster.  The C++ FE
	   benefits greatly from this.  */
	tree t = *tp;
	*tp = TYPE_NEXT_VARIANT (t);
	TYPE_NEXT_VARIANT (t) = TYPE_NEXT_VARIANT (mv);
	TYPE_NEXT_VARIANT (mv) = t;
	return t;
      }

  return NULL_TREE;
}

/* Like get_qualified_type, but creates the type if it does not
   exist.  This function never returns NULL_TREE.  */

tree
build_qualified_type (tree type, int type_quals MEM_STAT_DECL)
{
  tree t;

  /* See if we already have the appropriate qualified variant.  */
  t = get_qualified_type (type, type_quals);

  /* If not, build it.  */
  if (!t)
    {
      t = build_variant_type_copy (type PASS_MEM_STAT);
      set_type_quals (t, type_quals);

      if (((type_quals & TYPE_QUAL_ATOMIC) == TYPE_QUAL_ATOMIC))
	{
	  /* See if this object can map to a basic atomic type.  */
	  tree atomic_type = find_atomic_core_type (type);
	  if (atomic_type)
	    {
	      /* Ensure the alignment of this type is compatible with
		 the required alignment of the atomic type.  */
	      if (TYPE_ALIGN (atomic_type) > TYPE_ALIGN (t))
		SET_TYPE_ALIGN (t, TYPE_ALIGN (atomic_type));
	    }
	}

      if (TYPE_STRUCTURAL_EQUALITY_P (type))
	/* Propagate structural equality. */
	SET_TYPE_STRUCTURAL_EQUALITY (t);
      else if (TYPE_CANONICAL (type) != type)
	/* Build the underlying canonical type, since it is different
	   from TYPE. */
	{
	  tree c = build_qualified_type (TYPE_CANONICAL (type), type_quals);
	  TYPE_CANONICAL (t) = TYPE_CANONICAL (c);
	}
      else
	/* T is its own canonical type. */
	TYPE_CANONICAL (t) = t;

    }

  return t;
}

/* Create a variant of type T with alignment ALIGN.  */

tree
build_aligned_type (tree type, unsigned int align)
{
  tree t;

  if (TYPE_PACKED (type)
      || TYPE_ALIGN (type) == align)
    return type;

  for (t = TYPE_MAIN_VARIANT (type); t; t = TYPE_NEXT_VARIANT (t))
    if (check_aligned_type (t, type, align))
      return t;

  t = build_variant_type_copy (type);
  SET_TYPE_ALIGN (t, align);
  TYPE_USER_ALIGN (t) = 1;

  return t;
}

/* Create a new distinct copy of TYPE.  The new type is made its own
   MAIN_VARIANT. If TYPE requires structural equality checks, the
   resulting type requires structural equality checks; otherwise, its
   TYPE_CANONICAL points to itself. */

tree
build_distinct_type_copy (tree type MEM_STAT_DECL)
{
  tree t = copy_node (type PASS_MEM_STAT);

  TYPE_POINTER_TO (t) = 0;
  TYPE_REFERENCE_TO (t) = 0;

  /* Set the canonical type either to a new equivalence class, or
     propagate the need for structural equality checks. */
  if (TYPE_STRUCTURAL_EQUALITY_P (type))
    SET_TYPE_STRUCTURAL_EQUALITY (t);
  else
    TYPE_CANONICAL (t) = t;

  /* Make it its own variant.  */
  TYPE_MAIN_VARIANT (t) = t;
  TYPE_NEXT_VARIANT (t) = 0;

  /* Note that it is now possible for TYPE_MIN_VALUE to be a value
     whose TREE_TYPE is not t.  This can also happen in the Ada
     frontend when using subtypes.  */

  return t;
}

/* Create a new variant of TYPE, equivalent but distinct.  This is so
   the caller can modify it. TYPE_CANONICAL for the return type will
   be equivalent to TYPE_CANONICAL of TYPE, indicating that the types
   are considered equal by the language itself (or that both types
   require structural equality checks). */

tree
build_variant_type_copy (tree type MEM_STAT_DECL)
{
  tree t, m = TYPE_MAIN_VARIANT (type);

  t = build_distinct_type_copy (type PASS_MEM_STAT);

  /* Since we're building a variant, assume that it is a non-semantic
     variant. This also propagates TYPE_STRUCTURAL_EQUALITY_P. */
  TYPE_CANONICAL (t) = TYPE_CANONICAL (type);
  /* Type variants have no alias set defined.  */
  TYPE_ALIAS_SET (t) = -1;

  /* Add the new type to the chain of variants of TYPE.  */
  TYPE_NEXT_VARIANT (t) = TYPE_NEXT_VARIANT (m);
  TYPE_NEXT_VARIANT (m) = t;
  TYPE_MAIN_VARIANT (t) = m;

  return t;
}

/* Return true if the from tree in both tree maps are equal.  */

int
tree_map_base_eq (const void *va, const void *vb)
{
  const struct tree_map_base  *const a = (const struct tree_map_base *) va,
    *const b = (const struct tree_map_base *) vb;
  return (a->from == b->from);
}

/* Hash a from tree in a tree_base_map.  */

unsigned int
tree_map_base_hash (const void *item)
{
  return htab_hash_pointer (((const struct tree_map_base *)item)->from);
}

/* Return true if this tree map structure is marked for garbage collection
   purposes.  We simply return true if the from tree is marked, so that this
   structure goes away when the from tree goes away.  */

int
tree_map_base_marked_p (const void *p)
{
  return ggc_marked_p (((const struct tree_map_base *) p)->from);
}

/* Hash a from tree in a tree_map.  */

unsigned int
tree_map_hash (const void *item)
{
  return (((const struct tree_map *) item)->hash);
}

/* Hash a from tree in a tree_decl_map.  */

unsigned int
tree_decl_map_hash (const void *item)
{
  return DECL_UID (((const struct tree_decl_map *) item)->base.from);
}

/* Return the initialization priority for DECL.  */

priority_type
decl_init_priority_lookup (tree decl)
{
  symtab_node *snode = symtab_node::get (decl);

  if (!snode)
    return DEFAULT_INIT_PRIORITY;
  return
    snode->get_init_priority ();
}

/* Return the finalization priority for DECL.  */

priority_type
decl_fini_priority_lookup (tree decl)
{
  cgraph_node *node = cgraph_node::get (decl);

  if (!node)
    return DEFAULT_INIT_PRIORITY;
  return
    node->get_fini_priority ();
}

/* Set the initialization priority for DECL to PRIORITY.  */

void
decl_init_priority_insert (tree decl, priority_type priority)
{
  struct symtab_node *snode;

  if (priority == DEFAULT_INIT_PRIORITY)
    {
      snode = symtab_node::get (decl);
      if (!snode)
	return;
    }
  else if (VAR_P (decl))
    snode = varpool_node::get_create (decl);
  else
    snode = cgraph_node::get_create (decl);
  snode->set_init_priority (priority);
}

/* Set the finalization priority for DECL to PRIORITY.  */

void
decl_fini_priority_insert (tree decl, priority_type priority)
{
  struct cgraph_node *node;

  if (priority == DEFAULT_INIT_PRIORITY)
    {
      node = cgraph_node::get (decl);
      if (!node)
	return;
    }
  else
    node = cgraph_node::get_create (decl);
  node->set_fini_priority (priority);
}

/* Print out the statistics for the DECL_DEBUG_EXPR hash table.  */

static void
print_debug_expr_statistics (void)
{
  fprintf (stderr, "DECL_DEBUG_EXPR  hash: size %ld, %ld elements, %f collisions\n",
	   (long) debug_expr_for_decl->size (),
	   (long) debug_expr_for_decl->elements (),
	   debug_expr_for_decl->collisions ());
}

/* Print out the statistics for the DECL_VALUE_EXPR hash table.  */

static void
print_value_expr_statistics (void)
{
  fprintf (stderr, "DECL_VALUE_EXPR  hash: size %ld, %ld elements, %f collisions\n",
	   (long) value_expr_for_decl->size (),
	   (long) value_expr_for_decl->elements (),
	   value_expr_for_decl->collisions ());
}

/* Lookup a debug expression for FROM, and return it if we find one.  */

tree
decl_debug_expr_lookup (tree from)
{
  struct tree_decl_map *h, in;
  in.base.from = from;

  h = debug_expr_for_decl->find_with_hash (&in, DECL_UID (from));
  if (h)
    return h->to;
  return NULL_TREE;
}

/* Insert a mapping FROM->TO in the debug expression hashtable.  */

void
decl_debug_expr_insert (tree from, tree to)
{
  struct tree_decl_map *h;

  h = ggc_alloc<tree_decl_map> ();
  h->base.from = from;
  h->to = to;
  *debug_expr_for_decl->find_slot_with_hash (h, DECL_UID (from), INSERT) = h;
}

/* Lookup a value expression for FROM, and return it if we find one.  */

tree
decl_value_expr_lookup (tree from)
{
  struct tree_decl_map *h, in;
  in.base.from = from;

  h = value_expr_for_decl->find_with_hash (&in, DECL_UID (from));
  if (h)
    return h->to;
  return NULL_TREE;
}

/* Insert a mapping FROM->TO in the value expression hashtable.  */

void
decl_value_expr_insert (tree from, tree to)
{
  struct tree_decl_map *h;

  h = ggc_alloc<tree_decl_map> ();
  h->base.from = from;
  h->to = to;
  *value_expr_for_decl->find_slot_with_hash (h, DECL_UID (from), INSERT) = h;
}

/* Lookup a vector of debug arguments for FROM, and return it if we
   find one.  */

vec<tree, va_gc> **
decl_debug_args_lookup (tree from)
{
  struct tree_vec_map *h, in;

  if (!DECL_HAS_DEBUG_ARGS_P (from))
    return NULL;
  gcc_checking_assert (debug_args_for_decl != NULL);
  in.base.from = from;
  h = debug_args_for_decl->find_with_hash (&in, DECL_UID (from));
  if (h)
    return &h->to;
  return NULL;
}

/* Insert a mapping FROM->empty vector of debug arguments in the value
   expression hashtable.  */

vec<tree, va_gc> **
decl_debug_args_insert (tree from)
{
  struct tree_vec_map *h;
  tree_vec_map **loc;

  if (DECL_HAS_DEBUG_ARGS_P (from))
    return decl_debug_args_lookup (from);
  if (debug_args_for_decl == NULL)
    debug_args_for_decl = hash_table<tree_vec_map_cache_hasher>::create_ggc (64);
  h = ggc_alloc<tree_vec_map> ();
  h->base.from = from;
  h->to = NULL;
  loc = debug_args_for_decl->find_slot_with_hash (h, DECL_UID (from), INSERT);
  *loc = h;
  DECL_HAS_DEBUG_ARGS_P (from) = 1;
  return &h->to;
}

/* Hashing of types so that we don't make duplicates.
   The entry point is `type_hash_canon'.  */

/* Generate the default hash code for TYPE.  This is designed for
   speed, rather than maximum entropy.  */

hashval_t
type_hash_canon_hash (tree type)
{
  inchash::hash hstate;

  hstate.add_int (TREE_CODE (type));

  if (TREE_TYPE (type))
    hstate.add_object (TYPE_HASH (TREE_TYPE (type)));

  for (tree t = TYPE_ATTRIBUTES (type); t; t = TREE_CHAIN (t))
    /* Just the identifier is adequate to distinguish.  */
    hstate.add_object (IDENTIFIER_HASH_VALUE (get_attribute_name (t)));

  switch (TREE_CODE (type))
    {
    case METHOD_TYPE:
      hstate.add_object (TYPE_HASH (TYPE_METHOD_BASETYPE (type)));
      /* FALLTHROUGH. */
    case FUNCTION_TYPE:
      for (tree t = TYPE_ARG_TYPES (type); t; t = TREE_CHAIN (t))
	if (TREE_VALUE (t) != error_mark_node)
	  hstate.add_object (TYPE_HASH (TREE_VALUE (t)));
      break;

    case OFFSET_TYPE:
      hstate.add_object (TYPE_HASH (TYPE_OFFSET_BASETYPE (type)));
      break;

    case ARRAY_TYPE:
      {
	if (TYPE_DOMAIN (type))
	  hstate.add_object (TYPE_HASH (TYPE_DOMAIN (type)));
	if (!AGGREGATE_TYPE_P (TREE_TYPE (type)))
	  {
	    unsigned typeless = TYPE_TYPELESS_STORAGE (type);
	    hstate.add_object (typeless);
	  }
      }
      break;

    case INTEGER_TYPE:
      {
	tree t = TYPE_MAX_VALUE (type);
	if (!t)
	  t = TYPE_MIN_VALUE (type);
	for (int i = 0; i < TREE_INT_CST_NUNITS (t); i++)
	  hstate.add_object (TREE_INT_CST_ELT (t, i));
	break;
      }
      
    case REAL_TYPE:
    case FIXED_POINT_TYPE:
      {
	unsigned prec = TYPE_PRECISION (type);
	hstate.add_object (prec);
	break;
      }

    case VECTOR_TYPE:
      hstate.add_poly_int (TYPE_VECTOR_SUBPARTS (type));
      break;

    default:
      break;
    }

  return hstate.end ();
}

/* These are the Hashtable callback functions.  */

/* Returns true iff the types are equivalent.  */

bool
type_cache_hasher::equal (type_hash *a, type_hash *b)
{
  /* First test the things that are the same for all types.  */
  if (a->hash != b->hash
      || TREE_CODE (a->type) != TREE_CODE (b->type)
      || TREE_TYPE (a->type) != TREE_TYPE (b->type)
      || !attribute_list_equal (TYPE_ATTRIBUTES (a->type),
				 TYPE_ATTRIBUTES (b->type))
      || (TREE_CODE (a->type) != COMPLEX_TYPE
          && TYPE_NAME (a->type) != TYPE_NAME (b->type)))
    return 0;

  /* Be careful about comparing arrays before and after the element type
     has been completed; don't compare TYPE_ALIGN unless both types are
     complete.  */
  if (COMPLETE_TYPE_P (a->type) && COMPLETE_TYPE_P (b->type)
      && (TYPE_ALIGN (a->type) != TYPE_ALIGN (b->type)
	  || TYPE_MODE (a->type) != TYPE_MODE (b->type)))
    return 0;

  switch (TREE_CODE (a->type))
    {
    case VOID_TYPE:
    case OPAQUE_TYPE:
    case COMPLEX_TYPE:
    case POINTER_TYPE:
    case REFERENCE_TYPE:
    case NULLPTR_TYPE:
      return 1;

    case VECTOR_TYPE:
      return known_eq (TYPE_VECTOR_SUBPARTS (a->type),
		       TYPE_VECTOR_SUBPARTS (b->type));

    case ENUMERAL_TYPE:
      if (TYPE_VALUES (a->type) != TYPE_VALUES (b->type)
	  && !(TYPE_VALUES (a->type)
	       && TREE_CODE (TYPE_VALUES (a->type)) == TREE_LIST
	       && TYPE_VALUES (b->type)
	       && TREE_CODE (TYPE_VALUES (b->type)) == TREE_LIST
	       && type_list_equal (TYPE_VALUES (a->type),
				   TYPE_VALUES (b->type))))
	return 0;

      /* fall through */

    case INTEGER_TYPE:
    case REAL_TYPE:
    case BOOLEAN_TYPE:
      if (TYPE_PRECISION (a->type) != TYPE_PRECISION (b->type))
	return false;
      return ((TYPE_MAX_VALUE (a->type) == TYPE_MAX_VALUE (b->type)
	       || tree_int_cst_equal (TYPE_MAX_VALUE (a->type),
				      TYPE_MAX_VALUE (b->type)))
	      && (TYPE_MIN_VALUE (a->type) == TYPE_MIN_VALUE (b->type)
		  || tree_int_cst_equal (TYPE_MIN_VALUE (a->type),
					 TYPE_MIN_VALUE (b->type))));

    case FIXED_POINT_TYPE:
      return TYPE_SATURATING (a->type) == TYPE_SATURATING (b->type);

    case OFFSET_TYPE:
      return TYPE_OFFSET_BASETYPE (a->type) == TYPE_OFFSET_BASETYPE (b->type);

    case METHOD_TYPE:
      if (TYPE_METHOD_BASETYPE (a->type) == TYPE_METHOD_BASETYPE (b->type)
	  && (TYPE_ARG_TYPES (a->type) == TYPE_ARG_TYPES (b->type)
	      || (TYPE_ARG_TYPES (a->type)
		  && TREE_CODE (TYPE_ARG_TYPES (a->type)) == TREE_LIST
		  && TYPE_ARG_TYPES (b->type)
		  && TREE_CODE (TYPE_ARG_TYPES (b->type)) == TREE_LIST
		  && type_list_equal (TYPE_ARG_TYPES (a->type),
				      TYPE_ARG_TYPES (b->type)))))
        break;
      return 0;
    case ARRAY_TYPE:
      /* Don't compare TYPE_TYPELESS_STORAGE flag on aggregates,
	 where the flag should be inherited from the element type
	 and can change after ARRAY_TYPEs are created; on non-aggregates
	 compare it and hash it, scalars will never have that flag set
	 and we need to differentiate between arrays created by different
	 front-ends or middle-end created arrays.  */
      return (TYPE_DOMAIN (a->type) == TYPE_DOMAIN (b->type)
	      && (AGGREGATE_TYPE_P (TREE_TYPE (a->type))
		  || (TYPE_TYPELESS_STORAGE (a->type)
		      == TYPE_TYPELESS_STORAGE (b->type))));

    case RECORD_TYPE:
    case UNION_TYPE:
    case QUAL_UNION_TYPE:
      return (TYPE_FIELDS (a->type) == TYPE_FIELDS (b->type)
	      || (TYPE_FIELDS (a->type)
		  && TREE_CODE (TYPE_FIELDS (a->type)) == TREE_LIST
		  && TYPE_FIELDS (b->type)
		  && TREE_CODE (TYPE_FIELDS (b->type)) == TREE_LIST
		  && type_list_equal (TYPE_FIELDS (a->type),
				      TYPE_FIELDS (b->type))));

    case FUNCTION_TYPE:
      if (TYPE_ARG_TYPES (a->type) == TYPE_ARG_TYPES (b->type)
	  || (TYPE_ARG_TYPES (a->type)
	      && TREE_CODE (TYPE_ARG_TYPES (a->type)) == TREE_LIST
	      && TYPE_ARG_TYPES (b->type)
	      && TREE_CODE (TYPE_ARG_TYPES (b->type)) == TREE_LIST
	      && type_list_equal (TYPE_ARG_TYPES (a->type),
				  TYPE_ARG_TYPES (b->type))))
	break;
      return 0;

    default:
      return 0;
    }

  if (lang_hooks.types.type_hash_eq != NULL)
    return lang_hooks.types.type_hash_eq (a->type, b->type);

  return 1;
}

/* Given TYPE, and HASHCODE its hash code, return the canonical
   object for an identical type if one already exists.
   Otherwise, return TYPE, and record it as the canonical object.

   To use this function, first create a type of the sort you want.
   Then compute its hash code from the fields of the type that
   make it different from other similar types.
   Then call this function and use the value.  */

tree
type_hash_canon (unsigned int hashcode, tree type)
{
  type_hash in;
  type_hash **loc;

  /* The hash table only contains main variants, so ensure that's what we're
     being passed.  */
  gcc_assert (TYPE_MAIN_VARIANT (type) == type);

  /* The TYPE_ALIGN field of a type is set by layout_type(), so we
     must call that routine before comparing TYPE_ALIGNs.  */
  layout_type (type);

  in.hash = hashcode;
  in.type = type;

  loc = type_hash_table->find_slot_with_hash (&in, hashcode, INSERT);
  if (*loc)
    {
      tree t1 = ((type_hash *) *loc)->type;
      gcc_assert (TYPE_MAIN_VARIANT (t1) == t1
		  && t1 != type);
      if (TYPE_UID (type) + 1 == next_type_uid)
	--next_type_uid;
      /* Free also min/max values and the cache for integer
	 types.  This can't be done in free_node, as LTO frees
	 those on its own.  */
      if (TREE_CODE (type) == INTEGER_TYPE)
	{
	  if (TYPE_MIN_VALUE (type)
	      && TREE_TYPE (TYPE_MIN_VALUE (type)) == type)
	    {
	      /* Zero is always in TYPE_CACHED_VALUES.  */
	      if (! TYPE_UNSIGNED (type))
		int_cst_hash_table->remove_elt (TYPE_MIN_VALUE (type));
	      ggc_free (TYPE_MIN_VALUE (type));
	    }
	  if (TYPE_MAX_VALUE (type)
	      && TREE_TYPE (TYPE_MAX_VALUE (type)) == type)
	    {
	      int_cst_hash_table->remove_elt (TYPE_MAX_VALUE (type));
	      ggc_free (TYPE_MAX_VALUE (type));
	    }
	  if (TYPE_CACHED_VALUES_P (type))
	    ggc_free (TYPE_CACHED_VALUES (type));
	}
      free_node (type);
      return t1;
    }
  else
    {
      struct type_hash *h;

      h = ggc_alloc<type_hash> ();
      h->hash = hashcode;
      h->type = type;
      *loc = h;

      return type;
    }
}

static void
print_type_hash_statistics (void)
{
  fprintf (stderr, "Type hash: size %ld, %ld elements, %f collisions\n",
	   (long) type_hash_table->size (),
	   (long) type_hash_table->elements (),
	   type_hash_table->collisions ());
}

/* Given two lists of types
   (chains of TREE_LIST nodes with types in the TREE_VALUE slots)
   return 1 if the lists contain the same types in the same order.
   Also, the TREE_PURPOSEs must match.  */

bool
type_list_equal (const_tree l1, const_tree l2)
{
  const_tree t1, t2;

  for (t1 = l1, t2 = l2; t1 && t2; t1 = TREE_CHAIN (t1), t2 = TREE_CHAIN (t2))
    if (TREE_VALUE (t1) != TREE_VALUE (t2)
	|| (TREE_PURPOSE (t1) != TREE_PURPOSE (t2)
	    && ! (1 == simple_cst_equal (TREE_PURPOSE (t1), TREE_PURPOSE (t2))
		  && (TREE_TYPE (TREE_PURPOSE (t1))
		      == TREE_TYPE (TREE_PURPOSE (t2))))))
      return false;

  return t1 == t2;
}

/* Returns the number of arguments to the FUNCTION_TYPE or METHOD_TYPE
   given by TYPE.  If the argument list accepts variable arguments,
   then this function counts only the ordinary arguments.  */

int
type_num_arguments (const_tree fntype)
{
  int i = 0;

  for (tree t = TYPE_ARG_TYPES (fntype); t; t = TREE_CHAIN (t))
    /* If the function does not take a variable number of arguments,
       the last element in the list will have type `void'.  */
    if (VOID_TYPE_P (TREE_VALUE (t)))
      break;
    else
      ++i;

  return i;
}

/* Return the type of the function TYPE's argument ARGNO if known.
   For vararg function's where ARGNO refers to one of the variadic
   arguments return null.  Otherwise, return a void_type_node for
   out-of-bounds ARGNO.  */

tree
type_argument_type (const_tree fntype, unsigned argno)
{
  /* Treat zero the same as an out-of-bounds argument number.  */
  if (!argno)
    return void_type_node;

  function_args_iterator iter;

  tree argtype;
  unsigned i = 1;
  FOREACH_FUNCTION_ARGS (fntype, argtype, iter)
    {
      /* A vararg function's argument list ends in a null.  Otherwise,
	 an ordinary function's argument list ends with void.  Return
	 null if ARGNO refers to a vararg argument, void_type_node if
	 it's out of bounds, and the formal argument type otherwise.  */
      if (!argtype)
	break;

      if (i == argno || VOID_TYPE_P (argtype))
	return argtype;

      ++i;
    }

  return NULL_TREE;
}

/* Nonzero if integer constants T1 and T2
   represent the same constant value.  */

int
tree_int_cst_equal (const_tree t1, const_tree t2)
{
  if (t1 == t2)
    return 1;

  if (t1 == 0 || t2 == 0)
    return 0;

  STRIP_ANY_LOCATION_WRAPPER (t1);
  STRIP_ANY_LOCATION_WRAPPER (t2);

  if (TREE_CODE (t1) == INTEGER_CST
      && TREE_CODE (t2) == INTEGER_CST
      && wi::to_widest (t1) == wi::to_widest (t2))
    return 1;

  return 0;
}

/* Return true if T is an INTEGER_CST whose numerical value (extended
   according to TYPE_UNSIGNED) fits in a signed HOST_WIDE_INT.  */

bool
tree_fits_shwi_p (const_tree t)
{
  return (t != NULL_TREE
	  && TREE_CODE (t) == INTEGER_CST
	  && wi::fits_shwi_p (wi::to_widest (t)));
}

/* Return true if T is an INTEGER_CST or POLY_INT_CST whose numerical
   value (extended according to TYPE_UNSIGNED) fits in a poly_int64.  */

bool
tree_fits_poly_int64_p (const_tree t)
{
  if (t == NULL_TREE)
    return false;
  if (POLY_INT_CST_P (t))
    {
      for (unsigned int i = 0; i < NUM_POLY_INT_COEFFS; i++)
	if (!wi::fits_shwi_p (wi::to_wide (POLY_INT_CST_COEFF (t, i))))
	  return false;
      return true;
    }
  return (TREE_CODE (t) == INTEGER_CST
	  && wi::fits_shwi_p (wi::to_widest (t)));
}

/* Return true if T is an INTEGER_CST whose numerical value (extended
   according to TYPE_UNSIGNED) fits in an unsigned HOST_WIDE_INT.  */

bool
tree_fits_uhwi_p (const_tree t)
{
  return (t != NULL_TREE
	  && TREE_CODE (t) == INTEGER_CST
	  && wi::fits_uhwi_p (wi::to_widest (t)));
}

/* Return true if T is an INTEGER_CST or POLY_INT_CST whose numerical
   value (extended according to TYPE_UNSIGNED) fits in a poly_uint64.  */

bool
tree_fits_poly_uint64_p (const_tree t)
{
  if (t == NULL_TREE)
    return false;
  if (POLY_INT_CST_P (t))
    {
      for (unsigned int i = 0; i < NUM_POLY_INT_COEFFS; i++)
	if (!wi::fits_uhwi_p (wi::to_widest (POLY_INT_CST_COEFF (t, i))))
	  return false;
      return true;
    }
  return (TREE_CODE (t) == INTEGER_CST
	  && wi::fits_uhwi_p (wi::to_widest (t)));
}

/* T is an INTEGER_CST whose numerical value (extended according to
   TYPE_UNSIGNED) fits in a signed HOST_WIDE_INT.  Return that
   HOST_WIDE_INT.  */

HOST_WIDE_INT
tree_to_shwi (const_tree t)
{
  gcc_assert (tree_fits_shwi_p (t));
  return TREE_INT_CST_LOW (t);
}

/* T is an INTEGER_CST whose numerical value (extended according to
   TYPE_UNSIGNED) fits in an unsigned HOST_WIDE_INT.  Return that
   HOST_WIDE_INT.  */

unsigned HOST_WIDE_INT
tree_to_uhwi (const_tree t)
{
  gcc_assert (tree_fits_uhwi_p (t));
  return TREE_INT_CST_LOW (t);
}

/* Return the most significant (sign) bit of T.  */

int
tree_int_cst_sign_bit (const_tree t)
{
  unsigned bitno = TYPE_PRECISION (TREE_TYPE (t)) - 1;

  return wi::extract_uhwi (wi::to_wide (t), bitno, 1);
}

/* Return an indication of the sign of the integer constant T.
   The return value is -1 if T < 0, 0 if T == 0, and 1 if T > 0.
   Note that -1 will never be returned if T's type is unsigned.  */

int
tree_int_cst_sgn (const_tree t)
{
  if (wi::to_wide (t) == 0)
    return 0;
  else if (TYPE_UNSIGNED (TREE_TYPE (t)))
    return 1;
  else if (wi::neg_p (wi::to_wide (t)))
    return -1;
  else
    return 1;
}

/* Return the minimum number of bits needed to represent VALUE in a
   signed or unsigned type, UNSIGNEDP says which.  */

unsigned int
tree_int_cst_min_precision (tree value, signop sgn)
{
  /* If the value is negative, compute its negative minus 1.  The latter
     adjustment is because the absolute value of the largest negative value
     is one larger than the largest positive value.  This is equivalent to
     a bit-wise negation, so use that operation instead.  */

  if (tree_int_cst_sgn (value) < 0)
    value = fold_build1 (BIT_NOT_EXPR, TREE_TYPE (value), value);

  /* Return the number of bits needed, taking into account the fact
     that we need one more bit for a signed than unsigned type.
     If value is 0 or -1, the minimum precision is 1 no matter
     whether unsignedp is true or false.  */

  if (integer_zerop (value))
    return 1;
  else
    return tree_floor_log2 (value) + 1 + (sgn == SIGNED ? 1 : 0) ;
}

/* Return truthvalue of whether T1 is the same tree structure as T2.
   Return 1 if they are the same.
   Return 0 if they are understandably different.
   Return -1 if either contains tree structure not understood by
   this function.  */

int
simple_cst_equal (const_tree t1, const_tree t2)
{
  enum tree_code code1, code2;
  int cmp;
  int i;

  if (t1 == t2)
    return 1;
  if (t1 == 0 || t2 == 0)
    return 0;

  /* For location wrappers to be the same, they must be at the same
     source location (and wrap the same thing).  */
  if (location_wrapper_p (t1) && location_wrapper_p (t2))
    {
      if (EXPR_LOCATION (t1) != EXPR_LOCATION (t2))
	return 0;
      return simple_cst_equal (TREE_OPERAND (t1, 0), TREE_OPERAND (t2, 0));
    }

  code1 = TREE_CODE (t1);
  code2 = TREE_CODE (t2);

  if (CONVERT_EXPR_CODE_P (code1) || code1 == NON_LVALUE_EXPR)
    {
      if (CONVERT_EXPR_CODE_P (code2)
	  || code2 == NON_LVALUE_EXPR)
	return simple_cst_equal (TREE_OPERAND (t1, 0), TREE_OPERAND (t2, 0));
      else
	return simple_cst_equal (TREE_OPERAND (t1, 0), t2);
    }

  else if (CONVERT_EXPR_CODE_P (code2)
	   || code2 == NON_LVALUE_EXPR)
    return simple_cst_equal (t1, TREE_OPERAND (t2, 0));

  if (code1 != code2)
    return 0;

  switch (code1)
    {
    case INTEGER_CST:
      return wi::to_widest (t1) == wi::to_widest (t2);

    case REAL_CST:
      return real_identical (&TREE_REAL_CST (t1), &TREE_REAL_CST (t2));

    case FIXED_CST:
      return FIXED_VALUES_IDENTICAL (TREE_FIXED_CST (t1), TREE_FIXED_CST (t2));

    case STRING_CST:
      return (TREE_STRING_LENGTH (t1) == TREE_STRING_LENGTH (t2)
	      && ! memcmp (TREE_STRING_POINTER (t1), TREE_STRING_POINTER (t2),
			 TREE_STRING_LENGTH (t1)));

    case CONSTRUCTOR:
      {
	unsigned HOST_WIDE_INT idx;
	vec<constructor_elt, va_gc> *v1 = CONSTRUCTOR_ELTS (t1);
	vec<constructor_elt, va_gc> *v2 = CONSTRUCTOR_ELTS (t2);

	if (vec_safe_length (v1) != vec_safe_length (v2))
	  return false;

        for (idx = 0; idx < vec_safe_length (v1); ++idx)
	  /* ??? Should we handle also fields here? */
	  if (!simple_cst_equal ((*v1)[idx].value, (*v2)[idx].value))
	    return false;
	return true;
      }

    case SAVE_EXPR:
      return simple_cst_equal (TREE_OPERAND (t1, 0), TREE_OPERAND (t2, 0));

    case CALL_EXPR:
      cmp = simple_cst_equal (CALL_EXPR_FN (t1), CALL_EXPR_FN (t2));
      if (cmp <= 0)
	return cmp;
      if (call_expr_nargs (t1) != call_expr_nargs (t2))
	return 0;
      {
	const_tree arg1, arg2;
	const_call_expr_arg_iterator iter1, iter2;
	for (arg1 = first_const_call_expr_arg (t1, &iter1),
	       arg2 = first_const_call_expr_arg (t2, &iter2);
	     arg1 && arg2;
	     arg1 = next_const_call_expr_arg (&iter1),
	       arg2 = next_const_call_expr_arg (&iter2))
	  {
	    cmp = simple_cst_equal (arg1, arg2);
	    if (cmp <= 0)
	      return cmp;
	  }
	return arg1 == arg2;
      }

    case TARGET_EXPR:
      /* Special case: if either target is an unallocated VAR_DECL,
	 it means that it's going to be unified with whatever the
	 TARGET_EXPR is really supposed to initialize, so treat it
	 as being equivalent to anything.  */
      if ((TREE_CODE (TREE_OPERAND (t1, 0)) == VAR_DECL
	   && DECL_NAME (TREE_OPERAND (t1, 0)) == NULL_TREE
	   && !DECL_RTL_SET_P (TREE_OPERAND (t1, 0)))
	  || (TREE_CODE (TREE_OPERAND (t2, 0)) == VAR_DECL
	      && DECL_NAME (TREE_OPERAND (t2, 0)) == NULL_TREE
	      && !DECL_RTL_SET_P (TREE_OPERAND (t2, 0))))
	cmp = 1;
      else
	cmp = simple_cst_equal (TREE_OPERAND (t1, 0), TREE_OPERAND (t2, 0));

      if (cmp <= 0)
	return cmp;

      return simple_cst_equal (TREE_OPERAND (t1, 1), TREE_OPERAND (t2, 1));

    case WITH_CLEANUP_EXPR:
      cmp = simple_cst_equal (TREE_OPERAND (t1, 0), TREE_OPERAND (t2, 0));
      if (cmp <= 0)
	return cmp;

      return simple_cst_equal (TREE_OPERAND (t1, 1), TREE_OPERAND (t1, 1));

    case COMPONENT_REF:
      if (TREE_OPERAND (t1, 1) == TREE_OPERAND (t2, 1))
	return simple_cst_equal (TREE_OPERAND (t1, 0), TREE_OPERAND (t2, 0));

      return 0;

    case VAR_DECL:
    case PARM_DECL:
    case CONST_DECL:
    case FUNCTION_DECL:
      return 0;

    default:
      if (POLY_INT_CST_P (t1))
	/* A false return means maybe_ne rather than known_ne.  */
	return known_eq (poly_widest_int::from (poly_int_cst_value (t1),
						TYPE_SIGN (TREE_TYPE (t1))),
			 poly_widest_int::from (poly_int_cst_value (t2),
						TYPE_SIGN (TREE_TYPE (t2))));
      break;
    }

  /* This general rule works for most tree codes.  All exceptions should be
     handled above.  If this is a language-specific tree code, we can't
     trust what might be in the operand, so say we don't know
     the situation.  */
  if ((int) code1 >= (int) LAST_AND_UNUSED_TREE_CODE)
    return -1;

  switch (TREE_CODE_CLASS (code1))
    {
    case tcc_unary:
    case tcc_binary:
    case tcc_comparison:
    case tcc_expression:
    case tcc_reference:
    case tcc_statement:
      cmp = 1;
      for (i = 0; i < TREE_CODE_LENGTH (code1); i++)
	{
	  cmp = simple_cst_equal (TREE_OPERAND (t1, i), TREE_OPERAND (t2, i));
	  if (cmp <= 0)
	    return cmp;
	}

      return cmp;

    default:
      return -1;
    }
}

/* Compare the value of T, an INTEGER_CST, with U, an unsigned integer value.
   Return -1, 0, or 1 if the value of T is less than, equal to, or greater
   than U, respectively.  */

int
compare_tree_int (const_tree t, unsigned HOST_WIDE_INT u)
{
  if (tree_int_cst_sgn (t) < 0)
    return -1;
  else if (!tree_fits_uhwi_p (t))
    return 1;
  else if (TREE_INT_CST_LOW (t) == u)
    return 0;
  else if (TREE_INT_CST_LOW (t) < u)
    return -1;
  else
    return 1;
}

/* Return true if SIZE represents a constant size that is in bounds of
   what the middle-end and the backend accepts (covering not more than
   half of the address-space).
   When PERR is non-null, set *PERR on failure to the description of
   why SIZE is not valid.  */

bool
valid_constant_size_p (const_tree size, cst_size_error *perr /* = NULL */)
{
  if (POLY_INT_CST_P (size))
    {
      if (TREE_OVERFLOW (size))
	return false;
      for (unsigned int i = 0; i < NUM_POLY_INT_COEFFS; ++i)
	if (!valid_constant_size_p (POLY_INT_CST_COEFF (size, i)))
	  return false;
      return true;
    }

  cst_size_error error;
  if (!perr)
    perr = &error;

  if (TREE_CODE (size) != INTEGER_CST)
    {
      *perr = cst_size_not_constant;
      return false;
    }

  if (TREE_OVERFLOW_P (size))
    {
      *perr = cst_size_overflow;
      return false;
    }

  if (tree_int_cst_sgn (size) < 0)
    {
      *perr = cst_size_negative;
      return false;
    }
  if (!tree_fits_uhwi_p (size)
      || (wi::to_widest (TYPE_MAX_VALUE (sizetype))
	  < wi::to_widest (size) * 2))
    {
      *perr = cst_size_too_big;
      return false;
    }

  return true;
}

/* Return the precision of the type, or for a complex or vector type the
   precision of the type of its elements.  */

unsigned int
element_precision (const_tree type)
{
  if (!TYPE_P (type))
    type = TREE_TYPE (type);
  enum tree_code code = TREE_CODE (type);
  if (code == COMPLEX_TYPE || code == VECTOR_TYPE)
    type = TREE_TYPE (type);

  return TYPE_PRECISION (type);
}

/* Return true if CODE represents an associative tree code.  Otherwise
   return false.  */
bool
associative_tree_code (enum tree_code code)
{
  switch (code)
    {
    case BIT_IOR_EXPR:
    case BIT_AND_EXPR:
    case BIT_XOR_EXPR:
    case PLUS_EXPR:
    case MULT_EXPR:
    case MIN_EXPR:
    case MAX_EXPR:
      return true;

    default:
      break;
    }
  return false;
}

/* Return true if CODE represents a commutative tree code.  Otherwise
   return false.  */
bool
commutative_tree_code (enum tree_code code)
{
  switch (code)
    {
    case PLUS_EXPR:
    case MULT_EXPR:
    case MULT_HIGHPART_EXPR:
    case MIN_EXPR:
    case MAX_EXPR:
    case BIT_IOR_EXPR:
    case BIT_XOR_EXPR:
    case BIT_AND_EXPR:
    case NE_EXPR:
    case EQ_EXPR:
    case UNORDERED_EXPR:
    case ORDERED_EXPR:
    case UNEQ_EXPR:
    case LTGT_EXPR:
    case TRUTH_AND_EXPR:
    case TRUTH_XOR_EXPR:
    case TRUTH_OR_EXPR:
    case WIDEN_MULT_EXPR:
    case VEC_WIDEN_MULT_HI_EXPR:
    case VEC_WIDEN_MULT_LO_EXPR:
    case VEC_WIDEN_MULT_EVEN_EXPR:
    case VEC_WIDEN_MULT_ODD_EXPR:
      return true;

    default:
      break;
    }
  return false;
}

/* Return true if CODE represents a ternary tree code for which the
   first two operands are commutative.  Otherwise return false.  */
bool
commutative_ternary_tree_code (enum tree_code code)
{
  switch (code)
    {
    case WIDEN_MULT_PLUS_EXPR:
    case WIDEN_MULT_MINUS_EXPR:
    case DOT_PROD_EXPR:
      return true;

    default:
      break;
    }
  return false;
}

/* Returns true if CODE can overflow.  */

bool
operation_can_overflow (enum tree_code code)
{
  switch (code)
    {
    case PLUS_EXPR:
    case MINUS_EXPR:
    case MULT_EXPR:
    case LSHIFT_EXPR:
      /* Can overflow in various ways.  */
      return true;
    case TRUNC_DIV_EXPR:
    case EXACT_DIV_EXPR:
    case FLOOR_DIV_EXPR:
    case CEIL_DIV_EXPR:
      /* For INT_MIN / -1.  */
      return true;
    case NEGATE_EXPR:
    case ABS_EXPR:
      /* For -INT_MIN.  */
      return true;
    default:
      /* These operators cannot overflow.  */
      return false;
    }
}

/* Returns true if CODE operating on operands of type TYPE doesn't overflow, or
   ftrapv doesn't generate trapping insns for CODE.  */

bool
operation_no_trapping_overflow (tree type, enum tree_code code)
{
  gcc_checking_assert (ANY_INTEGRAL_TYPE_P (type));

  /* We don't generate instructions that trap on overflow for complex or vector
     types.  */
  if (!INTEGRAL_TYPE_P (type))
    return true;

  if (!TYPE_OVERFLOW_TRAPS (type))
    return true;

  switch (code)
    {
    case PLUS_EXPR:
    case MINUS_EXPR:
    case MULT_EXPR:
    case NEGATE_EXPR:
    case ABS_EXPR:
      /* These operators can overflow, and -ftrapv generates trapping code for
	 these.  */
      return false;
    case TRUNC_DIV_EXPR:
    case EXACT_DIV_EXPR:
    case FLOOR_DIV_EXPR:
    case CEIL_DIV_EXPR:
    case LSHIFT_EXPR:
      /* These operators can overflow, but -ftrapv does not generate trapping
	 code for these.  */
      return true;
    default:
      /* These operators cannot overflow.  */
      return true;
    }
}

/* Constructors for pointer, array and function types.
   (RECORD_TYPE, UNION_TYPE and ENUMERAL_TYPE nodes are
   constructed by language-dependent code, not here.)  */

/* Construct, lay out and return the type of pointers to TO_TYPE with
   mode MODE.  If MODE is VOIDmode, a pointer mode for the address
   space of TO_TYPE will be picked.  If CAN_ALIAS_ALL is TRUE,
   indicate this type can reference all of memory. If such a type has
   already been constructed, reuse it.  */

tree
build_pointer_type_for_mode (tree to_type, machine_mode mode,
			     bool can_alias_all)
{
  tree t;
  bool could_alias = can_alias_all;

  if (to_type == error_mark_node)
    return error_mark_node;

  if (mode == VOIDmode)
    {
      addr_space_t as = TYPE_ADDR_SPACE (to_type);
      mode = targetm.addr_space.pointer_mode (as);
    }

  /* If the pointed-to type has the may_alias attribute set, force
     a TYPE_REF_CAN_ALIAS_ALL pointer to be generated.  */
  if (lookup_attribute ("may_alias", TYPE_ATTRIBUTES (to_type)))
    can_alias_all = true;

  /* In some cases, languages will have things that aren't a POINTER_TYPE
     (such as a RECORD_TYPE for fat pointers in Ada) as TYPE_POINTER_TO.
     In that case, return that type without regard to the rest of our
     operands.

     ??? This is a kludge, but consistent with the way this function has
     always operated and there doesn't seem to be a good way to avoid this
     at the moment.  */
  if (TYPE_POINTER_TO (to_type) != 0
      && TREE_CODE (TYPE_POINTER_TO (to_type)) != POINTER_TYPE)
    return TYPE_POINTER_TO (to_type);

  /* First, if we already have a type for pointers to TO_TYPE and it's
     the proper mode, use it.  */
  for (t = TYPE_POINTER_TO (to_type); t; t = TYPE_NEXT_PTR_TO (t))
    if (TYPE_MODE (t) == mode && TYPE_REF_CAN_ALIAS_ALL (t) == can_alias_all)
      return t;

  t = make_node (POINTER_TYPE);

  TREE_TYPE (t) = to_type;
  SET_TYPE_MODE (t, mode);
  TYPE_REF_CAN_ALIAS_ALL (t) = can_alias_all;
  TYPE_NEXT_PTR_TO (t) = TYPE_POINTER_TO (to_type);
  TYPE_POINTER_TO (to_type) = t;

  /* During LTO we do not set TYPE_CANONICAL of pointers and references.  */
  if (TYPE_STRUCTURAL_EQUALITY_P (to_type) || in_lto_p)
    SET_TYPE_STRUCTURAL_EQUALITY (t);
  else if (TYPE_CANONICAL (to_type) != to_type || could_alias)
    TYPE_CANONICAL (t)
      = build_pointer_type_for_mode (TYPE_CANONICAL (to_type),
				     mode, false);

  /* Lay out the type.  This function has many callers that are concerned
     with expression-construction, and this simplifies them all.  */
  layout_type (t);

  return t;
}

/* By default build pointers in ptr_mode.  */

tree
build_pointer_type (tree to_type)
{
  return build_pointer_type_for_mode (to_type, VOIDmode, false);
}

/* Same as build_pointer_type_for_mode, but for REFERENCE_TYPE.  */

tree
build_reference_type_for_mode (tree to_type, machine_mode mode,
			       bool can_alias_all)
{
  tree t;
  bool could_alias = can_alias_all;

  if (to_type == error_mark_node)
    return error_mark_node;

  if (mode == VOIDmode)
    {
      addr_space_t as = TYPE_ADDR_SPACE (to_type);
      mode = targetm.addr_space.pointer_mode (as);
    }

  /* If the pointed-to type has the may_alias attribute set, force
     a TYPE_REF_CAN_ALIAS_ALL pointer to be generated.  */
  if (lookup_attribute ("may_alias", TYPE_ATTRIBUTES (to_type)))
    can_alias_all = true;

  /* In some cases, languages will have things that aren't a REFERENCE_TYPE
     (such as a RECORD_TYPE for fat pointers in Ada) as TYPE_REFERENCE_TO.
     In that case, return that type without regard to the rest of our
     operands.

     ??? This is a kludge, but consistent with the way this function has
     always operated and there doesn't seem to be a good way to avoid this
     at the moment.  */
  if (TYPE_REFERENCE_TO (to_type) != 0
      && TREE_CODE (TYPE_REFERENCE_TO (to_type)) != REFERENCE_TYPE)
    return TYPE_REFERENCE_TO (to_type);

  /* First, if we already have a type for pointers to TO_TYPE and it's
     the proper mode, use it.  */
  for (t = TYPE_REFERENCE_TO (to_type); t; t = TYPE_NEXT_REF_TO (t))
    if (TYPE_MODE (t) == mode && TYPE_REF_CAN_ALIAS_ALL (t) == can_alias_all)
      return t;

  t = make_node (REFERENCE_TYPE);

  TREE_TYPE (t) = to_type;
  SET_TYPE_MODE (t, mode);
  TYPE_REF_CAN_ALIAS_ALL (t) = can_alias_all;
  TYPE_NEXT_REF_TO (t) = TYPE_REFERENCE_TO (to_type);
  TYPE_REFERENCE_TO (to_type) = t;

  /* During LTO we do not set TYPE_CANONICAL of pointers and references.  */
  if (TYPE_STRUCTURAL_EQUALITY_P (to_type) || in_lto_p)
    SET_TYPE_STRUCTURAL_EQUALITY (t);
  else if (TYPE_CANONICAL (to_type) != to_type || could_alias)
    TYPE_CANONICAL (t)
      = build_reference_type_for_mode (TYPE_CANONICAL (to_type),
				       mode, false);

  layout_type (t);

  return t;
}


/* Build the node for the type of references-to-TO_TYPE by default
   in ptr_mode.  */

tree
build_reference_type (tree to_type)
{
  return build_reference_type_for_mode (to_type, VOIDmode, false);
}

#define MAX_INT_CACHED_PREC \
  (HOST_BITS_PER_WIDE_INT > 64 ? HOST_BITS_PER_WIDE_INT : 64)
static GTY(()) tree nonstandard_integer_type_cache[2 * MAX_INT_CACHED_PREC + 2];

/* Builds a signed or unsigned integer type of precision PRECISION.
   Used for C bitfields whose precision does not match that of
   built-in target types.  */
tree
build_nonstandard_integer_type (unsigned HOST_WIDE_INT precision,
				int unsignedp)
{
  tree itype, ret;

  if (unsignedp)
    unsignedp = MAX_INT_CACHED_PREC + 1;
    
  if (precision <= MAX_INT_CACHED_PREC)
    {
      itype = nonstandard_integer_type_cache[precision + unsignedp];
      if (itype)
	return itype;
    }

  itype = make_node (INTEGER_TYPE);
  TYPE_PRECISION (itype) = precision;

  if (unsignedp)
    fixup_unsigned_type (itype);
  else
    fixup_signed_type (itype);

  inchash::hash hstate;
  inchash::add_expr (TYPE_MAX_VALUE (itype), hstate);
  ret = type_hash_canon (hstate.end (), itype);
  if (precision <= MAX_INT_CACHED_PREC)
    nonstandard_integer_type_cache[precision + unsignedp] = ret;

  return ret;
}

#define MAX_BOOL_CACHED_PREC \
  (HOST_BITS_PER_WIDE_INT > 64 ? HOST_BITS_PER_WIDE_INT : 64)
static GTY(()) tree nonstandard_boolean_type_cache[MAX_BOOL_CACHED_PREC + 1];

/* Builds a boolean type of precision PRECISION.
   Used for boolean vectors to choose proper vector element size.  */
tree
build_nonstandard_boolean_type (unsigned HOST_WIDE_INT precision)
{
  tree type;

  if (precision <= MAX_BOOL_CACHED_PREC)
    {
      type = nonstandard_boolean_type_cache[precision];
      if (type)
	return type;
    }

  type = make_node (BOOLEAN_TYPE);
  TYPE_PRECISION (type) = precision;
  fixup_signed_type (type);

  if (precision <= MAX_INT_CACHED_PREC)
    nonstandard_boolean_type_cache[precision] = type;

  return type;
}

/* Create a range of some discrete type TYPE (an INTEGER_TYPE, ENUMERAL_TYPE
   or BOOLEAN_TYPE) with low bound LOWVAL and high bound HIGHVAL.  If SHARED
   is true, reuse such a type that has already been constructed.  */

static tree
build_range_type_1 (tree type, tree lowval, tree highval, bool shared)
{
  tree itype = make_node (INTEGER_TYPE);

  TREE_TYPE (itype) = type;

  TYPE_MIN_VALUE (itype) = fold_convert (type, lowval);
  TYPE_MAX_VALUE (itype) = highval ? fold_convert (type, highval) : NULL;

  TYPE_PRECISION (itype) = TYPE_PRECISION (type);
  SET_TYPE_MODE (itype, TYPE_MODE (type));
  TYPE_SIZE (itype) = TYPE_SIZE (type);
  TYPE_SIZE_UNIT (itype) = TYPE_SIZE_UNIT (type);
  SET_TYPE_ALIGN (itype, TYPE_ALIGN (type));
  TYPE_USER_ALIGN (itype) = TYPE_USER_ALIGN (type);
  SET_TYPE_WARN_IF_NOT_ALIGN (itype, TYPE_WARN_IF_NOT_ALIGN (type));

  if (!shared)
    return itype;

  if ((TYPE_MIN_VALUE (itype)
       && TREE_CODE (TYPE_MIN_VALUE (itype)) != INTEGER_CST)
      || (TYPE_MAX_VALUE (itype)
	  && TREE_CODE (TYPE_MAX_VALUE (itype)) != INTEGER_CST))
    {
      /* Since we cannot reliably merge this type, we need to compare it using
	 structural equality checks.  */
      SET_TYPE_STRUCTURAL_EQUALITY (itype);
      return itype;
    }

  hashval_t hash = type_hash_canon_hash (itype);
  itype = type_hash_canon (hash, itype);

  return itype;
}

/* Wrapper around build_range_type_1 with SHARED set to true.  */

tree
build_range_type (tree type, tree lowval, tree highval)
{
  return build_range_type_1 (type, lowval, highval, true);
}

/* Wrapper around build_range_type_1 with SHARED set to false.  */

tree
build_nonshared_range_type (tree type, tree lowval, tree highval)
{
  return build_range_type_1 (type, lowval, highval, false);
}

/* Create a type of integers to be the TYPE_DOMAIN of an ARRAY_TYPE.
   MAXVAL should be the maximum value in the domain
   (one less than the length of the array).

   The maximum value that MAXVAL can have is INT_MAX for a HOST_WIDE_INT.
   We don't enforce this limit, that is up to caller (e.g. language front end).
   The limit exists because the result is a signed type and we don't handle
   sizes that use more than one HOST_WIDE_INT.  */

tree
build_index_type (tree maxval)
{
  return build_range_type (sizetype, size_zero_node, maxval);
}

/* Return true if the debug information for TYPE, a subtype, should be emitted
   as a subrange type.  If so, set LOWVAL to the low bound and HIGHVAL to the
   high bound, respectively.  Sometimes doing so unnecessarily obfuscates the
   debug info and doesn't reflect the source code.  */

bool
subrange_type_for_debug_p (const_tree type, tree *lowval, tree *highval)
{
  tree base_type = TREE_TYPE (type), low, high;

  /* Subrange types have a base type which is an integral type.  */
  if (!INTEGRAL_TYPE_P (base_type))
    return false;

  /* Get the real bounds of the subtype.  */
  if (lang_hooks.types.get_subrange_bounds)
    lang_hooks.types.get_subrange_bounds (type, &low, &high);
  else
    {
      low = TYPE_MIN_VALUE (type);
      high = TYPE_MAX_VALUE (type);
    }

  /* If the type and its base type have the same representation and the same
     name, then the type is not a subrange but a copy of the base type.  */
  if ((TREE_CODE (base_type) == INTEGER_TYPE
       || TREE_CODE (base_type) == BOOLEAN_TYPE)
      && int_size_in_bytes (type) == int_size_in_bytes (base_type)
      && tree_int_cst_equal (low, TYPE_MIN_VALUE (base_type))
      && tree_int_cst_equal (high, TYPE_MAX_VALUE (base_type))
      && TYPE_IDENTIFIER (type) == TYPE_IDENTIFIER (base_type))
    return false;

  if (lowval)
    *lowval = low;
  if (highval)
    *highval = high;
  return true;
}

/* Construct, lay out and return the type of arrays of elements with ELT_TYPE
   and number of elements specified by the range of values of INDEX_TYPE.
   If TYPELESS_STORAGE is true, TYPE_TYPELESS_STORAGE flag is set on the type.
   If SHARED is true, reuse such a type that has already been constructed.
   If SET_CANONICAL is true, compute TYPE_CANONICAL from the element type.  */

static tree
build_array_type_1 (tree elt_type, tree index_type, bool typeless_storage,
		    bool shared, bool set_canonical)
{
  tree t;

  if (TREE_CODE (elt_type) == FUNCTION_TYPE)
    {
      error ("arrays of functions are not meaningful");
      elt_type = integer_type_node;
    }

  t = make_node (ARRAY_TYPE);
  TREE_TYPE (t) = elt_type;
  TYPE_DOMAIN (t) = index_type;
  TYPE_ADDR_SPACE (t) = TYPE_ADDR_SPACE (elt_type);
  TYPE_TYPELESS_STORAGE (t) = typeless_storage;
  layout_type (t);

  if (shared)
    {
      hashval_t hash = type_hash_canon_hash (t);
      t = type_hash_canon (hash, t);
    }

  if (TYPE_CANONICAL (t) == t && set_canonical)
    {
      if (TYPE_STRUCTURAL_EQUALITY_P (elt_type)
	  || (index_type && TYPE_STRUCTURAL_EQUALITY_P (index_type))
	  || in_lto_p)
	SET_TYPE_STRUCTURAL_EQUALITY (t);
      else if (TYPE_CANONICAL (elt_type) != elt_type
	       || (index_type && TYPE_CANONICAL (index_type) != index_type))
	TYPE_CANONICAL (t)
	  = build_array_type_1 (TYPE_CANONICAL (elt_type),
				index_type
				? TYPE_CANONICAL (index_type) : NULL_TREE,
				typeless_storage, shared, set_canonical);
    }

  return t;
}

/* Wrapper around build_array_type_1 with SHARED set to true.  */

tree
build_array_type (tree elt_type, tree index_type, bool typeless_storage)
{
  return
    build_array_type_1 (elt_type, index_type, typeless_storage, true, true);
}

/* Wrapper around build_array_type_1 with SHARED set to false.  */

tree
build_nonshared_array_type (tree elt_type, tree index_type)
{
  return build_array_type_1 (elt_type, index_type, false, false, true);
}

/* Return a representation of ELT_TYPE[NELTS], using indices of type
   sizetype.  */

tree
build_array_type_nelts (tree elt_type, poly_uint64 nelts)
{
  return build_array_type (elt_type, build_index_type (size_int (nelts - 1)));
}

/* Recursively examines the array elements of TYPE, until a non-array
   element type is found.  */

tree
strip_array_types (tree type)
{
  while (TREE_CODE (type) == ARRAY_TYPE)
    type = TREE_TYPE (type);

  return type;
}

/* Computes the canonical argument types from the argument type list
   ARGTYPES.

   Upon return, *ANY_STRUCTURAL_P will be true iff either it was true
   on entry to this function, or if any of the ARGTYPES are
   structural.

   Upon return, *ANY_NONCANONICAL_P will be true iff either it was
   true on entry to this function, or if any of the ARGTYPES are
   non-canonical.

   Returns a canonical argument list, which may be ARGTYPES when the
   canonical argument list is unneeded (i.e., *ANY_STRUCTURAL_P is
   true) or would not differ from ARGTYPES.  */

static tree
maybe_canonicalize_argtypes (tree argtypes,
			     bool *any_structural_p,
			     bool *any_noncanonical_p)
{
  tree arg;
  bool any_noncanonical_argtypes_p = false;

  for (arg = argtypes; arg && !(*any_structural_p); arg = TREE_CHAIN (arg))
    {
      if (!TREE_VALUE (arg) || TREE_VALUE (arg) == error_mark_node)
	/* Fail gracefully by stating that the type is structural.  */
	*any_structural_p = true;
      else if (TYPE_STRUCTURAL_EQUALITY_P (TREE_VALUE (arg)))
	*any_structural_p = true;
      else if (TYPE_CANONICAL (TREE_VALUE (arg)) != TREE_VALUE (arg)
	       || TREE_PURPOSE (arg))
	/* If the argument has a default argument, we consider it
	   non-canonical even though the type itself is canonical.
	   That way, different variants of function and method types
	   with default arguments will all point to the variant with
	   no defaults as their canonical type.  */
        any_noncanonical_argtypes_p = true;
    }

  if (*any_structural_p)
    return argtypes;

  if (any_noncanonical_argtypes_p)
    {
      /* Build the canonical list of argument types.  */
      tree canon_argtypes = NULL_TREE;
      bool is_void = false;

      for (arg = argtypes; arg; arg = TREE_CHAIN (arg))
        {
          if (arg == void_list_node)
            is_void = true;
          else
            canon_argtypes = tree_cons (NULL_TREE,
                                        TYPE_CANONICAL (TREE_VALUE (arg)),
                                        canon_argtypes);
        }

      canon_argtypes = nreverse (canon_argtypes);
      if (is_void)
        canon_argtypes = chainon (canon_argtypes, void_list_node);

      /* There is a non-canonical type.  */
      *any_noncanonical_p = true;
      return canon_argtypes;
    }

  /* The canonical argument types are the same as ARGTYPES.  */
  return argtypes;
}

/* Construct, lay out and return
   the type of functions returning type VALUE_TYPE
   given arguments of types ARG_TYPES.
   ARG_TYPES is a chain of TREE_LIST nodes whose TREE_VALUEs
   are data type nodes for the arguments of the function.
   If such a type has already been constructed, reuse it.  */

tree
build_function_type (tree value_type, tree arg_types)
{
  tree t;
  inchash::hash hstate;
  bool any_structural_p, any_noncanonical_p;
  tree canon_argtypes;

  gcc_assert (arg_types != error_mark_node);

  if (TREE_CODE (value_type) == FUNCTION_TYPE)
    {
      error ("function return type cannot be function");
      value_type = integer_type_node;
    }

  /* Make a node of the sort we want.  */
  t = make_node (FUNCTION_TYPE);
  TREE_TYPE (t) = value_type;
  TYPE_ARG_TYPES (t) = arg_types;

  /* If we already have such a type, use the old one.  */
  hashval_t hash = type_hash_canon_hash (t);
  t = type_hash_canon (hash, t);

  /* Set up the canonical type. */
  any_structural_p   = TYPE_STRUCTURAL_EQUALITY_P (value_type);
  any_noncanonical_p = TYPE_CANONICAL (value_type) != value_type;
  canon_argtypes = maybe_canonicalize_argtypes (arg_types,
						&any_structural_p,
						&any_noncanonical_p);
  if (any_structural_p)
    SET_TYPE_STRUCTURAL_EQUALITY (t);
  else if (any_noncanonical_p)
    TYPE_CANONICAL (t) = build_function_type (TYPE_CANONICAL (value_type),
					      canon_argtypes);

  if (!COMPLETE_TYPE_P (t))
    layout_type (t);
  return t;
}

/* Build a function type.  The RETURN_TYPE is the type returned by the
   function.  If VAARGS is set, no void_type_node is appended to the
   list.  ARGP must be always be terminated be a NULL_TREE.  */

static tree
build_function_type_list_1 (bool vaargs, tree return_type, va_list argp)
{
  tree t, args, last;

  t = va_arg (argp, tree);
  for (args = NULL_TREE; t != NULL_TREE; t = va_arg (argp, tree))
    args = tree_cons (NULL_TREE, t, args);

  if (vaargs)
    {
      last = args;
      if (args != NULL_TREE)
	args = nreverse (args);
      gcc_assert (last != void_list_node);
    }
  else if (args == NULL_TREE)
    args = void_list_node;
  else
    {
      last = args;
      args = nreverse (args);
      TREE_CHAIN (last) = void_list_node;
    }
  args = build_function_type (return_type, args);

  return args;
}

/* Build a function type.  The RETURN_TYPE is the type returned by the
   function.  If additional arguments are provided, they are
   additional argument types.  The list of argument types must always
   be terminated by NULL_TREE.  */

tree
build_function_type_list (tree return_type, ...)
{
  tree args;
  va_list p;

  va_start (p, return_type);
  args = build_function_type_list_1 (false, return_type, p);
  va_end (p);
  return args;
}

/* Build a variable argument function type.  The RETURN_TYPE is the
   type returned by the function.  If additional arguments are provided,
   they are additional argument types.  The list of argument types must
   always be terminated by NULL_TREE.  */

tree
build_varargs_function_type_list (tree return_type, ...)
{
  tree args;
  va_list p;

  va_start (p, return_type);
  args = build_function_type_list_1 (true, return_type, p);
  va_end (p);

  return args;
}

/* Build a function type.  RETURN_TYPE is the type returned by the
   function; VAARGS indicates whether the function takes varargs.  The
   function takes N named arguments, the types of which are provided in
   ARG_TYPES.  */

static tree
build_function_type_array_1 (bool vaargs, tree return_type, int n,
			     tree *arg_types)
{
  int i;
  tree t = vaargs ? NULL_TREE : void_list_node;

  for (i = n - 1; i >= 0; i--)
    t = tree_cons (NULL_TREE, arg_types[i], t);

  return build_function_type (return_type, t);
}

/* Build a function type.  RETURN_TYPE is the type returned by the
   function.  The function takes N named arguments, the types of which
   are provided in ARG_TYPES.  */

tree
build_function_type_array (tree return_type, int n, tree *arg_types)
{
  return build_function_type_array_1 (false, return_type, n, arg_types);
}

/* Build a variable argument function type.  RETURN_TYPE is the type
   returned by the function.  The function takes N named arguments, the
   types of which are provided in ARG_TYPES.  */

tree
build_varargs_function_type_array (tree return_type, int n, tree *arg_types)
{
  return build_function_type_array_1 (true, return_type, n, arg_types);
}

/* Build a METHOD_TYPE for a member of BASETYPE.  The RETTYPE (a TYPE)
   and ARGTYPES (a TREE_LIST) are the return type and arguments types
   for the method.  An implicit additional parameter (of type
   pointer-to-BASETYPE) is added to the ARGTYPES.  */

tree
build_method_type_directly (tree basetype,
			    tree rettype,
			    tree argtypes)
{
  tree t;
  tree ptype;
  bool any_structural_p, any_noncanonical_p;
  tree canon_argtypes;

  /* Make a node of the sort we want.  */
  t = make_node (METHOD_TYPE);

  TYPE_METHOD_BASETYPE (t) = TYPE_MAIN_VARIANT (basetype);
  TREE_TYPE (t) = rettype;
  ptype = build_pointer_type (basetype);

  /* The actual arglist for this function includes a "hidden" argument
     which is "this".  Put it into the list of argument types.  */
  argtypes = tree_cons (NULL_TREE, ptype, argtypes);
  TYPE_ARG_TYPES (t) = argtypes;

  /* If we already have such a type, use the old one.  */
  hashval_t hash = type_hash_canon_hash (t);
  t = type_hash_canon (hash, t);

  /* Set up the canonical type. */
  any_structural_p
    = (TYPE_STRUCTURAL_EQUALITY_P (basetype)
       || TYPE_STRUCTURAL_EQUALITY_P (rettype));
  any_noncanonical_p
    = (TYPE_CANONICAL (basetype) != basetype
       || TYPE_CANONICAL (rettype) != rettype);
  canon_argtypes = maybe_canonicalize_argtypes (TREE_CHAIN (argtypes),
						&any_structural_p,
						&any_noncanonical_p);
  if (any_structural_p)
    SET_TYPE_STRUCTURAL_EQUALITY (t);
  else if (any_noncanonical_p)
    TYPE_CANONICAL (t)
      = build_method_type_directly (TYPE_CANONICAL (basetype),
				    TYPE_CANONICAL (rettype),
				    canon_argtypes);
  if (!COMPLETE_TYPE_P (t))
    layout_type (t);

  return t;
}

/* Construct, lay out and return the type of methods belonging to class
   BASETYPE and whose arguments and values are described by TYPE.
   If that type exists already, reuse it.
   TYPE must be a FUNCTION_TYPE node.  */

tree
build_method_type (tree basetype, tree type)
{
  gcc_assert (TREE_CODE (type) == FUNCTION_TYPE);

  return build_method_type_directly (basetype,
				     TREE_TYPE (type),
				     TYPE_ARG_TYPES (type));
}

/* Construct, lay out and return the type of offsets to a value
   of type TYPE, within an object of type BASETYPE.
   If a suitable offset type exists already, reuse it.  */

tree
build_offset_type (tree basetype, tree type)
{
  tree t;

  /* Make a node of the sort we want.  */
  t = make_node (OFFSET_TYPE);

  TYPE_OFFSET_BASETYPE (t) = TYPE_MAIN_VARIANT (basetype);
  TREE_TYPE (t) = type;

  /* If we already have such a type, use the old one.  */
  hashval_t hash = type_hash_canon_hash (t);
  t = type_hash_canon (hash, t);

  if (!COMPLETE_TYPE_P (t))
    layout_type (t);

  if (TYPE_CANONICAL (t) == t)
    {
      if (TYPE_STRUCTURAL_EQUALITY_P (basetype)
	  || TYPE_STRUCTURAL_EQUALITY_P (type))
	SET_TYPE_STRUCTURAL_EQUALITY (t);
      else if (TYPE_CANONICAL (TYPE_MAIN_VARIANT (basetype)) != basetype
	       || TYPE_CANONICAL (type) != type)
	TYPE_CANONICAL (t)
	  = build_offset_type (TYPE_CANONICAL (TYPE_MAIN_VARIANT (basetype)),
			       TYPE_CANONICAL (type));
    }

  return t;
}

/* Create a complex type whose components are COMPONENT_TYPE.

   If NAMED is true, the type is given a TYPE_NAME.  We do not always
   do so because this creates a DECL node and thus make the DECL_UIDs
   dependent on the type canonicalization hashtable, which is GC-ed,
   so the DECL_UIDs would not be stable wrt garbage collection.  */

tree
build_complex_type (tree component_type, bool named)
{
  gcc_assert (INTEGRAL_TYPE_P (component_type)
	      || SCALAR_FLOAT_TYPE_P (component_type)
	      || FIXED_POINT_TYPE_P (component_type));

  /* Make a node of the sort we want.  */
  tree probe = make_node (COMPLEX_TYPE);

  TREE_TYPE (probe) = TYPE_MAIN_VARIANT (component_type);

  /* If we already have such a type, use the old one.  */
  hashval_t hash = type_hash_canon_hash (probe);
  tree t = type_hash_canon (hash, probe);

  if (t == probe)
    {
      /* We created a new type.  The hash insertion will have laid
	 out the type.  We need to check the canonicalization and
	 maybe set the name.  */
      gcc_checking_assert (COMPLETE_TYPE_P (t)
			   && !TYPE_NAME (t)
			   && TYPE_CANONICAL (t) == t);

      if (TYPE_STRUCTURAL_EQUALITY_P (TREE_TYPE (t)))
	SET_TYPE_STRUCTURAL_EQUALITY (t);
      else if (TYPE_CANONICAL (TREE_TYPE (t)) != TREE_TYPE (t))
	TYPE_CANONICAL (t)
	  = build_complex_type (TYPE_CANONICAL (TREE_TYPE (t)), named);

      /* We need to create a name, since complex is a fundamental type.  */
      if (named)
	{
	  const char *name = NULL;

	  if (TREE_TYPE (t) == char_type_node)
	    name = "complex char";
	  else if (TREE_TYPE (t) == signed_char_type_node)
	    name = "complex signed char";
	  else if (TREE_TYPE (t) == unsigned_char_type_node)
	    name = "complex unsigned char";
	  else if (TREE_TYPE (t) == short_integer_type_node)
	    name = "complex short int";
	  else if (TREE_TYPE (t) == short_unsigned_type_node)
	    name = "complex short unsigned int";
	  else if (TREE_TYPE (t) == integer_type_node)
	    name = "complex int";
	  else if (TREE_TYPE (t) == unsigned_type_node)
	    name = "complex unsigned int";
	  else if (TREE_TYPE (t) == long_integer_type_node)
	    name = "complex long int";
	  else if (TREE_TYPE (t) == long_unsigned_type_node)
	    name = "complex long unsigned int";
	  else if (TREE_TYPE (t) == long_long_integer_type_node)
	    name = "complex long long int";
	  else if (TREE_TYPE (t) == long_long_unsigned_type_node)
	    name = "complex long long unsigned int";

	  if (name != NULL)
	    TYPE_NAME (t) = build_decl (UNKNOWN_LOCATION, TYPE_DECL,
					get_identifier (name), t);
	}
    }

  return build_qualified_type (t, TYPE_QUALS (component_type));
}

/* If TYPE is a real or complex floating-point type and the target
   does not directly support arithmetic on TYPE then return the wider
   type to be used for arithmetic on TYPE.  Otherwise, return
   NULL_TREE.  */

tree
excess_precision_type (tree type)
{
  /* The target can give two different responses to the question of
     which excess precision mode it would like depending on whether we
     are in -fexcess-precision=standard or -fexcess-precision=fast.  */

  enum excess_precision_type requested_type
    = (flag_excess_precision == EXCESS_PRECISION_FAST
       ? EXCESS_PRECISION_TYPE_FAST
       : EXCESS_PRECISION_TYPE_STANDARD);

  enum flt_eval_method target_flt_eval_method
    = targetm.c.excess_precision (requested_type);

  /* The target should not ask for unpredictable float evaluation (though
     it might advertise that implicitly the evaluation is unpredictable,
     but we don't care about that here, it will have been reported
     elsewhere).  If it does ask for unpredictable evaluation, we have
     nothing to do here.  */
  gcc_assert (target_flt_eval_method != FLT_EVAL_METHOD_UNPREDICTABLE);

  /* Nothing to do.  The target has asked for all types we know about
     to be computed with their native precision and range.  */
  if (target_flt_eval_method == FLT_EVAL_METHOD_PROMOTE_TO_FLOAT16)
    return NULL_TREE;

  /* The target will promote this type in a target-dependent way, so excess
     precision ought to leave it alone.  */
  if (targetm.promoted_type (type) != NULL_TREE)
    return NULL_TREE;

  machine_mode float16_type_mode = (float16_type_node
				    ? TYPE_MODE (float16_type_node)
				    : VOIDmode);
  machine_mode float_type_mode = TYPE_MODE (float_type_node);
  machine_mode double_type_mode = TYPE_MODE (double_type_node);

  switch (TREE_CODE (type))
    {
    case REAL_TYPE:
      {
	machine_mode type_mode = TYPE_MODE (type);
	switch (target_flt_eval_method)
	  {
	  case FLT_EVAL_METHOD_PROMOTE_TO_FLOAT:
	    if (type_mode == float16_type_mode)
	      return float_type_node;
	    break;
	  case FLT_EVAL_METHOD_PROMOTE_TO_DOUBLE:
	    if (type_mode == float16_type_mode
		|| type_mode == float_type_mode)
	      return double_type_node;
	    break;
	  case FLT_EVAL_METHOD_PROMOTE_TO_LONG_DOUBLE:
	    if (type_mode == float16_type_mode
		|| type_mode == float_type_mode
		|| type_mode == double_type_mode)
	      return long_double_type_node;
	    break;
	  default:
	    gcc_unreachable ();
	  }
	break;
      }
    case COMPLEX_TYPE:
      {
	if (TREE_CODE (TREE_TYPE (type)) != REAL_TYPE)
	  return NULL_TREE;
	machine_mode type_mode = TYPE_MODE (TREE_TYPE (type));
	switch (target_flt_eval_method)
	  {
	  case FLT_EVAL_METHOD_PROMOTE_TO_FLOAT:
	    if (type_mode == float16_type_mode)
	      return complex_float_type_node;
	    break;
	  case FLT_EVAL_METHOD_PROMOTE_TO_DOUBLE:
	    if (type_mode == float16_type_mode
		|| type_mode == float_type_mode)
	      return complex_double_type_node;
	    break;
	  case FLT_EVAL_METHOD_PROMOTE_TO_LONG_DOUBLE:
	    if (type_mode == float16_type_mode
		|| type_mode == float_type_mode
		|| type_mode == double_type_mode)
	      return complex_long_double_type_node;
	    break;
	  default:
	    gcc_unreachable ();
	  }
	break;
      }
    default:
      break;
    }

  return NULL_TREE;
}

/* Return OP, stripped of any conversions to wider types as much as is safe.
   Converting the value back to OP's type makes a value equivalent to OP.

   If FOR_TYPE is nonzero, we return a value which, if converted to
   type FOR_TYPE, would be equivalent to converting OP to type FOR_TYPE.

   OP must have integer, real or enumeral type.  Pointers are not allowed!

   There are some cases where the obvious value we could return
   would regenerate to OP if converted to OP's type,
   but would not extend like OP to wider types.
   If FOR_TYPE indicates such extension is contemplated, we eschew such values.
   For example, if OP is (unsigned short)(signed char)-1,
   we avoid returning (signed char)-1 if FOR_TYPE is int,
   even though extending that to an unsigned short would regenerate OP,
   since the result of extending (signed char)-1 to (int)
   is different from (int) OP.  */

tree
get_unwidened (tree op, tree for_type)
{
  /* Set UNS initially if converting OP to FOR_TYPE is a zero-extension.  */
  tree type = TREE_TYPE (op);
  unsigned final_prec
    = TYPE_PRECISION (for_type != 0 ? for_type : type);
  int uns
    = (for_type != 0 && for_type != type
       && final_prec > TYPE_PRECISION (type)
       && TYPE_UNSIGNED (type));
  tree win = op;

  while (CONVERT_EXPR_P (op))
    {
      int bitschange;

      /* TYPE_PRECISION on vector types has different meaning
	 (TYPE_VECTOR_SUBPARTS) and casts from vectors are view conversions,
	 so avoid them here.  */
      if (TREE_CODE (TREE_TYPE (TREE_OPERAND (op, 0))) == VECTOR_TYPE)
	break;

      bitschange = TYPE_PRECISION (TREE_TYPE (op))
		   - TYPE_PRECISION (TREE_TYPE (TREE_OPERAND (op, 0)));

      /* Truncations are many-one so cannot be removed.
	 Unless we are later going to truncate down even farther.  */
      if (bitschange < 0
	  && final_prec > TYPE_PRECISION (TREE_TYPE (op)))
	break;

      /* See what's inside this conversion.  If we decide to strip it,
	 we will set WIN.  */
      op = TREE_OPERAND (op, 0);

      /* If we have not stripped any zero-extensions (uns is 0),
	 we can strip any kind of extension.
	 If we have previously stripped a zero-extension,
	 only zero-extensions can safely be stripped.
	 Any extension can be stripped if the bits it would produce
	 are all going to be discarded later by truncating to FOR_TYPE.  */

      if (bitschange > 0)
	{
	  if (! uns || final_prec <= TYPE_PRECISION (TREE_TYPE (op)))
	    win = op;
	  /* TYPE_UNSIGNED says whether this is a zero-extension.
	     Let's avoid computing it if it does not affect WIN
	     and if UNS will not be needed again.  */
	  if ((uns
	       || CONVERT_EXPR_P (op))
	      && TYPE_UNSIGNED (TREE_TYPE (op)))
	    {
	      uns = 1;
	      win = op;
	    }
	}
    }

  /* If we finally reach a constant see if it fits in sth smaller and
     in that case convert it.  */
  if (TREE_CODE (win) == INTEGER_CST)
    {
      tree wtype = TREE_TYPE (win);
      unsigned prec = wi::min_precision (wi::to_wide (win), TYPE_SIGN (wtype));
      if (for_type)
	prec = MAX (prec, final_prec);
      if (prec < TYPE_PRECISION (wtype))
	{
	  tree t = lang_hooks.types.type_for_size (prec, TYPE_UNSIGNED (wtype));
	  if (t && TYPE_PRECISION (t) < TYPE_PRECISION (wtype))
	    win = fold_convert (t, win);
	}
    }

  return win;
}

/* Return OP or a simpler expression for a narrower value
   which can be sign-extended or zero-extended to give back OP.
   Store in *UNSIGNEDP_PTR either 1 if the value should be zero-extended
   or 0 if the value should be sign-extended.  */

tree
get_narrower (tree op, int *unsignedp_ptr)
{
  int uns = 0;
  int first = 1;
  tree win = op;
  bool integral_p = INTEGRAL_TYPE_P (TREE_TYPE (op));

  if (TREE_CODE (op) == COMPOUND_EXPR)
    {
      do
	op = TREE_OPERAND (op, 1);
      while (TREE_CODE (op) == COMPOUND_EXPR);
      tree ret = get_narrower (op, unsignedp_ptr);
      if (ret == op)
	return win;
      auto_vec <tree, 16> v;
      unsigned int i;
      for (op = win; TREE_CODE (op) == COMPOUND_EXPR;
	   op = TREE_OPERAND (op, 1))
	v.safe_push (op);
      FOR_EACH_VEC_ELT_REVERSE (v, i, op)
	ret = build2_loc (EXPR_LOCATION (op), COMPOUND_EXPR,
			  TREE_TYPE (ret), TREE_OPERAND (op, 0),
			  ret);
      return ret;
    }
  while (TREE_CODE (op) == NOP_EXPR)
    {
      int bitschange
	= (TYPE_PRECISION (TREE_TYPE (op))
	   - TYPE_PRECISION (TREE_TYPE (TREE_OPERAND (op, 0))));

      /* Truncations are many-one so cannot be removed.  */
      if (bitschange < 0)
	break;

      /* See what's inside this conversion.  If we decide to strip it,
	 we will set WIN.  */

      if (bitschange > 0)
	{
	  op = TREE_OPERAND (op, 0);
	  /* An extension: the outermost one can be stripped,
	     but remember whether it is zero or sign extension.  */
	  if (first)
	    uns = TYPE_UNSIGNED (TREE_TYPE (op));
	  /* Otherwise, if a sign extension has been stripped,
	     only sign extensions can now be stripped;
	     if a zero extension has been stripped, only zero-extensions.  */
	  else if (uns != TYPE_UNSIGNED (TREE_TYPE (op)))
	    break;
	  first = 0;
	}
      else /* bitschange == 0 */
	{
	  /* A change in nominal type can always be stripped, but we must
	     preserve the unsignedness.  */
	  if (first)
	    uns = TYPE_UNSIGNED (TREE_TYPE (op));
	  first = 0;
	  op = TREE_OPERAND (op, 0);
	  /* Keep trying to narrow, but don't assign op to win if it
	     would turn an integral type into something else.  */
	  if (INTEGRAL_TYPE_P (TREE_TYPE (op)) != integral_p)
	    continue;
	}

      win = op;
    }

  if (TREE_CODE (op) == COMPONENT_REF
      /* Since type_for_size always gives an integer type.  */
      && TREE_CODE (TREE_TYPE (op)) != REAL_TYPE
      && TREE_CODE (TREE_TYPE (op)) != FIXED_POINT_TYPE
      /* Ensure field is laid out already.  */
      && DECL_SIZE (TREE_OPERAND (op, 1)) != 0
      && tree_fits_uhwi_p (DECL_SIZE (TREE_OPERAND (op, 1))))
    {
      unsigned HOST_WIDE_INT innerprec
	= tree_to_uhwi (DECL_SIZE (TREE_OPERAND (op, 1)));
      int unsignedp = (DECL_UNSIGNED (TREE_OPERAND (op, 1))
		       || TYPE_UNSIGNED (TREE_TYPE (TREE_OPERAND (op, 1))));
      tree type = lang_hooks.types.type_for_size (innerprec, unsignedp);

      /* We can get this structure field in a narrower type that fits it,
	 but the resulting extension to its nominal type (a fullword type)
	 must satisfy the same conditions as for other extensions.

	 Do this only for fields that are aligned (not bit-fields),
	 because when bit-field insns will be used there is no
	 advantage in doing this.  */

      if (innerprec < TYPE_PRECISION (TREE_TYPE (op))
	  && ! DECL_BIT_FIELD (TREE_OPERAND (op, 1))
	  && (first || uns == DECL_UNSIGNED (TREE_OPERAND (op, 1)))
	  && type != 0)
	{
	  if (first)
	    uns = DECL_UNSIGNED (TREE_OPERAND (op, 1));
	  win = fold_convert (type, op);
	}
    }

  *unsignedp_ptr = uns;
  return win;
}

/* Return true if integer constant C has a value that is permissible
   for TYPE, an integral type.  */

bool
int_fits_type_p (const_tree c, const_tree type)
{
  tree type_low_bound, type_high_bound;
  bool ok_for_low_bound, ok_for_high_bound;
  signop sgn_c = TYPE_SIGN (TREE_TYPE (c));

  /* Non-standard boolean types can have arbitrary precision but various
     transformations assume that they can only take values 0 and +/-1.  */
  if (TREE_CODE (type) == BOOLEAN_TYPE)
    return wi::fits_to_boolean_p (wi::to_wide (c), type);

retry:
  type_low_bound = TYPE_MIN_VALUE (type);
  type_high_bound = TYPE_MAX_VALUE (type);

  /* If at least one bound of the type is a constant integer, we can check
     ourselves and maybe make a decision. If no such decision is possible, but
     this type is a subtype, try checking against that.  Otherwise, use
     fits_to_tree_p, which checks against the precision.

     Compute the status for each possibly constant bound, and return if we see
     one does not match. Use ok_for_xxx_bound for this purpose, assigning -1
     for "unknown if constant fits", 0 for "constant known *not* to fit" and 1
     for "constant known to fit".  */

  /* Check if c >= type_low_bound.  */
  if (type_low_bound && TREE_CODE (type_low_bound) == INTEGER_CST)
    {
      if (tree_int_cst_lt (c, type_low_bound))
	return false;
      ok_for_low_bound = true;
    }
  else
    ok_for_low_bound = false;

  /* Check if c <= type_high_bound.  */
  if (type_high_bound && TREE_CODE (type_high_bound) == INTEGER_CST)
    {
      if (tree_int_cst_lt (type_high_bound, c))
	return false;
      ok_for_high_bound = true;
    }
  else
    ok_for_high_bound = false;

  /* If the constant fits both bounds, the result is known.  */
  if (ok_for_low_bound && ok_for_high_bound)
    return true;

  /* Perform some generic filtering which may allow making a decision
     even if the bounds are not constant.  First, negative integers
     never fit in unsigned types, */
  if (TYPE_UNSIGNED (type) && sgn_c == SIGNED && wi::neg_p (wi::to_wide (c)))
    return false;

  /* Second, narrower types always fit in wider ones.  */
  if (TYPE_PRECISION (type) > TYPE_PRECISION (TREE_TYPE (c)))
    return true;

  /* Third, unsigned integers with top bit set never fit signed types.  */
  if (!TYPE_UNSIGNED (type) && sgn_c == UNSIGNED)
    {
      int prec = GET_MODE_PRECISION (SCALAR_INT_TYPE_MODE (TREE_TYPE (c))) - 1;
      if (prec < TYPE_PRECISION (TREE_TYPE (c)))
	{
	  /* When a tree_cst is converted to a wide-int, the precision
	     is taken from the type.  However, if the precision of the
	     mode underneath the type is smaller than that, it is
	     possible that the value will not fit.  The test below
	     fails if any bit is set between the sign bit of the
	     underlying mode and the top bit of the type.  */
	  if (wi::zext (wi::to_wide (c), prec - 1) != wi::to_wide (c))
	    return false;
	}
      else if (wi::neg_p (wi::to_wide (c)))
	return false;
    }

  /* If we haven't been able to decide at this point, there nothing more we
     can check ourselves here.  Look at the base type if we have one and it
     has the same precision.  */
  if (TREE_CODE (type) == INTEGER_TYPE
      && TREE_TYPE (type) != 0
      && TYPE_PRECISION (type) == TYPE_PRECISION (TREE_TYPE (type)))
    {
      type = TREE_TYPE (type);
      goto retry;
    }

  /* Or to fits_to_tree_p, if nothing else.  */
  return wi::fits_to_tree_p (wi::to_wide (c), type);
}

/* Stores bounds of an integer TYPE in MIN and MAX.  If TYPE has non-constant
   bounds or is a POINTER_TYPE, the maximum and/or minimum values that can be
   represented (assuming two's-complement arithmetic) within the bit
   precision of the type are returned instead.  */

void
get_type_static_bounds (const_tree type, mpz_t min, mpz_t max)
{
  if (!POINTER_TYPE_P (type) && TYPE_MIN_VALUE (type)
      && TREE_CODE (TYPE_MIN_VALUE (type)) == INTEGER_CST)
    wi::to_mpz (wi::to_wide (TYPE_MIN_VALUE (type)), min, TYPE_SIGN (type));
  else
    {
      if (TYPE_UNSIGNED (type))
	mpz_set_ui (min, 0);
      else
	{
	  wide_int mn = wi::min_value (TYPE_PRECISION (type), SIGNED);
	  wi::to_mpz (mn, min, SIGNED);
	}
    }

  if (!POINTER_TYPE_P (type) && TYPE_MAX_VALUE (type)
      && TREE_CODE (TYPE_MAX_VALUE (type)) == INTEGER_CST)
    wi::to_mpz (wi::to_wide (TYPE_MAX_VALUE (type)), max, TYPE_SIGN (type));
  else
    {
      wide_int mn = wi::max_value (TYPE_PRECISION (type), TYPE_SIGN (type));
      wi::to_mpz (mn, max, TYPE_SIGN (type));
    }
}

/* Return true if VAR is an automatic variable.  */

bool
auto_var_p (const_tree var)
{
  return ((((VAR_P (var) && ! DECL_EXTERNAL (var))
	    || TREE_CODE (var) == PARM_DECL)
	   && ! TREE_STATIC (var))
	  || TREE_CODE (var) == RESULT_DECL);
}

/* Return true if VAR is an automatic variable defined in function FN.  */

bool
auto_var_in_fn_p (const_tree var, const_tree fn)
{
  return (DECL_P (var) && DECL_CONTEXT (var) == fn
	  && (auto_var_p (var)
	      || TREE_CODE (var) == LABEL_DECL));
}

/* Subprogram of following function.  Called by walk_tree.

   Return *TP if it is an automatic variable or parameter of the
   function passed in as DATA.  */

static tree
find_var_from_fn (tree *tp, int *walk_subtrees, void *data)
{
  tree fn = (tree) data;

  if (TYPE_P (*tp))
    *walk_subtrees = 0;

  else if (DECL_P (*tp)
	   && auto_var_in_fn_p (*tp, fn))
    return *tp;

  return NULL_TREE;
}

/* Returns true if T is, contains, or refers to a type with variable
   size.  For METHOD_TYPEs and FUNCTION_TYPEs we exclude the
   arguments, but not the return type.  If FN is nonzero, only return
   true if a modifier of the type or position of FN is a variable or
   parameter inside FN.

   This concept is more general than that of C99 'variably modified types':
   in C99, a struct type is never variably modified because a VLA may not
   appear as a structure member.  However, in GNU C code like:

     struct S { int i[f()]; };

   is valid, and other languages may define similar constructs.  */

bool
variably_modified_type_p (tree type, tree fn)
{
  tree t;

/* Test if T is either variable (if FN is zero) or an expression containing
   a variable in FN.  If TYPE isn't gimplified, return true also if
   gimplify_one_sizepos would gimplify the expression into a local
   variable.  */
#define RETURN_TRUE_IF_VAR(T)						\
  do { tree _t = (T);							\
    if (_t != NULL_TREE							\
	&& _t != error_mark_node					\
	&& !CONSTANT_CLASS_P (_t)					\
	&& TREE_CODE (_t) != PLACEHOLDER_EXPR				\
	&& (!fn								\
	    || (!TYPE_SIZES_GIMPLIFIED (type)				\
		&& (TREE_CODE (_t) != VAR_DECL				\
		    && !CONTAINS_PLACEHOLDER_P (_t)))			\
	    || walk_tree (&_t, find_var_from_fn, fn, NULL)))		\
      return true;  } while (0)

  if (type == error_mark_node)
    return false;

  /* If TYPE itself has variable size, it is variably modified.  */
  RETURN_TRUE_IF_VAR (TYPE_SIZE (type));
  RETURN_TRUE_IF_VAR (TYPE_SIZE_UNIT (type));

  switch (TREE_CODE (type))
    {
    case POINTER_TYPE:
    case REFERENCE_TYPE:
    case VECTOR_TYPE:
      /* Ada can have pointer types refering to themselves indirectly.  */
      if (TREE_VISITED (type))
	return false;
      TREE_VISITED (type) = true;
      if (variably_modified_type_p (TREE_TYPE (type), fn))
	{
	  TREE_VISITED (type) = false;
	  return true;
	}
      TREE_VISITED (type) = false;
      break;

    case FUNCTION_TYPE:
    case METHOD_TYPE:
      /* If TYPE is a function type, it is variably modified if the
	 return type is variably modified.  */
      if (variably_modified_type_p (TREE_TYPE (type), fn))
	  return true;
      break;

    case INTEGER_TYPE:
    case REAL_TYPE:
    case FIXED_POINT_TYPE:
    case ENUMERAL_TYPE:
    case BOOLEAN_TYPE:
      /* Scalar types are variably modified if their end points
	 aren't constant.  */
      RETURN_TRUE_IF_VAR (TYPE_MIN_VALUE (type));
      RETURN_TRUE_IF_VAR (TYPE_MAX_VALUE (type));
      break;

    case RECORD_TYPE:
    case UNION_TYPE:
    case QUAL_UNION_TYPE:
      /* We can't see if any of the fields are variably-modified by the
	 definition we normally use, since that would produce infinite
	 recursion via pointers.  */
      /* This is variably modified if some field's type is.  */
      for (t = TYPE_FIELDS (type); t; t = DECL_CHAIN (t))
	if (TREE_CODE (t) == FIELD_DECL)
	  {
	    RETURN_TRUE_IF_VAR (DECL_FIELD_OFFSET (t));
	    RETURN_TRUE_IF_VAR (DECL_SIZE (t));
	    RETURN_TRUE_IF_VAR (DECL_SIZE_UNIT (t));

	    /* If the type is a qualified union, then the DECL_QUALIFIER
	       of fields can also be an expression containing a variable.  */
	    if (TREE_CODE (type) == QUAL_UNION_TYPE)
	      RETURN_TRUE_IF_VAR (DECL_QUALIFIER (t));

	    /* If the field is a qualified union, then it's only a container
	       for what's inside so we look into it.  That's necessary in LTO
	       mode because the sizes of the field tested above have been set
	       to PLACEHOLDER_EXPRs by free_lang_data.  */
	    if (TREE_CODE (TREE_TYPE (t)) == QUAL_UNION_TYPE
		&& variably_modified_type_p (TREE_TYPE (t), fn))
	      return true;
	  }
      break;

    case ARRAY_TYPE:
      /* Do not call ourselves to avoid infinite recursion.  This is
	 variably modified if the element type is.  */
      RETURN_TRUE_IF_VAR (TYPE_SIZE (TREE_TYPE (type)));
      RETURN_TRUE_IF_VAR (TYPE_SIZE_UNIT (TREE_TYPE (type)));
      break;

    default:
      break;
    }

  /* The current language may have other cases to check, but in general,
     all other types are not variably modified.  */
  return lang_hooks.tree_inlining.var_mod_type_p (type, fn);

#undef RETURN_TRUE_IF_VAR
}

/* Given a DECL or TYPE, return the scope in which it was declared, or
   NULL_TREE if there is no containing scope.  */

tree
get_containing_scope (const_tree t)
{
  return (TYPE_P (t) ? TYPE_CONTEXT (t) : DECL_CONTEXT (t));
}

/* Returns the ultimate TRANSLATION_UNIT_DECL context of DECL or NULL.  */

const_tree
get_ultimate_context (const_tree decl)
{
  while (decl && TREE_CODE (decl) != TRANSLATION_UNIT_DECL)
    {
      if (TREE_CODE (decl) == BLOCK)
	decl = BLOCK_SUPERCONTEXT (decl);
      else
	decl = get_containing_scope (decl);
    }
  return decl;
}

/* Return the innermost context enclosing DECL that is
   a FUNCTION_DECL, or zero if none.  */

tree
decl_function_context (const_tree decl)
{
  tree context;

  if (TREE_CODE (decl) == ERROR_MARK)
    return 0;

  /* C++ virtual functions use DECL_CONTEXT for the class of the vtable
     where we look up the function at runtime.  Such functions always take
     a first argument of type 'pointer to real context'.

     C++ should really be fixed to use DECL_CONTEXT for the real context,
     and use something else for the "virtual context".  */
  else if (TREE_CODE (decl) == FUNCTION_DECL && DECL_VIRTUAL_P (decl))
    context
      = TYPE_MAIN_VARIANT
	(TREE_TYPE (TREE_VALUE (TYPE_ARG_TYPES (TREE_TYPE (decl)))));
  else
    context = DECL_CONTEXT (decl);

  while (context && TREE_CODE (context) != FUNCTION_DECL)
    {
      if (TREE_CODE (context) == BLOCK)
	context = BLOCK_SUPERCONTEXT (context);
      else
	context = get_containing_scope (context);
    }

  return context;
}

/* Return the innermost context enclosing DECL that is
   a RECORD_TYPE, UNION_TYPE or QUAL_UNION_TYPE, or zero if none.
   TYPE_DECLs and FUNCTION_DECLs are transparent to this function.  */

tree
decl_type_context (const_tree decl)
{
  tree context = DECL_CONTEXT (decl);

  while (context)
    switch (TREE_CODE (context))
      {
      case NAMESPACE_DECL:
      case TRANSLATION_UNIT_DECL:
	return NULL_TREE;

      case RECORD_TYPE:
      case UNION_TYPE:
      case QUAL_UNION_TYPE:
	return context;

      case TYPE_DECL:
      case FUNCTION_DECL:
	context = DECL_CONTEXT (context);
	break;

      case BLOCK:
	context = BLOCK_SUPERCONTEXT (context);
	break;

      default:
	gcc_unreachable ();
      }

  return NULL_TREE;
}

/* CALL is a CALL_EXPR.  Return the declaration for the function
   called, or NULL_TREE if the called function cannot be
   determined.  */

tree
get_callee_fndecl (const_tree call)
{
  tree addr;

  if (call == error_mark_node)
    return error_mark_node;

  /* It's invalid to call this function with anything but a
     CALL_EXPR.  */
  gcc_assert (TREE_CODE (call) == CALL_EXPR);

  /* The first operand to the CALL is the address of the function
     called.  */
  addr = CALL_EXPR_FN (call);

  /* If there is no function, return early.  */
  if (addr == NULL_TREE)
    return NULL_TREE;

  STRIP_NOPS (addr);

  /* If this is a readonly function pointer, extract its initial value.  */
  if (DECL_P (addr) && TREE_CODE (addr) != FUNCTION_DECL
      && TREE_READONLY (addr) && ! TREE_THIS_VOLATILE (addr)
      && DECL_INITIAL (addr))
    addr = DECL_INITIAL (addr);

  /* If the address is just `&f' for some function `f', then we know
     that `f' is being called.  */
  if (TREE_CODE (addr) == ADDR_EXPR
      && TREE_CODE (TREE_OPERAND (addr, 0)) == FUNCTION_DECL)
    return TREE_OPERAND (addr, 0);

  /* We couldn't figure out what was being called.  */
  return NULL_TREE;
}

/* If CALL_EXPR CALL calls a normal built-in function or an internal function,
   return the associated function code, otherwise return CFN_LAST.  */

combined_fn
get_call_combined_fn (const_tree call)
{
  /* It's invalid to call this function with anything but a CALL_EXPR.  */
  gcc_assert (TREE_CODE (call) == CALL_EXPR);

  if (!CALL_EXPR_FN (call))
    return as_combined_fn (CALL_EXPR_IFN (call));

  tree fndecl = get_callee_fndecl (call);
  if (fndecl && fndecl_built_in_p (fndecl, BUILT_IN_NORMAL))
    return as_combined_fn (DECL_FUNCTION_CODE (fndecl));

  return CFN_LAST;
}

/* Comparator of indices based on tree_node_counts.  */

static int
tree_nodes_cmp (const void *p1, const void *p2)
{
  const unsigned *n1 = (const unsigned *)p1;
  const unsigned *n2 = (const unsigned *)p2;

  return tree_node_counts[*n1] - tree_node_counts[*n2];
}

/* Comparator of indices based on tree_code_counts.  */

static int
tree_codes_cmp (const void *p1, const void *p2)
{
  const unsigned *n1 = (const unsigned *)p1;
  const unsigned *n2 = (const unsigned *)p2;

  return tree_code_counts[*n1] - tree_code_counts[*n2];
}

#define TREE_MEM_USAGE_SPACES 40

/* Print debugging information about tree nodes generated during the compile,
   and any language-specific information.  */

void
dump_tree_statistics (void)
{
  if (GATHER_STATISTICS)
    {
      uint64_t total_nodes, total_bytes;
      fprintf (stderr, "\nKind                   Nodes      Bytes\n");
      mem_usage::print_dash_line (TREE_MEM_USAGE_SPACES);
      total_nodes = total_bytes = 0;

      {
	auto_vec<unsigned> indices (all_kinds);
	for (unsigned i = 0; i < all_kinds; i++)
	  indices.quick_push (i);
	indices.qsort (tree_nodes_cmp);

	for (unsigned i = 0; i < (int) all_kinds; i++)
	  {
	    unsigned j = indices[i];
	    fprintf (stderr, "%-20s %6" PRIu64 "%c %9" PRIu64 "%c\n",
		     tree_node_kind_names[j], SIZE_AMOUNT (tree_node_counts[j]),
		     SIZE_AMOUNT (tree_node_sizes[j]));
	    total_nodes += tree_node_counts[j];
	    total_bytes += tree_node_sizes[j];
	  }
	mem_usage::print_dash_line (TREE_MEM_USAGE_SPACES);
	fprintf (stderr, "%-20s %6" PRIu64 "%c %9" PRIu64 "%c\n", "Total",
		 SIZE_AMOUNT (total_nodes), SIZE_AMOUNT (total_bytes));
	mem_usage::print_dash_line (TREE_MEM_USAGE_SPACES);
      }

      {
	fprintf (stderr, "Code                              Nodes\n");
	mem_usage::print_dash_line (TREE_MEM_USAGE_SPACES);

	auto_vec<unsigned> indices (MAX_TREE_CODES);
	for (unsigned i = 0; i < MAX_TREE_CODES; i++)
	  indices.quick_push (i);
	indices.qsort (tree_codes_cmp);

	for (unsigned i = 0; i < MAX_TREE_CODES; i++)
	  {
	    unsigned j = indices[i];
	    fprintf (stderr, "%-32s %6" PRIu64 "%c\n",
		     get_tree_code_name ((enum tree_code) j),
		     SIZE_AMOUNT (tree_code_counts[j]));
	  }
	mem_usage::print_dash_line (TREE_MEM_USAGE_SPACES);
	fprintf (stderr, "\n");
	ssanames_print_statistics ();
	fprintf (stderr, "\n");
	phinodes_print_statistics ();
	fprintf (stderr, "\n");
      }
    }
  else
    fprintf (stderr, "(No per-node statistics)\n");

  print_type_hash_statistics ();
  print_debug_expr_statistics ();
  print_value_expr_statistics ();
  lang_hooks.print_statistics ();
}

#define FILE_FUNCTION_FORMAT "_GLOBAL__%s_%s"

/* Generate a crc32 of the low BYTES bytes of VALUE.  */

unsigned
crc32_unsigned_n (unsigned chksum, unsigned value, unsigned bytes)
{
  /* This relies on the raw feedback's top 4 bits being zero.  */
#define FEEDBACK(X) ((X) * 0x04c11db7)
#define SYNDROME(X) (FEEDBACK ((X) & 1) ^ FEEDBACK ((X) & 2) \
		     ^ FEEDBACK ((X) & 4) ^ FEEDBACK ((X) & 8))
  static const unsigned syndromes[16] =
    {
      SYNDROME(0x0), SYNDROME(0x1), SYNDROME(0x2), SYNDROME(0x3),
      SYNDROME(0x4), SYNDROME(0x5), SYNDROME(0x6), SYNDROME(0x7),
      SYNDROME(0x8), SYNDROME(0x9), SYNDROME(0xa), SYNDROME(0xb),
      SYNDROME(0xc), SYNDROME(0xd), SYNDROME(0xe), SYNDROME(0xf),
    };
#undef FEEDBACK
#undef SYNDROME

  value <<= (32 - bytes * 8);
  for (unsigned ix = bytes * 2; ix--; value <<= 4)
    {
      unsigned feedback = syndromes[((value ^ chksum) >> 28) & 0xf];

      chksum = (chksum << 4) ^ feedback;
    }

  return chksum;
}

/* Generate a crc32 of a string.  */

unsigned
crc32_string (unsigned chksum, const char *string)
{
  do
    chksum = crc32_byte (chksum, *string);
  while (*string++);
  return chksum;
}

/* P is a string that will be used in a symbol.  Mask out any characters
   that are not valid in that context.  */

void
clean_symbol_name (char *p)
{
  for (; *p; p++)
    if (! (ISALNUM (*p)
#ifndef NO_DOLLAR_IN_LABEL	/* this for `$'; unlikely, but... -- kr */
	    || *p == '$'
#endif
#ifndef NO_DOT_IN_LABEL		/* this for `.'; unlikely, but...  */
	    || *p == '.'
#endif
	   ))
      *p = '_';
}

static GTY(()) unsigned anon_cnt = 0; /* Saved for PCH.  */

/* Create a unique anonymous identifier.  The identifier is still a
   valid assembly label.  */

tree
make_anon_name ()
{
  const char *fmt = 
#if !defined (NO_DOT_IN_LABEL)
    "."
#elif !defined (NO_DOLLAR_IN_LABEL)
    "$"
#else
    "_"
#endif
    "_anon_%d";

  char buf[24];
  int len = snprintf (buf, sizeof (buf), fmt, anon_cnt++);
  gcc_checking_assert (len < int (sizeof (buf)));

  tree id = get_identifier_with_length (buf, len);
  IDENTIFIER_ANON_P (id) = true;

  return id;
}

/* Generate a name for a special-purpose function.
   The generated name may need to be unique across the whole link.
   Changes to this function may also require corresponding changes to
   xstrdup_mask_random.
   TYPE is some string to identify the purpose of this function to the
   linker or collect2; it must start with an uppercase letter,
   one of:
   I - for constructors
   D - for destructors
   N - for C++ anonymous namespaces
   F - for DWARF unwind frame information.  */

tree
get_file_function_name (const char *type)
{
  char *buf;
  const char *p;
  char *q;

  /* If we already have a name we know to be unique, just use that.  */
  if (first_global_object_name)
    p = q = ASTRDUP (first_global_object_name);
  /* If the target is handling the constructors/destructors, they
     will be local to this file and the name is only necessary for
     debugging purposes. 
     We also assign sub_I and sub_D sufixes to constructors called from
     the global static constructors.  These are always local.  */
  else if (((type[0] == 'I' || type[0] == 'D') && targetm.have_ctors_dtors)
	   || (strncmp (type, "sub_", 4) == 0
	       && (type[4] == 'I' || type[4] == 'D')))
    {
      const char *file = main_input_filename;
      if (! file)
	file = LOCATION_FILE (input_location);
      /* Just use the file's basename, because the full pathname
	 might be quite long.  */
      p = q = ASTRDUP (lbasename (file));
    }
  else
    {
      /* Otherwise, the name must be unique across the entire link.
	 We don't have anything that we know to be unique to this translation
	 unit, so use what we do have and throw in some randomness.  */
      unsigned len;
      const char *name = weak_global_object_name;
      const char *file = main_input_filename;

      if (! name)
	name = "";
      if (! file)
	file = LOCATION_FILE (input_location);

      len = strlen (file);
      q = (char *) alloca (9 + 19 + len + 1);
      memcpy (q, file, len + 1);

      snprintf (q + len, 9 + 19 + 1, "_%08X_" HOST_WIDE_INT_PRINT_HEX,
		crc32_string (0, name), get_random_seed (false));

      p = q;
    }

  clean_symbol_name (q);
  buf = (char *) alloca (sizeof (FILE_FUNCTION_FORMAT) + strlen (p)
			 + strlen (type));

  /* Set up the name of the file-level functions we may need.
     Use a global object (which is already required to be unique over
     the program) rather than the file name (which imposes extra
     constraints).  */
  sprintf (buf, FILE_FUNCTION_FORMAT, type, p);

  return get_identifier (buf);
}

#if defined ENABLE_TREE_CHECKING && (GCC_VERSION >= 2007)

/* Complain that the tree code of NODE does not match the expected 0
   terminated list of trailing codes. The trailing code list can be
   empty, for a more vague error message.  FILE, LINE, and FUNCTION
   are of the caller.  */

void
tree_check_failed (const_tree node, const char *file,
		   int line, const char *function, ...)
{
  va_list args;
  const char *buffer;
  unsigned length = 0;
  enum tree_code code;

  va_start (args, function);
  while ((code = (enum tree_code) va_arg (args, int)))
    length += 4 + strlen (get_tree_code_name (code));
  va_end (args);
  if (length)
    {
      char *tmp;
      va_start (args, function);
      length += strlen ("expected ");
      buffer = tmp = (char *) alloca (length);
      length = 0;
      while ((code = (enum tree_code) va_arg (args, int)))
	{
	  const char *prefix = length ? " or " : "expected ";

	  strcpy (tmp + length, prefix);
	  length += strlen (prefix);
	  strcpy (tmp + length, get_tree_code_name (code));
	  length += strlen (get_tree_code_name (code));
	}
      va_end (args);
    }
  else
    buffer = "unexpected node";

  internal_error ("tree check: %s, have %s in %s, at %s:%d",
		  buffer, get_tree_code_name (TREE_CODE (node)),
		  function, trim_filename (file), line);
}

/* Complain that the tree code of NODE does match the expected 0
   terminated list of trailing codes. FILE, LINE, and FUNCTION are of
   the caller.  */

void
tree_not_check_failed (const_tree node, const char *file,
		       int line, const char *function, ...)
{
  va_list args;
  char *buffer;
  unsigned length = 0;
  enum tree_code code;

  va_start (args, function);
  while ((code = (enum tree_code) va_arg (args, int)))
    length += 4 + strlen (get_tree_code_name (code));
  va_end (args);
  va_start (args, function);
  buffer = (char *) alloca (length);
  length = 0;
  while ((code = (enum tree_code) va_arg (args, int)))
    {
      if (length)
	{
	  strcpy (buffer + length, " or ");
	  length += 4;
	}
      strcpy (buffer + length, get_tree_code_name (code));
      length += strlen (get_tree_code_name (code));
    }
  va_end (args);

  internal_error ("tree check: expected none of %s, have %s in %s, at %s:%d",
		  buffer, get_tree_code_name (TREE_CODE (node)),
		  function, trim_filename (file), line);
}

/* Similar to tree_check_failed, except that we check for a class of tree
   code, given in CL.  */

void
tree_class_check_failed (const_tree node, const enum tree_code_class cl,
			 const char *file, int line, const char *function)
{
  internal_error
    ("tree check: expected class %qs, have %qs (%s) in %s, at %s:%d",
     TREE_CODE_CLASS_STRING (cl),
     TREE_CODE_CLASS_STRING (TREE_CODE_CLASS (TREE_CODE (node))),
     get_tree_code_name (TREE_CODE (node)), function, trim_filename (file), line);
}

/* Similar to tree_check_failed, except that instead of specifying a
   dozen codes, use the knowledge that they're all sequential.  */

void
tree_range_check_failed (const_tree node, const char *file, int line,
			 const char *function, enum tree_code c1,
			 enum tree_code c2)
{
  char *buffer;
  unsigned length = 0;
  unsigned int c;

  for (c = c1; c <= c2; ++c)
    length += 4 + strlen (get_tree_code_name ((enum tree_code) c));

  length += strlen ("expected ");
  buffer = (char *) alloca (length);
  length = 0;

  for (c = c1; c <= c2; ++c)
    {
      const char *prefix = length ? " or " : "expected ";

      strcpy (buffer + length, prefix);
      length += strlen (prefix);
      strcpy (buffer + length, get_tree_code_name ((enum tree_code) c));
      length += strlen (get_tree_code_name ((enum tree_code) c));
    }

  internal_error ("tree check: %s, have %s in %s, at %s:%d",
		  buffer, get_tree_code_name (TREE_CODE (node)),
		  function, trim_filename (file), line);
}


/* Similar to tree_check_failed, except that we check that a tree does
   not have the specified code, given in CL.  */

void
tree_not_class_check_failed (const_tree node, const enum tree_code_class cl,
			     const char *file, int line, const char *function)
{
  internal_error
    ("tree check: did not expect class %qs, have %qs (%s) in %s, at %s:%d",
     TREE_CODE_CLASS_STRING (cl),
     TREE_CODE_CLASS_STRING (TREE_CODE_CLASS (TREE_CODE (node))),
     get_tree_code_name (TREE_CODE (node)), function, trim_filename (file), line);
}


/* Similar to tree_check_failed but applied to OMP_CLAUSE codes.  */

void
omp_clause_check_failed (const_tree node, const char *file, int line,
                         const char *function, enum omp_clause_code code)
{
  internal_error ("tree check: expected %<omp_clause %s%>, have %qs "
		  "in %s, at %s:%d",
		  omp_clause_code_name[code],
		  get_tree_code_name (TREE_CODE (node)),
		  function, trim_filename (file), line);
}


/* Similar to tree_range_check_failed but applied to OMP_CLAUSE codes.  */

void
omp_clause_range_check_failed (const_tree node, const char *file, int line,
			       const char *function, enum omp_clause_code c1,
			       enum omp_clause_code c2)
{
  char *buffer;
  unsigned length = 0;
  unsigned int c;

  for (c = c1; c <= c2; ++c)
    length += 4 + strlen (omp_clause_code_name[c]);

  length += strlen ("expected ");
  buffer = (char *) alloca (length);
  length = 0;

  for (c = c1; c <= c2; ++c)
    {
      const char *prefix = length ? " or " : "expected ";

      strcpy (buffer + length, prefix);
      length += strlen (prefix);
      strcpy (buffer + length, omp_clause_code_name[c]);
      length += strlen (omp_clause_code_name[c]);
    }

  internal_error ("tree check: %s, have %s in %s, at %s:%d",
		  buffer, omp_clause_code_name[TREE_CODE (node)],
		  function, trim_filename (file), line);
}


#undef DEFTREESTRUCT
#define DEFTREESTRUCT(VAL, NAME) NAME,

static const char *ts_enum_names[] = {
#include "treestruct.def"
};
#undef DEFTREESTRUCT

#define TS_ENUM_NAME(EN) (ts_enum_names[(EN)])

/* Similar to tree_class_check_failed, except that we check for
   whether CODE contains the tree structure identified by EN.  */

void
tree_contains_struct_check_failed (const_tree node,
				   const enum tree_node_structure_enum en,
				   const char *file, int line,
				   const char *function)
{
  internal_error
    ("tree check: expected tree that contains %qs structure, have %qs in %s, at %s:%d",
     TS_ENUM_NAME (en),
     get_tree_code_name (TREE_CODE (node)), function, trim_filename (file), line);
}


/* Similar to above, except that the check is for the bounds of a TREE_VEC's
   (dynamically sized) vector.  */

void
tree_int_cst_elt_check_failed (int idx, int len, const char *file, int line,
			       const char *function)
{
  internal_error
    ("tree check: accessed elt %d of %<tree_int_cst%> with %d elts in %s, "
     "at %s:%d",
     idx + 1, len, function, trim_filename (file), line);
}

/* Similar to above, except that the check is for the bounds of a TREE_VEC's
   (dynamically sized) vector.  */

void
tree_vec_elt_check_failed (int idx, int len, const char *file, int line,
			   const char *function)
{
  internal_error
    ("tree check: accessed elt %d of %<tree_vec%> with %d elts in %s, at %s:%d",
     idx + 1, len, function, trim_filename (file), line);
}

/* Similar to above, except that the check is for the bounds of the operand
   vector of an expression node EXP.  */

void
tree_operand_check_failed (int idx, const_tree exp, const char *file,
			   int line, const char *function)
{
  enum tree_code code = TREE_CODE (exp);
  internal_error
    ("tree check: accessed operand %d of %s with %d operands in %s, at %s:%d",
     idx + 1, get_tree_code_name (code), TREE_OPERAND_LENGTH (exp),
     function, trim_filename (file), line);
}

/* Similar to above, except that the check is for the number of
   operands of an OMP_CLAUSE node.  */

void
omp_clause_operand_check_failed (int idx, const_tree t, const char *file,
			         int line, const char *function)
{
  internal_error
    ("tree check: accessed operand %d of %<omp_clause %s%> with %d operands "
     "in %s, at %s:%d", idx + 1, omp_clause_code_name[OMP_CLAUSE_CODE (t)],
     omp_clause_num_ops [OMP_CLAUSE_CODE (t)], function,
     trim_filename (file), line);
}
#endif /* ENABLE_TREE_CHECKING */

/* Create a new vector type node holding NUNITS units of type INNERTYPE,
   and mapped to the machine mode MODE.  Initialize its fields and build
   the information necessary for debugging output.  */

static tree
make_vector_type (tree innertype, poly_int64 nunits, machine_mode mode)
{
  tree t;
  tree mv_innertype = TYPE_MAIN_VARIANT (innertype);

  t = make_node (VECTOR_TYPE);
  TREE_TYPE (t) = mv_innertype;
  SET_TYPE_VECTOR_SUBPARTS (t, nunits);
  SET_TYPE_MODE (t, mode);

  if (TYPE_STRUCTURAL_EQUALITY_P (mv_innertype) || in_lto_p)
    SET_TYPE_STRUCTURAL_EQUALITY (t);
  else if ((TYPE_CANONICAL (mv_innertype) != innertype
	    || mode != VOIDmode)
	   && !VECTOR_BOOLEAN_TYPE_P (t))
    TYPE_CANONICAL (t)
      = make_vector_type (TYPE_CANONICAL (mv_innertype), nunits, VOIDmode);

  layout_type (t);

  hashval_t hash = type_hash_canon_hash (t);
  t = type_hash_canon (hash, t);

  /* We have built a main variant, based on the main variant of the
     inner type. Use it to build the variant we return.  */
  if ((TYPE_ATTRIBUTES (innertype) || TYPE_QUALS (innertype))
      && TREE_TYPE (t) != innertype)
    return build_type_attribute_qual_variant (t,
					      TYPE_ATTRIBUTES (innertype),
					      TYPE_QUALS (innertype));

  return t;
}

static tree
make_or_reuse_type (unsigned size, int unsignedp)
{
  int i;

  if (size == INT_TYPE_SIZE)
    return unsignedp ? unsigned_type_node : integer_type_node;
  if (size == CHAR_TYPE_SIZE)
    return unsignedp ? unsigned_char_type_node : signed_char_type_node;
  if (size == SHORT_TYPE_SIZE)
    return unsignedp ? short_unsigned_type_node : short_integer_type_node;
  if (size == LONG_TYPE_SIZE)
    return unsignedp ? long_unsigned_type_node : long_integer_type_node;
  if (size == LONG_LONG_TYPE_SIZE)
    return (unsignedp ? long_long_unsigned_type_node
            : long_long_integer_type_node);

  for (i = 0; i < NUM_INT_N_ENTS; i ++)
    if (size == int_n_data[i].bitsize
	&& int_n_enabled_p[i])
      return (unsignedp ? int_n_trees[i].unsigned_type
	      : int_n_trees[i].signed_type);

  if (unsignedp)
    return make_unsigned_type (size);
  else
    return make_signed_type (size);
}

/* Create or reuse a fract type by SIZE, UNSIGNEDP, and SATP.  */

static tree
make_or_reuse_fract_type (unsigned size, int unsignedp, int satp)
{
  if (satp)
    {
      if (size == SHORT_FRACT_TYPE_SIZE)
	return unsignedp ? sat_unsigned_short_fract_type_node
			 : sat_short_fract_type_node;
      if (size == FRACT_TYPE_SIZE)
	return unsignedp ? sat_unsigned_fract_type_node : sat_fract_type_node;
      if (size == LONG_FRACT_TYPE_SIZE)
	return unsignedp ? sat_unsigned_long_fract_type_node
			 : sat_long_fract_type_node;
      if (size == LONG_LONG_FRACT_TYPE_SIZE)
	return unsignedp ? sat_unsigned_long_long_fract_type_node
			 : sat_long_long_fract_type_node;
    }
  else
    {
      if (size == SHORT_FRACT_TYPE_SIZE)
	return unsignedp ? unsigned_short_fract_type_node
			 : short_fract_type_node;
      if (size == FRACT_TYPE_SIZE)
	return unsignedp ? unsigned_fract_type_node : fract_type_node;
      if (size == LONG_FRACT_TYPE_SIZE)
	return unsignedp ? unsigned_long_fract_type_node
			 : long_fract_type_node;
      if (size == LONG_LONG_FRACT_TYPE_SIZE)
	return unsignedp ? unsigned_long_long_fract_type_node
			 : long_long_fract_type_node;
    }

  return make_fract_type (size, unsignedp, satp);
}

/* Create or reuse an accum type by SIZE, UNSIGNEDP, and SATP.  */

static tree
make_or_reuse_accum_type (unsigned size, int unsignedp, int satp)
{
  if (satp)
    {
      if (size == SHORT_ACCUM_TYPE_SIZE)
	return unsignedp ? sat_unsigned_short_accum_type_node
			 : sat_short_accum_type_node;
      if (size == ACCUM_TYPE_SIZE)
	return unsignedp ? sat_unsigned_accum_type_node : sat_accum_type_node;
      if (size == LONG_ACCUM_TYPE_SIZE)
	return unsignedp ? sat_unsigned_long_accum_type_node
			 : sat_long_accum_type_node;
      if (size == LONG_LONG_ACCUM_TYPE_SIZE)
	return unsignedp ? sat_unsigned_long_long_accum_type_node
			 : sat_long_long_accum_type_node;
    }
  else
    {
      if (size == SHORT_ACCUM_TYPE_SIZE)
	return unsignedp ? unsigned_short_accum_type_node
			 : short_accum_type_node;
      if (size == ACCUM_TYPE_SIZE)
	return unsignedp ? unsigned_accum_type_node : accum_type_node;
      if (size == LONG_ACCUM_TYPE_SIZE)
	return unsignedp ? unsigned_long_accum_type_node
			 : long_accum_type_node;
      if (size == LONG_LONG_ACCUM_TYPE_SIZE)
	return unsignedp ? unsigned_long_long_accum_type_node
			 : long_long_accum_type_node;
    }

  return make_accum_type (size, unsignedp, satp);
}


/* Create an atomic variant node for TYPE.  This routine is called
   during initialization of data types to create the 5 basic atomic
   types. The generic build_variant_type function requires these to
   already be set up in order to function properly, so cannot be
   called from there.  If ALIGN is non-zero, then ensure alignment is
   overridden to this value.  */

static tree
build_atomic_base (tree type, unsigned int align)
{
  tree t;

  /* Make sure its not already registered.  */
  if ((t = get_qualified_type (type, TYPE_QUAL_ATOMIC)))
    return t;
  
  t = build_variant_type_copy (type);
  set_type_quals (t, TYPE_QUAL_ATOMIC);

  if (align)
    SET_TYPE_ALIGN (t, align);

  return t;
}

/* Information about the _FloatN and _FloatNx types.  This must be in
   the same order as the corresponding TI_* enum values.  */
const floatn_type_info floatn_nx_types[NUM_FLOATN_NX_TYPES] =
  {
    { 16, false },
    { 32, false },
    { 64, false },
    { 128, false },
    { 32, true },
    { 64, true },
    { 128, true },
  };


/* Create nodes for all integer types (and error_mark_node) using the sizes
   of C datatypes.  SIGNED_CHAR specifies whether char is signed.  */

void
build_common_tree_nodes (bool signed_char)
{
  int i;

  error_mark_node = make_node (ERROR_MARK);
  TREE_TYPE (error_mark_node) = error_mark_node;

  initialize_sizetypes ();

  /* Define both `signed char' and `unsigned char'.  */
  signed_char_type_node = make_signed_type (CHAR_TYPE_SIZE);
  TYPE_STRING_FLAG (signed_char_type_node) = 1;
  unsigned_char_type_node = make_unsigned_type (CHAR_TYPE_SIZE);
  TYPE_STRING_FLAG (unsigned_char_type_node) = 1;

  /* Define `char', which is like either `signed char' or `unsigned char'
     but not the same as either.  */
  char_type_node
    = (signed_char
       ? make_signed_type (CHAR_TYPE_SIZE)
       : make_unsigned_type (CHAR_TYPE_SIZE));
  TYPE_STRING_FLAG (char_type_node) = 1;

  short_integer_type_node = make_signed_type (SHORT_TYPE_SIZE);
  short_unsigned_type_node = make_unsigned_type (SHORT_TYPE_SIZE);
  integer_type_node = make_signed_type (INT_TYPE_SIZE);
  unsigned_type_node = make_unsigned_type (INT_TYPE_SIZE);
  long_integer_type_node = make_signed_type (LONG_TYPE_SIZE);
  long_unsigned_type_node = make_unsigned_type (LONG_TYPE_SIZE);
  long_long_integer_type_node = make_signed_type (LONG_LONG_TYPE_SIZE);
  long_long_unsigned_type_node = make_unsigned_type (LONG_LONG_TYPE_SIZE);

  for (i = 0; i < NUM_INT_N_ENTS; i ++)
    {
      int_n_trees[i].signed_type = make_signed_type (int_n_data[i].bitsize);
      int_n_trees[i].unsigned_type = make_unsigned_type (int_n_data[i].bitsize);

      if (int_n_enabled_p[i])
	{
	  integer_types[itk_intN_0 + i * 2] = int_n_trees[i].signed_type;
	  integer_types[itk_unsigned_intN_0 + i * 2] = int_n_trees[i].unsigned_type;
	}
    }

  /* Define a boolean type.  This type only represents boolean values but
     may be larger than char depending on the value of BOOL_TYPE_SIZE.  */
  boolean_type_node = make_unsigned_type (BOOL_TYPE_SIZE);
  TREE_SET_CODE (boolean_type_node, BOOLEAN_TYPE);
  TYPE_PRECISION (boolean_type_node) = 1;
  TYPE_MAX_VALUE (boolean_type_node) = build_int_cst (boolean_type_node, 1);

  /* Define what type to use for size_t.  */
  if (strcmp (SIZE_TYPE, "unsigned int") == 0)
    size_type_node = unsigned_type_node;
  else if (strcmp (SIZE_TYPE, "long unsigned int") == 0)
    size_type_node = long_unsigned_type_node;
  else if (strcmp (SIZE_TYPE, "long long unsigned int") == 0)
    size_type_node = long_long_unsigned_type_node;
  else if (strcmp (SIZE_TYPE, "short unsigned int") == 0)
    size_type_node = short_unsigned_type_node;
  else
    {
      int i;

      size_type_node = NULL_TREE;
      for (i = 0; i < NUM_INT_N_ENTS; i++)
	if (int_n_enabled_p[i])
	  {
	    char name[50], altname[50];
	    sprintf (name, "__int%d unsigned", int_n_data[i].bitsize);
	    sprintf (altname, "__int%d__ unsigned", int_n_data[i].bitsize);

	    if (strcmp (name, SIZE_TYPE) == 0
		|| strcmp (altname, SIZE_TYPE) == 0)
	      {
		size_type_node = int_n_trees[i].unsigned_type;
	      }
	  }
      if (size_type_node == NULL_TREE)
	gcc_unreachable ();
    }

  /* Define what type to use for ptrdiff_t.  */
  if (strcmp (PTRDIFF_TYPE, "int") == 0)
    ptrdiff_type_node = integer_type_node;
  else if (strcmp (PTRDIFF_TYPE, "long int") == 0)
    ptrdiff_type_node = long_integer_type_node;
  else if (strcmp (PTRDIFF_TYPE, "long long int") == 0)
    ptrdiff_type_node = long_long_integer_type_node;
  else if (strcmp (PTRDIFF_TYPE, "short int") == 0)
    ptrdiff_type_node = short_integer_type_node;
  else
    {
      ptrdiff_type_node = NULL_TREE;
      for (int i = 0; i < NUM_INT_N_ENTS; i++)
	if (int_n_enabled_p[i])
	  {
	    char name[50], altname[50];
	    sprintf (name, "__int%d", int_n_data[i].bitsize);
	    sprintf (altname, "__int%d__", int_n_data[i].bitsize);

	    if (strcmp (name, PTRDIFF_TYPE) == 0
		|| strcmp (altname, PTRDIFF_TYPE) == 0)
	      ptrdiff_type_node = int_n_trees[i].signed_type;
	  }
      if (ptrdiff_type_node == NULL_TREE)
	gcc_unreachable ();
    }

  /* Fill in the rest of the sized types.  Reuse existing type nodes
     when possible.  */
  intQI_type_node = make_or_reuse_type (GET_MODE_BITSIZE (QImode), 0);
  intHI_type_node = make_or_reuse_type (GET_MODE_BITSIZE (HImode), 0);
  intSI_type_node = make_or_reuse_type (GET_MODE_BITSIZE (SImode), 0);
  intDI_type_node = make_or_reuse_type (GET_MODE_BITSIZE (DImode), 0);
  intTI_type_node = make_or_reuse_type (GET_MODE_BITSIZE (TImode), 0);

  unsigned_intQI_type_node = make_or_reuse_type (GET_MODE_BITSIZE (QImode), 1);
  unsigned_intHI_type_node = make_or_reuse_type (GET_MODE_BITSIZE (HImode), 1);
  unsigned_intSI_type_node = make_or_reuse_type (GET_MODE_BITSIZE (SImode), 1);
  unsigned_intDI_type_node = make_or_reuse_type (GET_MODE_BITSIZE (DImode), 1);
  unsigned_intTI_type_node = make_or_reuse_type (GET_MODE_BITSIZE (TImode), 1);

  /* Don't call build_qualified type for atomics.  That routine does
     special processing for atomics, and until they are initialized
     it's better not to make that call.
     
     Check to see if there is a target override for atomic types.  */

  atomicQI_type_node = build_atomic_base (unsigned_intQI_type_node,
					targetm.atomic_align_for_mode (QImode));
  atomicHI_type_node = build_atomic_base (unsigned_intHI_type_node,
					targetm.atomic_align_for_mode (HImode));
  atomicSI_type_node = build_atomic_base (unsigned_intSI_type_node,
					targetm.atomic_align_for_mode (SImode));
  atomicDI_type_node = build_atomic_base (unsigned_intDI_type_node,
					targetm.atomic_align_for_mode (DImode));
  atomicTI_type_node = build_atomic_base (unsigned_intTI_type_node,
					targetm.atomic_align_for_mode (TImode));
  	
  access_public_node = get_identifier ("public");
  access_protected_node = get_identifier ("protected");
  access_private_node = get_identifier ("private");

  /* Define these next since types below may used them.  */
  integer_zero_node = build_int_cst (integer_type_node, 0);
  integer_one_node = build_int_cst (integer_type_node, 1);
  integer_three_node = build_int_cst (integer_type_node, 3);
  integer_minus_one_node = build_int_cst (integer_type_node, -1);

  size_zero_node = size_int (0);
  size_one_node = size_int (1);
  bitsize_zero_node = bitsize_int (0);
  bitsize_one_node = bitsize_int (1);
  bitsize_unit_node = bitsize_int (BITS_PER_UNIT);

  boolean_false_node = TYPE_MIN_VALUE (boolean_type_node);
  boolean_true_node = TYPE_MAX_VALUE (boolean_type_node);

  void_type_node = make_node (VOID_TYPE);
  layout_type (void_type_node);

  /* We are not going to have real types in C with less than byte alignment,
     so we might as well not have any types that claim to have it.  */
  SET_TYPE_ALIGN (void_type_node, BITS_PER_UNIT);
  TYPE_USER_ALIGN (void_type_node) = 0;

  void_node = make_node (VOID_CST);
  TREE_TYPE (void_node) = void_type_node;

  null_pointer_node = build_int_cst (build_pointer_type (void_type_node), 0);
  layout_type (TREE_TYPE (null_pointer_node));

  ptr_type_node = build_pointer_type (void_type_node);
  const_ptr_type_node
    = build_pointer_type (build_type_variant (void_type_node, 1, 0));
  for (unsigned i = 0;
       i < sizeof (builtin_structptr_types) / sizeof (builtin_structptr_type);
       ++i)
    builtin_structptr_types[i].node = builtin_structptr_types[i].base;

  pointer_sized_int_node = build_nonstandard_integer_type (POINTER_SIZE, 1);

  float_type_node = make_node (REAL_TYPE);
  TYPE_PRECISION (float_type_node) = FLOAT_TYPE_SIZE;
  layout_type (float_type_node);

  double_type_node = make_node (REAL_TYPE);
  TYPE_PRECISION (double_type_node) = DOUBLE_TYPE_SIZE;
  layout_type (double_type_node);

  long_double_type_node = make_node (REAL_TYPE);
  TYPE_PRECISION (long_double_type_node) = LONG_DOUBLE_TYPE_SIZE;
  layout_type (long_double_type_node);

  for (i = 0; i < NUM_FLOATN_NX_TYPES; i++)
    {
      int n = floatn_nx_types[i].n;
      bool extended = floatn_nx_types[i].extended;
      scalar_float_mode mode;
      if (!targetm.floatn_mode (n, extended).exists (&mode))
	continue;
      int precision = GET_MODE_PRECISION (mode);
      /* Work around the rs6000 KFmode having precision 113 not
	 128.  */
      const struct real_format *fmt = REAL_MODE_FORMAT (mode);
      gcc_assert (fmt->b == 2 && fmt->emin + fmt->emax == 3);
      int min_precision = fmt->p + ceil_log2 (fmt->emax - fmt->emin);
      if (!extended)
	gcc_assert (min_precision == n);
      if (precision < min_precision)
	precision = min_precision;
      FLOATN_NX_TYPE_NODE (i) = make_node (REAL_TYPE);
      TYPE_PRECISION (FLOATN_NX_TYPE_NODE (i)) = precision;
      layout_type (FLOATN_NX_TYPE_NODE (i));
      SET_TYPE_MODE (FLOATN_NX_TYPE_NODE (i), mode);
    }

  float_ptr_type_node = build_pointer_type (float_type_node);
  double_ptr_type_node = build_pointer_type (double_type_node);
  long_double_ptr_type_node = build_pointer_type (long_double_type_node);
  integer_ptr_type_node = build_pointer_type (integer_type_node);

  /* Fixed size integer types.  */
  uint16_type_node = make_or_reuse_type (16, 1);
  uint32_type_node = make_or_reuse_type (32, 1);
  uint64_type_node = make_or_reuse_type (64, 1);
  if (targetm.scalar_mode_supported_p (TImode))
    uint128_type_node = make_or_reuse_type (128, 1);

  /* Decimal float types. */
  if (targetm.decimal_float_supported_p ())
    {
      dfloat32_type_node = make_node (REAL_TYPE);
      TYPE_PRECISION (dfloat32_type_node) = DECIMAL32_TYPE_SIZE;
      SET_TYPE_MODE (dfloat32_type_node, SDmode);
      layout_type (dfloat32_type_node);

      dfloat64_type_node = make_node (REAL_TYPE);
      TYPE_PRECISION (dfloat64_type_node) = DECIMAL64_TYPE_SIZE;
      SET_TYPE_MODE (dfloat64_type_node, DDmode);
      layout_type (dfloat64_type_node);

      dfloat128_type_node = make_node (REAL_TYPE);
      TYPE_PRECISION (dfloat128_type_node) = DECIMAL128_TYPE_SIZE;
      SET_TYPE_MODE (dfloat128_type_node, TDmode);
      layout_type (dfloat128_type_node);
    }

  complex_integer_type_node = build_complex_type (integer_type_node, true);
  complex_float_type_node = build_complex_type (float_type_node, true);
  complex_double_type_node = build_complex_type (double_type_node, true);
  complex_long_double_type_node = build_complex_type (long_double_type_node,
						      true);

  for (i = 0; i < NUM_FLOATN_NX_TYPES; i++)
    {
      if (FLOATN_NX_TYPE_NODE (i) != NULL_TREE)
	COMPLEX_FLOATN_NX_TYPE_NODE (i)
	  = build_complex_type (FLOATN_NX_TYPE_NODE (i));
    }

/* Make fixed-point nodes based on sat/non-sat and signed/unsigned.  */
#define MAKE_FIXED_TYPE_NODE(KIND,SIZE) \
  sat_ ## KIND ## _type_node = \
    make_sat_signed_ ## KIND ## _type (SIZE); \
  sat_unsigned_ ## KIND ## _type_node = \
    make_sat_unsigned_ ## KIND ## _type (SIZE); \
  KIND ## _type_node = make_signed_ ## KIND ## _type (SIZE); \
  unsigned_ ## KIND ## _type_node = \
    make_unsigned_ ## KIND ## _type (SIZE);

#define MAKE_FIXED_TYPE_NODE_WIDTH(KIND,WIDTH,SIZE) \
  sat_ ## WIDTH ## KIND ## _type_node = \
    make_sat_signed_ ## KIND ## _type (SIZE); \
  sat_unsigned_ ## WIDTH ## KIND ## _type_node = \
    make_sat_unsigned_ ## KIND ## _type (SIZE); \
  WIDTH ## KIND ## _type_node = make_signed_ ## KIND ## _type (SIZE); \
  unsigned_ ## WIDTH ## KIND ## _type_node = \
    make_unsigned_ ## KIND ## _type (SIZE);

/* Make fixed-point type nodes based on four different widths.  */
#define MAKE_FIXED_TYPE_NODE_FAMILY(N1,N2) \
  MAKE_FIXED_TYPE_NODE_WIDTH (N1, short_, SHORT_ ## N2 ## _TYPE_SIZE) \
  MAKE_FIXED_TYPE_NODE (N1, N2 ## _TYPE_SIZE) \
  MAKE_FIXED_TYPE_NODE_WIDTH (N1, long_, LONG_ ## N2 ## _TYPE_SIZE) \
  MAKE_FIXED_TYPE_NODE_WIDTH (N1, long_long_, LONG_LONG_ ## N2 ## _TYPE_SIZE)

/* Make fixed-point mode nodes based on sat/non-sat and signed/unsigned.  */
#define MAKE_FIXED_MODE_NODE(KIND,NAME,MODE) \
  NAME ## _type_node = \
    make_or_reuse_signed_ ## KIND ## _type (GET_MODE_BITSIZE (MODE ## mode)); \
  u ## NAME ## _type_node = \
    make_or_reuse_unsigned_ ## KIND ## _type \
      (GET_MODE_BITSIZE (U ## MODE ## mode)); \
  sat_ ## NAME ## _type_node = \
    make_or_reuse_sat_signed_ ## KIND ## _type \
      (GET_MODE_BITSIZE (MODE ## mode)); \
  sat_u ## NAME ## _type_node = \
    make_or_reuse_sat_unsigned_ ## KIND ## _type \
      (GET_MODE_BITSIZE (U ## MODE ## mode));

  /* Fixed-point type and mode nodes.  */
  MAKE_FIXED_TYPE_NODE_FAMILY (fract, FRACT)
  MAKE_FIXED_TYPE_NODE_FAMILY (accum, ACCUM)
  MAKE_FIXED_MODE_NODE (fract, qq, QQ)
  MAKE_FIXED_MODE_NODE (fract, hq, HQ)
  MAKE_FIXED_MODE_NODE (fract, sq, SQ)
  MAKE_FIXED_MODE_NODE (fract, dq, DQ)
  MAKE_FIXED_MODE_NODE (fract, tq, TQ)
  MAKE_FIXED_MODE_NODE (accum, ha, HA)
  MAKE_FIXED_MODE_NODE (accum, sa, SA)
  MAKE_FIXED_MODE_NODE (accum, da, DA)
  MAKE_FIXED_MODE_NODE (accum, ta, TA)

  {
    tree t = targetm.build_builtin_va_list ();

    /* Many back-ends define record types without setting TYPE_NAME.
       If we copied the record type here, we'd keep the original
       record type without a name.  This breaks name mangling.  So,
       don't copy record types and let c_common_nodes_and_builtins()
       declare the type to be __builtin_va_list.  */
    if (TREE_CODE (t) != RECORD_TYPE)
      t = build_variant_type_copy (t);

    va_list_type_node = t;
  }

  /* SCEV analyzer global shared trees.  */
  chrec_dont_know = make_node (SCEV_NOT_KNOWN);
  TREE_TYPE (chrec_dont_know) = void_type_node;
  chrec_known = make_node (SCEV_KNOWN);
  TREE_TYPE (chrec_known) = void_type_node;
}

/* Modify DECL for given flags.
   TM_PURE attribute is set only on types, so the function will modify
   DECL's type when ECF_TM_PURE is used.  */

void
set_call_expr_flags (tree decl, int flags)
{
  if (flags & ECF_NOTHROW)
    TREE_NOTHROW (decl) = 1;
  if (flags & ECF_CONST)
    TREE_READONLY (decl) = 1;
  if (flags & ECF_PURE)
    DECL_PURE_P (decl) = 1;
  if (flags & ECF_LOOPING_CONST_OR_PURE)
    DECL_LOOPING_CONST_OR_PURE_P (decl) = 1;
  if (flags & ECF_NOVOPS)
    DECL_IS_NOVOPS (decl) = 1;
  if (flags & ECF_NORETURN)
    TREE_THIS_VOLATILE (decl) = 1;
  if (flags & ECF_MALLOC)
    DECL_IS_MALLOC (decl) = 1;
  if (flags & ECF_RETURNS_TWICE)
    DECL_IS_RETURNS_TWICE (decl) = 1;
  if (flags & ECF_LEAF)
    DECL_ATTRIBUTES (decl) = tree_cons (get_identifier ("leaf"),
					NULL, DECL_ATTRIBUTES (decl));
  if (flags & ECF_COLD)
    DECL_ATTRIBUTES (decl) = tree_cons (get_identifier ("cold"),
					NULL, DECL_ATTRIBUTES (decl));
  if (flags & ECF_RET1)
    DECL_ATTRIBUTES (decl)
      = tree_cons (get_identifier ("fn spec"),
		   build_tree_list (NULL_TREE, build_string (2, "1 ")),
		   DECL_ATTRIBUTES (decl));
  if ((flags & ECF_TM_PURE) && flag_tm)
    apply_tm_attr (decl, get_identifier ("transaction_pure"));
  /* Looping const or pure is implied by noreturn.
     There is currently no way to declare looping const or looping pure alone.  */
  gcc_assert (!(flags & ECF_LOOPING_CONST_OR_PURE)
	      || ((flags & ECF_NORETURN) && (flags & (ECF_CONST | ECF_PURE))));
}


/* A subroutine of build_common_builtin_nodes.  Define a builtin function.  */

static void
local_define_builtin (const char *name, tree type, enum built_in_function code,
                      const char *library_name, int ecf_flags)
{
  tree decl;

  decl = add_builtin_function (name, type, code, BUILT_IN_NORMAL,
			       library_name, NULL_TREE);
  set_call_expr_flags (decl, ecf_flags);

  set_builtin_decl (code, decl, true);
}

/* Call this function after instantiating all builtins that the language
   front end cares about.  This will build the rest of the builtins
   and internal functions that are relied upon by the tree optimizers and
   the middle-end.  */

void
build_common_builtin_nodes (void)
{
  tree tmp, ftype;
  int ecf_flags;

  if (!builtin_decl_explicit_p (BUILT_IN_UNREACHABLE)
      || !builtin_decl_explicit_p (BUILT_IN_ABORT))
    {
      ftype = build_function_type (void_type_node, void_list_node);
      if (!builtin_decl_explicit_p (BUILT_IN_UNREACHABLE))
	local_define_builtin ("__builtin_unreachable", ftype,
			      BUILT_IN_UNREACHABLE,
			      "__builtin_unreachable",
			      ECF_NOTHROW | ECF_LEAF | ECF_NORETURN
			      | ECF_CONST | ECF_COLD);
      if (!builtin_decl_explicit_p (BUILT_IN_ABORT))
	local_define_builtin ("__builtin_abort", ftype, BUILT_IN_ABORT,
			      "abort",
			      ECF_LEAF | ECF_NORETURN | ECF_CONST | ECF_COLD);
    }

  if (!builtin_decl_explicit_p (BUILT_IN_MEMCPY)
      || !builtin_decl_explicit_p (BUILT_IN_MEMMOVE))
    {
      ftype = build_function_type_list (ptr_type_node,
					ptr_type_node, const_ptr_type_node,
					size_type_node, NULL_TREE);

      if (!builtin_decl_explicit_p (BUILT_IN_MEMCPY))
	local_define_builtin ("__builtin_memcpy", ftype, BUILT_IN_MEMCPY,
			      "memcpy", ECF_NOTHROW | ECF_LEAF);
      if (!builtin_decl_explicit_p (BUILT_IN_MEMMOVE))
	local_define_builtin ("__builtin_memmove", ftype, BUILT_IN_MEMMOVE,
			      "memmove", ECF_NOTHROW | ECF_LEAF);
    }

  if (!builtin_decl_explicit_p (BUILT_IN_MEMCMP))
    {
      ftype = build_function_type_list (integer_type_node, const_ptr_type_node,
					const_ptr_type_node, size_type_node,
					NULL_TREE);
      local_define_builtin ("__builtin_memcmp", ftype, BUILT_IN_MEMCMP,
			    "memcmp", ECF_PURE | ECF_NOTHROW | ECF_LEAF);
    }

  if (!builtin_decl_explicit_p (BUILT_IN_MEMSET))
    {
      ftype = build_function_type_list (ptr_type_node,
					ptr_type_node, integer_type_node,
					size_type_node, NULL_TREE);
      local_define_builtin ("__builtin_memset", ftype, BUILT_IN_MEMSET,
			    "memset", ECF_NOTHROW | ECF_LEAF);
    }

  /* If we're checking the stack, `alloca' can throw.  */
  const int alloca_flags
    = ECF_MALLOC | ECF_LEAF | (flag_stack_check ? 0 : ECF_NOTHROW);

  if (!builtin_decl_explicit_p (BUILT_IN_ALLOCA))
    {
      ftype = build_function_type_list (ptr_type_node,
					size_type_node, NULL_TREE);
      local_define_builtin ("__builtin_alloca", ftype, BUILT_IN_ALLOCA,
			    "alloca", alloca_flags);
    }

  ftype = build_function_type_list (ptr_type_node, size_type_node,
				    size_type_node, NULL_TREE);
  local_define_builtin ("__builtin_alloca_with_align", ftype,
			BUILT_IN_ALLOCA_WITH_ALIGN,
			"__builtin_alloca_with_align",
			alloca_flags);

  ftype = build_function_type_list (ptr_type_node, size_type_node,
				    size_type_node, size_type_node, NULL_TREE);
  local_define_builtin ("__builtin_alloca_with_align_and_max", ftype,
			BUILT_IN_ALLOCA_WITH_ALIGN_AND_MAX,
			"__builtin_alloca_with_align_and_max",
			alloca_flags);

  ftype = build_function_type_list (void_type_node,
				    ptr_type_node, ptr_type_node,
				    ptr_type_node, NULL_TREE);
  local_define_builtin ("__builtin_init_trampoline", ftype,
			BUILT_IN_INIT_TRAMPOLINE,
			"__builtin_init_trampoline", ECF_NOTHROW | ECF_LEAF);
  local_define_builtin ("__builtin_init_heap_trampoline", ftype,
			BUILT_IN_INIT_HEAP_TRAMPOLINE,
			"__builtin_init_heap_trampoline",
			ECF_NOTHROW | ECF_LEAF);
  local_define_builtin ("__builtin_init_descriptor", ftype,
			BUILT_IN_INIT_DESCRIPTOR,
			"__builtin_init_descriptor", ECF_NOTHROW | ECF_LEAF);

  ftype = build_function_type_list (ptr_type_node, ptr_type_node, NULL_TREE);
  local_define_builtin ("__builtin_adjust_trampoline", ftype,
			BUILT_IN_ADJUST_TRAMPOLINE,
			"__builtin_adjust_trampoline",
			ECF_CONST | ECF_NOTHROW);
  local_define_builtin ("__builtin_adjust_descriptor", ftype,
			BUILT_IN_ADJUST_DESCRIPTOR,
			"__builtin_adjust_descriptor",
			ECF_CONST | ECF_NOTHROW);

  ftype = build_function_type_list (void_type_node,
				    ptr_type_node, ptr_type_node, NULL_TREE);
  if (!builtin_decl_explicit_p (BUILT_IN_CLEAR_CACHE))
    local_define_builtin ("__builtin___clear_cache", ftype,
			  BUILT_IN_CLEAR_CACHE,
			  "__clear_cache",
			  ECF_NOTHROW);

  local_define_builtin ("__builtin_nonlocal_goto", ftype,
			BUILT_IN_NONLOCAL_GOTO,
			"__builtin_nonlocal_goto",
			ECF_NORETURN | ECF_NOTHROW);

  ftype = build_function_type_list (void_type_node,
				    ptr_type_node, ptr_type_node, NULL_TREE);
  local_define_builtin ("__builtin_setjmp_setup", ftype,
			BUILT_IN_SETJMP_SETUP,
			"__builtin_setjmp_setup", ECF_NOTHROW);

  ftype = build_function_type_list (void_type_node, ptr_type_node, NULL_TREE);
  local_define_builtin ("__builtin_setjmp_receiver", ftype,
			BUILT_IN_SETJMP_RECEIVER,
			"__builtin_setjmp_receiver", ECF_NOTHROW | ECF_LEAF);

  ftype = build_function_type_list (ptr_type_node, NULL_TREE);
  local_define_builtin ("__builtin_stack_save", ftype, BUILT_IN_STACK_SAVE,
			"__builtin_stack_save", ECF_NOTHROW | ECF_LEAF);

  ftype = build_function_type_list (void_type_node, ptr_type_node, NULL_TREE);
  local_define_builtin ("__builtin_stack_restore", ftype,
			BUILT_IN_STACK_RESTORE,
			"__builtin_stack_restore", ECF_NOTHROW | ECF_LEAF);

  ftype = build_function_type_list (integer_type_node, const_ptr_type_node,
				    const_ptr_type_node, size_type_node,
				    NULL_TREE);
  local_define_builtin ("__builtin_memcmp_eq", ftype, BUILT_IN_MEMCMP_EQ,
			"__builtin_memcmp_eq",
			ECF_PURE | ECF_NOTHROW | ECF_LEAF);

  local_define_builtin ("__builtin_strncmp_eq", ftype, BUILT_IN_STRNCMP_EQ,
			"__builtin_strncmp_eq",
			ECF_PURE | ECF_NOTHROW | ECF_LEAF);

  local_define_builtin ("__builtin_strcmp_eq", ftype, BUILT_IN_STRCMP_EQ,
			"__builtin_strcmp_eq",
			ECF_PURE | ECF_NOTHROW | ECF_LEAF);

  /* If there's a possibility that we might use the ARM EABI, build the
    alternate __cxa_end_cleanup node used to resume from C++.  */
  if (targetm.arm_eabi_unwinder)
    {
      ftype = build_function_type_list (void_type_node, NULL_TREE);
      local_define_builtin ("__builtin_cxa_end_cleanup", ftype,
			    BUILT_IN_CXA_END_CLEANUP,
			    "__cxa_end_cleanup", ECF_NORETURN | ECF_LEAF);
    }

  ftype = build_function_type_list (void_type_node, ptr_type_node, NULL_TREE);
  local_define_builtin ("__builtin_unwind_resume", ftype,
			BUILT_IN_UNWIND_RESUME,
			((targetm_common.except_unwind_info (&global_options)
			  == UI_SJLJ)
			 ? "_Unwind_SjLj_Resume" : "_Unwind_Resume"),
			ECF_NORETURN);

  if (builtin_decl_explicit (BUILT_IN_RETURN_ADDRESS) == NULL_TREE)
    {
      ftype = build_function_type_list (ptr_type_node, integer_type_node,
					NULL_TREE);
      local_define_builtin ("__builtin_return_address", ftype,
			    BUILT_IN_RETURN_ADDRESS,
			    "__builtin_return_address",
			    ECF_NOTHROW);
    }

  if (!builtin_decl_explicit_p (BUILT_IN_PROFILE_FUNC_ENTER)
      || !builtin_decl_explicit_p (BUILT_IN_PROFILE_FUNC_EXIT))
    {
      ftype = build_function_type_list (void_type_node, ptr_type_node,
					ptr_type_node, NULL_TREE);
      if (!builtin_decl_explicit_p (BUILT_IN_PROFILE_FUNC_ENTER))
	local_define_builtin ("__cyg_profile_func_enter", ftype,
			      BUILT_IN_PROFILE_FUNC_ENTER,
			      "__cyg_profile_func_enter", 0);
      if (!builtin_decl_explicit_p (BUILT_IN_PROFILE_FUNC_EXIT))
	local_define_builtin ("__cyg_profile_func_exit", ftype,
			      BUILT_IN_PROFILE_FUNC_EXIT,
			      "__cyg_profile_func_exit", 0);
    }

  /* The exception object and filter values from the runtime.  The argument
     must be zero before exception lowering, i.e. from the front end.  After
     exception lowering, it will be the region number for the exception
     landing pad.  These functions are PURE instead of CONST to prevent
     them from being hoisted past the exception edge that will initialize
     its value in the landing pad.  */
  ftype = build_function_type_list (ptr_type_node,
				    integer_type_node, NULL_TREE);
  ecf_flags = ECF_PURE | ECF_NOTHROW | ECF_LEAF;
  /* Only use TM_PURE if we have TM language support.  */
  if (builtin_decl_explicit_p (BUILT_IN_TM_LOAD_1))
    ecf_flags |= ECF_TM_PURE;
  local_define_builtin ("__builtin_eh_pointer", ftype, BUILT_IN_EH_POINTER,
			"__builtin_eh_pointer", ecf_flags);

  tmp = lang_hooks.types.type_for_mode (targetm.eh_return_filter_mode (), 0);
  ftype = build_function_type_list (tmp, integer_type_node, NULL_TREE);
  local_define_builtin ("__builtin_eh_filter", ftype, BUILT_IN_EH_FILTER,
			"__builtin_eh_filter", ECF_PURE | ECF_NOTHROW | ECF_LEAF);

  ftype = build_function_type_list (void_type_node,
				    integer_type_node, integer_type_node,
				    NULL_TREE);
  local_define_builtin ("__builtin_eh_copy_values", ftype,
			BUILT_IN_EH_COPY_VALUES,
			"__builtin_eh_copy_values", ECF_NOTHROW);

  /* Complex multiplication and division.  These are handled as builtins
     rather than optabs because emit_library_call_value doesn't support
     complex.  Further, we can do slightly better with folding these
     beasties if the real and complex parts of the arguments are separate.  */
  {
    int mode;

    for (mode = MIN_MODE_COMPLEX_FLOAT; mode <= MAX_MODE_COMPLEX_FLOAT; ++mode)
      {
	char mode_name_buf[4], *q;
	const char *p;
	enum built_in_function mcode, dcode;
	tree type, inner_type;
	const char *prefix = "__";

	if (targetm.libfunc_gnu_prefix)
	  prefix = "__gnu_";

	type = lang_hooks.types.type_for_mode ((machine_mode) mode, 0);
	if (type == NULL)
	  continue;
	inner_type = TREE_TYPE (type);

	ftype = build_function_type_list (type, inner_type, inner_type,
					  inner_type, inner_type, NULL_TREE);

        mcode = ((enum built_in_function)
		 (BUILT_IN_COMPLEX_MUL_MIN + mode - MIN_MODE_COMPLEX_FLOAT));
        dcode = ((enum built_in_function)
		 (BUILT_IN_COMPLEX_DIV_MIN + mode - MIN_MODE_COMPLEX_FLOAT));

        for (p = GET_MODE_NAME (mode), q = mode_name_buf; *p; p++, q++)
	  *q = TOLOWER (*p);
	*q = '\0';

	/* For -ftrapping-math these should throw from a former
	   -fnon-call-exception stmt.  */
	built_in_names[mcode] = concat (prefix, "mul", mode_name_buf, "3",
					NULL);
        local_define_builtin (built_in_names[mcode], ftype, mcode,
			      built_in_names[mcode],
			      ECF_CONST | ECF_LEAF);

	built_in_names[dcode] = concat (prefix, "div", mode_name_buf, "3",
					NULL);
        local_define_builtin (built_in_names[dcode], ftype, dcode,
			      built_in_names[dcode],
			      ECF_CONST | ECF_LEAF);
      }
  }

  init_internal_fns ();
}

/* HACK.  GROSS.  This is absolutely disgusting.  I wish there was a
   better way.

   If we requested a pointer to a vector, build up the pointers that
   we stripped off while looking for the inner type.  Similarly for
   return values from functions.

   The argument TYPE is the top of the chain, and BOTTOM is the
   new type which we will point to.  */

tree
reconstruct_complex_type (tree type, tree bottom)
{
  tree inner, outer;

  if (TREE_CODE (type) == POINTER_TYPE)
    {
      inner = reconstruct_complex_type (TREE_TYPE (type), bottom);
      outer = build_pointer_type_for_mode (inner, TYPE_MODE (type),
					   TYPE_REF_CAN_ALIAS_ALL (type));
    }
  else if (TREE_CODE (type) == REFERENCE_TYPE)
    {
      inner = reconstruct_complex_type (TREE_TYPE (type), bottom);
      outer = build_reference_type_for_mode (inner, TYPE_MODE (type),
					     TYPE_REF_CAN_ALIAS_ALL (type));
    }
  else if (TREE_CODE (type) == ARRAY_TYPE)
    {
      inner = reconstruct_complex_type (TREE_TYPE (type), bottom);
      outer = build_array_type (inner, TYPE_DOMAIN (type));
    }
  else if (TREE_CODE (type) == FUNCTION_TYPE)
    {
      inner = reconstruct_complex_type (TREE_TYPE (type), bottom);
      outer = build_function_type (inner, TYPE_ARG_TYPES (type));
    }
  else if (TREE_CODE (type) == METHOD_TYPE)
    {
      inner = reconstruct_complex_type (TREE_TYPE (type), bottom);
      /* The build_method_type_directly() routine prepends 'this' to argument list,
         so we must compensate by getting rid of it.  */
      outer
	= build_method_type_directly
	    (TREE_TYPE (TREE_VALUE (TYPE_ARG_TYPES (type))),
	     inner,
	     TREE_CHAIN (TYPE_ARG_TYPES (type)));
    }
  else if (TREE_CODE (type) == OFFSET_TYPE)
    {
      inner = reconstruct_complex_type (TREE_TYPE (type), bottom);
      outer = build_offset_type (TYPE_OFFSET_BASETYPE (type), inner);
    }
  else
    return bottom;

  return build_type_attribute_qual_variant (outer, TYPE_ATTRIBUTES (type),
					    TYPE_QUALS (type));
}

/* Returns a vector tree node given a mode (integer, vector, or BLKmode) and
   the inner type.  */
tree
build_vector_type_for_mode (tree innertype, machine_mode mode)
{
  poly_int64 nunits;
  unsigned int bitsize;

  switch (GET_MODE_CLASS (mode))
    {
    case MODE_VECTOR_BOOL:
    case MODE_VECTOR_INT:
    case MODE_VECTOR_FLOAT:
    case MODE_VECTOR_FRACT:
    case MODE_VECTOR_UFRACT:
    case MODE_VECTOR_ACCUM:
    case MODE_VECTOR_UACCUM:
      nunits = GET_MODE_NUNITS (mode);
      break;

    case MODE_INT:
      /* Check that there are no leftover bits.  */
      bitsize = GET_MODE_BITSIZE (as_a <scalar_int_mode> (mode));
      gcc_assert (bitsize % TREE_INT_CST_LOW (TYPE_SIZE (innertype)) == 0);
      nunits = bitsize / TREE_INT_CST_LOW (TYPE_SIZE (innertype));
      break;

    default:
      gcc_unreachable ();
    }

  return make_vector_type (innertype, nunits, mode);
}

/* Similarly, but takes the inner type and number of units, which must be
   a power of two.  */

tree
build_vector_type (tree innertype, poly_int64 nunits)
{
  return make_vector_type (innertype, nunits, VOIDmode);
}

/* Build a truth vector with NUNITS units, giving it mode MASK_MODE.  */

tree
build_truth_vector_type_for_mode (poly_uint64 nunits, machine_mode mask_mode)
{
  gcc_assert (mask_mode != BLKmode);

  unsigned HOST_WIDE_INT esize;
  if (VECTOR_MODE_P (mask_mode))
    {
      poly_uint64 vsize = GET_MODE_BITSIZE (mask_mode);
      esize = vector_element_size (vsize, nunits);
    }
  else
    esize = 1;

  tree bool_type = build_nonstandard_boolean_type (esize);

  return make_vector_type (bool_type, nunits, mask_mode);
}

/* Build a vector type that holds one boolean result for each element of
   vector type VECTYPE.  The public interface for this operation is
   truth_type_for.  */

static tree
build_truth_vector_type_for (tree vectype)
{
  machine_mode vector_mode = TYPE_MODE (vectype);
  poly_uint64 nunits = TYPE_VECTOR_SUBPARTS (vectype);

  machine_mode mask_mode;
  if (VECTOR_MODE_P (vector_mode)
      && targetm.vectorize.get_mask_mode (vector_mode).exists (&mask_mode))
    return build_truth_vector_type_for_mode (nunits, mask_mode);

  poly_uint64 vsize = tree_to_poly_uint64 (TYPE_SIZE (vectype));
  unsigned HOST_WIDE_INT esize = vector_element_size (vsize, nunits);
  tree bool_type = build_nonstandard_boolean_type (esize);

  return make_vector_type (bool_type, nunits, VOIDmode);
}

/* Like build_vector_type, but builds a variant type with TYPE_VECTOR_OPAQUE
   set.  */

tree
build_opaque_vector_type (tree innertype, poly_int64 nunits)
{
  tree t = make_vector_type (innertype, nunits, VOIDmode);
  tree cand;
  /* We always build the non-opaque variant before the opaque one,
     so if it already exists, it is TYPE_NEXT_VARIANT of this one.  */
  cand = TYPE_NEXT_VARIANT (t);
  if (cand
      && TYPE_VECTOR_OPAQUE (cand)
      && check_qualified_type (cand, t, TYPE_QUALS (t)))
    return cand;
  /* Othewise build a variant type and make sure to queue it after
     the non-opaque type.  */
  cand = build_distinct_type_copy (t);
  TYPE_VECTOR_OPAQUE (cand) = true;
  TYPE_CANONICAL (cand) = TYPE_CANONICAL (t);
  TYPE_NEXT_VARIANT (cand) = TYPE_NEXT_VARIANT (t);
  TYPE_NEXT_VARIANT (t) = cand;
  TYPE_MAIN_VARIANT (cand) = TYPE_MAIN_VARIANT (t);
  return cand;
}

/* Return the value of element I of VECTOR_CST T as a wide_int.  */

static poly_wide_int
vector_cst_int_elt (const_tree t, unsigned int i)
{
  /* First handle elements that are directly encoded.  */
  unsigned int encoded_nelts = vector_cst_encoded_nelts (t);
  if (i < encoded_nelts)
    return wi::to_poly_wide (VECTOR_CST_ENCODED_ELT (t, i));

  /* Identify the pattern that contains element I and work out the index of
     the last encoded element for that pattern.  */
  unsigned int npatterns = VECTOR_CST_NPATTERNS (t);
  unsigned int pattern = i % npatterns;
  unsigned int count = i / npatterns;
  unsigned int final_i = encoded_nelts - npatterns + pattern;

  /* If there are no steps, the final encoded value is the right one.  */
  if (!VECTOR_CST_STEPPED_P (t))
    return wi::to_poly_wide (VECTOR_CST_ENCODED_ELT (t, final_i));

  /* Otherwise work out the value from the last two encoded elements.  */
  tree v1 = VECTOR_CST_ENCODED_ELT (t, final_i - npatterns);
  tree v2 = VECTOR_CST_ENCODED_ELT (t, final_i);
  poly_wide_int diff = wi::to_poly_wide (v2) - wi::to_poly_wide (v1);
  return wi::to_poly_wide (v2) + (count - 2) * diff;
}

/* Return the value of element I of VECTOR_CST T.  */

tree
vector_cst_elt (const_tree t, unsigned int i)
{
  /* First handle elements that are directly encoded.  */
  unsigned int encoded_nelts = vector_cst_encoded_nelts (t);
  if (i < encoded_nelts)
    return VECTOR_CST_ENCODED_ELT (t, i);

  /* If there are no steps, the final encoded value is the right one.  */
  if (!VECTOR_CST_STEPPED_P (t))
    {
      /* Identify the pattern that contains element I and work out the index of
	 the last encoded element for that pattern.  */
      unsigned int npatterns = VECTOR_CST_NPATTERNS (t);
      unsigned int pattern = i % npatterns;
      unsigned int final_i = encoded_nelts - npatterns + pattern;
      return VECTOR_CST_ENCODED_ELT (t, final_i);
    }

  /* Otherwise work out the value from the last two encoded elements.  */
  return wide_int_to_tree (TREE_TYPE (TREE_TYPE (t)),
			   vector_cst_int_elt (t, i));
}

/* Given an initializer INIT, return TRUE if INIT is zero or some
   aggregate of zeros.  Otherwise return FALSE.  If NONZERO is not
   null, set *NONZERO if and only if INIT is known not to be all
   zeros.  The combination of return value of false and *NONZERO
   false implies that INIT may but need not be all zeros.  Other
   combinations indicate definitive answers.  */

bool
initializer_zerop (const_tree init, bool *nonzero /* = NULL */)
{
  bool dummy;
  if (!nonzero)
    nonzero = &dummy;

  /* Conservatively clear NONZERO and set it only if INIT is definitely
     not all zero.  */
  *nonzero = false;

  STRIP_NOPS (init);

  unsigned HOST_WIDE_INT off = 0;

  switch (TREE_CODE (init))
    {
    case INTEGER_CST:
      if (integer_zerop (init))
	return true;

      *nonzero = true;
      return false;

    case REAL_CST:
      /* ??? Note that this is not correct for C4X float formats.  There,
	 a bit pattern of all zeros is 1.0; 0.0 is encoded with the most
	 negative exponent.  */
      if (real_zerop (init)
	  && !REAL_VALUE_MINUS_ZERO (TREE_REAL_CST (init)))
	return true;

      *nonzero = true;
      return false;

    case FIXED_CST:
      if (fixed_zerop (init))
	return true;

      *nonzero = true;
      return false;

    case COMPLEX_CST:
      if (integer_zerop (init)
	  || (real_zerop (init)
	      && !REAL_VALUE_MINUS_ZERO (TREE_REAL_CST (TREE_REALPART (init)))
	      && !REAL_VALUE_MINUS_ZERO (TREE_REAL_CST (TREE_IMAGPART (init)))))
	return true;

      *nonzero = true;
      return false;

    case VECTOR_CST:
      if (VECTOR_CST_NPATTERNS (init) == 1
	  && VECTOR_CST_DUPLICATE_P (init)
	  && initializer_zerop (VECTOR_CST_ENCODED_ELT (init, 0)))
	return true;

      *nonzero = true;
      return false;

    case CONSTRUCTOR:
      {
	if (TREE_CLOBBER_P (init))
	  return false;

	unsigned HOST_WIDE_INT idx;
	tree elt;

	FOR_EACH_CONSTRUCTOR_VALUE (CONSTRUCTOR_ELTS (init), idx, elt)
	  if (!initializer_zerop (elt, nonzero))
	    return false;

	return true;
      }

    case MEM_REF:
      {
	tree arg = TREE_OPERAND (init, 0);
	if (TREE_CODE (arg) != ADDR_EXPR)
	  return false;
	tree offset = TREE_OPERAND (init, 1);
	if (TREE_CODE (offset) != INTEGER_CST
	    || !tree_fits_uhwi_p (offset))
	  return false;
	off = tree_to_uhwi (offset);
	if (INT_MAX < off)
	  return false;
	arg = TREE_OPERAND (arg, 0);
	if (TREE_CODE (arg) != STRING_CST)
	  return false;
	init = arg;
      }
      /* Fall through.  */

    case STRING_CST:
      {
	gcc_assert (off <= INT_MAX);

	int i = off;
	int n = TREE_STRING_LENGTH (init);
	if (n <= i)
	  return false;

	/* We need to loop through all elements to handle cases like
	   "\0" and "\0foobar".  */
	for (i = 0; i < n; ++i)
	  if (TREE_STRING_POINTER (init)[i] != '\0')
	    {
	      *nonzero = true;
	      return false;
	    }

	return true;
      }

    default:
      return false;
    }
}

/* Return true if EXPR is an initializer expression in which every element
   is a constant that is numerically equal to 0 or 1.  The elements do not
   need to be equal to each other.  */

bool
initializer_each_zero_or_onep (const_tree expr)
{
  STRIP_ANY_LOCATION_WRAPPER (expr);

  switch (TREE_CODE (expr))
    {
    case INTEGER_CST:
      return integer_zerop (expr) || integer_onep (expr);

    case REAL_CST:
      return real_zerop (expr) || real_onep (expr);

    case VECTOR_CST:
      {
	unsigned HOST_WIDE_INT nelts = vector_cst_encoded_nelts (expr);
	if (VECTOR_CST_STEPPED_P (expr)
	    && !TYPE_VECTOR_SUBPARTS (TREE_TYPE (expr)).is_constant (&nelts))
	  return false;

	for (unsigned int i = 0; i < nelts; ++i)
	  {
	    tree elt = vector_cst_elt (expr, i);
	    if (!initializer_each_zero_or_onep (elt))
	      return false;
	  }

	return true;
      }

    default:
      return false;
    }
}

/* Check if vector VEC consists of all the equal elements and
   that the number of elements corresponds to the type of VEC.
   The function returns first element of the vector
   or NULL_TREE if the vector is not uniform.  */
tree
uniform_vector_p (const_tree vec)
{
  tree first, t;
  unsigned HOST_WIDE_INT i, nelts;

  if (vec == NULL_TREE)
    return NULL_TREE;

  gcc_assert (VECTOR_TYPE_P (TREE_TYPE (vec)));

  if (TREE_CODE (vec) == VEC_DUPLICATE_EXPR)
    return TREE_OPERAND (vec, 0);

  else if (TREE_CODE (vec) == VECTOR_CST)
    {
      if (VECTOR_CST_NPATTERNS (vec) == 1 && VECTOR_CST_DUPLICATE_P (vec))
	return VECTOR_CST_ENCODED_ELT (vec, 0);
      return NULL_TREE;
    }

  else if (TREE_CODE (vec) == CONSTRUCTOR
	   && TYPE_VECTOR_SUBPARTS (TREE_TYPE (vec)).is_constant (&nelts))
    {
      first = error_mark_node;

      FOR_EACH_CONSTRUCTOR_VALUE (CONSTRUCTOR_ELTS (vec), i, t)
        {
          if (i == 0)
            {
              first = t;
              continue;
            }
	  if (!operand_equal_p (first, t, 0))
	    return NULL_TREE;
        }
      if (i != nelts)
	return NULL_TREE;

      return first;
    }

  return NULL_TREE;
}

/* If the argument is INTEGER_CST, return it.  If the argument is vector
   with all elements the same INTEGER_CST, return that INTEGER_CST.  Otherwise
   return NULL_TREE.
   Look through location wrappers. */

tree
uniform_integer_cst_p (tree t)
{
  STRIP_ANY_LOCATION_WRAPPER (t);

  if (TREE_CODE (t) == INTEGER_CST)
    return t;

  if (VECTOR_TYPE_P (TREE_TYPE (t)))
    {
      t = uniform_vector_p (t);
      if (t && TREE_CODE (t) == INTEGER_CST)
	return t;
    }

  return NULL_TREE;
}

/* If VECTOR_CST T has a single nonzero element, return the index of that
   element, otherwise return -1.  */

int
single_nonzero_element (const_tree t)
{
  unsigned HOST_WIDE_INT nelts;
  unsigned int repeat_nelts;
  if (VECTOR_CST_NELTS (t).is_constant (&nelts))
    repeat_nelts = nelts;
  else if (VECTOR_CST_NELTS_PER_PATTERN (t) == 2)
    {
      nelts = vector_cst_encoded_nelts (t);
      repeat_nelts = VECTOR_CST_NPATTERNS (t);
    }
  else
    return -1;

  int res = -1;
  for (unsigned int i = 0; i < nelts; ++i)
    {
      tree elt = vector_cst_elt (t, i);
      if (!integer_zerop (elt) && !real_zerop (elt))
	{
	  if (res >= 0 || i >= repeat_nelts)
	    return -1;
	  res = i;
	}
    }
  return res;
}

/* Build an empty statement at location LOC.  */

tree
build_empty_stmt (location_t loc)
{
  tree t = build1 (NOP_EXPR, void_type_node, size_zero_node);
  SET_EXPR_LOCATION (t, loc);
  return t;
}


/* Build an OpenMP clause with code CODE.  LOC is the location of the
   clause.  */

tree
build_omp_clause (location_t loc, enum omp_clause_code code)
{
  tree t;
  int size, length;

  length = omp_clause_num_ops[code];
  size = (sizeof (struct tree_omp_clause) + (length - 1) * sizeof (tree));

  record_node_allocation_statistics (OMP_CLAUSE, size);

  t = (tree) ggc_internal_alloc (size);
  memset (t, 0, size);
  TREE_SET_CODE (t, OMP_CLAUSE);
  OMP_CLAUSE_SET_CODE (t, code);
  OMP_CLAUSE_LOCATION (t) = loc;

  return t;
}

/* Build a tcc_vl_exp object with code CODE and room for LEN operands.  LEN
   includes the implicit operand count in TREE_OPERAND 0, and so must be >= 1.
   Except for the CODE and operand count field, other storage for the
   object is initialized to zeros.  */

tree
build_vl_exp (enum tree_code code, int len MEM_STAT_DECL)
{
  tree t;
  int length = (len - 1) * sizeof (tree) + sizeof (struct tree_exp);

  gcc_assert (TREE_CODE_CLASS (code) == tcc_vl_exp);
  gcc_assert (len >= 1);

  record_node_allocation_statistics (code, length);

  t = ggc_alloc_cleared_tree_node_stat (length PASS_MEM_STAT);

  TREE_SET_CODE (t, code);

  /* Can't use TREE_OPERAND to store the length because if checking is
     enabled, it will try to check the length before we store it.  :-P  */
  t->exp.operands[0] = build_int_cst (sizetype, len);

  return t;
}

/* Helper function for build_call_* functions; build a CALL_EXPR with
   indicated RETURN_TYPE, FN, and NARGS, but do not initialize any of
   the argument slots.  */

static tree
build_call_1 (tree return_type, tree fn, int nargs)
{
  tree t;

  t = build_vl_exp (CALL_EXPR, nargs + 3);
  TREE_TYPE (t) = return_type;
  CALL_EXPR_FN (t) = fn;
  CALL_EXPR_STATIC_CHAIN (t) = NULL;

  return t;
}

/* Build a CALL_EXPR of class tcc_vl_exp with the indicated RETURN_TYPE and
   FN and a null static chain slot.  NARGS is the number of call arguments
   which are specified as "..." arguments.  */

tree
build_call_nary (tree return_type, tree fn, int nargs, ...)
{
  tree ret;
  va_list args;
  va_start (args, nargs);
  ret = build_call_valist (return_type, fn, nargs, args);
  va_end (args);
  return ret;
}

/* Build a CALL_EXPR of class tcc_vl_exp with the indicated RETURN_TYPE and
   FN and a null static chain slot.  NARGS is the number of call arguments
   which are specified as a va_list ARGS.  */

tree
build_call_valist (tree return_type, tree fn, int nargs, va_list args)
{
  tree t;
  int i;

  t = build_call_1 (return_type, fn, nargs);
  for (i = 0; i < nargs; i++)
    CALL_EXPR_ARG (t, i) = va_arg (args, tree);
  process_call_operands (t);
  return t;
}

/* Build a CALL_EXPR of class tcc_vl_exp with the indicated RETURN_TYPE and
   FN and a null static chain slot.  NARGS is the number of call arguments
   which are specified as a tree array ARGS.  */

tree
build_call_array_loc (location_t loc, tree return_type, tree fn,
		      int nargs, const tree *args)
{
  tree t;
  int i;

  t = build_call_1 (return_type, fn, nargs);
  for (i = 0; i < nargs; i++)
    CALL_EXPR_ARG (t, i) = args[i];
  process_call_operands (t);
  SET_EXPR_LOCATION (t, loc);
  return t;
}

/* Like build_call_array, but takes a vec.  */

tree
build_call_vec (tree return_type, tree fn, vec<tree, va_gc> *args)
{
  tree ret, t;
  unsigned int ix;

  ret = build_call_1 (return_type, fn, vec_safe_length (args));
  FOR_EACH_VEC_SAFE_ELT (args, ix, t)
    CALL_EXPR_ARG (ret, ix) = t;
  process_call_operands (ret);
  return ret;
}

/* Conveniently construct a function call expression.  FNDECL names the
   function to be called and N arguments are passed in the array
   ARGARRAY.  */

tree
build_call_expr_loc_array (location_t loc, tree fndecl, int n, tree *argarray)
{
  tree fntype = TREE_TYPE (fndecl);
  tree fn = build1 (ADDR_EXPR, build_pointer_type (fntype), fndecl);
 
  return fold_build_call_array_loc (loc, TREE_TYPE (fntype), fn, n, argarray);
}

/* Conveniently construct a function call expression.  FNDECL names the
   function to be called and the arguments are passed in the vector
   VEC.  */

tree
build_call_expr_loc_vec (location_t loc, tree fndecl, vec<tree, va_gc> *vec)
{
  return build_call_expr_loc_array (loc, fndecl, vec_safe_length (vec),
				    vec_safe_address (vec));
}


/* Conveniently construct a function call expression.  FNDECL names the
   function to be called, N is the number of arguments, and the "..."
   parameters are the argument expressions.  */

tree
build_call_expr_loc (location_t loc, tree fndecl, int n, ...)
{
  va_list ap;
  tree *argarray = XALLOCAVEC (tree, n);
  int i;

  va_start (ap, n);
  for (i = 0; i < n; i++)
    argarray[i] = va_arg (ap, tree);
  va_end (ap);
  return build_call_expr_loc_array (loc, fndecl, n, argarray);
}

/* Like build_call_expr_loc (UNKNOWN_LOCATION, ...).  Duplicated because
   varargs macros aren't supported by all bootstrap compilers.  */

tree
build_call_expr (tree fndecl, int n, ...)
{
  va_list ap;
  tree *argarray = XALLOCAVEC (tree, n);
  int i;

  va_start (ap, n);
  for (i = 0; i < n; i++)
    argarray[i] = va_arg (ap, tree);
  va_end (ap);
  return build_call_expr_loc_array (UNKNOWN_LOCATION, fndecl, n, argarray);
}

/* Build an internal call to IFN, with arguments ARGS[0:N-1] and with return
   type TYPE.  This is just like CALL_EXPR, except its CALL_EXPR_FN is NULL.
   It will get gimplified later into an ordinary internal function.  */

tree
build_call_expr_internal_loc_array (location_t loc, internal_fn ifn,
				    tree type, int n, const tree *args)
{
  tree t = build_call_1 (type, NULL_TREE, n);
  for (int i = 0; i < n; ++i)
    CALL_EXPR_ARG (t, i) = args[i];
  SET_EXPR_LOCATION (t, loc);
  CALL_EXPR_IFN (t) = ifn;
  process_call_operands (t);
  return t;
}

/* Build internal call expression.  This is just like CALL_EXPR, except
   its CALL_EXPR_FN is NULL.  It will get gimplified later into ordinary
   internal function.  */

tree
build_call_expr_internal_loc (location_t loc, enum internal_fn ifn,
			      tree type, int n, ...)
{
  va_list ap;
  tree *argarray = XALLOCAVEC (tree, n);
  int i;

  va_start (ap, n);
  for (i = 0; i < n; i++)
    argarray[i] = va_arg (ap, tree);
  va_end (ap);
  return build_call_expr_internal_loc_array (loc, ifn, type, n, argarray);
}

/* Return a function call to FN, if the target is guaranteed to support it,
   or null otherwise.

   N is the number of arguments, passed in the "...", and TYPE is the
   type of the return value.  */

tree
maybe_build_call_expr_loc (location_t loc, combined_fn fn, tree type,
			   int n, ...)
{
  va_list ap;
  tree *argarray = XALLOCAVEC (tree, n);
  int i;

  va_start (ap, n);
  for (i = 0; i < n; i++)
    argarray[i] = va_arg (ap, tree);
  va_end (ap);
  if (internal_fn_p (fn))
    {
      internal_fn ifn = as_internal_fn (fn);
      if (direct_internal_fn_p (ifn))
	{
	  tree_pair types = direct_internal_fn_types (ifn, type, argarray);
	  if (!direct_internal_fn_supported_p (ifn, types,
					       OPTIMIZE_FOR_BOTH))
	    return NULL_TREE;
	}
      return build_call_expr_internal_loc_array (loc, ifn, type, n, argarray);
    }
  else
    {
      tree fndecl = builtin_decl_implicit (as_builtin_fn (fn));
      if (!fndecl)
	return NULL_TREE;
      return build_call_expr_loc_array (loc, fndecl, n, argarray);
    }
}

/* Return a function call to the appropriate builtin alloca variant.

   SIZE is the size to be allocated.  ALIGN, if non-zero, is the requested
   alignment of the allocated area.  MAX_SIZE, if non-negative, is an upper
   bound for SIZE in case it is not a fixed value.  */

tree
build_alloca_call_expr (tree size, unsigned int align, HOST_WIDE_INT max_size)
{
  if (max_size >= 0)
    {
      tree t = builtin_decl_explicit (BUILT_IN_ALLOCA_WITH_ALIGN_AND_MAX);
      return
	build_call_expr (t, 3, size, size_int (align), size_int (max_size));
    }
  else if (align > 0)
    {
      tree t = builtin_decl_explicit (BUILT_IN_ALLOCA_WITH_ALIGN);
      return build_call_expr (t, 2, size, size_int (align));
    }
  else
    {
      tree t = builtin_decl_explicit (BUILT_IN_ALLOCA);
      return build_call_expr (t, 1, size);
    }
}

/* Create a new constant string literal of type ELTYPE[SIZE] (or LEN
   if SIZE == -1) and return a tree node representing char* pointer to
   it as an ADDR_EXPR (ARRAY_REF (ELTYPE, ...)).  When STR is nonnull
   the STRING_CST value is the LEN bytes at STR (the representation
   of the string, which may be wide).  Otherwise it's all zeros.  */

tree
build_string_literal (unsigned len, const char *str /* = NULL */,
		      tree eltype /* = char_type_node */,
		      unsigned HOST_WIDE_INT size /* = -1 */)
{
  tree t = build_string (len, str);
  /* Set the maximum valid index based on the string length or SIZE.  */
  unsigned HOST_WIDE_INT maxidx
    = (size == HOST_WIDE_INT_M1U ? len : size) - 1;

  tree index = build_index_type (size_int (maxidx));
  eltype = build_type_variant (eltype, 1, 0);
  tree type = build_array_type (eltype, index);
  TREE_TYPE (t) = type;
  TREE_CONSTANT (t) = 1;
  TREE_READONLY (t) = 1;
  TREE_STATIC (t) = 1;

  type = build_pointer_type (eltype);
  t = build1 (ADDR_EXPR, type,
	      build4 (ARRAY_REF, eltype,
		      t, integer_zero_node, NULL_TREE, NULL_TREE));
  return t;
}



/* Return true if T (assumed to be a DECL) must be assigned a memory
   location.  */

bool
needs_to_live_in_memory (const_tree t)
{
  return (TREE_ADDRESSABLE (t)
	  || is_global_var (t)
	  || (TREE_CODE (t) == RESULT_DECL
	      && !DECL_BY_REFERENCE (t)
	      && aggregate_value_p (t, current_function_decl)));
}

/* Return value of a constant X and sign-extend it.  */

HOST_WIDE_INT
int_cst_value (const_tree x)
{
  unsigned bits = TYPE_PRECISION (TREE_TYPE (x));
  unsigned HOST_WIDE_INT val = TREE_INT_CST_LOW (x);

  /* Make sure the sign-extended value will fit in a HOST_WIDE_INT.  */
  gcc_assert (cst_and_fits_in_hwi (x));

  if (bits < HOST_BITS_PER_WIDE_INT)
    {
      bool negative = ((val >> (bits - 1)) & 1) != 0;
      if (negative)
	val |= HOST_WIDE_INT_M1U << (bits - 1) << 1;
      else
	val &= ~(HOST_WIDE_INT_M1U << (bits - 1) << 1);
    }

  return val;
}

/* If TYPE is an integral or pointer type, return an integer type with
   the same precision which is unsigned iff UNSIGNEDP is true, or itself
   if TYPE is already an integer type of signedness UNSIGNEDP.
   If TYPE is a floating-point type, return an integer type with the same
   bitsize and with the signedness given by UNSIGNEDP; this is useful
   when doing bit-level operations on a floating-point value.  */

tree
signed_or_unsigned_type_for (int unsignedp, tree type)
{
  if (ANY_INTEGRAL_TYPE_P (type) && TYPE_UNSIGNED (type) == unsignedp)
    return type;

  if (TREE_CODE (type) == VECTOR_TYPE)
    {
      tree inner = TREE_TYPE (type);
      tree inner2 = signed_or_unsigned_type_for (unsignedp, inner);
      if (!inner2)
	return NULL_TREE;
      if (inner == inner2)
	return type;
      return build_vector_type (inner2, TYPE_VECTOR_SUBPARTS (type));
    }

  if (TREE_CODE (type) == COMPLEX_TYPE)
    {
      tree inner = TREE_TYPE (type);
      tree inner2 = signed_or_unsigned_type_for (unsignedp, inner);
      if (!inner2)
	return NULL_TREE;
      if (inner == inner2)
	return type;
      return build_complex_type (inner2);
    }

  unsigned int bits;
  if (INTEGRAL_TYPE_P (type)
      || POINTER_TYPE_P (type)
      || TREE_CODE (type) == OFFSET_TYPE)
    bits = TYPE_PRECISION (type);
  else if (TREE_CODE (type) == REAL_TYPE)
    bits = GET_MODE_BITSIZE (SCALAR_TYPE_MODE (type));
  else
    return NULL_TREE;

  return build_nonstandard_integer_type (bits, unsignedp);
}

/* If TYPE is an integral or pointer type, return an integer type with
   the same precision which is unsigned, or itself if TYPE is already an
   unsigned integer type.  If TYPE is a floating-point type, return an
   unsigned integer type with the same bitsize as TYPE.  */

tree
unsigned_type_for (tree type)
{
  return signed_or_unsigned_type_for (1, type);
}

/* If TYPE is an integral or pointer type, return an integer type with
   the same precision which is signed, or itself if TYPE is already a
   signed integer type.  If TYPE is a floating-point type, return a
   signed integer type with the same bitsize as TYPE.  */

tree
signed_type_for (tree type)
{
  return signed_or_unsigned_type_for (0, type);
}

/* If TYPE is a vector type, return a signed integer vector type with the
   same width and number of subparts. Otherwise return boolean_type_node.  */

tree
truth_type_for (tree type)
{
  if (TREE_CODE (type) == VECTOR_TYPE)
    {
      if (VECTOR_BOOLEAN_TYPE_P (type))
	return type;
      return build_truth_vector_type_for (type);
    }
  else
    return boolean_type_node;
}

/* Returns the largest value obtainable by casting something in INNER type to
   OUTER type.  */

tree
upper_bound_in_type (tree outer, tree inner)
{
  unsigned int det = 0;
  unsigned oprec = TYPE_PRECISION (outer);
  unsigned iprec = TYPE_PRECISION (inner);
  unsigned prec;

  /* Compute a unique number for every combination.  */
  det |= (oprec > iprec) ? 4 : 0;
  det |= TYPE_UNSIGNED (outer) ? 2 : 0;
  det |= TYPE_UNSIGNED (inner) ? 1 : 0;

  /* Determine the exponent to use.  */
  switch (det)
    {
    case 0:
    case 1:
      /* oprec <= iprec, outer: signed, inner: don't care.  */
      prec = oprec - 1;
      break;
    case 2:
    case 3:
      /* oprec <= iprec, outer: unsigned, inner: don't care.  */
      prec = oprec;
      break;
    case 4:
      /* oprec > iprec, outer: signed, inner: signed.  */
      prec = iprec - 1;
      break;
    case 5:
      /* oprec > iprec, outer: signed, inner: unsigned.  */
      prec = iprec;
      break;
    case 6:
      /* oprec > iprec, outer: unsigned, inner: signed.  */
      prec = oprec;
      break;
    case 7:
      /* oprec > iprec, outer: unsigned, inner: unsigned.  */
      prec = iprec;
      break;
    default:
      gcc_unreachable ();
    }

  return wide_int_to_tree (outer,
			   wi::mask (prec, false, TYPE_PRECISION (outer)));
}

/* Returns the smallest value obtainable by casting something in INNER type to
   OUTER type.  */

tree
lower_bound_in_type (tree outer, tree inner)
{
  unsigned oprec = TYPE_PRECISION (outer);
  unsigned iprec = TYPE_PRECISION (inner);

  /* If OUTER type is unsigned, we can definitely cast 0 to OUTER type
     and obtain 0.  */
  if (TYPE_UNSIGNED (outer)
      /* If we are widening something of an unsigned type, OUTER type
	 contains all values of INNER type.  In particular, both INNER
	 and OUTER types have zero in common.  */
      || (oprec > iprec && TYPE_UNSIGNED (inner)))
    return build_int_cst (outer, 0);
  else
    {
      /* If we are widening a signed type to another signed type, we
	 want to obtain -2^^(iprec-1).  If we are keeping the
	 precision or narrowing to a signed type, we want to obtain
	 -2^(oprec-1).  */
      unsigned prec = oprec > iprec ? iprec : oprec;
      return wide_int_to_tree (outer,
			       wi::mask (prec - 1, true,
					 TYPE_PRECISION (outer)));
    }
}

/* Return nonzero if two operands that are suitable for PHI nodes are
   necessarily equal.  Specifically, both ARG0 and ARG1 must be either
   SSA_NAME or invariant.  Note that this is strictly an optimization.
   That is, callers of this function can directly call operand_equal_p
   and get the same result, only slower.  */

int
operand_equal_for_phi_arg_p (const_tree arg0, const_tree arg1)
{
  if (arg0 == arg1)
    return 1;
  if (TREE_CODE (arg0) == SSA_NAME || TREE_CODE (arg1) == SSA_NAME)
    return 0;
  return operand_equal_p (arg0, arg1, 0);
}

/* Returns number of zeros at the end of binary representation of X.  */

tree
num_ending_zeros (const_tree x)
{
  return build_int_cst (TREE_TYPE (x), wi::ctz (wi::to_wide (x)));
}


#define WALK_SUBTREE(NODE)				\
  do							\
    {							\
      result = walk_tree_1 (&(NODE), func, data, pset, lh);	\
      if (result)					\
	return result;					\
    }							\
  while (0)

/* This is a subroutine of walk_tree that walks field of TYPE that are to
   be walked whenever a type is seen in the tree.  Rest of operands and return
   value are as for walk_tree.  */

static tree
walk_type_fields (tree type, walk_tree_fn func, void *data,
		  hash_set<tree> *pset, walk_tree_lh lh)
{
  tree result = NULL_TREE;

  switch (TREE_CODE (type))
    {
    case POINTER_TYPE:
    case REFERENCE_TYPE:
    case VECTOR_TYPE:
      /* We have to worry about mutually recursive pointers.  These can't
	 be written in C.  They can in Ada.  It's pathological, but
	 there's an ACATS test (c38102a) that checks it.  Deal with this
	 by checking if we're pointing to another pointer, that one
	 points to another pointer, that one does too, and we have no htab.
	 If so, get a hash table.  We check three levels deep to avoid
	 the cost of the hash table if we don't need one.  */
      if (POINTER_TYPE_P (TREE_TYPE (type))
	  && POINTER_TYPE_P (TREE_TYPE (TREE_TYPE (type)))
	  && POINTER_TYPE_P (TREE_TYPE (TREE_TYPE (TREE_TYPE (type))))
	  && !pset)
	{
	  result = walk_tree_without_duplicates (&TREE_TYPE (type),
						 func, data);
	  if (result)
	    return result;

	  break;
	}

      /* fall through */

    case COMPLEX_TYPE:
      WALK_SUBTREE (TREE_TYPE (type));
      break;

    case METHOD_TYPE:
      WALK_SUBTREE (TYPE_METHOD_BASETYPE (type));

      /* Fall through.  */

    case FUNCTION_TYPE:
      WALK_SUBTREE (TREE_TYPE (type));
      {
	tree arg;

	/* We never want to walk into default arguments.  */
	for (arg = TYPE_ARG_TYPES (type); arg; arg = TREE_CHAIN (arg))
	  WALK_SUBTREE (TREE_VALUE (arg));
      }
      break;

    case ARRAY_TYPE:
      /* Don't follow this nodes's type if a pointer for fear that
	 we'll have infinite recursion.  If we have a PSET, then we
	 need not fear.  */
      if (pset
	  || (!POINTER_TYPE_P (TREE_TYPE (type))
	      && TREE_CODE (TREE_TYPE (type)) != OFFSET_TYPE))
	WALK_SUBTREE (TREE_TYPE (type));
      WALK_SUBTREE (TYPE_DOMAIN (type));
      break;

    case OFFSET_TYPE:
      WALK_SUBTREE (TREE_TYPE (type));
      WALK_SUBTREE (TYPE_OFFSET_BASETYPE (type));
      break;

    default:
      break;
    }

  return NULL_TREE;
}

/* Apply FUNC to all the sub-trees of TP in a pre-order traversal.  FUNC is
   called with the DATA and the address of each sub-tree.  If FUNC returns a
   non-NULL value, the traversal is stopped, and the value returned by FUNC
   is returned.  If PSET is non-NULL it is used to record the nodes visited,
   and to avoid visiting a node more than once.  */

tree
walk_tree_1 (tree *tp, walk_tree_fn func, void *data,
	     hash_set<tree> *pset, walk_tree_lh lh)
{
  enum tree_code code;
  int walk_subtrees;
  tree result;

#define WALK_SUBTREE_TAIL(NODE)				\
  do							\
    {							\
       tp = & (NODE);					\
       goto tail_recurse;				\
    }							\
  while (0)

 tail_recurse:
  /* Skip empty subtrees.  */
  if (!*tp)
    return NULL_TREE;

  /* Don't walk the same tree twice, if the user has requested
     that we avoid doing so.  */
  if (pset && pset->add (*tp))
    return NULL_TREE;

  /* Call the function.  */
  walk_subtrees = 1;
  result = (*func) (tp, &walk_subtrees, data);

  /* If we found something, return it.  */
  if (result)
    return result;

  code = TREE_CODE (*tp);

  /* Even if we didn't, FUNC may have decided that there was nothing
     interesting below this point in the tree.  */
  if (!walk_subtrees)
    {
      /* But we still need to check our siblings.  */
      if (code == TREE_LIST)
	WALK_SUBTREE_TAIL (TREE_CHAIN (*tp));
      else if (code == OMP_CLAUSE)
	WALK_SUBTREE_TAIL (OMP_CLAUSE_CHAIN (*tp));
      else
	return NULL_TREE;
    }

  if (lh)
    {
      result = (*lh) (tp, &walk_subtrees, func, data, pset);
      if (result || !walk_subtrees)
        return result;
    }

  switch (code)
    {
    case ERROR_MARK:
    case IDENTIFIER_NODE:
    case INTEGER_CST:
    case REAL_CST:
    case FIXED_CST:
    case STRING_CST:
    case BLOCK:
    case PLACEHOLDER_EXPR:
    case SSA_NAME:
    case FIELD_DECL:
    case RESULT_DECL:
      /* None of these have subtrees other than those already walked
	 above.  */
      break;

    case TREE_LIST:
      WALK_SUBTREE (TREE_VALUE (*tp));
      WALK_SUBTREE_TAIL (TREE_CHAIN (*tp));
      break;

    case TREE_VEC:
      {
	int len = TREE_VEC_LENGTH (*tp);

	if (len == 0)
	  break;

	/* Walk all elements but the first.  */
	while (--len)
	  WALK_SUBTREE (TREE_VEC_ELT (*tp, len));

	/* Now walk the first one as a tail call.  */
	WALK_SUBTREE_TAIL (TREE_VEC_ELT (*tp, 0));
      }

    case VECTOR_CST:
      {
	unsigned len = vector_cst_encoded_nelts (*tp);
	if (len == 0)
	  break;
	/* Walk all elements but the first.  */
	while (--len)
	  WALK_SUBTREE (VECTOR_CST_ENCODED_ELT (*tp, len));
	/* Now walk the first one as a tail call.  */
	WALK_SUBTREE_TAIL (VECTOR_CST_ENCODED_ELT (*tp, 0));
      }

    case COMPLEX_CST:
      WALK_SUBTREE (TREE_REALPART (*tp));
      WALK_SUBTREE_TAIL (TREE_IMAGPART (*tp));

    case CONSTRUCTOR:
      {
	unsigned HOST_WIDE_INT idx;
	constructor_elt *ce;

	for (idx = 0; vec_safe_iterate (CONSTRUCTOR_ELTS (*tp), idx, &ce);
	     idx++)
	  WALK_SUBTREE (ce->value);
      }
      break;

    case SAVE_EXPR:
      WALK_SUBTREE_TAIL (TREE_OPERAND (*tp, 0));

    case BIND_EXPR:
      {
	tree decl;
	for (decl = BIND_EXPR_VARS (*tp); decl; decl = DECL_CHAIN (decl))
	  {
	    /* Walk the DECL_INITIAL and DECL_SIZE.  We don't want to walk
	       into declarations that are just mentioned, rather than
	       declared; they don't really belong to this part of the tree.
	       And, we can see cycles: the initializer for a declaration
	       can refer to the declaration itself.  */
	    WALK_SUBTREE (DECL_INITIAL (decl));
	    WALK_SUBTREE (DECL_SIZE (decl));
	    WALK_SUBTREE (DECL_SIZE_UNIT (decl));
	  }
	WALK_SUBTREE_TAIL (BIND_EXPR_BODY (*tp));
      }

    case STATEMENT_LIST:
      {
	tree_stmt_iterator i;
	for (i = tsi_start (*tp); !tsi_end_p (i); tsi_next (&i))
	  WALK_SUBTREE (*tsi_stmt_ptr (i));
      }
      break;

    case OMP_CLAUSE:
      switch (OMP_CLAUSE_CODE (*tp))
	{
	case OMP_CLAUSE_GANG:
	  WALK_SUBTREE (OMP_CLAUSE_OPERAND (*tp, 1));
	  /* FALLTHRU */

	case OMP_CLAUSE_AFFINITY:
	case OMP_CLAUSE_ASYNC:
	case OMP_CLAUSE_WAIT:
	case OMP_CLAUSE_WORKER:
	case OMP_CLAUSE_VECTOR:
	case OMP_CLAUSE_NUM_GANGS:
	case OMP_CLAUSE_NUM_WORKERS:
	case OMP_CLAUSE_VECTOR_LENGTH:
	case OMP_CLAUSE_PRIVATE:
	case OMP_CLAUSE_SHARED:
	case OMP_CLAUSE_FIRSTPRIVATE:
	case OMP_CLAUSE_COPYIN:
	case OMP_CLAUSE_COPYPRIVATE:
	case OMP_CLAUSE_FINAL:
	case OMP_CLAUSE_IF:
	case OMP_CLAUSE_NUM_THREADS:
	case OMP_CLAUSE_SCHEDULE:
	case OMP_CLAUSE_UNIFORM:
	case OMP_CLAUSE_DEPEND:
	case OMP_CLAUSE_NONTEMPORAL:
	case OMP_CLAUSE_NUM_TEAMS:
	case OMP_CLAUSE_THREAD_LIMIT:
	case OMP_CLAUSE_DEVICE:
	case OMP_CLAUSE_DIST_SCHEDULE:
	case OMP_CLAUSE_SAFELEN:
	case OMP_CLAUSE_SIMDLEN:
	case OMP_CLAUSE_ORDERED:
	case OMP_CLAUSE_PRIORITY:
	case OMP_CLAUSE_GRAINSIZE:
	case OMP_CLAUSE_NUM_TASKS:
	case OMP_CLAUSE_HINT:
	case OMP_CLAUSE_FILTER:
	case OMP_CLAUSE_TO_DECLARE:
	case OMP_CLAUSE_LINK:
	case OMP_CLAUSE_DETACH:
	case OMP_CLAUSE_USE_DEVICE_PTR:
	case OMP_CLAUSE_USE_DEVICE_ADDR:
	case OMP_CLAUSE_IS_DEVICE_PTR:
	case OMP_CLAUSE_INCLUSIVE:
	case OMP_CLAUSE_EXCLUSIVE:
	case OMP_CLAUSE__LOOPTEMP_:
	case OMP_CLAUSE__REDUCTEMP_:
	case OMP_CLAUSE__CONDTEMP_:
	case OMP_CLAUSE__SCANTEMP_:
	case OMP_CLAUSE__SIMDUID_:
	  WALK_SUBTREE (OMP_CLAUSE_OPERAND (*tp, 0));
	  /* FALLTHRU */

	case OMP_CLAUSE_INDEPENDENT:
	case OMP_CLAUSE_NOWAIT:
	case OMP_CLAUSE_DEFAULT:
	case OMP_CLAUSE_UNTIED:
	case OMP_CLAUSE_MERGEABLE:
	case OMP_CLAUSE_PROC_BIND:
	case OMP_CLAUSE_DEVICE_TYPE:
	case OMP_CLAUSE_INBRANCH:
	case OMP_CLAUSE_NOTINBRANCH:
	case OMP_CLAUSE_FOR:
	case OMP_CLAUSE_PARALLEL:
	case OMP_CLAUSE_SECTIONS:
	case OMP_CLAUSE_TASKGROUP:
	case OMP_CLAUSE_NOGROUP:
	case OMP_CLAUSE_THREADS:
	case OMP_CLAUSE_SIMD:
	case OMP_CLAUSE_DEFAULTMAP:
	case OMP_CLAUSE_ORDER:
	case OMP_CLAUSE_BIND:
	case OMP_CLAUSE_AUTO:
	case OMP_CLAUSE_SEQ:
<<<<<<< HEAD
	case OMP_CLAUSE_NOHOST:
	case OMP_CLAUSE_TILE:
=======
>>>>>>> 259945a0
	case OMP_CLAUSE__SIMT_:
	case OMP_CLAUSE_IF_PRESENT:
	case OMP_CLAUSE_FINALIZE:
	  WALK_SUBTREE_TAIL (OMP_CLAUSE_CHAIN (*tp));

	case OMP_CLAUSE_LASTPRIVATE:
	  WALK_SUBTREE (OMP_CLAUSE_DECL (*tp));
	  WALK_SUBTREE (OMP_CLAUSE_LASTPRIVATE_STMT (*tp));
	  WALK_SUBTREE_TAIL (OMP_CLAUSE_CHAIN (*tp));

	case OMP_CLAUSE_COLLAPSE:
	case OMP_CLAUSE_TILE:
	  {
	    int i;
	    for (i = 0; i < 3; i++)
	      WALK_SUBTREE (OMP_CLAUSE_OPERAND (*tp, i));
	    WALK_SUBTREE_TAIL (OMP_CLAUSE_CHAIN (*tp));
	  }

	case OMP_CLAUSE_LINEAR:
	  WALK_SUBTREE (OMP_CLAUSE_DECL (*tp));
	  WALK_SUBTREE (OMP_CLAUSE_LINEAR_STEP (*tp));
	  WALK_SUBTREE (OMP_CLAUSE_LINEAR_STMT (*tp));
	  WALK_SUBTREE_TAIL (OMP_CLAUSE_CHAIN (*tp));

	case OMP_CLAUSE_ALIGNED:
	case OMP_CLAUSE_ALLOCATE:
	case OMP_CLAUSE_FROM:
	case OMP_CLAUSE_TO:
	case OMP_CLAUSE_MAP:
	case OMP_CLAUSE__CACHE_:
	  WALK_SUBTREE (OMP_CLAUSE_DECL (*tp));
	  WALK_SUBTREE (OMP_CLAUSE_OPERAND (*tp, 1));
	  WALK_SUBTREE_TAIL (OMP_CLAUSE_CHAIN (*tp));

	case OMP_CLAUSE_REDUCTION:
	  {
	    for (int i = 0; i < 6; i++)
	      WALK_SUBTREE (OMP_CLAUSE_OPERAND (*tp, i));
	    WALK_SUBTREE_TAIL (OMP_CLAUSE_CHAIN (*tp));
	  }

	case OMP_CLAUSE_TASK_REDUCTION:
	case OMP_CLAUSE_IN_REDUCTION:
	  {
	    for (int i = 0; i < 5; i++)
	      WALK_SUBTREE (OMP_CLAUSE_OPERAND (*tp, i));
	    WALK_SUBTREE_TAIL (OMP_CLAUSE_CHAIN (*tp));
	  }

	default:
	  gcc_unreachable ();
	}
      break;

    case TARGET_EXPR:
      {
	int i, len;

	/* TARGET_EXPRs are peculiar: operands 1 and 3 can be the same.
	   But, we only want to walk once.  */
	len = (TREE_OPERAND (*tp, 3) == TREE_OPERAND (*tp, 1)) ? 2 : 3;
	for (i = 0; i < len; ++i)
	  WALK_SUBTREE (TREE_OPERAND (*tp, i));
	WALK_SUBTREE_TAIL (TREE_OPERAND (*tp, len));
      }

    case DECL_EXPR:
      /* If this is a TYPE_DECL, walk into the fields of the type that it's
	 defining.  We only want to walk into these fields of a type in this
	 case and not in the general case of a mere reference to the type.

	 The criterion is as follows: if the field can be an expression, it
	 must be walked only here.  This should be in keeping with the fields
	 that are directly gimplified in gimplify_type_sizes in order for the
	 mark/copy-if-shared/unmark machinery of the gimplifier to work with
	 variable-sized types.

	 Note that DECLs get walked as part of processing the BIND_EXPR.  */
      if (TREE_CODE (DECL_EXPR_DECL (*tp)) == TYPE_DECL)
	{
	  /* Call the function for the decl so e.g. copy_tree_body_r can
	     replace it with the remapped one.  */
	  result = (*func) (&DECL_EXPR_DECL (*tp), &walk_subtrees, data);
	  if (result || !walk_subtrees)
	    return result;

	  tree *type_p = &TREE_TYPE (DECL_EXPR_DECL (*tp));
	  if (TREE_CODE (*type_p) == ERROR_MARK)
	    return NULL_TREE;

	  /* Call the function for the type.  See if it returns anything or
	     doesn't want us to continue.  If we are to continue, walk both
	     the normal fields and those for the declaration case.  */
	  result = (*func) (type_p, &walk_subtrees, data);
	  if (result || !walk_subtrees)
	    return result;

	  /* But do not walk a pointed-to type since it may itself need to
	     be walked in the declaration case if it isn't anonymous.  */
	  if (!POINTER_TYPE_P (*type_p))
	    {
	      result = walk_type_fields (*type_p, func, data, pset, lh);
	      if (result)
		return result;
	    }

	  /* If this is a record type, also walk the fields.  */
	  if (RECORD_OR_UNION_TYPE_P (*type_p))
	    {
	      tree field;

	      for (field = TYPE_FIELDS (*type_p); field;
		   field = DECL_CHAIN (field))
		{
		  /* We'd like to look at the type of the field, but we can
		     easily get infinite recursion.  So assume it's pointed
		     to elsewhere in the tree.  Also, ignore things that
		     aren't fields.  */
		  if (TREE_CODE (field) != FIELD_DECL)
		    continue;

		  WALK_SUBTREE (DECL_FIELD_OFFSET (field));
		  WALK_SUBTREE (DECL_SIZE (field));
		  WALK_SUBTREE (DECL_SIZE_UNIT (field));
		  if (TREE_CODE (*type_p) == QUAL_UNION_TYPE)
		    WALK_SUBTREE (DECL_QUALIFIER (field));
		}
	    }

	  /* Same for scalar types.  */
	  else if (TREE_CODE (*type_p) == BOOLEAN_TYPE
		   || TREE_CODE (*type_p) == ENUMERAL_TYPE
		   || TREE_CODE (*type_p) == INTEGER_TYPE
		   || TREE_CODE (*type_p) == FIXED_POINT_TYPE
		   || TREE_CODE (*type_p) == REAL_TYPE)
	    {
	      WALK_SUBTREE (TYPE_MIN_VALUE (*type_p));
	      WALK_SUBTREE (TYPE_MAX_VALUE (*type_p));
	    }

	  WALK_SUBTREE (TYPE_SIZE (*type_p));
	  WALK_SUBTREE_TAIL (TYPE_SIZE_UNIT (*type_p));
	}
      /* FALLTHRU */

    default:
      if (IS_EXPR_CODE_CLASS (TREE_CODE_CLASS (code)))
	{
	  int i, len;

	  /* Walk over all the sub-trees of this operand.  */
	  len = TREE_OPERAND_LENGTH (*tp);

	  /* Go through the subtrees.  We need to do this in forward order so
	     that the scope of a FOR_EXPR is handled properly.  */
	  if (len)
	    {
	      for (i = 0; i < len - 1; ++i)
		WALK_SUBTREE (TREE_OPERAND (*tp, i));
	      WALK_SUBTREE_TAIL (TREE_OPERAND (*tp, len - 1));
	    }
	}
      /* If this is a type, walk the needed fields in the type.  */
      else if (TYPE_P (*tp))
	return walk_type_fields (*tp, func, data, pset, lh);
      break;
    }

  /* We didn't find what we were looking for.  */
  return NULL_TREE;

#undef WALK_SUBTREE_TAIL
}
#undef WALK_SUBTREE

/* Like walk_tree, but does not walk duplicate nodes more than once.  */

tree
walk_tree_without_duplicates_1 (tree *tp, walk_tree_fn func, void *data,
				walk_tree_lh lh)
{
  tree result;

  hash_set<tree> pset;
  result = walk_tree_1 (tp, func, data, &pset, lh);
  return result;
}


tree
tree_block (tree t)
{
  const enum tree_code_class c = TREE_CODE_CLASS (TREE_CODE (t));

  if (IS_EXPR_CODE_CLASS (c))
    return LOCATION_BLOCK (t->exp.locus);
  gcc_unreachable ();
  return NULL;
}

void
tree_set_block (tree t, tree b)
{
  const enum tree_code_class c = TREE_CODE_CLASS (TREE_CODE (t));

  if (IS_EXPR_CODE_CLASS (c))
    {
      t->exp.locus = set_block (t->exp.locus, b);
    }
  else
    gcc_unreachable ();
}

/* Create a nameless artificial label and put it in the current
   function context.  The label has a location of LOC.  Returns the
   newly created label.  */

tree
create_artificial_label (location_t loc)
{
  tree lab = build_decl (loc,
      			 LABEL_DECL, NULL_TREE, void_type_node);

  DECL_ARTIFICIAL (lab) = 1;
  DECL_IGNORED_P (lab) = 1;
  DECL_CONTEXT (lab) = current_function_decl;
  return lab;
}

/*  Given a tree, try to return a useful variable name that we can use
    to prefix a temporary that is being assigned the value of the tree.
    I.E. given  <temp> = &A, return A.  */

const char *
get_name (tree t)
{
  tree stripped_decl;

  stripped_decl = t;
  STRIP_NOPS (stripped_decl);
  if (DECL_P (stripped_decl) && DECL_NAME (stripped_decl))
    return IDENTIFIER_POINTER (DECL_NAME (stripped_decl));
  else if (TREE_CODE (stripped_decl) == SSA_NAME)
    {
      tree name = SSA_NAME_IDENTIFIER (stripped_decl);
      if (!name)
	return NULL;
      return IDENTIFIER_POINTER (name);
    }
  else
    {
      switch (TREE_CODE (stripped_decl))
	{
	case ADDR_EXPR:
	  return get_name (TREE_OPERAND (stripped_decl, 0));
	default:
	  return NULL;
	}
    }
}

/* Return true if TYPE has a variable argument list.  */

bool
stdarg_p (const_tree fntype)
{
  function_args_iterator args_iter;
  tree n = NULL_TREE, t;

  if (!fntype)
    return false;

  FOREACH_FUNCTION_ARGS (fntype, t, args_iter)
    {
      n = t;
    }

  return n != NULL_TREE && n != void_type_node;
}

/* Return true if TYPE has a prototype.  */

bool
prototype_p (const_tree fntype)
{
  tree t;

  gcc_assert (fntype != NULL_TREE);

  t = TYPE_ARG_TYPES (fntype);
  return (t != NULL_TREE);
}

/* If BLOCK is inlined from an __attribute__((__artificial__))
   routine, return pointer to location from where it has been
   called.  */
location_t *
block_nonartificial_location (tree block)
{
  location_t *ret = NULL;

  while (block && TREE_CODE (block) == BLOCK
	 && BLOCK_ABSTRACT_ORIGIN (block))
    {
      tree ao = BLOCK_ABSTRACT_ORIGIN (block);
      if (TREE_CODE (ao) == FUNCTION_DECL)
	{
	  /* If AO is an artificial inline, point RET to the
	     call site locus at which it has been inlined and continue
	     the loop, in case AO's caller is also an artificial
	     inline.  */
	  if (DECL_DECLARED_INLINE_P (ao)
	      && lookup_attribute ("artificial", DECL_ATTRIBUTES (ao)))
	    ret = &BLOCK_SOURCE_LOCATION (block);
	  else
	    break;
	}
      else if (TREE_CODE (ao) != BLOCK)
	break;

      block = BLOCK_SUPERCONTEXT (block);
    }
  return ret;
}


/* If EXP is inlined from an __attribute__((__artificial__))
   function, return the location of the original call expression.  */

location_t
tree_nonartificial_location (tree exp)
{
  location_t *loc = block_nonartificial_location (TREE_BLOCK (exp));

  if (loc)
    return *loc;
  else
    return EXPR_LOCATION (exp);
}

/* Return the location into which EXP has been inlined.  Analogous
   to tree_nonartificial_location() above but not limited to artificial
   functions declared inline.  If SYSTEM_HEADER is true, return
   the macro expansion point of the location if it's in a system header */

location_t
tree_inlined_location (tree exp, bool system_header /* = true */)
{
  location_t loc = UNKNOWN_LOCATION;

  tree block = TREE_BLOCK (exp);

  while (block && TREE_CODE (block) == BLOCK
	 && BLOCK_ABSTRACT_ORIGIN (block))
    {
      tree ao = BLOCK_ABSTRACT_ORIGIN (block);
      if (TREE_CODE (ao) == FUNCTION_DECL)
	loc = BLOCK_SOURCE_LOCATION (block);
      else if (TREE_CODE (ao) != BLOCK)
	break;

      block = BLOCK_SUPERCONTEXT (block);
    }

  if (loc == UNKNOWN_LOCATION)
    {
      loc = EXPR_LOCATION (exp);
      if (system_header)
	/* Only consider macro expansion when the block traversal failed
	   to find a location.  Otherwise it's not relevant.  */
	return expansion_point_location_if_in_system_header (loc);
    }

  return loc;
}

/* These are the hash table functions for the hash table of OPTIMIZATION_NODE
   nodes.  */

/* Return the hash code X, an OPTIMIZATION_NODE or TARGET_OPTION code.  */

hashval_t
cl_option_hasher::hash (tree x)
{
  const_tree const t = x;
  const char *p;
  size_t i;
  size_t len = 0;
  hashval_t hash = 0;

  if (TREE_CODE (t) == OPTIMIZATION_NODE)
    {
      p = (const char *)TREE_OPTIMIZATION (t);
      len = sizeof (struct cl_optimization);
    }

  else if (TREE_CODE (t) == TARGET_OPTION_NODE)
    return cl_target_option_hash (TREE_TARGET_OPTION (t));

  else
    gcc_unreachable ();

  /* assume most opt flags are just 0/1, some are 2-3, and a few might be
     something else.  */
  for (i = 0; i < len; i++)
    if (p[i])
      hash = (hash << 4) ^ ((i << 2) | p[i]);

  return hash;
}

/* Return nonzero if the value represented by *X (an OPTIMIZATION or
   TARGET_OPTION tree node) is the same as that given by *Y, which is the
   same.  */

bool
cl_option_hasher::equal (tree x, tree y)
{
  const_tree const xt = x;
  const_tree const yt = y;

  if (TREE_CODE (xt) != TREE_CODE (yt))
    return 0;

  if (TREE_CODE (xt) == OPTIMIZATION_NODE)
    return cl_optimization_option_eq (TREE_OPTIMIZATION (xt),
				      TREE_OPTIMIZATION (yt));
  else if (TREE_CODE (xt) == TARGET_OPTION_NODE)
    return cl_target_option_eq (TREE_TARGET_OPTION (xt),
				TREE_TARGET_OPTION (yt));
  else
    gcc_unreachable ();
}

/* Build an OPTIMIZATION_NODE based on the options in OPTS and OPTS_SET.  */

tree
build_optimization_node (struct gcc_options *opts,
			 struct gcc_options *opts_set)
{
  tree t;

  /* Use the cache of optimization nodes.  */

  cl_optimization_save (TREE_OPTIMIZATION (cl_optimization_node),
			opts, opts_set);

  tree *slot = cl_option_hash_table->find_slot (cl_optimization_node, INSERT);
  t = *slot;
  if (!t)
    {
      /* Insert this one into the hash table.  */
      t = cl_optimization_node;
      *slot = t;

      /* Make a new node for next time round.  */
      cl_optimization_node = make_node (OPTIMIZATION_NODE);
    }

  return t;
}

/* Build a TARGET_OPTION_NODE based on the options in OPTS and OPTS_SET.  */

tree
build_target_option_node (struct gcc_options *opts,
			  struct gcc_options *opts_set)
{
  tree t;

  /* Use the cache of optimization nodes.  */

  cl_target_option_save (TREE_TARGET_OPTION (cl_target_option_node),
			 opts, opts_set);

  tree *slot = cl_option_hash_table->find_slot (cl_target_option_node, INSERT);
  t = *slot;
  if (!t)
    {
      /* Insert this one into the hash table.  */
      t = cl_target_option_node;
      *slot = t;

      /* Make a new node for next time round.  */
      cl_target_option_node = make_node (TARGET_OPTION_NODE);
    }

  return t;
}

/* Clear TREE_TARGET_GLOBALS of all TARGET_OPTION_NODE trees,
   so that they aren't saved during PCH writing.  */

void
prepare_target_option_nodes_for_pch (void)
{
  hash_table<cl_option_hasher>::iterator iter = cl_option_hash_table->begin ();
  for (; iter != cl_option_hash_table->end (); ++iter)
    if (TREE_CODE (*iter) == TARGET_OPTION_NODE)
      TREE_TARGET_GLOBALS (*iter) = NULL;
}

/* Determine the "ultimate origin" of a block.  */

tree
block_ultimate_origin (const_tree block)
{
  tree origin = BLOCK_ABSTRACT_ORIGIN (block);

  if (origin == NULL_TREE)
    return NULL_TREE;
  else
    {
      gcc_checking_assert ((DECL_P (origin)
			    && DECL_ORIGIN (origin) == origin)
			   || BLOCK_ORIGIN (origin) == origin);
      return origin;
    }
}

/* Return true iff conversion from INNER_TYPE to OUTER_TYPE generates
   no instruction.  */

bool
tree_nop_conversion_p (const_tree outer_type, const_tree inner_type)
{
  /* Do not strip casts into or out of differing address spaces.  */
  if (POINTER_TYPE_P (outer_type)
      && TYPE_ADDR_SPACE (TREE_TYPE (outer_type)) != ADDR_SPACE_GENERIC)
    {
      if (!POINTER_TYPE_P (inner_type)
	  || (TYPE_ADDR_SPACE (TREE_TYPE (outer_type))
	      != TYPE_ADDR_SPACE (TREE_TYPE (inner_type))))
	return false;
    }
  else if (POINTER_TYPE_P (inner_type)
	   && TYPE_ADDR_SPACE (TREE_TYPE (inner_type)) != ADDR_SPACE_GENERIC)
    {
      /* We already know that outer_type is not a pointer with
	 a non-generic address space.  */
      return false;
    }

  /* Use precision rather then machine mode when we can, which gives
     the correct answer even for submode (bit-field) types.  */
  if ((INTEGRAL_TYPE_P (outer_type)
       || POINTER_TYPE_P (outer_type)
       || TREE_CODE (outer_type) == OFFSET_TYPE)
      && (INTEGRAL_TYPE_P (inner_type)
	  || POINTER_TYPE_P (inner_type)
	  || TREE_CODE (inner_type) == OFFSET_TYPE))
    return TYPE_PRECISION (outer_type) == TYPE_PRECISION (inner_type);

  /* Otherwise fall back on comparing machine modes (e.g. for
     aggregate types, floats).  */
  return TYPE_MODE (outer_type) == TYPE_MODE (inner_type);
}

/* Return true iff conversion in EXP generates no instruction.  Mark
   it inline so that we fully inline into the stripping functions even
   though we have two uses of this function.  */

static inline bool
tree_nop_conversion (const_tree exp)
{
  tree outer_type, inner_type;

  if (location_wrapper_p (exp))
    return true;
  if (!CONVERT_EXPR_P (exp)
      && TREE_CODE (exp) != NON_LVALUE_EXPR)
    return false;

  outer_type = TREE_TYPE (exp);
  inner_type = TREE_TYPE (TREE_OPERAND (exp, 0));
  if (!inner_type || inner_type == error_mark_node)
    return false;

  return tree_nop_conversion_p (outer_type, inner_type);
}

/* Return true iff conversion in EXP generates no instruction.  Don't
   consider conversions changing the signedness.  */

static bool
tree_sign_nop_conversion (const_tree exp)
{
  tree outer_type, inner_type;

  if (!tree_nop_conversion (exp))
    return false;

  outer_type = TREE_TYPE (exp);
  inner_type = TREE_TYPE (TREE_OPERAND (exp, 0));

  return (TYPE_UNSIGNED (outer_type) == TYPE_UNSIGNED (inner_type)
	  && POINTER_TYPE_P (outer_type) == POINTER_TYPE_P (inner_type));
}

/* Strip conversions from EXP according to tree_nop_conversion and
   return the resulting expression.  */

tree
tree_strip_nop_conversions (tree exp)
{
  while (tree_nop_conversion (exp))
    exp = TREE_OPERAND (exp, 0);
  return exp;
}

/* Strip conversions from EXP according to tree_sign_nop_conversion
   and return the resulting expression.  */

tree
tree_strip_sign_nop_conversions (tree exp)
{
  while (tree_sign_nop_conversion (exp))
    exp = TREE_OPERAND (exp, 0);
  return exp;
}

/* Avoid any floating point extensions from EXP.  */
tree
strip_float_extensions (tree exp)
{
  tree sub, expt, subt;

  /*  For floating point constant look up the narrowest type that can hold
      it properly and handle it like (type)(narrowest_type)constant.
      This way we can optimize for instance a=a*2.0 where "a" is float
      but 2.0 is double constant.  */
  if (TREE_CODE (exp) == REAL_CST && !DECIMAL_FLOAT_TYPE_P (TREE_TYPE (exp)))
    {
      REAL_VALUE_TYPE orig;
      tree type = NULL;

      orig = TREE_REAL_CST (exp);
      if (TYPE_PRECISION (TREE_TYPE (exp)) > TYPE_PRECISION (float_type_node)
	  && exact_real_truncate (TYPE_MODE (float_type_node), &orig))
	type = float_type_node;
      else if (TYPE_PRECISION (TREE_TYPE (exp))
	       > TYPE_PRECISION (double_type_node)
	       && exact_real_truncate (TYPE_MODE (double_type_node), &orig))
	type = double_type_node;
      if (type)
	return build_real_truncate (type, orig);
    }

  if (!CONVERT_EXPR_P (exp))
    return exp;

  sub = TREE_OPERAND (exp, 0);
  subt = TREE_TYPE (sub);
  expt = TREE_TYPE (exp);

  if (!FLOAT_TYPE_P (subt))
    return exp;

  if (DECIMAL_FLOAT_TYPE_P (expt) != DECIMAL_FLOAT_TYPE_P (subt))
    return exp;

  if (TYPE_PRECISION (subt) > TYPE_PRECISION (expt))
    return exp;

  return strip_float_extensions (sub);
}

/* Strip out all handled components that produce invariant
   offsets.  */

const_tree
strip_invariant_refs (const_tree op)
{
  while (handled_component_p (op))
    {
      switch (TREE_CODE (op))
	{
	case ARRAY_REF:
	case ARRAY_RANGE_REF:
	  if (!is_gimple_constant (TREE_OPERAND (op, 1))
	      || TREE_OPERAND (op, 2) != NULL_TREE
	      || TREE_OPERAND (op, 3) != NULL_TREE)
	    return NULL;
	  break;

	case COMPONENT_REF:
	  if (TREE_OPERAND (op, 2) != NULL_TREE)
	    return NULL;
	  break;

	default:;
	}
      op = TREE_OPERAND (op, 0);
    }

  return op;
}

static GTY(()) tree gcc_eh_personality_decl;

/* Return the GCC personality function decl.  */

tree
lhd_gcc_personality (void)
{
  if (!gcc_eh_personality_decl)
    gcc_eh_personality_decl = build_personality_function ("gcc");
  return gcc_eh_personality_decl;
}

/* TARGET is a call target of GIMPLE call statement
   (obtained by gimple_call_fn).  Return true if it is
   OBJ_TYPE_REF representing an virtual call of C++ method.
   (As opposed to OBJ_TYPE_REF representing objc calls
   through a cast where middle-end devirtualization machinery
   can't apply.)  FOR_DUMP_P is true when being called from
   the dump routines.  */

bool
virtual_method_call_p (const_tree target, bool for_dump_p)
{
  if (TREE_CODE (target) != OBJ_TYPE_REF)
    return false;
  tree t = TREE_TYPE (target);
  gcc_checking_assert (TREE_CODE (t) == POINTER_TYPE);
  t = TREE_TYPE (t);
  if (TREE_CODE (t) == FUNCTION_TYPE)
    return false;
  gcc_checking_assert (TREE_CODE (t) == METHOD_TYPE);
  /* If we do not have BINFO associated, it means that type was built
     without devirtualization enabled.  Do not consider this a virtual
     call.  */
  if (!TYPE_BINFO (obj_type_ref_class (target, for_dump_p)))
    return false;
  return true;
}

/* Lookup sub-BINFO of BINFO of TYPE at offset POS.  */

static tree
lookup_binfo_at_offset (tree binfo, tree type, HOST_WIDE_INT pos)
{
  unsigned int i;
  tree base_binfo, b;

  for (i = 0; BINFO_BASE_ITERATE (binfo, i, base_binfo); i++)
    if (pos == tree_to_shwi (BINFO_OFFSET (base_binfo))
	&& types_same_for_odr (TREE_TYPE (base_binfo), type))
      return base_binfo;
    else if ((b = lookup_binfo_at_offset (base_binfo, type, pos)) != NULL)
      return b;
  return NULL;
}

/* Try to find a base info of BINFO that would have its field decl at offset
   OFFSET within the BINFO type and which is of EXPECTED_TYPE.  If it can be
   found, return, otherwise return NULL_TREE.  */

tree
get_binfo_at_offset (tree binfo, poly_int64 offset, tree expected_type)
{
  tree type = BINFO_TYPE (binfo);

  while (true)
    {
      HOST_WIDE_INT pos, size;
      tree fld;
      int i;

      if (types_same_for_odr (type, expected_type))
	  return binfo;
      if (maybe_lt (offset, 0))
	return NULL_TREE;

      for (fld = TYPE_FIELDS (type); fld; fld = DECL_CHAIN (fld))
	{
	  if (TREE_CODE (fld) != FIELD_DECL || !DECL_ARTIFICIAL (fld))
	    continue;

	  pos = int_bit_position (fld);
	  size = tree_to_uhwi (DECL_SIZE (fld));
	  if (known_in_range_p (offset, pos, size))
	    break;
	}
      if (!fld || TREE_CODE (TREE_TYPE (fld)) != RECORD_TYPE)
	return NULL_TREE;

      /* Offset 0 indicates the primary base, whose vtable contents are
	 represented in the binfo for the derived class.  */
      else if (maybe_ne (offset, 0))
	{
	  tree found_binfo = NULL, base_binfo;
	  /* Offsets in BINFO are in bytes relative to the whole structure
	     while POS is in bits relative to the containing field.  */
	  int binfo_offset = (tree_to_shwi (BINFO_OFFSET (binfo)) + pos
			     / BITS_PER_UNIT);

	  for (i = 0; BINFO_BASE_ITERATE (binfo, i, base_binfo); i++)
	    if (tree_to_shwi (BINFO_OFFSET (base_binfo)) == binfo_offset
		&& types_same_for_odr (TREE_TYPE (base_binfo), TREE_TYPE (fld)))
	      {
		found_binfo = base_binfo;
		break;
	      }
	  if (found_binfo)
	    binfo = found_binfo;
	  else
	    binfo = lookup_binfo_at_offset (binfo, TREE_TYPE (fld),
					    binfo_offset);
	 }

      type = TREE_TYPE (fld);
      offset -= pos;
    }
}

/* Returns true if X is a typedef decl.  */

bool
is_typedef_decl (const_tree x)
{
  return (x && TREE_CODE (x) == TYPE_DECL
          && DECL_ORIGINAL_TYPE (x) != NULL_TREE);
}

/* Returns true iff TYPE is a type variant created for a typedef. */

bool
typedef_variant_p (const_tree type)
{
  return is_typedef_decl (TYPE_NAME (type));
}

/* PR 84195: Replace control characters in "unescaped" with their
   escaped equivalents.  Allow newlines if -fmessage-length has
   been set to a non-zero value.  This is done here, rather than
   where the attribute is recorded as the message length can
   change between these two locations.  */

void
escaped_string::escape (const char *unescaped)
{
  char *escaped;
  size_t i, new_i, len;

  if (m_owned)
    free (m_str);

  m_str = const_cast<char *> (unescaped);
  m_owned = false;

  if (unescaped == NULL || *unescaped == 0)
    return;

  len = strlen (unescaped);
  escaped = NULL;
  new_i = 0;

  for (i = 0; i < len; i++)
    {
      char c = unescaped[i];

      if (!ISCNTRL (c))
	{
	  if (escaped)
	    escaped[new_i++] = c;
	  continue;
	}

      if (c != '\n' || !pp_is_wrapping_line (global_dc->printer))
	{
	  if (escaped == NULL)
	    {
	      /* We only allocate space for a new string if we
		 actually encounter a control character that
		 needs replacing.  */
	      escaped = (char *) xmalloc (len * 2 + 1);
	      strncpy (escaped, unescaped, i);
	      new_i = i;
	    }

	  escaped[new_i++] = '\\';

	  switch (c)
	    {
	    case '\a': escaped[new_i++] = 'a'; break;
	    case '\b': escaped[new_i++] = 'b'; break;
	    case '\f': escaped[new_i++] = 'f'; break;
	    case '\n': escaped[new_i++] = 'n'; break;
	    case '\r': escaped[new_i++] = 'r'; break;
	    case '\t': escaped[new_i++] = 't'; break;
	    case '\v': escaped[new_i++] = 'v'; break;
	    default:   escaped[new_i++] = '?'; break;
	    }
	}
      else if (escaped)
	escaped[new_i++] = c;
    }

  if (escaped)
    {
      escaped[new_i] = 0;
      m_str = escaped;
      m_owned = true;
    }
}

/* Warn about a use of an identifier which was marked deprecated.  Returns
   whether a warning was given.  */

bool
warn_deprecated_use (tree node, tree attr)
{
  escaped_string msg;

  if (node == 0 || !warn_deprecated_decl)
    return false;

  if (!attr)
    {
      if (DECL_P (node))
	attr = DECL_ATTRIBUTES (node);
      else if (TYPE_P (node))
	{
	  tree decl = TYPE_STUB_DECL (node);
	  if (decl)
	    attr = lookup_attribute ("deprecated",
				     TYPE_ATTRIBUTES (TREE_TYPE (decl)));
	}
    }

  if (attr)
    attr = lookup_attribute ("deprecated", attr);

  if (attr)
    msg.escape (TREE_STRING_POINTER (TREE_VALUE (TREE_VALUE (attr))));

  bool w = false;
  if (DECL_P (node))
    {
      auto_diagnostic_group d;
      if (msg)
	w = warning (OPT_Wdeprecated_declarations,
		     "%qD is deprecated: %s", node, (const char *) msg);
      else
	w = warning (OPT_Wdeprecated_declarations,
		     "%qD is deprecated", node);
      if (w)
	inform (DECL_SOURCE_LOCATION (node), "declared here");
    }
  else if (TYPE_P (node))
    {
      tree what = NULL_TREE;
      tree decl = TYPE_STUB_DECL (node);

      if (TYPE_NAME (node))
	{
	  if (TREE_CODE (TYPE_NAME (node)) == IDENTIFIER_NODE)
	    what = TYPE_NAME (node);
	  else if (TREE_CODE (TYPE_NAME (node)) == TYPE_DECL
		   && DECL_NAME (TYPE_NAME (node)))
	    what = DECL_NAME (TYPE_NAME (node));
	}

      auto_diagnostic_group d;
      if (what)
	{
	  if (msg)
	    w = warning (OPT_Wdeprecated_declarations,
			 "%qE is deprecated: %s", what, (const char *) msg);
	  else
	    w = warning (OPT_Wdeprecated_declarations,
			 "%qE is deprecated", what);
	}
      else
	{
	  if (msg)
	    w = warning (OPT_Wdeprecated_declarations,
			 "type is deprecated: %s", (const char *) msg);
	  else
	    w = warning (OPT_Wdeprecated_declarations,
			 "type is deprecated");
	}

      if (w && decl)
	inform (DECL_SOURCE_LOCATION (decl), "declared here");
    }

  return w;
}

/* Return true if REF has a COMPONENT_REF with a bit-field field declaration
   somewhere in it.  */

bool
contains_bitfld_component_ref_p (const_tree ref)
{
  while (handled_component_p (ref))
    {
      if (TREE_CODE (ref) == COMPONENT_REF
          && DECL_BIT_FIELD (TREE_OPERAND (ref, 1)))
        return true;
      ref = TREE_OPERAND (ref, 0);
    }

  return false;
}

/* Try to determine whether a TRY_CATCH expression can fall through.
   This is a subroutine of block_may_fallthru.  */

static bool
try_catch_may_fallthru (const_tree stmt)
{
  tree_stmt_iterator i;

  /* If the TRY block can fall through, the whole TRY_CATCH can
     fall through.  */
  if (block_may_fallthru (TREE_OPERAND (stmt, 0)))
    return true;

  i = tsi_start (TREE_OPERAND (stmt, 1));
  switch (TREE_CODE (tsi_stmt (i)))
    {
    case CATCH_EXPR:
      /* We expect to see a sequence of CATCH_EXPR trees, each with a
	 catch expression and a body.  The whole TRY_CATCH may fall
	 through iff any of the catch bodies falls through.  */
      for (; !tsi_end_p (i); tsi_next (&i))
	{
	  if (block_may_fallthru (CATCH_BODY (tsi_stmt (i))))
	    return true;
	}
      return false;

    case EH_FILTER_EXPR:
      /* The exception filter expression only matters if there is an
	 exception.  If the exception does not match EH_FILTER_TYPES,
	 we will execute EH_FILTER_FAILURE, and we will fall through
	 if that falls through.  If the exception does match
	 EH_FILTER_TYPES, the stack unwinder will continue up the
	 stack, so we will not fall through.  We don't know whether we
	 will throw an exception which matches EH_FILTER_TYPES or not,
	 so we just ignore EH_FILTER_TYPES and assume that we might
	 throw an exception which doesn't match.  */
      return block_may_fallthru (EH_FILTER_FAILURE (tsi_stmt (i)));

    default:
      /* This case represents statements to be executed when an
	 exception occurs.  Those statements are implicitly followed
	 by a RESX statement to resume execution after the exception.
	 So in this case the TRY_CATCH never falls through.  */
      return false;
    }
}

/* Try to determine if we can fall out of the bottom of BLOCK.  This guess
   need not be 100% accurate; simply be conservative and return true if we
   don't know.  This is used only to avoid stupidly generating extra code.
   If we're wrong, we'll just delete the extra code later.  */

bool
block_may_fallthru (const_tree block)
{
  /* This CONST_CAST is okay because expr_last returns its argument
     unmodified and we assign it to a const_tree.  */
  const_tree stmt = expr_last (CONST_CAST_TREE (block));

  switch (stmt ? TREE_CODE (stmt) : ERROR_MARK)
    {
    case GOTO_EXPR:
    case RETURN_EXPR:
      /* Easy cases.  If the last statement of the block implies
	 control transfer, then we can't fall through.  */
      return false;

    case SWITCH_EXPR:
      /* If there is a default: label or case labels cover all possible
	 SWITCH_COND values, then the SWITCH_EXPR will transfer control
	 to some case label in all cases and all we care is whether the
	 SWITCH_BODY falls through.  */
      if (SWITCH_ALL_CASES_P (stmt))
	return block_may_fallthru (SWITCH_BODY (stmt));
      return true;

    case COND_EXPR:
      if (block_may_fallthru (COND_EXPR_THEN (stmt)))
	return true;
      return block_may_fallthru (COND_EXPR_ELSE (stmt));

    case BIND_EXPR:
      return block_may_fallthru (BIND_EXPR_BODY (stmt));

    case TRY_CATCH_EXPR:
      return try_catch_may_fallthru (stmt);

    case TRY_FINALLY_EXPR:
      /* The finally clause is always executed after the try clause,
	 so if it does not fall through, then the try-finally will not
	 fall through.  Otherwise, if the try clause does not fall
	 through, then when the finally clause falls through it will
	 resume execution wherever the try clause was going.  So the
	 whole try-finally will only fall through if both the try
	 clause and the finally clause fall through.  */
      return (block_may_fallthru (TREE_OPERAND (stmt, 0))
	      && block_may_fallthru (TREE_OPERAND (stmt, 1)));

    case EH_ELSE_EXPR:
      return block_may_fallthru (TREE_OPERAND (stmt, 0));

    case MODIFY_EXPR:
      if (TREE_CODE (TREE_OPERAND (stmt, 1)) == CALL_EXPR)
	stmt = TREE_OPERAND (stmt, 1);
      else
	return true;
      /* FALLTHRU */

    case CALL_EXPR:
      /* Functions that do not return do not fall through.  */
      return (call_expr_flags (stmt) & ECF_NORETURN) == 0;

    case CLEANUP_POINT_EXPR:
      return block_may_fallthru (TREE_OPERAND (stmt, 0));

    case TARGET_EXPR:
      return block_may_fallthru (TREE_OPERAND (stmt, 1));

    case ERROR_MARK:
      return true;

    default:
      return lang_hooks.block_may_fallthru (stmt);
    }
}

/* True if we are using EH to handle cleanups.  */
static bool using_eh_for_cleanups_flag = false;

/* This routine is called from front ends to indicate eh should be used for
   cleanups.  */
void
using_eh_for_cleanups (void)
{
  using_eh_for_cleanups_flag = true;
}

/* Query whether EH is used for cleanups.  */
bool
using_eh_for_cleanups_p (void)
{
  return using_eh_for_cleanups_flag;
}

/* Wrapper for tree_code_name to ensure that tree code is valid */
const char *
get_tree_code_name (enum tree_code code)
{
  const char *invalid = "<invalid tree code>";

  /* The tree_code enum promotes to signed, but we could be getting
     invalid values, so force an unsigned comparison.  */
  if (unsigned (code) >= MAX_TREE_CODES)
    {
      if (code == 0xa5a5)
	return "ggc_freed";
      return invalid;
    }

  return tree_code_name[code];
}

/* Drops the TREE_OVERFLOW flag from T.  */

tree
drop_tree_overflow (tree t)
{
  gcc_checking_assert (TREE_OVERFLOW (t));

  /* For tree codes with a sharing machinery re-build the result.  */
  if (poly_int_tree_p (t))
    return wide_int_to_tree (TREE_TYPE (t), wi::to_poly_wide (t));

  /* For VECTOR_CST, remove the overflow bits from the encoded elements
     and canonicalize the result.  */
  if (TREE_CODE (t) == VECTOR_CST)
    {
      tree_vector_builder builder;
      builder.new_unary_operation (TREE_TYPE (t), t, true);
      unsigned int count = builder.encoded_nelts ();
      for (unsigned int i = 0; i < count; ++i)
	{
	  tree elt = VECTOR_CST_ELT (t, i);
	  if (TREE_OVERFLOW (elt))
	    elt = drop_tree_overflow (elt);
	  builder.quick_push (elt);
	}
      return builder.build ();
    }

  /* Otherwise, as all tcc_constants are possibly shared, copy the node
     and drop the flag.  */
  t = copy_node (t);
  TREE_OVERFLOW (t) = 0;

  /* For constants that contain nested constants, drop the flag
     from those as well.  */
  if (TREE_CODE (t) == COMPLEX_CST)
    {
      if (TREE_OVERFLOW (TREE_REALPART (t)))
	TREE_REALPART (t) = drop_tree_overflow (TREE_REALPART (t));
      if (TREE_OVERFLOW (TREE_IMAGPART (t)))
	TREE_IMAGPART (t) = drop_tree_overflow (TREE_IMAGPART (t));
    }

  return t;
}

/* Given a memory reference expression T, return its base address.
   The base address of a memory reference expression is the main
   object being referenced.  For instance, the base address for
   'array[i].fld[j]' is 'array'.  You can think of this as stripping
   away the offset part from a memory address.

   This function calls handled_component_p to strip away all the inner
   parts of the memory reference until it reaches the base object.  */

tree
get_base_address (tree t)
{
  while (handled_component_p (t))
    t = TREE_OPERAND (t, 0);

  if ((TREE_CODE (t) == MEM_REF
       || TREE_CODE (t) == TARGET_MEM_REF)
      && TREE_CODE (TREE_OPERAND (t, 0)) == ADDR_EXPR)
    t = TREE_OPERAND (TREE_OPERAND (t, 0), 0);

  /* ???  Either the alias oracle or all callers need to properly deal
     with WITH_SIZE_EXPRs before we can look through those.  */
  if (TREE_CODE (t) == WITH_SIZE_EXPR)
    return NULL_TREE;

  return t;
}

/* Return a tree of sizetype representing the size, in bytes, of the element
   of EXP, an ARRAY_REF or an ARRAY_RANGE_REF.  */

tree
array_ref_element_size (tree exp)
{
  tree aligned_size = TREE_OPERAND (exp, 3);
  tree elmt_type = TREE_TYPE (TREE_TYPE (TREE_OPERAND (exp, 0)));
  location_t loc = EXPR_LOCATION (exp);

  /* If a size was specified in the ARRAY_REF, it's the size measured
     in alignment units of the element type.  So multiply by that value.  */
  if (aligned_size)
    {
      /* ??? tree_ssa_useless_type_conversion will eliminate casts to
	 sizetype from another type of the same width and signedness.  */
      if (TREE_TYPE (aligned_size) != sizetype)
	aligned_size = fold_convert_loc (loc, sizetype, aligned_size);
      return size_binop_loc (loc, MULT_EXPR, aligned_size,
			     size_int (TYPE_ALIGN_UNIT (elmt_type)));
    }

  /* Otherwise, take the size from that of the element type.  Substitute
     any PLACEHOLDER_EXPR that we have.  */
  else
    return SUBSTITUTE_PLACEHOLDER_IN_EXPR (TYPE_SIZE_UNIT (elmt_type), exp);
}

/* Return a tree representing the lower bound of the array mentioned in
   EXP, an ARRAY_REF or an ARRAY_RANGE_REF.  */

tree
array_ref_low_bound (tree exp)
{
  tree domain_type = TYPE_DOMAIN (TREE_TYPE (TREE_OPERAND (exp, 0)));

  /* If a lower bound is specified in EXP, use it.  */
  if (TREE_OPERAND (exp, 2))
    return TREE_OPERAND (exp, 2);

  /* Otherwise, if there is a domain type and it has a lower bound, use it,
     substituting for a PLACEHOLDER_EXPR as needed.  */
  if (domain_type && TYPE_MIN_VALUE (domain_type))
    return SUBSTITUTE_PLACEHOLDER_IN_EXPR (TYPE_MIN_VALUE (domain_type), exp);

  /* Otherwise, return a zero of the appropriate type.  */
  tree idxtype = TREE_TYPE (TREE_OPERAND (exp, 1));
  return (idxtype == error_mark_node
	  ? integer_zero_node : build_int_cst (idxtype, 0));
}

/* Return a tree representing the upper bound of the array mentioned in
   EXP, an ARRAY_REF or an ARRAY_RANGE_REF.  */

tree
array_ref_up_bound (tree exp)
{
  tree domain_type = TYPE_DOMAIN (TREE_TYPE (TREE_OPERAND (exp, 0)));

  /* If there is a domain type and it has an upper bound, use it, substituting
     for a PLACEHOLDER_EXPR as needed.  */
  if (domain_type && TYPE_MAX_VALUE (domain_type))
    return SUBSTITUTE_PLACEHOLDER_IN_EXPR (TYPE_MAX_VALUE (domain_type), exp);

  /* Otherwise fail.  */
  return NULL_TREE;
}

/* Returns true if REF is an array reference, component reference,
   or memory reference to an array at the end of a structure.
   If this is the case, the array may be allocated larger
   than its upper bound implies.  */

bool
array_at_struct_end_p (tree ref)
{
  tree atype;

  if (TREE_CODE (ref) == ARRAY_REF
      || TREE_CODE (ref) == ARRAY_RANGE_REF)
    {
      atype = TREE_TYPE (TREE_OPERAND (ref, 0));
      ref = TREE_OPERAND (ref, 0);
    }
  else if (TREE_CODE (ref) == COMPONENT_REF
	   && TREE_CODE (TREE_TYPE (TREE_OPERAND (ref, 1))) == ARRAY_TYPE)
    atype = TREE_TYPE (TREE_OPERAND (ref, 1));
  else if (TREE_CODE (ref) == MEM_REF)
    {
      tree arg = TREE_OPERAND (ref, 0);
      if (TREE_CODE (arg) == ADDR_EXPR)
	arg = TREE_OPERAND (arg, 0);
      tree argtype = TREE_TYPE (arg);
      if (TREE_CODE (argtype) == RECORD_TYPE)
	{
	  if (tree fld = last_field (argtype))
	    {
	      atype = TREE_TYPE (fld);
	      if (TREE_CODE (atype) != ARRAY_TYPE)
		return false;
	      if (VAR_P (arg) && DECL_SIZE (fld))
		return false;
	    }
	  else
	    return false;
	}
      else
	return false;
    }
  else
    return false;

  if (TREE_CODE (ref) == STRING_CST)
    return false;

  tree ref_to_array = ref;
  while (handled_component_p (ref))
    {
      /* If the reference chain contains a component reference to a
         non-union type and there follows another field the reference
	 is not at the end of a structure.  */
      if (TREE_CODE (ref) == COMPONENT_REF)
	{
	  if (TREE_CODE (TREE_TYPE (TREE_OPERAND (ref, 0))) == RECORD_TYPE)
	    {
	      tree nextf = DECL_CHAIN (TREE_OPERAND (ref, 1));
	      while (nextf && TREE_CODE (nextf) != FIELD_DECL)
		nextf = DECL_CHAIN (nextf);
	      if (nextf)
		return false;
	    }
	}
      /* If we have a multi-dimensional array we do not consider
         a non-innermost dimension as flex array if the whole
	 multi-dimensional array is at struct end.
	 Same for an array of aggregates with a trailing array
	 member.  */
      else if (TREE_CODE (ref) == ARRAY_REF)
	return false;
      else if (TREE_CODE (ref) == ARRAY_RANGE_REF)
	;
      /* If we view an underlying object as sth else then what we
         gathered up to now is what we have to rely on.  */
      else if (TREE_CODE (ref) == VIEW_CONVERT_EXPR)
	break;
      else
	gcc_unreachable ();

      ref = TREE_OPERAND (ref, 0);
    }

  /* The array now is at struct end.  Treat flexible arrays as
     always subject to extend, even into just padding constrained by
     an underlying decl.  */
  if (! TYPE_SIZE (atype)
      || ! TYPE_DOMAIN (atype)
      || ! TYPE_MAX_VALUE (TYPE_DOMAIN (atype)))
    return true;

  if (TREE_CODE (ref) == MEM_REF
      && TREE_CODE (TREE_OPERAND (ref, 0)) == ADDR_EXPR)
    ref = TREE_OPERAND (TREE_OPERAND (ref, 0), 0);

  /* If the reference is based on a declared entity, the size of the array
     is constrained by its given domain.  (Do not trust commons PR/69368).  */
  if (DECL_P (ref)
      && !(flag_unconstrained_commons
	   && VAR_P (ref) && DECL_COMMON (ref))
      && DECL_SIZE_UNIT (ref)
      && TREE_CODE (DECL_SIZE_UNIT (ref)) == INTEGER_CST)
    {
      /* Check whether the array domain covers all of the available
         padding.  */
      poly_int64 offset;
      if (TREE_CODE (TYPE_SIZE_UNIT (TREE_TYPE (atype))) != INTEGER_CST
	  || TREE_CODE (TYPE_MAX_VALUE (TYPE_DOMAIN (atype))) != INTEGER_CST
          || TREE_CODE (TYPE_MIN_VALUE (TYPE_DOMAIN (atype))) != INTEGER_CST)
	return true;
      if (! get_addr_base_and_unit_offset (ref_to_array, &offset))
	return true;

      /* If at least one extra element fits it is a flexarray.  */
      if (known_le ((wi::to_offset (TYPE_MAX_VALUE (TYPE_DOMAIN (atype)))
		     - wi::to_offset (TYPE_MIN_VALUE (TYPE_DOMAIN (atype)))
		     + 2)
		    * wi::to_offset (TYPE_SIZE_UNIT (TREE_TYPE (atype))),
		    wi::to_offset (DECL_SIZE_UNIT (ref)) - offset))
	return true;

      return false;
    }

  return true;
}

/* Return a tree representing the offset, in bytes, of the field referenced
   by EXP.  This does not include any offset in DECL_FIELD_BIT_OFFSET.  */

tree
component_ref_field_offset (tree exp)
{
  tree aligned_offset = TREE_OPERAND (exp, 2);
  tree field = TREE_OPERAND (exp, 1);
  location_t loc = EXPR_LOCATION (exp);

  /* If an offset was specified in the COMPONENT_REF, it's the offset measured
     in units of DECL_OFFSET_ALIGN / BITS_PER_UNIT.  So multiply by that
     value.  */
  if (aligned_offset)
    {
      /* ??? tree_ssa_useless_type_conversion will eliminate casts to
	 sizetype from another type of the same width and signedness.  */
      if (TREE_TYPE (aligned_offset) != sizetype)
	aligned_offset = fold_convert_loc (loc, sizetype, aligned_offset);
      return size_binop_loc (loc, MULT_EXPR, aligned_offset,
			     size_int (DECL_OFFSET_ALIGN (field)
				       / BITS_PER_UNIT));
    }

  /* Otherwise, take the offset from that of the field.  Substitute
     any PLACEHOLDER_EXPR that we have.  */
  else
    return SUBSTITUTE_PLACEHOLDER_IN_EXPR (DECL_FIELD_OFFSET (field), exp);
}

/* Given the initializer INIT, return the initializer for the field
   DECL if it exists, otherwise null.  Used to obtain the initializer
   for a flexible array member and determine its size.  */

static tree
get_initializer_for (tree init, tree decl)
{
  STRIP_NOPS (init);

  tree fld, fld_init;
  unsigned HOST_WIDE_INT i;
  FOR_EACH_CONSTRUCTOR_ELT (CONSTRUCTOR_ELTS (init), i, fld, fld_init)
    {
      if (decl == fld)
	return fld_init;

      if (TREE_CODE (fld) == CONSTRUCTOR)
	{
	  fld_init = get_initializer_for (fld_init, decl);
	  if (fld_init)
	    return fld_init;
	}
    }

  return NULL_TREE;
}

/* Determines the size of the member referenced by the COMPONENT_REF
   REF, using its initializer expression if necessary in order to
   determine the size of an initialized flexible array member.
   If non-null, set *ARK when REF refers to an interior zero-length
   array or a trailing one-element array.
   Returns the size as sizetype (which might be zero for an object
   with an uninitialized flexible array member) or null if the size
   cannot be determined.  */

tree
component_ref_size (tree ref, special_array_member *sam /* = NULL */)
{
  gcc_assert (TREE_CODE (ref) == COMPONENT_REF);

  special_array_member sambuf;
  if (!sam)
    sam = &sambuf;
  *sam = special_array_member::none;

  /* The object/argument referenced by the COMPONENT_REF and its type.  */
  tree arg = TREE_OPERAND (ref, 0);
  tree argtype = TREE_TYPE (arg);
  /* The referenced member.  */
  tree member = TREE_OPERAND (ref, 1);

  tree memsize = DECL_SIZE_UNIT (member);
  if (memsize)
    {
      tree memtype = TREE_TYPE (member);
      if (TREE_CODE (memtype) != ARRAY_TYPE)
	/* DECL_SIZE may be less than TYPE_SIZE in C++ when referring
	   to the type of a class with a virtual base which doesn't
	   reflect the size of the virtual's members (see pr97595).
	   If that's the case fail for now and implement something
	   more robust in the future.  */
	return (tree_int_cst_equal (memsize, TYPE_SIZE_UNIT (memtype))
		? memsize : NULL_TREE);

      bool trailing = array_at_struct_end_p (ref);
      bool zero_length = integer_zerop (memsize);
      if (!trailing && !zero_length)
	/* MEMBER is either an interior array or is an array with
	   more than one element.  */
	return memsize;

      if (zero_length)
	{
	  if (trailing)
	    *sam = special_array_member::trail_0;
	  else
	    {
	      *sam = special_array_member::int_0;
	      memsize = NULL_TREE;
	    }
	}

      if (!zero_length)
	if (tree dom = TYPE_DOMAIN (memtype))
	  if (tree min = TYPE_MIN_VALUE (dom))
	    if (tree max = TYPE_MAX_VALUE (dom))
	      if (TREE_CODE (min) == INTEGER_CST
		  && TREE_CODE (max) == INTEGER_CST)
		{
		  offset_int minidx = wi::to_offset (min);
		  offset_int maxidx = wi::to_offset (max);
		  offset_int neltsm1 = maxidx - minidx;
		  if (neltsm1 > 0)
		    /* MEMBER is an array with more than one element.  */
		    return memsize;

		  if (neltsm1 == 0)
		    *sam = special_array_member::trail_1;
		}

      /* For a reference to a zero- or one-element array member of a union
	 use the size of the union instead of the size of the member.  */
      if (TREE_CODE (argtype) == UNION_TYPE)
	memsize = TYPE_SIZE_UNIT (argtype);
    }

  /* MEMBER is either a bona fide flexible array member, or a zero-length
     array member, or an array of length one treated as such.  */

  /* If the reference is to a declared object and the member a true
     flexible array, try to determine its size from its initializer.  */
  poly_int64 baseoff = 0;
  tree base = get_addr_base_and_unit_offset (ref, &baseoff);
  if (!base || !VAR_P (base))
    {
      if (*sam != special_array_member::int_0)
	return NULL_TREE;

      if (TREE_CODE (arg) != COMPONENT_REF)
	return NULL_TREE;

      base = arg;
      while (TREE_CODE (base) == COMPONENT_REF)
	base = TREE_OPERAND (base, 0);
      baseoff = tree_to_poly_int64 (byte_position (TREE_OPERAND (ref, 1)));
    }

  /* BASE is the declared object of which MEMBER is either a member
     or that is cast to ARGTYPE (e.g., a char buffer used to store
     an ARGTYPE object).  */
  tree basetype = TREE_TYPE (base);

  /* Determine the base type of the referenced object.  If it's
     the same as ARGTYPE and MEMBER has a known size, return it.  */
  tree bt = basetype;
  if (*sam != special_array_member::int_0)
    while (TREE_CODE (bt) == ARRAY_TYPE)
      bt = TREE_TYPE (bt);
  bool typematch = useless_type_conversion_p (argtype, bt);
  if (memsize && typematch)
    return memsize;

  memsize = NULL_TREE;

  if (typematch)
    /* MEMBER is a true flexible array member.  Compute its size from
       the initializer of the BASE object if it has one.  */
    if (tree init = DECL_P (base) ? DECL_INITIAL (base) : NULL_TREE)
      if (init != error_mark_node)
	{
	  init = get_initializer_for (init, member);
	  if (init)
	    {
	      memsize = TYPE_SIZE_UNIT (TREE_TYPE (init));
	      if (tree refsize = TYPE_SIZE_UNIT (argtype))
		{
		  /* Use the larger of the initializer size and the tail
		     padding in the enclosing struct.  */
		  poly_int64 rsz = tree_to_poly_int64 (refsize);
		  rsz -= baseoff;
		  if (known_lt (tree_to_poly_int64 (memsize), rsz))
		    memsize = wide_int_to_tree (TREE_TYPE (memsize), rsz);
		}

	      baseoff = 0;
	    }
	}

  if (!memsize)
    {
      if (typematch)
	{
	  if (DECL_P (base)
	      && DECL_EXTERNAL (base)
	      && bt == basetype
	      && *sam != special_array_member::int_0)
	    /* The size of a flexible array member of an extern struct
	       with no initializer cannot be determined (it's defined
	       in another translation unit and can have an initializer
	       with an arbitrary number of elements).  */
	    return NULL_TREE;

	  /* Use the size of the base struct or, for interior zero-length
	     arrays, the size of the enclosing type.  */
	  memsize = TYPE_SIZE_UNIT (bt);
	}
      else if (DECL_P (base))
	/* Use the size of the BASE object (possibly an array of some
	   other type such as char used to store the struct).  */
	memsize = DECL_SIZE_UNIT (base);
      else
	return NULL_TREE;
    }

  /* If the flexible array member has a known size use the greater
     of it and the tail padding in the enclosing struct.
     Otherwise, when the size of the flexible array member is unknown
     and the referenced object is not a struct, use the size of its
     type when known.  This detects sizes of array buffers when cast
     to struct types with flexible array members.  */
  if (memsize)
    {
      poly_int64 memsz64 = memsize ? tree_to_poly_int64 (memsize) : 0;
      if (known_lt (baseoff, memsz64))
	{
	  memsz64 -= baseoff;
	  return wide_int_to_tree (TREE_TYPE (memsize), memsz64);
	}
      return size_zero_node;
    }

  /* Return "don't know" for an external non-array object since its
     flexible array member can be initialized to have any number of
     elements.  Otherwise, return zero because the flexible array
     member has no elements.  */
  return (DECL_P (base)
	  && DECL_EXTERNAL (base)
	  && (!typematch
	      || TREE_CODE (basetype) != ARRAY_TYPE)
	  ? NULL_TREE : size_zero_node);
}

/* Return the machine mode of T.  For vectors, returns the mode of the
   inner type.  The main use case is to feed the result to HONOR_NANS,
   avoiding the BLKmode that a direct TYPE_MODE (T) might return.  */

machine_mode
element_mode (const_tree t)
{
  if (!TYPE_P (t))
    t = TREE_TYPE (t);
  if (VECTOR_TYPE_P (t) || TREE_CODE (t) == COMPLEX_TYPE)
    t = TREE_TYPE (t);
  return TYPE_MODE (t);
}

/* Vector types need to re-check the target flags each time we report
   the machine mode.  We need to do this because attribute target can
   change the result of vector_mode_supported_p and have_regs_of_mode
   on a per-function basis.  Thus the TYPE_MODE of a VECTOR_TYPE can
   change on a per-function basis.  */
/* ??? Possibly a better solution is to run through all the types
   referenced by a function and re-compute the TYPE_MODE once, rather
   than make the TYPE_MODE macro call a function.  */

machine_mode
vector_type_mode (const_tree t)
{
  machine_mode mode;

  gcc_assert (TREE_CODE (t) == VECTOR_TYPE);

  mode = t->type_common.mode;
  if (VECTOR_MODE_P (mode)
      && (!targetm.vector_mode_supported_p (mode)
	  || !have_regs_of_mode[mode]))
    {
      scalar_int_mode innermode;

      /* For integers, try mapping it to a same-sized scalar mode.  */
      if (is_int_mode (TREE_TYPE (t)->type_common.mode, &innermode))
	{
	  poly_int64 size = (TYPE_VECTOR_SUBPARTS (t)
			     * GET_MODE_BITSIZE (innermode));
	  scalar_int_mode mode;
	  if (int_mode_for_size (size, 0).exists (&mode)
	      && have_regs_of_mode[mode])
	    return mode;
	}

      return BLKmode;
    }

  return mode;
}

/* Return the size in bits of each element of vector type TYPE.  */

unsigned int
vector_element_bits (const_tree type)
{
  gcc_checking_assert (VECTOR_TYPE_P (type));
  if (VECTOR_BOOLEAN_TYPE_P (type))
    return TYPE_PRECISION (TREE_TYPE (type));
  return tree_to_uhwi (TYPE_SIZE (TREE_TYPE (type)));
}

/* Calculate the size in bits of each element of vector type TYPE
   and return the result as a tree of type bitsizetype.  */

tree
vector_element_bits_tree (const_tree type)
{
  gcc_checking_assert (VECTOR_TYPE_P (type));
  if (VECTOR_BOOLEAN_TYPE_P (type))
    return bitsize_int (vector_element_bits (type));
  return TYPE_SIZE (TREE_TYPE (type));
}

/* Verify that basic properties of T match TV and thus T can be a variant of
   TV.  TV should be the more specified variant (i.e. the main variant).  */

static bool
verify_type_variant (const_tree t, tree tv)
{
  /* Type variant can differ by:

     - TYPE_QUALS: TYPE_READONLY, TYPE_VOLATILE, TYPE_ATOMIC, TYPE_RESTRICT,
                   ENCODE_QUAL_ADDR_SPACE. 
     - main variant may be TYPE_COMPLETE_P and variant types !TYPE_COMPLETE_P
       in this case some values may not be set in the variant types
       (see TYPE_COMPLETE_P checks).
     - it is possible to have TYPE_ARTIFICIAL variant of non-artifical type
     - by TYPE_NAME and attributes (i.e. when variant originate by typedef)
     - TYPE_CANONICAL (TYPE_ALIAS_SET is the same among variants)
     - by the alignment: TYPE_ALIGN and TYPE_USER_ALIGN
     - during LTO by TYPE_CONTEXT if type is TYPE_FILE_SCOPE_P
       this is necessary to make it possible to merge types form different TUs
     - arrays, pointers and references may have TREE_TYPE that is a variant
       of TREE_TYPE of their main variants.
     - aggregates may have new TYPE_FIELDS list that list variants of
       the main variant TYPE_FIELDS.
     - vector types may differ by TYPE_VECTOR_OPAQUE
   */

  /* Convenience macro for matching individual fields.  */
#define verify_variant_match(flag)					    \
  do {									    \
    if (flag (tv) != flag (t))						    \
      {									    \
	error ("type variant differs by %s", #flag);			    \
	debug_tree (tv);						    \
	return false;							    \
      }									    \
  } while (false)

  /* tree_base checks.  */

  verify_variant_match (TREE_CODE);
  /* FIXME: Ada builds non-artificial variants of artificial types.  */
  if (TYPE_ARTIFICIAL (tv) && 0)
    verify_variant_match (TYPE_ARTIFICIAL);
  if (POINTER_TYPE_P (tv))
    verify_variant_match (TYPE_REF_CAN_ALIAS_ALL);
  /* FIXME: TYPE_SIZES_GIMPLIFIED may differs for Ada build.  */
  verify_variant_match (TYPE_UNSIGNED);
  verify_variant_match (TYPE_PACKED);
  if (TREE_CODE (t) == REFERENCE_TYPE)
    verify_variant_match (TYPE_REF_IS_RVALUE);
  if (AGGREGATE_TYPE_P (t))
    verify_variant_match (TYPE_REVERSE_STORAGE_ORDER);
  else
    verify_variant_match (TYPE_SATURATING);
  /* FIXME: This check trigger during libstdc++ build.  */
  if (RECORD_OR_UNION_TYPE_P (t) && COMPLETE_TYPE_P (t) && 0)
    verify_variant_match (TYPE_FINAL_P);

  /* tree_type_common checks.  */

  if (COMPLETE_TYPE_P (t))
    {
      verify_variant_match (TYPE_MODE);
      if (TREE_CODE (TYPE_SIZE (t)) != PLACEHOLDER_EXPR
	  && TREE_CODE (TYPE_SIZE (tv)) != PLACEHOLDER_EXPR)
	verify_variant_match (TYPE_SIZE);
      if (TREE_CODE (TYPE_SIZE_UNIT (t)) != PLACEHOLDER_EXPR
	  && TREE_CODE (TYPE_SIZE_UNIT (tv)) != PLACEHOLDER_EXPR
	  && TYPE_SIZE_UNIT (t) != TYPE_SIZE_UNIT (tv))
	{
	  gcc_assert (!operand_equal_p (TYPE_SIZE_UNIT (t),
					TYPE_SIZE_UNIT (tv), 0));
	  error ("type variant has different %<TYPE_SIZE_UNIT%>");
	  debug_tree (tv);
	  error ("type variant%'s %<TYPE_SIZE_UNIT%>");
	  debug_tree (TYPE_SIZE_UNIT (tv));
	  error ("type%'s %<TYPE_SIZE_UNIT%>");
	  debug_tree (TYPE_SIZE_UNIT (t));
	  return false;
	}
      verify_variant_match (TYPE_NEEDS_CONSTRUCTING);
    }
  verify_variant_match (TYPE_PRECISION);
  if (RECORD_OR_UNION_TYPE_P (t))
    verify_variant_match (TYPE_TRANSPARENT_AGGR);
  else if (TREE_CODE (t) == ARRAY_TYPE)
    verify_variant_match (TYPE_NONALIASED_COMPONENT);
  /* During LTO we merge variant lists from diferent translation units
     that may differ BY TYPE_CONTEXT that in turn may point 
     to TRANSLATION_UNIT_DECL.
     Ada also builds variants of types with different TYPE_CONTEXT.   */
  if ((!in_lto_p || !TYPE_FILE_SCOPE_P (t)) && 0)
    verify_variant_match (TYPE_CONTEXT);
  if (TREE_CODE (t) == ARRAY_TYPE || TREE_CODE (t) == INTEGER_TYPE)
    verify_variant_match (TYPE_STRING_FLAG);
  if (TREE_CODE (t) == RECORD_TYPE || TREE_CODE (t) == UNION_TYPE)
    verify_variant_match (TYPE_CXX_ODR_P);
  if (TYPE_ALIAS_SET_KNOWN_P (t))
    {
      error ("type variant with %<TYPE_ALIAS_SET_KNOWN_P%>");
      debug_tree (tv);
      return false;
    }

  /* tree_type_non_common checks.  */

  /* FIXME: C FE uses TYPE_VFIELD to record C_TYPE_INCOMPLETE_VARS
     and dangle the pointer from time to time.  */
  if (RECORD_OR_UNION_TYPE_P (t) && TYPE_VFIELD (t) != TYPE_VFIELD (tv)
      && (in_lto_p || !TYPE_VFIELD (tv)
	  || TREE_CODE (TYPE_VFIELD (tv)) != TREE_LIST))
    {
      error ("type variant has different %<TYPE_VFIELD%>");
      debug_tree (tv);
      return false;
    }
  if ((TREE_CODE (t) == ENUMERAL_TYPE && COMPLETE_TYPE_P (t))
       || TREE_CODE (t) == INTEGER_TYPE
       || TREE_CODE (t) == BOOLEAN_TYPE
       || TREE_CODE (t) == REAL_TYPE
       || TREE_CODE (t) == FIXED_POINT_TYPE)
    {
      verify_variant_match (TYPE_MAX_VALUE);
      verify_variant_match (TYPE_MIN_VALUE);
    }
  if (TREE_CODE (t) == METHOD_TYPE)
    verify_variant_match (TYPE_METHOD_BASETYPE);
  if (TREE_CODE (t) == OFFSET_TYPE)
    verify_variant_match (TYPE_OFFSET_BASETYPE);
  if (TREE_CODE (t) == ARRAY_TYPE)
    verify_variant_match (TYPE_ARRAY_MAX_SIZE);
  /* FIXME: Be lax and allow TYPE_BINFO to be missing in variant types
     or even type's main variant.  This is needed to make bootstrap pass
     and the bug seems new in GCC 5.
     C++ FE should be updated to make this consistent and we should check
     that TYPE_BINFO is always NULL for !COMPLETE_TYPE_P and otherwise there
     is a match with main variant.

     Also disable the check for Java for now because of parser hack that builds
     first an dummy BINFO and then sometimes replace it by real BINFO in some
     of the copies.  */
  if (RECORD_OR_UNION_TYPE_P (t) && TYPE_BINFO (t) && TYPE_BINFO (tv)
      && TYPE_BINFO (t) != TYPE_BINFO (tv)
      /* FIXME: Java sometimes keep dump TYPE_BINFOs on variant types.
	 Since there is no cheap way to tell C++/Java type w/o LTO, do checking
	 at LTO time only.  */
      && (in_lto_p && odr_type_p (t)))
    {
      error ("type variant has different %<TYPE_BINFO%>");
      debug_tree (tv);
      error ("type variant%'s %<TYPE_BINFO%>");
      debug_tree (TYPE_BINFO (tv));
      error ("type%'s %<TYPE_BINFO%>");
      debug_tree (TYPE_BINFO (t));
      return false;
    }

  /* Check various uses of TYPE_VALUES_RAW.  */
  if (TREE_CODE (t) == ENUMERAL_TYPE
      && TYPE_VALUES (t))
    verify_variant_match (TYPE_VALUES);
  else if (TREE_CODE (t) == ARRAY_TYPE)
    verify_variant_match (TYPE_DOMAIN);
  /* Permit incomplete variants of complete type.  While FEs may complete
     all variants, this does not happen for C++ templates in all cases.  */
  else if (RECORD_OR_UNION_TYPE_P (t)
	   && COMPLETE_TYPE_P (t)
	   && TYPE_FIELDS (t) != TYPE_FIELDS (tv))
    {
      tree f1, f2;

      /* Fortran builds qualified variants as new records with items of
	 qualified type. Verify that they looks same.  */
      for (f1 = TYPE_FIELDS (t), f2 = TYPE_FIELDS (tv);
	   f1 && f2;
	   f1 = TREE_CHAIN (f1), f2 = TREE_CHAIN (f2))
	if (TREE_CODE (f1) != FIELD_DECL || TREE_CODE (f2) != FIELD_DECL
	    || (TYPE_MAIN_VARIANT (TREE_TYPE (f1))
		 != TYPE_MAIN_VARIANT (TREE_TYPE (f2))
		/* FIXME: gfc_nonrestricted_type builds all types as variants
		   with exception of pointer types.  It deeply copies the type
		   which means that we may end up with a variant type
		   referring non-variant pointer.  We may change it to
		   produce types as variants, too, like
		   objc_get_protocol_qualified_type does.  */
		&& !POINTER_TYPE_P (TREE_TYPE (f1)))
	    || DECL_FIELD_OFFSET (f1) != DECL_FIELD_OFFSET (f2)
	    || DECL_FIELD_BIT_OFFSET (f1) != DECL_FIELD_BIT_OFFSET (f2))
	  break;
      if (f1 || f2)
	{
	  error ("type variant has different %<TYPE_FIELDS%>");
	  debug_tree (tv);
	  error ("first mismatch is field");
	  debug_tree (f1);
	  error ("and field");
	  debug_tree (f2);
          return false;
	}
    }
  else if ((TREE_CODE (t) == FUNCTION_TYPE || TREE_CODE (t) == METHOD_TYPE))
    verify_variant_match (TYPE_ARG_TYPES);
  /* For C++ the qualified variant of array type is really an array type
     of qualified TREE_TYPE.
     objc builds variants of pointer where pointer to type is a variant, too
     in objc_get_protocol_qualified_type.  */
  if (TREE_TYPE (t) != TREE_TYPE (tv)
      && ((TREE_CODE (t) != ARRAY_TYPE
	   && !POINTER_TYPE_P (t))
	  || TYPE_MAIN_VARIANT (TREE_TYPE (t))
	     != TYPE_MAIN_VARIANT (TREE_TYPE (tv))))
    {
      error ("type variant has different %<TREE_TYPE%>");
      debug_tree (tv);
      error ("type variant%'s %<TREE_TYPE%>");
      debug_tree (TREE_TYPE (tv));
      error ("type%'s %<TREE_TYPE%>");
      debug_tree (TREE_TYPE (t));
      return false;
    }
  if (type_with_alias_set_p (t)
      && !gimple_canonical_types_compatible_p (t, tv, false))
    {
      error ("type is not compatible with its variant");
      debug_tree (tv);
      error ("type variant%'s %<TREE_TYPE%>");
      debug_tree (TREE_TYPE (tv));
      error ("type%'s %<TREE_TYPE%>");
      debug_tree (TREE_TYPE (t));
      return false;
    }
  return true;
#undef verify_variant_match
}


/* The TYPE_CANONICAL merging machinery.  It should closely resemble
   the middle-end types_compatible_p function.  It needs to avoid
   claiming types are different for types that should be treated
   the same with respect to TBAA.  Canonical types are also used
   for IL consistency checks via the useless_type_conversion_p
   predicate which does not handle all type kinds itself but falls
   back to pointer-comparison of TYPE_CANONICAL for aggregates
   for example.  */

/* Return true if TYPE_UNSIGNED of TYPE should be ignored for canonical
   type calculation because we need to allow inter-operability between signed
   and unsigned variants.  */

bool
type_with_interoperable_signedness (const_tree type)
{
  /* Fortran standard require C_SIGNED_CHAR to be interoperable with both
     signed char and unsigned char.  Similarly fortran FE builds
     C_SIZE_T as signed type, while C defines it unsigned.  */

  return tree_code_for_canonical_type_merging (TREE_CODE (type))
	   == INTEGER_TYPE
         && (TYPE_PRECISION (type) == TYPE_PRECISION (signed_char_type_node)
	     || TYPE_PRECISION (type) == TYPE_PRECISION (size_type_node));
}

/* Return true iff T1 and T2 are structurally identical for what
   TBAA is concerned.  
   This function is used both by lto.c canonical type merging and by the
   verifier.  If TRUST_TYPE_CANONICAL we do not look into structure of types
   that have TYPE_CANONICAL defined and assume them equivalent.  This is useful
   only for LTO because only in these cases TYPE_CANONICAL equivalence
   correspond to one defined by gimple_canonical_types_compatible_p.  */

bool
gimple_canonical_types_compatible_p (const_tree t1, const_tree t2,
				     bool trust_type_canonical)
{
  /* Type variants should be same as the main variant.  When not doing sanity
     checking to verify this fact, go to main variants and save some work.  */
  if (trust_type_canonical)
    {
      t1 = TYPE_MAIN_VARIANT (t1);
      t2 = TYPE_MAIN_VARIANT (t2);
    }

  /* Check first for the obvious case of pointer identity.  */
  if (t1 == t2)
    return true;

  /* Check that we have two types to compare.  */
  if (t1 == NULL_TREE || t2 == NULL_TREE)
    return false;

  /* We consider complete types always compatible with incomplete type.
     This does not make sense for canonical type calculation and thus we
     need to ensure that we are never called on it.

     FIXME: For more correctness the function probably should have three modes
	1) mode assuming that types are complete mathcing their structure
	2) mode allowing incomplete types but producing equivalence classes
	   and thus ignoring all info from complete types
	3) mode allowing incomplete types to match complete but checking
	   compatibility between complete types.

     1 and 2 can be used for canonical type calculation. 3 is the real
     definition of type compatibility that can be used i.e. for warnings during
     declaration merging.  */

  gcc_assert (!trust_type_canonical
	      || (type_with_alias_set_p (t1) && type_with_alias_set_p (t2)));

  /* If the types have been previously registered and found equal
     they still are.  */

  if (TYPE_CANONICAL (t1) && TYPE_CANONICAL (t2)
      && trust_type_canonical)
    {
      /* Do not use TYPE_CANONICAL of pointer types.  For LTO streamed types
	 they are always NULL, but they are set to non-NULL for types
	 constructed by build_pointer_type and variants.  In this case the
	 TYPE_CANONICAL is more fine grained than the equivalnce we test (where
	 all pointers are considered equal.  Be sure to not return false
	 negatives.  */
      gcc_checking_assert (canonical_type_used_p (t1)
			   && canonical_type_used_p (t2));
      return TYPE_CANONICAL (t1) == TYPE_CANONICAL (t2);
    }

  /* For types where we do ODR based TBAA the canonical type is always
     set correctly, so we know that types are different if their
     canonical types does not match.  */
  if (trust_type_canonical
      && (odr_type_p (t1) && odr_based_tbaa_p (t1))
	  != (odr_type_p (t2) && odr_based_tbaa_p (t2)))
    return false;

  /* Can't be the same type if the types don't have the same code.  */
  enum tree_code code = tree_code_for_canonical_type_merging (TREE_CODE (t1));
  if (code != tree_code_for_canonical_type_merging (TREE_CODE (t2)))
    return false;

  /* Qualifiers do not matter for canonical type comparison purposes.  */

  /* Void types and nullptr types are always the same.  */
  if (TREE_CODE (t1) == VOID_TYPE
      || TREE_CODE (t1) == NULLPTR_TYPE)
    return true;

  /* Can't be the same type if they have different mode.  */
  if (TYPE_MODE (t1) != TYPE_MODE (t2))
    return false;

  /* Non-aggregate types can be handled cheaply.  */
  if (INTEGRAL_TYPE_P (t1)
      || SCALAR_FLOAT_TYPE_P (t1)
      || FIXED_POINT_TYPE_P (t1)
      || TREE_CODE (t1) == VECTOR_TYPE
      || TREE_CODE (t1) == COMPLEX_TYPE
      || TREE_CODE (t1) == OFFSET_TYPE
      || POINTER_TYPE_P (t1))
    {
      /* Can't be the same type if they have different recision.  */
      if (TYPE_PRECISION (t1) != TYPE_PRECISION (t2))
	return false;

      /* In some cases the signed and unsigned types are required to be
	 inter-operable.  */
      if (TYPE_UNSIGNED (t1) != TYPE_UNSIGNED (t2)
	  && !type_with_interoperable_signedness (t1))
	return false;

      /* Fortran's C_SIGNED_CHAR is !TYPE_STRING_FLAG but needs to be
	 interoperable with "signed char".  Unless all frontends are revisited
	 to agree on these types, we must ignore the flag completely.  */

      /* Fortran standard define C_PTR type that is compatible with every
 	 C pointer.  For this reason we need to glob all pointers into one.
	 Still pointers in different address spaces are not compatible.  */
      if (POINTER_TYPE_P (t1))
	{
	  if (TYPE_ADDR_SPACE (TREE_TYPE (t1))
	      != TYPE_ADDR_SPACE (TREE_TYPE (t2)))
	    return false;
	}

      /* Tail-recurse to components.  */
      if (TREE_CODE (t1) == VECTOR_TYPE
	  || TREE_CODE (t1) == COMPLEX_TYPE)
	return gimple_canonical_types_compatible_p (TREE_TYPE (t1),
						    TREE_TYPE (t2),
						    trust_type_canonical);

      return true;
    }

  /* Do type-specific comparisons.  */
  switch (TREE_CODE (t1))
    {
    case ARRAY_TYPE:
      /* Array types are the same if the element types are the same and
	 the number of elements are the same.  */
      if (!gimple_canonical_types_compatible_p (TREE_TYPE (t1), TREE_TYPE (t2),
						trust_type_canonical)
	  || TYPE_STRING_FLAG (t1) != TYPE_STRING_FLAG (t2)
	  || TYPE_REVERSE_STORAGE_ORDER (t1) != TYPE_REVERSE_STORAGE_ORDER (t2)
	  || TYPE_NONALIASED_COMPONENT (t1) != TYPE_NONALIASED_COMPONENT (t2))
	return false;
      else
	{
	  tree i1 = TYPE_DOMAIN (t1);
	  tree i2 = TYPE_DOMAIN (t2);

	  /* For an incomplete external array, the type domain can be
 	     NULL_TREE.  Check this condition also.  */
	  if (i1 == NULL_TREE && i2 == NULL_TREE)
	    return true;
	  else if (i1 == NULL_TREE || i2 == NULL_TREE)
	    return false;
	  else
	    {
	      tree min1 = TYPE_MIN_VALUE (i1);
	      tree min2 = TYPE_MIN_VALUE (i2);
	      tree max1 = TYPE_MAX_VALUE (i1);
	      tree max2 = TYPE_MAX_VALUE (i2);

	      /* The minimum/maximum values have to be the same.  */
	      if ((min1 == min2
		   || (min1 && min2
		       && ((TREE_CODE (min1) == PLACEHOLDER_EXPR
			    && TREE_CODE (min2) == PLACEHOLDER_EXPR)
		           || operand_equal_p (min1, min2, 0))))
		  && (max1 == max2
		      || (max1 && max2
			  && ((TREE_CODE (max1) == PLACEHOLDER_EXPR
			       && TREE_CODE (max2) == PLACEHOLDER_EXPR)
			      || operand_equal_p (max1, max2, 0)))))
		return true;
	      else
		return false;
	    }
	}

    case METHOD_TYPE:
    case FUNCTION_TYPE:
      /* Function types are the same if the return type and arguments types
	 are the same.  */
      if (!gimple_canonical_types_compatible_p (TREE_TYPE (t1), TREE_TYPE (t2),
						trust_type_canonical))
	return false;

      if (TYPE_ARG_TYPES (t1) == TYPE_ARG_TYPES (t2))
	return true;
      else
	{
	  tree parms1, parms2;

	  for (parms1 = TYPE_ARG_TYPES (t1), parms2 = TYPE_ARG_TYPES (t2);
	       parms1 && parms2;
	       parms1 = TREE_CHAIN (parms1), parms2 = TREE_CHAIN (parms2))
	    {
	      if (!gimple_canonical_types_compatible_p
		     (TREE_VALUE (parms1), TREE_VALUE (parms2),
		      trust_type_canonical))
		return false;
	    }

	  if (parms1 || parms2)
	    return false;

	  return true;
	}

    case RECORD_TYPE:
    case UNION_TYPE:
    case QUAL_UNION_TYPE:
      {
	tree f1, f2;

	/* Don't try to compare variants of an incomplete type, before
	   TYPE_FIELDS has been copied around.  */
	if (!COMPLETE_TYPE_P (t1) && !COMPLETE_TYPE_P (t2))
	  return true;


	if (TYPE_REVERSE_STORAGE_ORDER (t1) != TYPE_REVERSE_STORAGE_ORDER (t2))
	  return false;

	/* For aggregate types, all the fields must be the same.  */
	for (f1 = TYPE_FIELDS (t1), f2 = TYPE_FIELDS (t2);
	     f1 || f2;
	     f1 = TREE_CHAIN (f1), f2 = TREE_CHAIN (f2))
	  {
	    /* Skip non-fields and zero-sized fields.  */
	    while (f1 && (TREE_CODE (f1) != FIELD_DECL
			  || (DECL_SIZE (f1)
			      && integer_zerop (DECL_SIZE (f1)))))
	      f1 = TREE_CHAIN (f1);
	    while (f2 && (TREE_CODE (f2) != FIELD_DECL
			  || (DECL_SIZE (f2)
			      && integer_zerop (DECL_SIZE (f2)))))
	      f2 = TREE_CHAIN (f2);
	    if (!f1 || !f2)
	      break;
	    /* The fields must have the same name, offset and type.  */
	    if (DECL_NONADDRESSABLE_P (f1) != DECL_NONADDRESSABLE_P (f2)
		|| !gimple_compare_field_offset (f1, f2)
		|| !gimple_canonical_types_compatible_p
		      (TREE_TYPE (f1), TREE_TYPE (f2),
		       trust_type_canonical))
	      return false;
	  }

	/* If one aggregate has more fields than the other, they
	   are not the same.  */
	if (f1 || f2)
	  return false;

	return true;
      }

    default:
      /* Consider all types with language specific trees in them mutually
	 compatible.  This is executed only from verify_type and false
         positives can be tolerated.  */
      gcc_assert (!in_lto_p);
      return true;
    }
}

/* Verify type T.  */

void
verify_type (const_tree t)
{
  bool error_found = false;
  tree mv = TYPE_MAIN_VARIANT (t);
  if (!mv)
    {
      error ("main variant is not defined");
      error_found = true;
    }
  else if (mv != TYPE_MAIN_VARIANT (mv))
    {
      error ("%<TYPE_MAIN_VARIANT%> has different %<TYPE_MAIN_VARIANT%>");
      debug_tree (mv);
      error_found = true;
    }
  else if (t != mv && !verify_type_variant (t, mv))
    error_found = true;

  tree ct = TYPE_CANONICAL (t);
  if (!ct)
    ;
  else if (TYPE_CANONICAL (t) != ct)
    {
      error ("%<TYPE_CANONICAL%> has different %<TYPE_CANONICAL%>");
      debug_tree (ct);
      error_found = true;
    }
  /* Method and function types cannot be used to address memory and thus
     TYPE_CANONICAL really matters only for determining useless conversions.

     FIXME: C++ FE produce declarations of builtin functions that are not
     compatible with main variants.  */
  else if (TREE_CODE (t) == FUNCTION_TYPE)
    ;
  else if (t != ct
	   /* FIXME: gimple_canonical_types_compatible_p cannot compare types
	      with variably sized arrays because their sizes possibly
	      gimplified to different variables.  */
	   && !variably_modified_type_p (ct, NULL)
	   && !gimple_canonical_types_compatible_p (t, ct, false)
	   && COMPLETE_TYPE_P (t))
    {
      error ("%<TYPE_CANONICAL%> is not compatible");
      debug_tree (ct);
      error_found = true;
    }

  if (COMPLETE_TYPE_P (t) && TYPE_CANONICAL (t)
      && TYPE_MODE (t) != TYPE_MODE (TYPE_CANONICAL (t)))
    {
      error ("%<TYPE_MODE%> of %<TYPE_CANONICAL%> is not compatible");
      debug_tree (ct);
      error_found = true;
    }
  if (TYPE_MAIN_VARIANT (t) == t && ct && TYPE_MAIN_VARIANT (ct) != ct)
   {
      error ("%<TYPE_CANONICAL%> of main variant is not main variant");
      debug_tree (ct);
      debug_tree (TYPE_MAIN_VARIANT (ct));
      error_found = true;
   }


  /* Check various uses of TYPE_MIN_VALUE_RAW.  */
  if (RECORD_OR_UNION_TYPE_P (t))
    {
      /* FIXME: C FE uses TYPE_VFIELD to record C_TYPE_INCOMPLETE_VARS
	 and danagle the pointer from time to time.  */
      if (TYPE_VFIELD (t)
	  && TREE_CODE (TYPE_VFIELD (t)) != FIELD_DECL
	  && TREE_CODE (TYPE_VFIELD (t)) != TREE_LIST)
	{
	  error ("%<TYPE_VFIELD%> is not %<FIELD_DECL%> nor %<TREE_LIST%>");
	  debug_tree (TYPE_VFIELD (t));
	  error_found = true;
	}
    }
  else if (TREE_CODE (t) == POINTER_TYPE)
    {
      if (TYPE_NEXT_PTR_TO (t)
	  && TREE_CODE (TYPE_NEXT_PTR_TO (t)) != POINTER_TYPE)
	{
	  error ("%<TYPE_NEXT_PTR_TO%> is not %<POINTER_TYPE%>");
	  debug_tree (TYPE_NEXT_PTR_TO (t));
	  error_found = true;
	}
    }
  else if (TREE_CODE (t) == REFERENCE_TYPE)
    {
      if (TYPE_NEXT_REF_TO (t)
	  && TREE_CODE (TYPE_NEXT_REF_TO (t)) != REFERENCE_TYPE)
	{
	  error ("%<TYPE_NEXT_REF_TO%> is not %<REFERENCE_TYPE%>");
	  debug_tree (TYPE_NEXT_REF_TO (t));
	  error_found = true;
	}
    }
  else if (INTEGRAL_TYPE_P (t) || TREE_CODE (t) == REAL_TYPE
	   || TREE_CODE (t) == FIXED_POINT_TYPE)
    {
      /* FIXME: The following check should pass:
	  useless_type_conversion_p (const_cast <tree> (t),
				     TREE_TYPE (TYPE_MIN_VALUE (t))
	 but does not for C sizetypes in LTO.  */
    }

  /* Check various uses of TYPE_MAXVAL_RAW.  */
  if (RECORD_OR_UNION_TYPE_P (t))
    {
      if (!TYPE_BINFO (t))
	;
      else if (TREE_CODE (TYPE_BINFO (t)) != TREE_BINFO)
	{
	  error ("%<TYPE_BINFO%> is not %<TREE_BINFO%>");
	  debug_tree (TYPE_BINFO (t));
	  error_found = true;
	}
      else if (TREE_TYPE (TYPE_BINFO (t)) != TYPE_MAIN_VARIANT (t))
	{
	  error ("%<TYPE_BINFO%> type is not %<TYPE_MAIN_VARIANT%>");
	  debug_tree (TREE_TYPE (TYPE_BINFO (t)));
	  error_found = true;
	}
    }
  else if (TREE_CODE (t) == FUNCTION_TYPE || TREE_CODE (t) == METHOD_TYPE)
    {
      if (TYPE_METHOD_BASETYPE (t)
	  && TREE_CODE (TYPE_METHOD_BASETYPE (t)) != RECORD_TYPE
	  && TREE_CODE (TYPE_METHOD_BASETYPE (t)) != UNION_TYPE)
	{
	  error ("%<TYPE_METHOD_BASETYPE%> is not record nor union");
	  debug_tree (TYPE_METHOD_BASETYPE (t));
	  error_found = true;
	}
    }
  else if (TREE_CODE (t) == OFFSET_TYPE)
    {
      if (TYPE_OFFSET_BASETYPE (t)
	  && TREE_CODE (TYPE_OFFSET_BASETYPE (t)) != RECORD_TYPE
	  && TREE_CODE (TYPE_OFFSET_BASETYPE (t)) != UNION_TYPE)
	{
	  error ("%<TYPE_OFFSET_BASETYPE%> is not record nor union");
	  debug_tree (TYPE_OFFSET_BASETYPE (t));
	  error_found = true;
	}
    }
  else if (INTEGRAL_TYPE_P (t) || TREE_CODE (t) == REAL_TYPE
	   || TREE_CODE (t) == FIXED_POINT_TYPE)
    {
      /* FIXME: The following check should pass:
	  useless_type_conversion_p (const_cast <tree> (t),
				     TREE_TYPE (TYPE_MAX_VALUE (t))
	 but does not for C sizetypes in LTO.  */
    }
  else if (TREE_CODE (t) == ARRAY_TYPE)
    {
      if (TYPE_ARRAY_MAX_SIZE (t)
	  && TREE_CODE (TYPE_ARRAY_MAX_SIZE (t)) != INTEGER_CST)
        {
	  error ("%<TYPE_ARRAY_MAX_SIZE%> not %<INTEGER_CST%>");
	  debug_tree (TYPE_ARRAY_MAX_SIZE (t));
	  error_found = true;
        } 
    }
  else if (TYPE_MAX_VALUE_RAW (t))
    {
      error ("%<TYPE_MAX_VALUE_RAW%> non-NULL");
      debug_tree (TYPE_MAX_VALUE_RAW (t));
      error_found = true;
    }

  if (TYPE_LANG_SLOT_1 (t) && in_lto_p)
    {
      error ("%<TYPE_LANG_SLOT_1 (binfo)%> field is non-NULL");
      debug_tree (TYPE_LANG_SLOT_1 (t));
      error_found = true;
    }

  /* Check various uses of TYPE_VALUES_RAW.  */
  if (TREE_CODE (t) == ENUMERAL_TYPE)
    for (tree l = TYPE_VALUES (t); l; l = TREE_CHAIN (l))
      {
	tree value = TREE_VALUE (l);
	tree name = TREE_PURPOSE (l);

	/* C FE porduce INTEGER_CST of INTEGER_TYPE, while C++ FE uses
 	   CONST_DECL of ENUMERAL TYPE.  */
	if (TREE_CODE (value) != INTEGER_CST && TREE_CODE (value) != CONST_DECL)
	  {
	    error ("enum value is not %<CONST_DECL%> or %<INTEGER_CST%>");
	    debug_tree (value);
	    debug_tree (name);
	    error_found = true;
	  }
	if (TREE_CODE (TREE_TYPE (value)) != INTEGER_TYPE
	    && !useless_type_conversion_p (const_cast <tree> (t), TREE_TYPE (value)))
	  {
	    error ("enum value type is not %<INTEGER_TYPE%> nor convertible "
		   "to the enum");
	    debug_tree (value);
	    debug_tree (name);
	    error_found = true;
	  }
	if (TREE_CODE (name) != IDENTIFIER_NODE)
	  {
	    error ("enum value name is not %<IDENTIFIER_NODE%>");
	    debug_tree (value);
	    debug_tree (name);
	    error_found = true;
	  }
      }
  else if (TREE_CODE (t) == ARRAY_TYPE)
    {
      if (TYPE_DOMAIN (t) && TREE_CODE (TYPE_DOMAIN (t)) != INTEGER_TYPE)
	{
	  error ("array %<TYPE_DOMAIN%> is not integer type");
	  debug_tree (TYPE_DOMAIN (t));
	  error_found = true;
	}
    }
  else if (RECORD_OR_UNION_TYPE_P (t))
    {
      if (TYPE_FIELDS (t) && !COMPLETE_TYPE_P (t) && in_lto_p)
	{
	  error ("%<TYPE_FIELDS%> defined in incomplete type");
	  error_found = true;
	}
      for (tree fld = TYPE_FIELDS (t); fld; fld = TREE_CHAIN (fld))
	{
	  /* TODO: verify properties of decls.  */
	  if (TREE_CODE (fld) == FIELD_DECL)
	    ;
	  else if (TREE_CODE (fld) == TYPE_DECL)
	    ;
	  else if (TREE_CODE (fld) == CONST_DECL)
	    ;
	  else if (VAR_P (fld))
	    ;
	  else if (TREE_CODE (fld) == TEMPLATE_DECL)
	    ;
	  else if (TREE_CODE (fld) == USING_DECL)
	    ;
	  else if (TREE_CODE (fld) == FUNCTION_DECL)
	    ;
	  else
	    {
	      error ("wrong tree in %<TYPE_FIELDS%> list");
	      debug_tree (fld);
	      error_found = true;
	    }
	}
    }
  else if (TREE_CODE (t) == INTEGER_TYPE
	   || TREE_CODE (t) == BOOLEAN_TYPE
	   || TREE_CODE (t) == OFFSET_TYPE
	   || TREE_CODE (t) == REFERENCE_TYPE
	   || TREE_CODE (t) == NULLPTR_TYPE
	   || TREE_CODE (t) == POINTER_TYPE)
    {
      if (TYPE_CACHED_VALUES_P (t) != (TYPE_CACHED_VALUES (t) != NULL))
	{
	  error ("%<TYPE_CACHED_VALUES_P%> is %i while %<TYPE_CACHED_VALUES%> "
		 "is %p",
		 TYPE_CACHED_VALUES_P (t), (void *)TYPE_CACHED_VALUES (t));
	  error_found = true;
	}
      else if (TYPE_CACHED_VALUES_P (t) && TREE_CODE (TYPE_CACHED_VALUES (t)) != TREE_VEC)
	{
	  error ("%<TYPE_CACHED_VALUES%> is not %<TREE_VEC%>");
	  debug_tree (TYPE_CACHED_VALUES (t));
	  error_found = true;
	}
      /* Verify just enough of cache to ensure that no one copied it to new type.
 	 All copying should go by copy_node that should clear it.  */
      else if (TYPE_CACHED_VALUES_P (t))
	{
	  int i;
	  for (i = 0; i < TREE_VEC_LENGTH (TYPE_CACHED_VALUES (t)); i++)
	    if (TREE_VEC_ELT (TYPE_CACHED_VALUES (t), i)
		&& TREE_TYPE (TREE_VEC_ELT (TYPE_CACHED_VALUES (t), i)) != t)
	      {
		error ("wrong %<TYPE_CACHED_VALUES%> entry");
		debug_tree (TREE_VEC_ELT (TYPE_CACHED_VALUES (t), i));
		error_found = true;
		break;
	      }
	}
    }
  else if (TREE_CODE (t) == FUNCTION_TYPE || TREE_CODE (t) == METHOD_TYPE)
    for (tree l = TYPE_ARG_TYPES (t); l; l = TREE_CHAIN (l))
      {
	/* C++ FE uses TREE_PURPOSE to store initial values.  */
	if (TREE_PURPOSE (l) && in_lto_p)
	  {
	    error ("%<TREE_PURPOSE%> is non-NULL in %<TYPE_ARG_TYPES%> list");
	    debug_tree (l);
	    error_found = true;
	  }
	if (!TYPE_P (TREE_VALUE (l)))
	  {
	    error ("wrong entry in %<TYPE_ARG_TYPES%> list");
	    debug_tree (l);
	    error_found = true;
	  }
      }
  else if (!is_lang_specific (t) && TYPE_VALUES_RAW (t))
    {
      error ("%<TYPE_VALUES_RAW%> field is non-NULL");
      debug_tree (TYPE_VALUES_RAW (t));
      error_found = true;
    }
  if (TREE_CODE (t) != INTEGER_TYPE
      && TREE_CODE (t) != BOOLEAN_TYPE
      && TREE_CODE (t) != OFFSET_TYPE
      && TREE_CODE (t) != REFERENCE_TYPE
      && TREE_CODE (t) != NULLPTR_TYPE
      && TREE_CODE (t) != POINTER_TYPE
      && TYPE_CACHED_VALUES_P (t))
    {
      error ("%<TYPE_CACHED_VALUES_P%> is set while it should not be");
      error_found = true;
    }
  
  /* ipa-devirt makes an assumption that TYPE_METHOD_BASETYPE is always
     TYPE_MAIN_VARIANT and it would be odd to add methods only to variatns
     of a type. */
  if (TREE_CODE (t) == METHOD_TYPE
      && TYPE_MAIN_VARIANT (TYPE_METHOD_BASETYPE (t)) != TYPE_METHOD_BASETYPE (t))
    {
	error ("%<TYPE_METHOD_BASETYPE%> is not main variant");
	error_found = true;
    }

  if (error_found)
    {
      debug_tree (const_cast <tree> (t));
      internal_error ("%qs failed", __func__);
    }
}


/* Return 1 if ARG interpreted as signed in its precision is known to be
   always positive or 2 if ARG is known to be always negative, or 3 if
   ARG may be positive or negative.  */

int
get_range_pos_neg (tree arg)
{
  if (arg == error_mark_node)
    return 3;

  int prec = TYPE_PRECISION (TREE_TYPE (arg));
  int cnt = 0;
  if (TREE_CODE (arg) == INTEGER_CST)
    {
      wide_int w = wi::sext (wi::to_wide (arg), prec);
      if (wi::neg_p (w))
	return 2;
      else
	return 1;
    }
  while (CONVERT_EXPR_P (arg)
	 && INTEGRAL_TYPE_P (TREE_TYPE (TREE_OPERAND (arg, 0)))
	 && TYPE_PRECISION (TREE_TYPE (TREE_OPERAND (arg, 0))) <= prec)
    {
      arg = TREE_OPERAND (arg, 0);
      /* Narrower value zero extended into wider type
	 will always result in positive values.  */
      if (TYPE_UNSIGNED (TREE_TYPE (arg))
	  && TYPE_PRECISION (TREE_TYPE (arg)) < prec)
	return 1;
      prec = TYPE_PRECISION (TREE_TYPE (arg));
      if (++cnt > 30)
	return 3;
    }

  if (TREE_CODE (arg) != SSA_NAME)
    return 3;
  wide_int arg_min, arg_max;
  while (get_range_info (arg, &arg_min, &arg_max) != VR_RANGE)
    {
      gimple *g = SSA_NAME_DEF_STMT (arg);
      if (is_gimple_assign (g)
	  && CONVERT_EXPR_CODE_P (gimple_assign_rhs_code (g)))
	{
	  tree t = gimple_assign_rhs1 (g);
	  if (INTEGRAL_TYPE_P (TREE_TYPE (t))
	      && TYPE_PRECISION (TREE_TYPE (t)) <= prec)
	    {
	      if (TYPE_UNSIGNED (TREE_TYPE (t))
		  && TYPE_PRECISION (TREE_TYPE (t)) < prec)
		return 1;
	      prec = TYPE_PRECISION (TREE_TYPE (t));
	      arg = t;
	      if (++cnt > 30)
		return 3;
	      continue;
	    }
	}
      return 3;
    }
  if (TYPE_UNSIGNED (TREE_TYPE (arg)))
    {
      /* For unsigned values, the "positive" range comes
	 below the "negative" range.  */
      if (!wi::neg_p (wi::sext (arg_max, prec), SIGNED))
	return 1;
      if (wi::neg_p (wi::sext (arg_min, prec), SIGNED))
	return 2;
    }
  else
    {
      if (!wi::neg_p (wi::sext (arg_min, prec), SIGNED))
	return 1;
      if (wi::neg_p (wi::sext (arg_max, prec), SIGNED))
	return 2;
    }
  return 3;
}




/* Return true if ARG is marked with the nonnull attribute in the
   current function signature.  */

bool
nonnull_arg_p (const_tree arg)
{
  tree t, attrs, fntype;
  unsigned HOST_WIDE_INT arg_num;

  gcc_assert (TREE_CODE (arg) == PARM_DECL
	      && (POINTER_TYPE_P (TREE_TYPE (arg))
		  || TREE_CODE (TREE_TYPE (arg)) == OFFSET_TYPE));

  /* The static chain decl is always non null.  */
  if (arg == cfun->static_chain_decl)
    return true;

  /* THIS argument of method is always non-NULL.  */
  if (TREE_CODE (TREE_TYPE (cfun->decl)) == METHOD_TYPE
      && arg == DECL_ARGUMENTS (cfun->decl)
      && flag_delete_null_pointer_checks)
    return true;

  /* Values passed by reference are always non-NULL.  */
  if (TREE_CODE (TREE_TYPE (arg)) == REFERENCE_TYPE
      && flag_delete_null_pointer_checks)
    return true;

  fntype = TREE_TYPE (cfun->decl);
  for (attrs = TYPE_ATTRIBUTES (fntype); attrs; attrs = TREE_CHAIN (attrs))
    {
      attrs = lookup_attribute ("nonnull", attrs);

      /* If "nonnull" wasn't specified, we know nothing about the argument.  */
      if (attrs == NULL_TREE)
	return false;

      /* If "nonnull" applies to all the arguments, then ARG is non-null.  */
      if (TREE_VALUE (attrs) == NULL_TREE)
	return true;

      /* Get the position number for ARG in the function signature.  */
      for (arg_num = 1, t = DECL_ARGUMENTS (cfun->decl);
	   t;
	   t = DECL_CHAIN (t), arg_num++)
	{
	  if (t == arg)
	    break;
	}

      gcc_assert (t == arg);

      /* Now see if ARG_NUM is mentioned in the nonnull list.  */
      for (t = TREE_VALUE (attrs); t; t = TREE_CHAIN (t))
	{
	  if (compare_tree_int (TREE_VALUE (t), arg_num) == 0)
	    return true;
	}
    }

  return false;
}

/* Combine LOC and BLOCK to a combined adhoc loc, retaining any range
   information.  */

location_t
set_block (location_t loc, tree block)
{
  location_t pure_loc = get_pure_location (loc);
  source_range src_range = get_range_from_loc (line_table, loc);
  return COMBINE_LOCATION_DATA (line_table, pure_loc, src_range, block);
}

location_t
set_source_range (tree expr, location_t start, location_t finish)
{
  source_range src_range;
  src_range.m_start = start;
  src_range.m_finish = finish;
  return set_source_range (expr, src_range);
}

location_t
set_source_range (tree expr, source_range src_range)
{
  if (!EXPR_P (expr))
    return UNKNOWN_LOCATION;

  location_t pure_loc = get_pure_location (EXPR_LOCATION (expr));
  location_t adhoc = COMBINE_LOCATION_DATA (line_table,
					    pure_loc,
					    src_range,
					    NULL);
  SET_EXPR_LOCATION (expr, adhoc);
  return adhoc;
}

/* Return EXPR, potentially wrapped with a node expression LOC,
   if !CAN_HAVE_LOCATION_P (expr).

   NON_LVALUE_EXPR is used for wrapping constants, apart from STRING_CST.
   VIEW_CONVERT_EXPR is used for wrapping non-constants and STRING_CST.

   Wrapper nodes can be identified using location_wrapper_p.  */

tree
maybe_wrap_with_location (tree expr, location_t loc)
{
  if (expr == NULL)
    return NULL;
  if (loc == UNKNOWN_LOCATION)
    return expr;
  if (CAN_HAVE_LOCATION_P (expr))
    return expr;
  /* We should only be adding wrappers for constants and for decls,
     or for some exceptional tree nodes (e.g. BASELINK in the C++ FE).  */
  gcc_assert (CONSTANT_CLASS_P (expr)
	      || DECL_P (expr)
	      || EXCEPTIONAL_CLASS_P (expr));

  /* For now, don't add wrappers to exceptional tree nodes, to minimize
     any impact of the wrapper nodes.  */
  if (EXCEPTIONAL_CLASS_P (expr))
    return expr;

  /* Compiler-generated temporary variables don't need a wrapper.  */
  if (DECL_P (expr) && DECL_ARTIFICIAL (expr) && DECL_IGNORED_P (expr))
    return expr;

  /* If any auto_suppress_location_wrappers are active, don't create
     wrappers.  */
  if (suppress_location_wrappers > 0)
    return expr;

  tree_code code
    = (((CONSTANT_CLASS_P (expr) && TREE_CODE (expr) != STRING_CST)
	|| (TREE_CODE (expr) == CONST_DECL && !TREE_STATIC (expr)))
       ? NON_LVALUE_EXPR : VIEW_CONVERT_EXPR);
  tree wrapper = build1_loc (loc, code, TREE_TYPE (expr), expr);
  /* Mark this node as being a wrapper.  */
  EXPR_LOCATION_WRAPPER_P (wrapper) = 1;
  return wrapper;
}

int suppress_location_wrappers;

/* Return the name of combined function FN, for debugging purposes.  */

const char *
combined_fn_name (combined_fn fn)
{
  if (builtin_fn_p (fn))
    {
      tree fndecl = builtin_decl_explicit (as_builtin_fn (fn));
      return IDENTIFIER_POINTER (DECL_NAME (fndecl));
    }
  else
    return internal_fn_name (as_internal_fn (fn));
}

/* Return a bitmap with a bit set corresponding to each argument in
   a function call type FNTYPE declared with attribute nonnull,
   or null if none of the function's argument are nonnull.  The caller
   must free the bitmap.  */

bitmap
get_nonnull_args (const_tree fntype)
{
  if (fntype == NULL_TREE)
    return NULL;

  bitmap argmap = NULL;
  if (TREE_CODE (fntype) == METHOD_TYPE)
    {
      /* The this pointer in C++ non-static member functions is
	 implicitly nonnull whether or not it's declared as such.  */
      argmap = BITMAP_ALLOC (NULL);
      bitmap_set_bit (argmap, 0);
    }

  tree attrs = TYPE_ATTRIBUTES (fntype);
  if (!attrs)
    return argmap;

  /* A function declaration can specify multiple attribute nonnull,
     each with zero or more arguments.  The loop below creates a bitmap
     representing a union of all the arguments.  An empty (but non-null)
     bitmap means that all arguments have been declaraed nonnull.  */
  for ( ; attrs; attrs = TREE_CHAIN (attrs))
    {
      attrs = lookup_attribute ("nonnull", attrs);
      if (!attrs)
	break;

      if (!argmap)
	argmap = BITMAP_ALLOC (NULL);

      if (!TREE_VALUE (attrs))
	{
	  /* Clear the bitmap in case a previous attribute nonnull
	     set it and this one overrides it for all arguments.  */
	  bitmap_clear (argmap);
	  return argmap;
	}

      /* Iterate over the indices of the format arguments declared nonnull
	 and set a bit for each.  */
      for (tree idx = TREE_VALUE (attrs); idx; idx = TREE_CHAIN (idx))
	{
	  unsigned int val = TREE_INT_CST_LOW (TREE_VALUE (idx)) - 1;
	  bitmap_set_bit (argmap, val);
	}
    }

  return argmap;
}

/* Returns true if TYPE is a type where it and all of its subobjects
   (recursively) are of structure, union, or array type.  */

bool
is_empty_type (const_tree type)
{
  if (RECORD_OR_UNION_TYPE_P (type))
    {
      for (tree field = TYPE_FIELDS (type); field; field = DECL_CHAIN (field))
	if (TREE_CODE (field) == FIELD_DECL
	    && !DECL_PADDING_P (field)
	    && !is_empty_type (TREE_TYPE (field)))
	  return false;
      return true;
    }
  else if (TREE_CODE (type) == ARRAY_TYPE)
    return (integer_minus_onep (array_type_nelts (type))
	    || TYPE_DOMAIN (type) == NULL_TREE
	    || is_empty_type (TREE_TYPE (type)));
  return false;
}

/* Implement TARGET_EMPTY_RECORD_P.  Return true if TYPE is an empty type
   that shouldn't be passed via stack.  */

bool
default_is_empty_record (const_tree type)
{
  if (!abi_version_at_least (12))
    return false;

  if (type == error_mark_node)
    return false;

  if (TREE_ADDRESSABLE (type))
    return false;

  return is_empty_type (TYPE_MAIN_VARIANT (type));
}

/* Determine whether TYPE is a structure with a flexible array member,
   or a union containing such a structure (possibly recursively).  */

bool
flexible_array_type_p (const_tree type)
{
  tree x, last;
  switch (TREE_CODE (type))
    {
    case RECORD_TYPE:
      last = NULL_TREE;
      for (x = TYPE_FIELDS (type); x != NULL_TREE; x = DECL_CHAIN (x))
	if (TREE_CODE (x) == FIELD_DECL)
	  last = x;
      if (last == NULL_TREE)
	return false;
      if (TREE_CODE (TREE_TYPE (last)) == ARRAY_TYPE
	  && TYPE_SIZE (TREE_TYPE (last)) == NULL_TREE
	  && TYPE_DOMAIN (TREE_TYPE (last)) != NULL_TREE
	  && TYPE_MAX_VALUE (TYPE_DOMAIN (TREE_TYPE (last))) == NULL_TREE)
	return true;
      return false;
    case UNION_TYPE:
      for (x = TYPE_FIELDS (type); x != NULL_TREE; x = DECL_CHAIN (x))
	{
	  if (TREE_CODE (x) == FIELD_DECL
	      && flexible_array_type_p (TREE_TYPE (x)))
	    return true;
	}
      return false;
    default:
      return false;
  }
}

/* Like int_size_in_bytes, but handle empty records specially.  */

HOST_WIDE_INT
arg_int_size_in_bytes (const_tree type)
{
  return TYPE_EMPTY_P (type) ? 0 : int_size_in_bytes (type);
}

/* Like size_in_bytes, but handle empty records specially.  */

tree
arg_size_in_bytes (const_tree type)
{
  return TYPE_EMPTY_P (type) ? size_zero_node : size_in_bytes (type);
}

/* Return true if an expression with CODE has to have the same result type as
   its first operand.  */

bool
expr_type_first_operand_type_p (tree_code code)
{
  switch (code)
    {
    case NEGATE_EXPR:
    case ABS_EXPR:
    case BIT_NOT_EXPR:
    case PAREN_EXPR:
    case CONJ_EXPR:

    case PLUS_EXPR:
    case MINUS_EXPR:
    case MULT_EXPR:
    case TRUNC_DIV_EXPR:
    case CEIL_DIV_EXPR:
    case FLOOR_DIV_EXPR:
    case ROUND_DIV_EXPR:
    case TRUNC_MOD_EXPR:
    case CEIL_MOD_EXPR:
    case FLOOR_MOD_EXPR:
    case ROUND_MOD_EXPR:
    case RDIV_EXPR:
    case EXACT_DIV_EXPR:
    case MIN_EXPR:
    case MAX_EXPR:
    case BIT_IOR_EXPR:
    case BIT_XOR_EXPR:
    case BIT_AND_EXPR:

    case LSHIFT_EXPR:
    case RSHIFT_EXPR:
    case LROTATE_EXPR:
    case RROTATE_EXPR:
      return true;

    default:
      return false;
    }
}

/* Return a typenode for the "standard" C type with a given name.  */
tree
get_typenode_from_name (const char *name)
{
  if (name == NULL || *name == '\0')
    return NULL_TREE;

  if (strcmp (name, "char") == 0)
    return char_type_node;
  if (strcmp (name, "unsigned char") == 0)
    return unsigned_char_type_node;
  if (strcmp (name, "signed char") == 0)
    return signed_char_type_node;

  if (strcmp (name, "short int") == 0)
    return short_integer_type_node;
  if (strcmp (name, "short unsigned int") == 0)
    return short_unsigned_type_node;

  if (strcmp (name, "int") == 0)
    return integer_type_node;
  if (strcmp (name, "unsigned int") == 0)
    return unsigned_type_node;

  if (strcmp (name, "long int") == 0)
    return long_integer_type_node;
  if (strcmp (name, "long unsigned int") == 0)
    return long_unsigned_type_node;

  if (strcmp (name, "long long int") == 0)
    return long_long_integer_type_node;
  if (strcmp (name, "long long unsigned int") == 0)
    return long_long_unsigned_type_node;

  gcc_unreachable ();
}

/* List of pointer types used to declare builtins before we have seen their
   real declaration.

   Keep the size up to date in tree.h !  */
const builtin_structptr_type builtin_structptr_types[6] = 
{
  { fileptr_type_node, ptr_type_node, "FILE" },
  { const_tm_ptr_type_node, const_ptr_type_node, "tm" },
  { fenv_t_ptr_type_node, ptr_type_node, "fenv_t" },
  { const_fenv_t_ptr_type_node, const_ptr_type_node, "fenv_t" },
  { fexcept_t_ptr_type_node, ptr_type_node, "fexcept_t" },
  { const_fexcept_t_ptr_type_node, const_ptr_type_node, "fexcept_t" }
};

/* Return the maximum object size.  */

tree
max_object_size (void)
{
  /* To do: Make this a configurable parameter.  */
  return TYPE_MAX_VALUE (ptrdiff_type_node);
}

/* A wrapper around TARGET_VERIFY_TYPE_CONTEXT that makes the silent_p
   parameter default to false and that weeds out error_mark_node.  */

bool
verify_type_context (location_t loc, type_context_kind context,
		     const_tree type, bool silent_p)
{
  if (type == error_mark_node)
    return true;

  gcc_assert (TYPE_P (type));
  return (!targetm.verify_type_context
	  || targetm.verify_type_context (loc, context, type, silent_p));
}

/* Return that NEW_ASM and DELETE_ASM name a valid pair of new and
   delete operators.  */

bool
valid_new_delete_pair_p (tree new_asm, tree delete_asm)
{
  const char *new_name = IDENTIFIER_POINTER (new_asm);
  const char *delete_name = IDENTIFIER_POINTER (delete_asm);
  unsigned int new_len = IDENTIFIER_LENGTH (new_asm);
  unsigned int delete_len = IDENTIFIER_LENGTH (delete_asm);

  if (new_len < 5 || delete_len < 6)
    return false;
  if (new_name[0] == '_')
    ++new_name, --new_len;
  if (new_name[0] == '_')
    ++new_name, --new_len;
  if (delete_name[0] == '_')
    ++delete_name, --delete_len;
  if (delete_name[0] == '_')
    ++delete_name, --delete_len;
  if (new_len < 4 || delete_len < 5)
    return false;
  /* *_len is now just the length after initial underscores.  */
  if (new_name[0] != 'Z' || new_name[1] != 'n')
    return false;
  if (delete_name[0] != 'Z' || delete_name[1] != 'd')
    return false;
  /* _Znw must match _Zdl, _Zna must match _Zda.  */
  if ((new_name[2] != 'w' || delete_name[2] != 'l')
      && (new_name[2] != 'a' || delete_name[2] != 'a'))
    return false;
  /* 'j', 'm' and 'y' correspond to size_t.  */
  if (new_name[3] != 'j' && new_name[3] != 'm' && new_name[3] != 'y')
    return false;
  if (delete_name[3] != 'P' || delete_name[4] != 'v')
    return false;
  if (new_len == 4
      || (new_len == 18 && !memcmp (new_name + 4, "RKSt9nothrow_t", 14)))
    {
      /* _ZnXY or _ZnXYRKSt9nothrow_t matches
	 _ZdXPv, _ZdXPvY and _ZdXPvRKSt9nothrow_t.  */
      if (delete_len == 5)
	return true;
      if (delete_len == 6 && delete_name[5] == new_name[3])
	return true;
      if (delete_len == 19 && !memcmp (delete_name + 5, "RKSt9nothrow_t", 14))
	return true;
    }
  else if ((new_len == 19 && !memcmp (new_name + 4, "St11align_val_t", 15))
	   || (new_len == 33
	       && !memcmp (new_name + 4, "St11align_val_tRKSt9nothrow_t", 29)))
    {
      /* _ZnXYSt11align_val_t or _ZnXYSt11align_val_tRKSt9nothrow_t matches
	 _ZdXPvSt11align_val_t or _ZdXPvYSt11align_val_t or  or
	 _ZdXPvSt11align_val_tRKSt9nothrow_t.  */
      if (delete_len == 20 && !memcmp (delete_name + 5, "St11align_val_t", 15))
	return true;
      if (delete_len == 21
	  && delete_name[5] == new_name[3]
	  && !memcmp (delete_name + 6, "St11align_val_t", 15))
	return true;
      if (delete_len == 34
	  && !memcmp (delete_name + 5, "St11align_val_tRKSt9nothrow_t", 29))
	return true;
    }
  return false;
}

#if CHECKING_P

namespace selftest {

/* Selftests for tree.  */

/* Verify that integer constants are sane.  */

static void
test_integer_constants ()
{
  ASSERT_TRUE (integer_type_node != NULL);
  ASSERT_TRUE (build_int_cst (integer_type_node, 0) != NULL);

  tree type = integer_type_node;

  tree zero = build_zero_cst (type);
  ASSERT_EQ (INTEGER_CST, TREE_CODE (zero));
  ASSERT_EQ (type, TREE_TYPE (zero));

  tree one = build_int_cst (type, 1);
  ASSERT_EQ (INTEGER_CST, TREE_CODE (one));
  ASSERT_EQ (type, TREE_TYPE (zero));
}

/* Verify identifiers.  */

static void
test_identifiers ()
{
  tree identifier = get_identifier ("foo");
  ASSERT_EQ (3, IDENTIFIER_LENGTH (identifier));
  ASSERT_STREQ ("foo", IDENTIFIER_POINTER (identifier));
}

/* Verify LABEL_DECL.  */

static void
test_labels ()
{
  tree identifier = get_identifier ("err");
  tree label_decl = build_decl (UNKNOWN_LOCATION, LABEL_DECL,
				identifier, void_type_node);
  ASSERT_EQ (-1, LABEL_DECL_UID (label_decl));
  ASSERT_FALSE (FORCED_LABEL (label_decl));
}

/* Return a new VECTOR_CST node whose type is TYPE and whose values
   are given by VALS.  */

static tree
build_vector (tree type, vec<tree> vals MEM_STAT_DECL)
{
  gcc_assert (known_eq (vals.length (), TYPE_VECTOR_SUBPARTS (type)));
  tree_vector_builder builder (type, vals.length (), 1);
  builder.splice (vals);
  return builder.build ();
}

/* Check that VECTOR_CST ACTUAL contains the elements in EXPECTED.  */

static void
check_vector_cst (vec<tree> expected, tree actual)
{
  ASSERT_KNOWN_EQ (expected.length (),
		   TYPE_VECTOR_SUBPARTS (TREE_TYPE (actual)));
  for (unsigned int i = 0; i < expected.length (); ++i)
    ASSERT_EQ (wi::to_wide (expected[i]),
	       wi::to_wide (vector_cst_elt (actual, i)));
}

/* Check that VECTOR_CST ACTUAL contains NPATTERNS duplicated elements,
   and that its elements match EXPECTED.  */

static void
check_vector_cst_duplicate (vec<tree> expected, tree actual,
			    unsigned int npatterns)
{
  ASSERT_EQ (npatterns, VECTOR_CST_NPATTERNS (actual));
  ASSERT_EQ (1, VECTOR_CST_NELTS_PER_PATTERN (actual));
  ASSERT_EQ (npatterns, vector_cst_encoded_nelts (actual));
  ASSERT_TRUE (VECTOR_CST_DUPLICATE_P (actual));
  ASSERT_FALSE (VECTOR_CST_STEPPED_P (actual));
  check_vector_cst (expected, actual);
}

/* Check that VECTOR_CST ACTUAL contains NPATTERNS foreground elements
   and NPATTERNS background elements, and that its elements match
   EXPECTED.  */

static void
check_vector_cst_fill (vec<tree> expected, tree actual,
		       unsigned int npatterns)
{
  ASSERT_EQ (npatterns, VECTOR_CST_NPATTERNS (actual));
  ASSERT_EQ (2, VECTOR_CST_NELTS_PER_PATTERN (actual));
  ASSERT_EQ (2 * npatterns, vector_cst_encoded_nelts (actual));
  ASSERT_FALSE (VECTOR_CST_DUPLICATE_P (actual));
  ASSERT_FALSE (VECTOR_CST_STEPPED_P (actual));
  check_vector_cst (expected, actual);
}

/* Check that VECTOR_CST ACTUAL contains NPATTERNS stepped patterns,
   and that its elements match EXPECTED.  */

static void
check_vector_cst_stepped (vec<tree> expected, tree actual,
			  unsigned int npatterns)
{
  ASSERT_EQ (npatterns, VECTOR_CST_NPATTERNS (actual));
  ASSERT_EQ (3, VECTOR_CST_NELTS_PER_PATTERN (actual));
  ASSERT_EQ (3 * npatterns, vector_cst_encoded_nelts (actual));
  ASSERT_FALSE (VECTOR_CST_DUPLICATE_P (actual));
  ASSERT_TRUE (VECTOR_CST_STEPPED_P (actual));
  check_vector_cst (expected, actual);
}

/* Test the creation of VECTOR_CSTs.  */

static void
test_vector_cst_patterns (ALONE_CXX_MEM_STAT_INFO)
{
  auto_vec<tree, 8> elements (8);
  elements.quick_grow (8);
  tree element_type = build_nonstandard_integer_type (16, true);
  tree vector_type = build_vector_type (element_type, 8);

  /* Test a simple linear series with a base of 0 and a step of 1:
     { 0, 1, 2, 3, 4, 5, 6, 7 }.  */
  for (unsigned int i = 0; i < 8; ++i)
    elements[i] = build_int_cst (element_type, i);
  tree vector = build_vector (vector_type, elements PASS_MEM_STAT);
  check_vector_cst_stepped (elements, vector, 1);

  /* Try the same with the first element replaced by 100:
     { 100, 1, 2, 3, 4, 5, 6, 7 }.  */
  elements[0] = build_int_cst (element_type, 100);
  vector = build_vector (vector_type, elements PASS_MEM_STAT);
  check_vector_cst_stepped (elements, vector, 1);

  /* Try a series that wraps around.
     { 100, 65531, 65532, 65533, 65534, 65535, 0, 1 }.  */
  for (unsigned int i = 1; i < 8; ++i)
    elements[i] = build_int_cst (element_type, (65530 + i) & 0xffff);
  vector = build_vector (vector_type, elements PASS_MEM_STAT);
  check_vector_cst_stepped (elements, vector, 1);

  /* Try a downward series:
     { 100, 79, 78, 77, 76, 75, 75, 73 }.  */
  for (unsigned int i = 1; i < 8; ++i)
    elements[i] = build_int_cst (element_type, 80 - i);
  vector = build_vector (vector_type, elements PASS_MEM_STAT);
  check_vector_cst_stepped (elements, vector, 1);

  /* Try two interleaved series with different bases and steps:
     { 100, 53, 66, 206, 62, 212, 58, 218 }.  */
  elements[1] = build_int_cst (element_type, 53);
  for (unsigned int i = 2; i < 8; i += 2)
    {
      elements[i] = build_int_cst (element_type, 70 - i * 2);
      elements[i + 1] = build_int_cst (element_type, 200 + i * 3);
    }
  vector = build_vector (vector_type, elements PASS_MEM_STAT);
  check_vector_cst_stepped (elements, vector, 2);

  /* Try a duplicated value:
     { 100, 100, 100, 100, 100, 100, 100, 100 }.  */
  for (unsigned int i = 1; i < 8; ++i)
    elements[i] = elements[0];
  vector = build_vector (vector_type, elements PASS_MEM_STAT);
  check_vector_cst_duplicate (elements, vector, 1);

  /* Try an interleaved duplicated value:
     { 100, 55, 100, 55, 100, 55, 100, 55 }.  */
  elements[1] = build_int_cst (element_type, 55);
  for (unsigned int i = 2; i < 8; ++i)
    elements[i] = elements[i - 2];
  vector = build_vector (vector_type, elements PASS_MEM_STAT);
  check_vector_cst_duplicate (elements, vector, 2);

  /* Try a duplicated value with 2 exceptions
     { 41, 97, 100, 55, 100, 55, 100, 55 }.  */
  elements[0] = build_int_cst (element_type, 41);
  elements[1] = build_int_cst (element_type, 97);
  vector = build_vector (vector_type, elements PASS_MEM_STAT);
  check_vector_cst_fill (elements, vector, 2);

  /* Try with and without a step
     { 41, 97, 100, 21, 100, 35, 100, 49 }.  */
  for (unsigned int i = 3; i < 8; i += 2)
    elements[i] = build_int_cst (element_type, i * 7);
  vector = build_vector (vector_type, elements PASS_MEM_STAT);
  check_vector_cst_stepped (elements, vector, 2);

  /* Try a fully-general constant:
     { 41, 97, 100, 21, 100, 9990, 100, 49 }.  */
  elements[5] = build_int_cst (element_type, 9990);
  vector = build_vector (vector_type, elements PASS_MEM_STAT);
  check_vector_cst_fill (elements, vector, 4);
}

/* Verify that STRIP_NOPS (NODE) is EXPECTED.
   Helper function for test_location_wrappers, to deal with STRIP_NOPS
   modifying its argument in-place.  */

static void
check_strip_nops (tree node, tree expected)
{
  STRIP_NOPS (node);
  ASSERT_EQ (expected, node);
}

/* Verify location wrappers.  */

static void
test_location_wrappers ()
{
  location_t loc = BUILTINS_LOCATION;

  ASSERT_EQ (NULL_TREE, maybe_wrap_with_location (NULL_TREE, loc));

  /* Wrapping a constant.  */
  tree int_cst = build_int_cst (integer_type_node, 42);
  ASSERT_FALSE (CAN_HAVE_LOCATION_P (int_cst));
  ASSERT_FALSE (location_wrapper_p (int_cst));

  tree wrapped_int_cst = maybe_wrap_with_location (int_cst, loc);
  ASSERT_TRUE (location_wrapper_p (wrapped_int_cst));
  ASSERT_EQ (loc, EXPR_LOCATION (wrapped_int_cst));
  ASSERT_EQ (int_cst, tree_strip_any_location_wrapper (wrapped_int_cst));

  /* We shouldn't add wrapper nodes for UNKNOWN_LOCATION.  */
  ASSERT_EQ (int_cst, maybe_wrap_with_location (int_cst, UNKNOWN_LOCATION));

  /* We shouldn't add wrapper nodes for nodes that CAN_HAVE_LOCATION_P.  */
  tree cast = build1 (NOP_EXPR, char_type_node, int_cst);
  ASSERT_TRUE (CAN_HAVE_LOCATION_P (cast));
  ASSERT_EQ (cast, maybe_wrap_with_location (cast, loc));

  /* Wrapping a STRING_CST.  */
  tree string_cst = build_string (4, "foo");
  ASSERT_FALSE (CAN_HAVE_LOCATION_P (string_cst));
  ASSERT_FALSE (location_wrapper_p (string_cst));

  tree wrapped_string_cst = maybe_wrap_with_location (string_cst, loc);
  ASSERT_TRUE (location_wrapper_p (wrapped_string_cst));
  ASSERT_EQ (VIEW_CONVERT_EXPR, TREE_CODE (wrapped_string_cst));
  ASSERT_EQ (loc, EXPR_LOCATION (wrapped_string_cst));
  ASSERT_EQ (string_cst, tree_strip_any_location_wrapper (wrapped_string_cst));


  /* Wrapping a variable.  */
  tree int_var = build_decl (UNKNOWN_LOCATION, VAR_DECL,
			     get_identifier ("some_int_var"),
			     integer_type_node);
  ASSERT_FALSE (CAN_HAVE_LOCATION_P (int_var));
  ASSERT_FALSE (location_wrapper_p (int_var));

  tree wrapped_int_var = maybe_wrap_with_location (int_var, loc);
  ASSERT_TRUE (location_wrapper_p (wrapped_int_var));
  ASSERT_EQ (loc, EXPR_LOCATION (wrapped_int_var));
  ASSERT_EQ (int_var, tree_strip_any_location_wrapper (wrapped_int_var));

  /* Verify that "reinterpret_cast<int>(some_int_var)" is not a location
     wrapper.  */
  tree r_cast = build1 (NON_LVALUE_EXPR, integer_type_node, int_var);
  ASSERT_FALSE (location_wrapper_p (r_cast));
  ASSERT_EQ (r_cast, tree_strip_any_location_wrapper (r_cast));

  /* Verify that STRIP_NOPS removes wrappers.  */
  check_strip_nops (wrapped_int_cst, int_cst);
  check_strip_nops (wrapped_string_cst, string_cst);
  check_strip_nops (wrapped_int_var, int_var);
}

/* Test various tree predicates.  Verify that location wrappers don't
   affect the results.  */

static void
test_predicates ()
{
  /* Build various constants and wrappers around them.  */

  location_t loc = BUILTINS_LOCATION;

  tree i_0 = build_int_cst (integer_type_node, 0);
  tree wr_i_0 = maybe_wrap_with_location (i_0, loc);

  tree i_1 = build_int_cst (integer_type_node, 1);
  tree wr_i_1 = maybe_wrap_with_location (i_1, loc);

  tree i_m1 = build_int_cst (integer_type_node, -1);
  tree wr_i_m1 = maybe_wrap_with_location (i_m1, loc);

  tree f_0 = build_real_from_int_cst (float_type_node, i_0);
  tree wr_f_0 = maybe_wrap_with_location (f_0, loc);
  tree f_1 = build_real_from_int_cst (float_type_node, i_1);
  tree wr_f_1 = maybe_wrap_with_location (f_1, loc);
  tree f_m1 = build_real_from_int_cst (float_type_node, i_m1);
  tree wr_f_m1 = maybe_wrap_with_location (f_m1, loc);

  tree c_i_0 = build_complex (NULL_TREE, i_0, i_0);
  tree c_i_1 = build_complex (NULL_TREE, i_1, i_0);
  tree c_i_m1 = build_complex (NULL_TREE, i_m1, i_0);

  tree c_f_0 = build_complex (NULL_TREE, f_0, f_0);
  tree c_f_1 = build_complex (NULL_TREE, f_1, f_0);
  tree c_f_m1 = build_complex (NULL_TREE, f_m1, f_0);

  /* TODO: vector constants.  */

  /* Test integer_onep.  */
  ASSERT_FALSE (integer_onep (i_0));
  ASSERT_FALSE (integer_onep (wr_i_0));
  ASSERT_TRUE (integer_onep (i_1));
  ASSERT_TRUE (integer_onep (wr_i_1));
  ASSERT_FALSE (integer_onep (i_m1));
  ASSERT_FALSE (integer_onep (wr_i_m1));
  ASSERT_FALSE (integer_onep (f_0));
  ASSERT_FALSE (integer_onep (wr_f_0));
  ASSERT_FALSE (integer_onep (f_1));
  ASSERT_FALSE (integer_onep (wr_f_1));
  ASSERT_FALSE (integer_onep (f_m1));
  ASSERT_FALSE (integer_onep (wr_f_m1));
  ASSERT_FALSE (integer_onep (c_i_0));
  ASSERT_TRUE (integer_onep (c_i_1));
  ASSERT_FALSE (integer_onep (c_i_m1));
  ASSERT_FALSE (integer_onep (c_f_0));
  ASSERT_FALSE (integer_onep (c_f_1));
  ASSERT_FALSE (integer_onep (c_f_m1));

  /* Test integer_zerop.  */
  ASSERT_TRUE (integer_zerop (i_0));
  ASSERT_TRUE (integer_zerop (wr_i_0));
  ASSERT_FALSE (integer_zerop (i_1));
  ASSERT_FALSE (integer_zerop (wr_i_1));
  ASSERT_FALSE (integer_zerop (i_m1));
  ASSERT_FALSE (integer_zerop (wr_i_m1));
  ASSERT_FALSE (integer_zerop (f_0));
  ASSERT_FALSE (integer_zerop (wr_f_0));
  ASSERT_FALSE (integer_zerop (f_1));
  ASSERT_FALSE (integer_zerop (wr_f_1));
  ASSERT_FALSE (integer_zerop (f_m1));
  ASSERT_FALSE (integer_zerop (wr_f_m1));
  ASSERT_TRUE (integer_zerop (c_i_0));
  ASSERT_FALSE (integer_zerop (c_i_1));
  ASSERT_FALSE (integer_zerop (c_i_m1));
  ASSERT_FALSE (integer_zerop (c_f_0));
  ASSERT_FALSE (integer_zerop (c_f_1));
  ASSERT_FALSE (integer_zerop (c_f_m1));

  /* Test integer_all_onesp.  */
  ASSERT_FALSE (integer_all_onesp (i_0));
  ASSERT_FALSE (integer_all_onesp (wr_i_0));
  ASSERT_FALSE (integer_all_onesp (i_1));
  ASSERT_FALSE (integer_all_onesp (wr_i_1));
  ASSERT_TRUE (integer_all_onesp (i_m1));
  ASSERT_TRUE (integer_all_onesp (wr_i_m1));
  ASSERT_FALSE (integer_all_onesp (f_0));
  ASSERT_FALSE (integer_all_onesp (wr_f_0));
  ASSERT_FALSE (integer_all_onesp (f_1));
  ASSERT_FALSE (integer_all_onesp (wr_f_1));
  ASSERT_FALSE (integer_all_onesp (f_m1));
  ASSERT_FALSE (integer_all_onesp (wr_f_m1));
  ASSERT_FALSE (integer_all_onesp (c_i_0));
  ASSERT_FALSE (integer_all_onesp (c_i_1));
  ASSERT_FALSE (integer_all_onesp (c_i_m1));
  ASSERT_FALSE (integer_all_onesp (c_f_0));
  ASSERT_FALSE (integer_all_onesp (c_f_1));
  ASSERT_FALSE (integer_all_onesp (c_f_m1));

  /* Test integer_minus_onep.  */
  ASSERT_FALSE (integer_minus_onep (i_0));
  ASSERT_FALSE (integer_minus_onep (wr_i_0));
  ASSERT_FALSE (integer_minus_onep (i_1));
  ASSERT_FALSE (integer_minus_onep (wr_i_1));
  ASSERT_TRUE (integer_minus_onep (i_m1));
  ASSERT_TRUE (integer_minus_onep (wr_i_m1));
  ASSERT_FALSE (integer_minus_onep (f_0));
  ASSERT_FALSE (integer_minus_onep (wr_f_0));
  ASSERT_FALSE (integer_minus_onep (f_1));
  ASSERT_FALSE (integer_minus_onep (wr_f_1));
  ASSERT_FALSE (integer_minus_onep (f_m1));
  ASSERT_FALSE (integer_minus_onep (wr_f_m1));
  ASSERT_FALSE (integer_minus_onep (c_i_0));
  ASSERT_FALSE (integer_minus_onep (c_i_1));
  ASSERT_TRUE (integer_minus_onep (c_i_m1));
  ASSERT_FALSE (integer_minus_onep (c_f_0));
  ASSERT_FALSE (integer_minus_onep (c_f_1));
  ASSERT_FALSE (integer_minus_onep (c_f_m1));

  /* Test integer_each_onep.  */
  ASSERT_FALSE (integer_each_onep (i_0));
  ASSERT_FALSE (integer_each_onep (wr_i_0));
  ASSERT_TRUE (integer_each_onep (i_1));
  ASSERT_TRUE (integer_each_onep (wr_i_1));
  ASSERT_FALSE (integer_each_onep (i_m1));
  ASSERT_FALSE (integer_each_onep (wr_i_m1));
  ASSERT_FALSE (integer_each_onep (f_0));
  ASSERT_FALSE (integer_each_onep (wr_f_0));
  ASSERT_FALSE (integer_each_onep (f_1));
  ASSERT_FALSE (integer_each_onep (wr_f_1));
  ASSERT_FALSE (integer_each_onep (f_m1));
  ASSERT_FALSE (integer_each_onep (wr_f_m1));
  ASSERT_FALSE (integer_each_onep (c_i_0));
  ASSERT_FALSE (integer_each_onep (c_i_1));
  ASSERT_FALSE (integer_each_onep (c_i_m1));
  ASSERT_FALSE (integer_each_onep (c_f_0));
  ASSERT_FALSE (integer_each_onep (c_f_1));
  ASSERT_FALSE (integer_each_onep (c_f_m1));

  /* Test integer_truep.  */
  ASSERT_FALSE (integer_truep (i_0));
  ASSERT_FALSE (integer_truep (wr_i_0));
  ASSERT_TRUE (integer_truep (i_1));
  ASSERT_TRUE (integer_truep (wr_i_1));
  ASSERT_FALSE (integer_truep (i_m1));
  ASSERT_FALSE (integer_truep (wr_i_m1));
  ASSERT_FALSE (integer_truep (f_0));
  ASSERT_FALSE (integer_truep (wr_f_0));
  ASSERT_FALSE (integer_truep (f_1));
  ASSERT_FALSE (integer_truep (wr_f_1));
  ASSERT_FALSE (integer_truep (f_m1));
  ASSERT_FALSE (integer_truep (wr_f_m1));
  ASSERT_FALSE (integer_truep (c_i_0));
  ASSERT_TRUE (integer_truep (c_i_1));
  ASSERT_FALSE (integer_truep (c_i_m1));
  ASSERT_FALSE (integer_truep (c_f_0));
  ASSERT_FALSE (integer_truep (c_f_1));
  ASSERT_FALSE (integer_truep (c_f_m1));

  /* Test integer_nonzerop.  */
  ASSERT_FALSE (integer_nonzerop (i_0));
  ASSERT_FALSE (integer_nonzerop (wr_i_0));
  ASSERT_TRUE (integer_nonzerop (i_1));
  ASSERT_TRUE (integer_nonzerop (wr_i_1));
  ASSERT_TRUE (integer_nonzerop (i_m1));
  ASSERT_TRUE (integer_nonzerop (wr_i_m1));
  ASSERT_FALSE (integer_nonzerop (f_0));
  ASSERT_FALSE (integer_nonzerop (wr_f_0));
  ASSERT_FALSE (integer_nonzerop (f_1));
  ASSERT_FALSE (integer_nonzerop (wr_f_1));
  ASSERT_FALSE (integer_nonzerop (f_m1));
  ASSERT_FALSE (integer_nonzerop (wr_f_m1));
  ASSERT_FALSE (integer_nonzerop (c_i_0));
  ASSERT_TRUE (integer_nonzerop (c_i_1));
  ASSERT_TRUE (integer_nonzerop (c_i_m1));
  ASSERT_FALSE (integer_nonzerop (c_f_0));
  ASSERT_FALSE (integer_nonzerop (c_f_1));
  ASSERT_FALSE (integer_nonzerop (c_f_m1));

  /* Test real_zerop.  */
  ASSERT_FALSE (real_zerop (i_0));
  ASSERT_FALSE (real_zerop (wr_i_0));
  ASSERT_FALSE (real_zerop (i_1));
  ASSERT_FALSE (real_zerop (wr_i_1));
  ASSERT_FALSE (real_zerop (i_m1));
  ASSERT_FALSE (real_zerop (wr_i_m1));
  ASSERT_TRUE (real_zerop (f_0));
  ASSERT_TRUE (real_zerop (wr_f_0));
  ASSERT_FALSE (real_zerop (f_1));
  ASSERT_FALSE (real_zerop (wr_f_1));
  ASSERT_FALSE (real_zerop (f_m1));
  ASSERT_FALSE (real_zerop (wr_f_m1));
  ASSERT_FALSE (real_zerop (c_i_0));
  ASSERT_FALSE (real_zerop (c_i_1));
  ASSERT_FALSE (real_zerop (c_i_m1));
  ASSERT_TRUE (real_zerop (c_f_0));
  ASSERT_FALSE (real_zerop (c_f_1));
  ASSERT_FALSE (real_zerop (c_f_m1));

  /* Test real_onep.  */
  ASSERT_FALSE (real_onep (i_0));
  ASSERT_FALSE (real_onep (wr_i_0));
  ASSERT_FALSE (real_onep (i_1));
  ASSERT_FALSE (real_onep (wr_i_1));
  ASSERT_FALSE (real_onep (i_m1));
  ASSERT_FALSE (real_onep (wr_i_m1));
  ASSERT_FALSE (real_onep (f_0));
  ASSERT_FALSE (real_onep (wr_f_0));
  ASSERT_TRUE (real_onep (f_1));
  ASSERT_TRUE (real_onep (wr_f_1));
  ASSERT_FALSE (real_onep (f_m1));
  ASSERT_FALSE (real_onep (wr_f_m1));
  ASSERT_FALSE (real_onep (c_i_0));
  ASSERT_FALSE (real_onep (c_i_1));
  ASSERT_FALSE (real_onep (c_i_m1));
  ASSERT_FALSE (real_onep (c_f_0));
  ASSERT_TRUE (real_onep (c_f_1));
  ASSERT_FALSE (real_onep (c_f_m1));

  /* Test real_minus_onep.  */
  ASSERT_FALSE (real_minus_onep (i_0));
  ASSERT_FALSE (real_minus_onep (wr_i_0));
  ASSERT_FALSE (real_minus_onep (i_1));
  ASSERT_FALSE (real_minus_onep (wr_i_1));
  ASSERT_FALSE (real_minus_onep (i_m1));
  ASSERT_FALSE (real_minus_onep (wr_i_m1));
  ASSERT_FALSE (real_minus_onep (f_0));
  ASSERT_FALSE (real_minus_onep (wr_f_0));
  ASSERT_FALSE (real_minus_onep (f_1));
  ASSERT_FALSE (real_minus_onep (wr_f_1));
  ASSERT_TRUE (real_minus_onep (f_m1));
  ASSERT_TRUE (real_minus_onep (wr_f_m1));
  ASSERT_FALSE (real_minus_onep (c_i_0));
  ASSERT_FALSE (real_minus_onep (c_i_1));
  ASSERT_FALSE (real_minus_onep (c_i_m1));
  ASSERT_FALSE (real_minus_onep (c_f_0));
  ASSERT_FALSE (real_minus_onep (c_f_1));
  ASSERT_TRUE (real_minus_onep (c_f_m1));

  /* Test zerop.  */
  ASSERT_TRUE (zerop (i_0));
  ASSERT_TRUE (zerop (wr_i_0));
  ASSERT_FALSE (zerop (i_1));
  ASSERT_FALSE (zerop (wr_i_1));
  ASSERT_FALSE (zerop (i_m1));
  ASSERT_FALSE (zerop (wr_i_m1));
  ASSERT_TRUE (zerop (f_0));
  ASSERT_TRUE (zerop (wr_f_0));
  ASSERT_FALSE (zerop (f_1));
  ASSERT_FALSE (zerop (wr_f_1));
  ASSERT_FALSE (zerop (f_m1));
  ASSERT_FALSE (zerop (wr_f_m1));
  ASSERT_TRUE (zerop (c_i_0));
  ASSERT_FALSE (zerop (c_i_1));
  ASSERT_FALSE (zerop (c_i_m1));
  ASSERT_TRUE (zerop (c_f_0));
  ASSERT_FALSE (zerop (c_f_1));
  ASSERT_FALSE (zerop (c_f_m1));

  /* Test tree_expr_nonnegative_p.  */
  ASSERT_TRUE (tree_expr_nonnegative_p (i_0));
  ASSERT_TRUE (tree_expr_nonnegative_p (wr_i_0));
  ASSERT_TRUE (tree_expr_nonnegative_p (i_1));
  ASSERT_TRUE (tree_expr_nonnegative_p (wr_i_1));
  ASSERT_FALSE (tree_expr_nonnegative_p (i_m1));
  ASSERT_FALSE (tree_expr_nonnegative_p (wr_i_m1));
  ASSERT_TRUE (tree_expr_nonnegative_p (f_0));
  ASSERT_TRUE (tree_expr_nonnegative_p (wr_f_0));
  ASSERT_TRUE (tree_expr_nonnegative_p (f_1));
  ASSERT_TRUE (tree_expr_nonnegative_p (wr_f_1));
  ASSERT_FALSE (tree_expr_nonnegative_p (f_m1));
  ASSERT_FALSE (tree_expr_nonnegative_p (wr_f_m1));
  ASSERT_FALSE (tree_expr_nonnegative_p (c_i_0));
  ASSERT_FALSE (tree_expr_nonnegative_p (c_i_1));
  ASSERT_FALSE (tree_expr_nonnegative_p (c_i_m1));
  ASSERT_FALSE (tree_expr_nonnegative_p (c_f_0));
  ASSERT_FALSE (tree_expr_nonnegative_p (c_f_1));
  ASSERT_FALSE (tree_expr_nonnegative_p (c_f_m1));

  /* Test tree_expr_nonzero_p.  */
  ASSERT_FALSE (tree_expr_nonzero_p (i_0));
  ASSERT_FALSE (tree_expr_nonzero_p (wr_i_0));
  ASSERT_TRUE (tree_expr_nonzero_p (i_1));
  ASSERT_TRUE (tree_expr_nonzero_p (wr_i_1));
  ASSERT_TRUE (tree_expr_nonzero_p (i_m1));
  ASSERT_TRUE (tree_expr_nonzero_p (wr_i_m1));

  /* Test integer_valued_real_p.  */
  ASSERT_FALSE (integer_valued_real_p (i_0));
  ASSERT_TRUE (integer_valued_real_p (f_0));
  ASSERT_TRUE (integer_valued_real_p (wr_f_0));
  ASSERT_TRUE (integer_valued_real_p (f_1));
  ASSERT_TRUE (integer_valued_real_p (wr_f_1));

  /* Test integer_pow2p.  */
  ASSERT_FALSE (integer_pow2p (i_0));
  ASSERT_TRUE (integer_pow2p (i_1));
  ASSERT_TRUE (integer_pow2p (wr_i_1));

  /* Test uniform_integer_cst_p.  */
  ASSERT_TRUE (uniform_integer_cst_p (i_0));
  ASSERT_TRUE (uniform_integer_cst_p (wr_i_0));
  ASSERT_TRUE (uniform_integer_cst_p (i_1));
  ASSERT_TRUE (uniform_integer_cst_p (wr_i_1));
  ASSERT_TRUE (uniform_integer_cst_p (i_m1));
  ASSERT_TRUE (uniform_integer_cst_p (wr_i_m1));
  ASSERT_FALSE (uniform_integer_cst_p (f_0));
  ASSERT_FALSE (uniform_integer_cst_p (wr_f_0));
  ASSERT_FALSE (uniform_integer_cst_p (f_1));
  ASSERT_FALSE (uniform_integer_cst_p (wr_f_1));
  ASSERT_FALSE (uniform_integer_cst_p (f_m1));
  ASSERT_FALSE (uniform_integer_cst_p (wr_f_m1));
  ASSERT_FALSE (uniform_integer_cst_p (c_i_0));
  ASSERT_FALSE (uniform_integer_cst_p (c_i_1));
  ASSERT_FALSE (uniform_integer_cst_p (c_i_m1));
  ASSERT_FALSE (uniform_integer_cst_p (c_f_0));
  ASSERT_FALSE (uniform_integer_cst_p (c_f_1));
  ASSERT_FALSE (uniform_integer_cst_p (c_f_m1));
}

/* Check that string escaping works correctly.  */

static void
test_escaped_strings (void)
{
  int saved_cutoff;
  escaped_string msg;

  msg.escape (NULL);
  /* ASSERT_STREQ does not accept NULL as a valid test
     result, so we have to use ASSERT_EQ instead.  */
  ASSERT_EQ (NULL, (const char *) msg);

  msg.escape ("");
  ASSERT_STREQ ("", (const char *) msg);

  msg.escape ("foobar");
  ASSERT_STREQ ("foobar", (const char *) msg);

  /* Ensure that we have -fmessage-length set to 0.  */
  saved_cutoff = pp_line_cutoff (global_dc->printer);
  pp_line_cutoff (global_dc->printer) = 0;

  msg.escape ("foo\nbar");
  ASSERT_STREQ ("foo\\nbar", (const char *) msg);

  msg.escape ("\a\b\f\n\r\t\v");
  ASSERT_STREQ ("\\a\\b\\f\\n\\r\\t\\v", (const char *) msg);

  /* Now repeat the tests with -fmessage-length set to 5.  */
  pp_line_cutoff (global_dc->printer) = 5;

  /* Note that the newline is not translated into an escape.  */
  msg.escape ("foo\nbar");
  ASSERT_STREQ ("foo\nbar", (const char *) msg);

  msg.escape ("\a\b\f\n\r\t\v");
  ASSERT_STREQ ("\\a\\b\\f\n\\r\\t\\v", (const char *) msg);

  /* Restore the original message length setting.  */
  pp_line_cutoff (global_dc->printer) = saved_cutoff;
}

/* Run all of the selftests within this file.  */

void
tree_c_tests ()
{
  test_integer_constants ();
  test_identifiers ();
  test_labels ();
  test_vector_cst_patterns ();
  test_location_wrappers ();
  test_predicates ();
  test_escaped_strings ();
}

} // namespace selftest

#endif /* CHECKING_P */

#include "gt-tree.h"<|MERGE_RESOLUTION|>--- conflicted
+++ resolved
@@ -12335,11 +12335,7 @@
 	case OMP_CLAUSE_BIND:
 	case OMP_CLAUSE_AUTO:
 	case OMP_CLAUSE_SEQ:
-<<<<<<< HEAD
 	case OMP_CLAUSE_NOHOST:
-	case OMP_CLAUSE_TILE:
-=======
->>>>>>> 259945a0
 	case OMP_CLAUSE__SIMT_:
 	case OMP_CLAUSE_IF_PRESENT:
 	case OMP_CLAUSE_FINALIZE:
