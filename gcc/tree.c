/* Language-independent node constructors for parse phase of GNU compiler.
   Copyright (C) 1987, 1988, 1992, 1993, 1994, 1995, 1996, 1997, 1998,
   1999, 2000, 2001, 2002, 2003, 2004, 2005, 2006, 2007, 2008, 2009, 2010
   Free Software Foundation, Inc.

This file is part of GCC.

GCC is free software; you can redistribute it and/or modify it under
the terms of the GNU General Public License as published by the Free
Software Foundation; either version 3, or (at your option) any later
version.

GCC is distributed in the hope that it will be useful, but WITHOUT ANY
WARRANTY; without even the implied warranty of MERCHANTABILITY or
FITNESS FOR A PARTICULAR PURPOSE.  See the GNU General Public License
for more details.

You should have received a copy of the GNU General Public License
along with GCC; see the file COPYING3.  If not see
<http://www.gnu.org/licenses/>.  */

/* This file contains the low level primitives for operating on tree nodes,
   including allocation, list operations, interning of identifiers,
   construction of data type nodes and statement nodes,
   and construction of type conversion nodes.  It also contains
   tables index by tree code that describe how to take apart
   nodes of that code.

   It is intended to be language-independent, but occasionally
   calls language-dependent routines defined (for C) in typecheck.c.  */

#include "config.h"
#include "system.h"
#include "coretypes.h"
#include "tm.h"
#include "flags.h"
#include "tree.h"
#include "tm_p.h"
#include "function.h"
#include "obstack.h"
#include "toplev.h"
#include "ggc.h"
#include "hashtab.h"
#include "output.h"
#include "target.h"
#include "langhooks.h"
#include "tree-inline.h"
#include "tree-iterator.h"
#include "basic-block.h"
#include "tree-flow.h"
#include "params.h"
#include "pointer-set.h"
#include "tree-pass.h"
#include "langhooks-def.h"
#include "diagnostic.h"
#include "tree-diagnostic.h"
#include "tree-pretty-print.h"
#include "cgraph.h"
#include "timevar.h"
#include "except.h"
#include "debug.h"
#include "intl.h"

/* Tree code classes.  */

#define DEFTREECODE(SYM, NAME, TYPE, LENGTH) TYPE,
#define END_OF_BASE_TREE_CODES tcc_exceptional,

const enum tree_code_class tree_code_type[] = {
#include "all-tree.def"
};

#undef DEFTREECODE
#undef END_OF_BASE_TREE_CODES

/* Table indexed by tree code giving number of expression
   operands beyond the fixed part of the node structure.
   Not used for types or decls.  */

#define DEFTREECODE(SYM, NAME, TYPE, LENGTH) LENGTH,
#define END_OF_BASE_TREE_CODES 0,

const unsigned char tree_code_length[] = {
#include "all-tree.def"
};

#undef DEFTREECODE
#undef END_OF_BASE_TREE_CODES

/* Names of tree components.
   Used for printing out the tree and error messages.  */
#define DEFTREECODE(SYM, NAME, TYPE, LEN) NAME,
#define END_OF_BASE_TREE_CODES "@dummy",

const char *const tree_code_name[] = {
#include "all-tree.def"
};

#undef DEFTREECODE
#undef END_OF_BASE_TREE_CODES

/* Each tree code class has an associated string representation.
   These must correspond to the tree_code_class entries.  */

const char *const tree_code_class_strings[] =
{
  "exceptional",
  "constant",
  "type",
  "declaration",
  "reference",
  "comparison",
  "unary",
  "binary",
  "statement",
  "vl_exp",
  "expression"
};

/* obstack.[ch] explicitly declined to prototype this.  */
extern int _obstack_allocated_p (struct obstack *h, void *obj);

#ifdef GATHER_STATISTICS
/* Statistics-gathering stuff.  */

int tree_node_counts[(int) all_kinds];
int tree_node_sizes[(int) all_kinds];

/* Keep in sync with tree.h:enum tree_node_kind.  */
static const char * const tree_node_kind_names[] = {
  "decls",
  "types",
  "blocks",
  "stmts",
  "refs",
  "exprs",
  "constants",
  "identifiers",
  "perm_tree_lists",
  "temp_tree_lists",
  "vecs",
  "binfos",
  "ssa names",
  "constructors",
  "random kinds",
  "lang_decl kinds",
  "lang_type kinds",
  "omp clauses",
};
#endif /* GATHER_STATISTICS */

/* Unique id for next decl created.  */
static GTY(()) int next_decl_uid;
/* Unique id for next type created.  */
static GTY(()) int next_type_uid = 1;
/* Unique id for next debug decl created.  Use negative numbers,
   to catch erroneous uses.  */
static GTY(()) int next_debug_decl_uid;

/* Since we cannot rehash a type after it is in the table, we have to
   keep the hash code.  */

struct GTY(()) type_hash {
  unsigned long hash;
  tree type;
};

/* Initial size of the hash table (rounded to next prime).  */
#define TYPE_HASH_INITIAL_SIZE 1000

/* Now here is the hash table.  When recording a type, it is added to
   the slot whose index is the hash code.  Note that the hash table is
   used for several kinds of types (function types, array types and
   array index range types, for now).  While all these live in the
   same table, they are completely independent, and the hash code is
   computed differently for each of these.  */

static GTY ((if_marked ("type_hash_marked_p"), param_is (struct type_hash)))
     htab_t type_hash_table;

/* Hash table and temporary node for larger integer const values.  */
static GTY (()) tree int_cst_node;
static GTY ((if_marked ("ggc_marked_p"), param_is (union tree_node)))
     htab_t int_cst_hash_table;

/* Hash table for optimization flags and target option flags.  Use the same
   hash table for both sets of options.  Nodes for building the current
   optimization and target option nodes.  The assumption is most of the time
   the options created will already be in the hash table, so we avoid
   allocating and freeing up a node repeatably.  */
static GTY (()) tree cl_optimization_node;
static GTY (()) tree cl_target_option_node;
static GTY ((if_marked ("ggc_marked_p"), param_is (union tree_node)))
     htab_t cl_option_hash_table;

/* General tree->tree mapping  structure for use in hash tables.  */


static GTY ((if_marked ("tree_decl_map_marked_p"), param_is (struct tree_decl_map)))
     htab_t debug_expr_for_decl;

static GTY ((if_marked ("tree_decl_map_marked_p"), param_is (struct tree_decl_map)))
     htab_t value_expr_for_decl;

static GTY ((if_marked ("tree_priority_map_marked_p"),
	     param_is (struct tree_priority_map)))
  htab_t init_priority_for_decl;

static void set_type_quals (tree, int);
static int type_hash_eq (const void *, const void *);
static hashval_t type_hash_hash (const void *);
static hashval_t int_cst_hash_hash (const void *);
static int int_cst_hash_eq (const void *, const void *);
static hashval_t cl_option_hash_hash (const void *);
static int cl_option_hash_eq (const void *, const void *);
static void print_type_hash_statistics (void);
static void print_debug_expr_statistics (void);
static void print_value_expr_statistics (void);
static int type_hash_marked_p (const void *);
static unsigned int type_hash_list (const_tree, hashval_t);
static unsigned int attribute_hash_list (const_tree, hashval_t);

tree global_trees[TI_MAX];
tree integer_types[itk_none];

unsigned char tree_contains_struct[MAX_TREE_CODES][64];

/* Number of operands for each OpenMP clause.  */
unsigned const char omp_clause_num_ops[] =
{
  0, /* OMP_CLAUSE_ERROR  */
  1, /* OMP_CLAUSE_PRIVATE  */
  1, /* OMP_CLAUSE_SHARED  */
  1, /* OMP_CLAUSE_FIRSTPRIVATE  */
  2, /* OMP_CLAUSE_LASTPRIVATE  */
  4, /* OMP_CLAUSE_REDUCTION  */
  1, /* OMP_CLAUSE_COPYIN  */
  1, /* OMP_CLAUSE_COPYPRIVATE  */
  1, /* OMP_CLAUSE_IF  */
  1, /* OMP_CLAUSE_NUM_THREADS  */
  1, /* OMP_CLAUSE_SCHEDULE  */
  0, /* OMP_CLAUSE_NOWAIT  */
  0, /* OMP_CLAUSE_ORDERED  */
  0, /* OMP_CLAUSE_DEFAULT  */
  3, /* OMP_CLAUSE_COLLAPSE  */
  0  /* OMP_CLAUSE_UNTIED   */
};

const char * const omp_clause_code_name[] =
{
  "error_clause",
  "private",
  "shared",
  "firstprivate",
  "lastprivate",
  "reduction",
  "copyin",
  "copyprivate",
  "if",
  "num_threads",
  "schedule",
  "nowait",
  "ordered",
  "default",
  "collapse",
  "untied"
};


/* Return the tree node structure used by tree code CODE.  */

static inline enum tree_node_structure_enum
tree_node_structure_for_code (enum tree_code code)
{
  switch (TREE_CODE_CLASS (code))
    {
    case tcc_declaration:
      {
	switch (code)
	  {
	  case FIELD_DECL:
	    return TS_FIELD_DECL;
	  case PARM_DECL:
	    return TS_PARM_DECL;
	  case VAR_DECL:
	    return TS_VAR_DECL;
	  case LABEL_DECL:
	    return TS_LABEL_DECL;
	  case RESULT_DECL:
	    return TS_RESULT_DECL;
	  case DEBUG_EXPR_DECL:
	    return TS_DECL_WRTL;
	  case CONST_DECL:
	    return TS_CONST_DECL;
	  case TYPE_DECL:
	    return TS_TYPE_DECL;
	  case FUNCTION_DECL:
	    return TS_FUNCTION_DECL;
	  default:
	    return TS_DECL_NON_COMMON;
	  }
      }
    case tcc_type:
      return TS_TYPE;
    case tcc_reference:
    case tcc_comparison:
    case tcc_unary:
    case tcc_binary:
    case tcc_expression:
    case tcc_statement:
    case tcc_vl_exp:
      return TS_EXP;
    default:  /* tcc_constant and tcc_exceptional */
      break;
    }
  switch (code)
    {
      /* tcc_constant cases.  */
    case INTEGER_CST:		return TS_INT_CST;
    case REAL_CST:		return TS_REAL_CST;
    case FIXED_CST:		return TS_FIXED_CST;
    case COMPLEX_CST:		return TS_COMPLEX;
    case VECTOR_CST:		return TS_VECTOR;
    case STRING_CST:		return TS_STRING;
      /* tcc_exceptional cases.  */
    case ERROR_MARK:		return TS_COMMON;
    case IDENTIFIER_NODE:	return TS_IDENTIFIER;
    case TREE_LIST:		return TS_LIST;
    case TREE_VEC:		return TS_VEC;
    case SSA_NAME:		return TS_SSA_NAME;
    case PLACEHOLDER_EXPR:	return TS_COMMON;
    case STATEMENT_LIST:	return TS_STATEMENT_LIST;
    case BLOCK:			return TS_BLOCK;
    case CONSTRUCTOR:		return TS_CONSTRUCTOR;
    case TREE_BINFO:		return TS_BINFO;
    case OMP_CLAUSE:		return TS_OMP_CLAUSE;
    case OPTIMIZATION_NODE:	return TS_OPTIMIZATION;
    case TARGET_OPTION_NODE:	return TS_TARGET_OPTION;

    default:
      gcc_unreachable ();
    }
}


/* Initialize tree_contains_struct to describe the hierarchy of tree
   nodes.  */

static void
initialize_tree_contains_struct (void)
{
  unsigned i;

#define MARK_TS_BASE(C)					\
  do {							\
    tree_contains_struct[C][TS_BASE] = 1;		\
  } while (0)

#define MARK_TS_COMMON(C)				\
  do {							\
    MARK_TS_BASE (C);					\
    tree_contains_struct[C][TS_COMMON] = 1;		\
  } while (0)

#define MARK_TS_DECL_MINIMAL(C)				\
  do {							\
    MARK_TS_COMMON (C);					\
    tree_contains_struct[C][TS_DECL_MINIMAL] = 1;	\
  } while (0)

#define MARK_TS_DECL_COMMON(C)				\
  do {							\
    MARK_TS_DECL_MINIMAL (C);				\
    tree_contains_struct[C][TS_DECL_COMMON] = 1;	\
  } while (0)

#define MARK_TS_DECL_WRTL(C)				\
  do {							\
    MARK_TS_DECL_COMMON (C);				\
    tree_contains_struct[C][TS_DECL_WRTL] = 1;		\
  } while (0)

#define MARK_TS_DECL_WITH_VIS(C)			\
  do {							\
    MARK_TS_DECL_WRTL (C);				\
    tree_contains_struct[C][TS_DECL_WITH_VIS] = 1;	\
  } while (0)

#define MARK_TS_DECL_NON_COMMON(C)			\
  do {							\
    MARK_TS_DECL_WITH_VIS (C);				\
    tree_contains_struct[C][TS_DECL_NON_COMMON] = 1;	\
  } while (0)

  for (i = ERROR_MARK; i < LAST_AND_UNUSED_TREE_CODE; i++)
    {
      enum tree_code code;
      enum tree_node_structure_enum ts_code;

      code = (enum tree_code) i;
      ts_code = tree_node_structure_for_code (code);

      /* Mark the TS structure itself.  */
      tree_contains_struct[code][ts_code] = 1;

      /* Mark all the structures that TS is derived from.  */
      switch (ts_code)
	{
	case TS_COMMON:
	  MARK_TS_BASE (code);
	  break;

	case TS_INT_CST:
	case TS_REAL_CST:
	case TS_FIXED_CST:
	case TS_VECTOR:
	case TS_STRING:
	case TS_COMPLEX:
	case TS_IDENTIFIER:
	case TS_DECL_MINIMAL:
	case TS_TYPE:
	case TS_LIST:
	case TS_VEC:
	case TS_EXP:
	case TS_SSA_NAME:
	case TS_BLOCK:
	case TS_BINFO:
	case TS_STATEMENT_LIST:
	case TS_CONSTRUCTOR:
	case TS_OMP_CLAUSE:
	case TS_OPTIMIZATION:
	case TS_TARGET_OPTION:
	  MARK_TS_COMMON (code);
	  break;

	case TS_DECL_COMMON:
	  MARK_TS_DECL_MINIMAL (code);
	  break;

	case TS_DECL_WRTL:
	  MARK_TS_DECL_COMMON (code);
	  break;

	case TS_DECL_NON_COMMON:
	  MARK_TS_DECL_WITH_VIS (code);
	  break;

	case TS_DECL_WITH_VIS:
	case TS_PARM_DECL:
	case TS_LABEL_DECL:
	case TS_RESULT_DECL:
	case TS_CONST_DECL:
	  MARK_TS_DECL_WRTL (code);
	  break;

	case TS_FIELD_DECL:
	  MARK_TS_DECL_COMMON (code);
	  break;

	case TS_VAR_DECL:
	  MARK_TS_DECL_WITH_VIS (code);
	  break;

	case TS_TYPE_DECL:
	case TS_FUNCTION_DECL:
	  MARK_TS_DECL_NON_COMMON (code);
	  break;

	default:
	  gcc_unreachable ();
	}
    }

  /* Basic consistency checks for attributes used in fold.  */
  gcc_assert (tree_contains_struct[FUNCTION_DECL][TS_DECL_NON_COMMON]);
  gcc_assert (tree_contains_struct[TRANSLATION_UNIT_DECL][TS_DECL_NON_COMMON]);
  gcc_assert (tree_contains_struct[TYPE_DECL][TS_DECL_NON_COMMON]);
  gcc_assert (tree_contains_struct[CONST_DECL][TS_DECL_COMMON]);
  gcc_assert (tree_contains_struct[VAR_DECL][TS_DECL_COMMON]);
  gcc_assert (tree_contains_struct[PARM_DECL][TS_DECL_COMMON]);
  gcc_assert (tree_contains_struct[RESULT_DECL][TS_DECL_COMMON]);
  gcc_assert (tree_contains_struct[FUNCTION_DECL][TS_DECL_COMMON]);
  gcc_assert (tree_contains_struct[TYPE_DECL][TS_DECL_COMMON]);
  gcc_assert (tree_contains_struct[TRANSLATION_UNIT_DECL][TS_DECL_COMMON]);
  gcc_assert (tree_contains_struct[LABEL_DECL][TS_DECL_COMMON]);
  gcc_assert (tree_contains_struct[FIELD_DECL][TS_DECL_COMMON]);
  gcc_assert (tree_contains_struct[CONST_DECL][TS_DECL_WRTL]);
  gcc_assert (tree_contains_struct[VAR_DECL][TS_DECL_WRTL]);
  gcc_assert (tree_contains_struct[PARM_DECL][TS_DECL_WRTL]);
  gcc_assert (tree_contains_struct[RESULT_DECL][TS_DECL_WRTL]);
  gcc_assert (tree_contains_struct[FUNCTION_DECL][TS_DECL_WRTL]);
  gcc_assert (tree_contains_struct[LABEL_DECL][TS_DECL_WRTL]);
  gcc_assert (tree_contains_struct[CONST_DECL][TS_DECL_MINIMAL]);
  gcc_assert (tree_contains_struct[VAR_DECL][TS_DECL_MINIMAL]);
  gcc_assert (tree_contains_struct[PARM_DECL][TS_DECL_MINIMAL]);
  gcc_assert (tree_contains_struct[RESULT_DECL][TS_DECL_MINIMAL]);
  gcc_assert (tree_contains_struct[FUNCTION_DECL][TS_DECL_MINIMAL]);
  gcc_assert (tree_contains_struct[TYPE_DECL][TS_DECL_MINIMAL]);
  gcc_assert (tree_contains_struct[TRANSLATION_UNIT_DECL][TS_DECL_MINIMAL]);
  gcc_assert (tree_contains_struct[LABEL_DECL][TS_DECL_MINIMAL]);
  gcc_assert (tree_contains_struct[FIELD_DECL][TS_DECL_MINIMAL]);
  gcc_assert (tree_contains_struct[VAR_DECL][TS_DECL_WITH_VIS]);
  gcc_assert (tree_contains_struct[FUNCTION_DECL][TS_DECL_WITH_VIS]);
  gcc_assert (tree_contains_struct[TYPE_DECL][TS_DECL_WITH_VIS]);
  gcc_assert (tree_contains_struct[TRANSLATION_UNIT_DECL][TS_DECL_WITH_VIS]);
  gcc_assert (tree_contains_struct[VAR_DECL][TS_VAR_DECL]);
  gcc_assert (tree_contains_struct[FIELD_DECL][TS_FIELD_DECL]);
  gcc_assert (tree_contains_struct[PARM_DECL][TS_PARM_DECL]);
  gcc_assert (tree_contains_struct[LABEL_DECL][TS_LABEL_DECL]);
  gcc_assert (tree_contains_struct[RESULT_DECL][TS_RESULT_DECL]);
  gcc_assert (tree_contains_struct[CONST_DECL][TS_CONST_DECL]);
  gcc_assert (tree_contains_struct[TYPE_DECL][TS_TYPE_DECL]);
  gcc_assert (tree_contains_struct[FUNCTION_DECL][TS_FUNCTION_DECL]);
  gcc_assert (tree_contains_struct[IMPORTED_DECL][TS_DECL_MINIMAL]);
  gcc_assert (tree_contains_struct[IMPORTED_DECL][TS_DECL_COMMON]);

#undef MARK_TS_BASE
#undef MARK_TS_COMMON
#undef MARK_TS_DECL_MINIMAL
#undef MARK_TS_DECL_COMMON
#undef MARK_TS_DECL_WRTL
#undef MARK_TS_DECL_WITH_VIS
#undef MARK_TS_DECL_NON_COMMON
}


/* Init tree.c.  */

void
init_ttree (void)
{
  /* Initialize the hash table of types.  */
  type_hash_table = htab_create_ggc (TYPE_HASH_INITIAL_SIZE, type_hash_hash,
				     type_hash_eq, 0);

  debug_expr_for_decl = htab_create_ggc (512, tree_decl_map_hash,
					 tree_decl_map_eq, 0);

  value_expr_for_decl = htab_create_ggc (512, tree_decl_map_hash,
					 tree_decl_map_eq, 0);
  init_priority_for_decl = htab_create_ggc (512, tree_priority_map_hash,
					    tree_priority_map_eq, 0);

  int_cst_hash_table = htab_create_ggc (1024, int_cst_hash_hash,
					int_cst_hash_eq, NULL);

  int_cst_node = make_node (INTEGER_CST);

  cl_option_hash_table = htab_create_ggc (64, cl_option_hash_hash,
					  cl_option_hash_eq, NULL);

  cl_optimization_node = make_node (OPTIMIZATION_NODE);
  cl_target_option_node = make_node (TARGET_OPTION_NODE);

  /* Initialize the tree_contains_struct array.  */
  initialize_tree_contains_struct ();
  lang_hooks.init_ts ();
}


/* The name of the object as the assembler will see it (but before any
   translations made by ASM_OUTPUT_LABELREF).  Often this is the same
   as DECL_NAME.  It is an IDENTIFIER_NODE.  */
tree
decl_assembler_name (tree decl)
{
  if (!DECL_ASSEMBLER_NAME_SET_P (decl))
    lang_hooks.set_decl_assembler_name (decl);
  return DECL_WITH_VIS_CHECK (decl)->decl_with_vis.assembler_name;
}

/* Compare ASMNAME with the DECL_ASSEMBLER_NAME of DECL.  */

bool
decl_assembler_name_equal (tree decl, const_tree asmname)
{
  tree decl_asmname = DECL_ASSEMBLER_NAME (decl);
  const char *decl_str;
  const char *asmname_str;
  bool test = false;

  if (decl_asmname == asmname)
    return true;

  decl_str = IDENTIFIER_POINTER (decl_asmname);
  asmname_str = IDENTIFIER_POINTER (asmname);


  /* If the target assembler name was set by the user, things are trickier.
     We have a leading '*' to begin with.  After that, it's arguable what
     is the correct thing to do with -fleading-underscore.  Arguably, we've
     historically been doing the wrong thing in assemble_alias by always
     printing the leading underscore.  Since we're not changing that, make
     sure user_label_prefix follows the '*' before matching.  */
  if (decl_str[0] == '*')
    {
      size_t ulp_len = strlen (user_label_prefix);

      decl_str ++;

      if (ulp_len == 0)
	test = true;
      else if (strncmp (decl_str, user_label_prefix, ulp_len) == 0)
	decl_str += ulp_len, test=true;
      else
	decl_str --;
    }
  if (asmname_str[0] == '*')
    {
      size_t ulp_len = strlen (user_label_prefix);

      asmname_str ++;

      if (ulp_len == 0)
	test = true;
      else if (strncmp (asmname_str, user_label_prefix, ulp_len) == 0)
	asmname_str += ulp_len, test=true;
      else
	asmname_str --;
    }

  if (!test)
    return false;
  return strcmp (decl_str, asmname_str) == 0;
}

/* Hash asmnames ignoring the user specified marks.  */

hashval_t
decl_assembler_name_hash (const_tree asmname)
{
  if (IDENTIFIER_POINTER (asmname)[0] == '*')
    {
      const char *decl_str = IDENTIFIER_POINTER (asmname) + 1;
      size_t ulp_len = strlen (user_label_prefix);

      if (ulp_len == 0)
	;
      else if (strncmp (decl_str, user_label_prefix, ulp_len) == 0)
	decl_str += ulp_len;

      return htab_hash_string (decl_str);
    }

  return htab_hash_string (IDENTIFIER_POINTER (asmname));
}

/* Compute the number of bytes occupied by a tree with code CODE.
   This function cannot be used for nodes that have variable sizes,
   including TREE_VEC, STRING_CST, and CALL_EXPR.  */
size_t
tree_code_size (enum tree_code code)
{
  switch (TREE_CODE_CLASS (code))
    {
    case tcc_declaration:  /* A decl node */
      {
	switch (code)
	  {
	  case FIELD_DECL:
	    return sizeof (struct tree_field_decl);
	  case PARM_DECL:
	    return sizeof (struct tree_parm_decl);
	  case VAR_DECL:
	    return sizeof (struct tree_var_decl);
	  case LABEL_DECL:
	    return sizeof (struct tree_label_decl);
	  case RESULT_DECL:
	    return sizeof (struct tree_result_decl);
	  case CONST_DECL:
	    return sizeof (struct tree_const_decl);
	  case TYPE_DECL:
	    return sizeof (struct tree_type_decl);
	  case FUNCTION_DECL:
	    return sizeof (struct tree_function_decl);
	  case DEBUG_EXPR_DECL:
	    return sizeof (struct tree_decl_with_rtl);
	  default:
	    return sizeof (struct tree_decl_non_common);
	  }
      }

    case tcc_type:  /* a type node */
      return sizeof (struct tree_type);

    case tcc_reference:   /* a reference */
    case tcc_expression:  /* an expression */
    case tcc_statement:   /* an expression with side effects */
    case tcc_comparison:  /* a comparison expression */
    case tcc_unary:       /* a unary arithmetic expression */
    case tcc_binary:      /* a binary arithmetic expression */
      return (sizeof (struct tree_exp)
	      + (TREE_CODE_LENGTH (code) - 1) * sizeof (tree));

    case tcc_constant:  /* a constant */
      switch (code)
	{
	case INTEGER_CST:	return sizeof (struct tree_int_cst);
	case REAL_CST:		return sizeof (struct tree_real_cst);
	case FIXED_CST:		return sizeof (struct tree_fixed_cst);
	case COMPLEX_CST:	return sizeof (struct tree_complex);
	case VECTOR_CST:	return sizeof (struct tree_vector);
	case STRING_CST:	gcc_unreachable ();
	default:
	  return lang_hooks.tree_size (code);
	}

    case tcc_exceptional:  /* something random, like an identifier.  */
      switch (code)
	{
	case IDENTIFIER_NODE:	return lang_hooks.identifier_size;
	case TREE_LIST:		return sizeof (struct tree_list);

	case ERROR_MARK:
	case PLACEHOLDER_EXPR:	return sizeof (struct tree_common);

	case TREE_VEC:
	case OMP_CLAUSE:	gcc_unreachable ();

	case SSA_NAME:		return sizeof (struct tree_ssa_name);

	case STATEMENT_LIST:	return sizeof (struct tree_statement_list);
	case BLOCK:		return sizeof (struct tree_block);
	case CONSTRUCTOR:	return sizeof (struct tree_constructor);
	case OPTIMIZATION_NODE: return sizeof (struct tree_optimization_option);
	case TARGET_OPTION_NODE: return sizeof (struct tree_target_option);

	default:
	  return lang_hooks.tree_size (code);
	}

    default:
      gcc_unreachable ();
    }
}

/* Compute the number of bytes occupied by NODE.  This routine only
   looks at TREE_CODE, except for those nodes that have variable sizes.  */
size_t
tree_size (const_tree node)
{
  const enum tree_code code = TREE_CODE (node);
  switch (code)
    {
    case TREE_BINFO:
      return (offsetof (struct tree_binfo, base_binfos)
	      + VEC_embedded_size (tree, BINFO_N_BASE_BINFOS (node)));

    case TREE_VEC:
      return (sizeof (struct tree_vec)
	      + (TREE_VEC_LENGTH (node) - 1) * sizeof (tree));

    case STRING_CST:
      return TREE_STRING_LENGTH (node) + offsetof (struct tree_string, str) + 1;

    case OMP_CLAUSE:
      return (sizeof (struct tree_omp_clause)
	      + (omp_clause_num_ops[OMP_CLAUSE_CODE (node)] - 1)
	        * sizeof (tree));

    default:
      if (TREE_CODE_CLASS (code) == tcc_vl_exp)
	return (sizeof (struct tree_exp)
		+ (VL_EXP_OPERAND_LENGTH (node) - 1) * sizeof (tree));
      else
	return tree_code_size (code);
    }
}

/* Return a newly allocated node of code CODE.  For decl and type
   nodes, some other fields are initialized.  The rest of the node is
   initialized to zero.  This function cannot be used for TREE_VEC or
   OMP_CLAUSE nodes, which is enforced by asserts in tree_code_size.

   Achoo!  I got a code in the node.  */

tree
make_node_stat (enum tree_code code MEM_STAT_DECL)
{
  tree t;
  enum tree_code_class type = TREE_CODE_CLASS (code);
  size_t length = tree_code_size (code);
#ifdef GATHER_STATISTICS
  tree_node_kind kind;

  switch (type)
    {
    case tcc_declaration:  /* A decl node */
      kind = d_kind;
      break;

    case tcc_type:  /* a type node */
      kind = t_kind;
      break;

    case tcc_statement:  /* an expression with side effects */
      kind = s_kind;
      break;

    case tcc_reference:  /* a reference */
      kind = r_kind;
      break;

    case tcc_expression:  /* an expression */
    case tcc_comparison:  /* a comparison expression */
    case tcc_unary:  /* a unary arithmetic expression */
    case tcc_binary:  /* a binary arithmetic expression */
      kind = e_kind;
      break;

    case tcc_constant:  /* a constant */
      kind = c_kind;
      break;

    case tcc_exceptional:  /* something random, like an identifier.  */
      switch (code)
	{
	case IDENTIFIER_NODE:
	  kind = id_kind;
	  break;

	case TREE_VEC:
	  kind = vec_kind;
	  break;

	case TREE_BINFO:
	  kind = binfo_kind;
	  break;

	case SSA_NAME:
	  kind = ssa_name_kind;
	  break;

	case BLOCK:
	  kind = b_kind;
	  break;

	case CONSTRUCTOR:
	  kind = constr_kind;
	  break;

	default:
	  kind = x_kind;
	  break;
	}
      break;

    default:
      gcc_unreachable ();
    }

  tree_node_counts[(int) kind]++;
  tree_node_sizes[(int) kind] += length;
#endif

  t = ggc_alloc_zone_cleared_tree_node_stat (
               (code == IDENTIFIER_NODE) ? &tree_id_zone : &tree_zone,
               length PASS_MEM_STAT);
  TREE_SET_CODE (t, code);

  switch (type)
    {
    case tcc_statement:
      TREE_SIDE_EFFECTS (t) = 1;
      break;

    case tcc_declaration:
      if (CODE_CONTAINS_STRUCT (code, TS_DECL_COMMON))
	{
	  if (code == FUNCTION_DECL)
	    {
	      DECL_ALIGN (t) = FUNCTION_BOUNDARY;
	      DECL_MODE (t) = FUNCTION_MODE;
	    }
	  else
	    DECL_ALIGN (t) = 1;
	}
      DECL_SOURCE_LOCATION (t) = input_location;
      if (TREE_CODE (t) == DEBUG_EXPR_DECL)
	DECL_UID (t) = --next_debug_decl_uid;
      else
	{
	  DECL_UID (t) = next_decl_uid++;
	  SET_DECL_PT_UID (t, -1);
	}
      if (TREE_CODE (t) == LABEL_DECL)
	LABEL_DECL_UID (t) = -1;

      break;

    case tcc_type:
      TYPE_UID (t) = next_type_uid++;
      TYPE_ALIGN (t) = BITS_PER_UNIT;
      TYPE_USER_ALIGN (t) = 0;
      TYPE_MAIN_VARIANT (t) = t;
      TYPE_CANONICAL (t) = t;

      /* Default to no attributes for type, but let target change that.  */
      TYPE_ATTRIBUTES (t) = NULL_TREE;
      targetm.set_default_type_attributes (t);

      /* We have not yet computed the alias set for this type.  */
      TYPE_ALIAS_SET (t) = -1;
      break;

    case tcc_constant:
      TREE_CONSTANT (t) = 1;
      break;

    case tcc_expression:
      switch (code)
	{
	case INIT_EXPR:
	case MODIFY_EXPR:
	case VA_ARG_EXPR:
	case PREDECREMENT_EXPR:
	case PREINCREMENT_EXPR:
	case POSTDECREMENT_EXPR:
	case POSTINCREMENT_EXPR:
	  /* All of these have side-effects, no matter what their
	     operands are.  */
	  TREE_SIDE_EFFECTS (t) = 1;
	  break;

	default:
	  break;
	}
      break;

    default:
      /* Other classes need no special treatment.  */
      break;
    }

  return t;
}

/* Return a new node with the same contents as NODE except that its
   TREE_CHAIN is zero and it has a fresh uid.  */

tree
copy_node_stat (tree node MEM_STAT_DECL)
{
  tree t;
  enum tree_code code = TREE_CODE (node);
  size_t length;

  gcc_assert (code != STATEMENT_LIST);

  length = tree_size (node);
  t = ggc_alloc_zone_tree_node_stat (&tree_zone, length PASS_MEM_STAT);
  memcpy (t, node, length);

  TREE_CHAIN (t) = 0;
  TREE_ASM_WRITTEN (t) = 0;
  TREE_VISITED (t) = 0;
  if (code == VAR_DECL || code == PARM_DECL || code == RESULT_DECL)
    *DECL_VAR_ANN_PTR (t) = 0;

  if (TREE_CODE_CLASS (code) == tcc_declaration)
    {
      if (code == DEBUG_EXPR_DECL)
	DECL_UID (t) = --next_debug_decl_uid;
      else
	{
	  DECL_UID (t) = next_decl_uid++;
	  if (DECL_PT_UID_SET_P (node))
	    SET_DECL_PT_UID (t, DECL_PT_UID (node));
	}
      if ((TREE_CODE (node) == PARM_DECL || TREE_CODE (node) == VAR_DECL)
	  && DECL_HAS_VALUE_EXPR_P (node))
	{
	  SET_DECL_VALUE_EXPR (t, DECL_VALUE_EXPR (node));
	  DECL_HAS_VALUE_EXPR_P (t) = 1;
	}
      if (TREE_CODE (node) == VAR_DECL && DECL_HAS_INIT_PRIORITY_P (node))
	{
	  SET_DECL_INIT_PRIORITY (t, DECL_INIT_PRIORITY (node));
	  DECL_HAS_INIT_PRIORITY_P (t) = 1;
	}
    }
  else if (TREE_CODE_CLASS (code) == tcc_type)
    {
      TYPE_UID (t) = next_type_uid++;
      /* The following is so that the debug code for
	 the copy is different from the original type.
	 The two statements usually duplicate each other
	 (because they clear fields of the same union),
	 but the optimizer should catch that.  */
      TYPE_SYMTAB_POINTER (t) = 0;
      TYPE_SYMTAB_ADDRESS (t) = 0;

      /* Do not copy the values cache.  */
      if (TYPE_CACHED_VALUES_P(t))
	{
	  TYPE_CACHED_VALUES_P (t) = 0;
	  TYPE_CACHED_VALUES (t) = NULL_TREE;
	}
    }

  return t;
}

/* Return a copy of a chain of nodes, chained through the TREE_CHAIN field.
   For example, this can copy a list made of TREE_LIST nodes.  */

tree
copy_list (tree list)
{
  tree head;
  tree prev, next;

  if (list == 0)
    return 0;

  head = prev = copy_node (list);
  next = TREE_CHAIN (list);
  while (next)
    {
      TREE_CHAIN (prev) = copy_node (next);
      prev = TREE_CHAIN (prev);
      next = TREE_CHAIN (next);
    }
  return head;
}


/* Create an INT_CST node with a LOW value sign extended.  */

tree
build_int_cst (tree type, HOST_WIDE_INT low)
{
  /* Support legacy code.  */
  if (!type)
    type = integer_type_node;

  return build_int_cst_wide (type, low, low < 0 ? -1 : 0);
}

/* Create an INT_CST node with a LOW value in TYPE.  The value is sign extended
   if it is negative.  This function is similar to build_int_cst, but
   the extra bits outside of the type precision are cleared.  Constants
   with these extra bits may confuse the fold so that it detects overflows
   even in cases when they do not occur, and in general should be avoided.
   We cannot however make this a default behavior of build_int_cst without
   more intrusive changes, since there are parts of gcc that rely on the extra
   precision of the integer constants.  */

tree
build_int_cst_type (tree type, HOST_WIDE_INT low)
{
  unsigned HOST_WIDE_INT low1;
  HOST_WIDE_INT hi;

  gcc_assert (type);

  fit_double_type (low, low < 0 ? -1 : 0, &low1, &hi, type);

  return build_int_cst_wide (type, low1, hi);
}

/* Constructs tree in type TYPE from with value given by CST.  Signedness
   of CST is assumed to be the same as the signedness of TYPE.  */

tree
double_int_to_tree (tree type, double_int cst)
{
  /* Size types *are* sign extended.  */
  bool sign_extended_type = (!TYPE_UNSIGNED (type)
			     || (TREE_CODE (type) == INTEGER_TYPE
				 && TYPE_IS_SIZETYPE (type)));

  cst = double_int_ext (cst, TYPE_PRECISION (type), !sign_extended_type);

  return build_int_cst_wide (type, cst.low, cst.high);
}

/* Returns true if CST fits into range of TYPE.  Signedness of CST is assumed
   to be the same as the signedness of TYPE.  */

bool
double_int_fits_to_tree_p (const_tree type, double_int cst)
{
  /* Size types *are* sign extended.  */
  bool sign_extended_type = (!TYPE_UNSIGNED (type)
			     || (TREE_CODE (type) == INTEGER_TYPE
				 && TYPE_IS_SIZETYPE (type)));

  double_int ext
    = double_int_ext (cst, TYPE_PRECISION (type), !sign_extended_type);

  return double_int_equal_p (cst, ext);
}

/* We force the double_int CST to the range of the type TYPE by sign or
   zero extending it.  OVERFLOWABLE indicates if we are interested in
   overflow of the value, when >0 we are only interested in signed
   overflow, for <0 we are interested in any overflow.  OVERFLOWED
   indicates whether overflow has already occurred.  CONST_OVERFLOWED
   indicates whether constant overflow has already occurred.  We force
   T's value to be within range of T's type (by setting to 0 or 1 all
   the bits outside the type's range).  We set TREE_OVERFLOWED if,
        OVERFLOWED is nonzero,
        or OVERFLOWABLE is >0 and signed overflow occurs
        or OVERFLOWABLE is <0 and any overflow occurs
   We return a new tree node for the extended double_int.  The node
   is shared if no overflow flags are set.  */


tree
force_fit_type_double (tree type, double_int cst, int overflowable,
		       bool overflowed)
{
  bool sign_extended_type;

  /* Size types *are* sign extended.  */
  sign_extended_type = (!TYPE_UNSIGNED (type)
                        || (TREE_CODE (type) == INTEGER_TYPE
                            && TYPE_IS_SIZETYPE (type)));

  /* If we need to set overflow flags, return a new unshared node.  */
  if (overflowed || !double_int_fits_to_tree_p(type, cst))
    {
      if (overflowed
	  || overflowable < 0
	  || (overflowable > 0 && sign_extended_type))
	{
	  tree t = make_node (INTEGER_CST);
	  TREE_INT_CST (t) = double_int_ext (cst, TYPE_PRECISION (type),
					     !sign_extended_type);
	  TREE_TYPE (t) = type;
	  TREE_OVERFLOW (t) = 1;
	  return t;
	}
    }

  /* Else build a shared node.  */
  return double_int_to_tree (type, cst);
}

/* These are the hash table functions for the hash table of INTEGER_CST
   nodes of a sizetype.  */

/* Return the hash code code X, an INTEGER_CST.  */

static hashval_t
int_cst_hash_hash (const void *x)
{
  const_tree const t = (const_tree) x;

  return (TREE_INT_CST_HIGH (t) ^ TREE_INT_CST_LOW (t)
	  ^ htab_hash_pointer (TREE_TYPE (t)));
}

/* Return nonzero if the value represented by *X (an INTEGER_CST tree node)
   is the same as that given by *Y, which is the same.  */

static int
int_cst_hash_eq (const void *x, const void *y)
{
  const_tree const xt = (const_tree) x;
  const_tree const yt = (const_tree) y;

  return (TREE_TYPE (xt) == TREE_TYPE (yt)
	  && TREE_INT_CST_HIGH (xt) == TREE_INT_CST_HIGH (yt)
	  && TREE_INT_CST_LOW (xt) == TREE_INT_CST_LOW (yt));
}

/* Create an INT_CST node of TYPE and value HI:LOW.
   The returned node is always shared.  For small integers we use a
   per-type vector cache, for larger ones we use a single hash table.  */

tree
build_int_cst_wide (tree type, unsigned HOST_WIDE_INT low, HOST_WIDE_INT hi)
{
  tree t;
  int ix = -1;
  int limit = 0;

  gcc_assert (type);

  switch (TREE_CODE (type))
    {
    case POINTER_TYPE:
    case REFERENCE_TYPE:
      /* Cache NULL pointer.  */
      if (!hi && !low)
	{
	  limit = 1;
	  ix = 0;
	}
      break;

    case BOOLEAN_TYPE:
      /* Cache false or true.  */
      limit = 2;
      if (!hi && low < 2)
	ix = low;
      break;

    case INTEGER_TYPE:
    case OFFSET_TYPE:
      if (TYPE_UNSIGNED (type))
	{
	  /* Cache 0..N */
	  limit = INTEGER_SHARE_LIMIT;
	  if (!hi && low < (unsigned HOST_WIDE_INT)INTEGER_SHARE_LIMIT)
	    ix = low;
	}
      else
	{
	  /* Cache -1..N */
	  limit = INTEGER_SHARE_LIMIT + 1;
	  if (!hi && low < (unsigned HOST_WIDE_INT)INTEGER_SHARE_LIMIT)
	    ix = low + 1;
	  else if (hi == -1 && low == -(unsigned HOST_WIDE_INT)1)
	    ix = 0;
	}
      break;

    case ENUMERAL_TYPE:
      break;

    default:
      gcc_unreachable ();
    }

  if (ix >= 0)
    {
      /* Look for it in the type's vector of small shared ints.  */
      if (!TYPE_CACHED_VALUES_P (type))
	{
	  TYPE_CACHED_VALUES_P (type) = 1;
	  TYPE_CACHED_VALUES (type) = make_tree_vec (limit);
	}

      t = TREE_VEC_ELT (TYPE_CACHED_VALUES (type), ix);
      if (t)
	{
	  /* Make sure no one is clobbering the shared constant.  */
	  gcc_assert (TREE_TYPE (t) == type);
	  gcc_assert (TREE_INT_CST_LOW (t) == low);
	  gcc_assert (TREE_INT_CST_HIGH (t) == hi);
	}
      else
	{
	  /* Create a new shared int.  */
	  t = make_node (INTEGER_CST);

	  TREE_INT_CST_LOW (t) = low;
	  TREE_INT_CST_HIGH (t) = hi;
	  TREE_TYPE (t) = type;

	  TREE_VEC_ELT (TYPE_CACHED_VALUES (type), ix) = t;
	}
    }
  else
    {
      /* Use the cache of larger shared ints.  */
      void **slot;

      TREE_INT_CST_LOW (int_cst_node) = low;
      TREE_INT_CST_HIGH (int_cst_node) = hi;
      TREE_TYPE (int_cst_node) = type;

      slot = htab_find_slot (int_cst_hash_table, int_cst_node, INSERT);
      t = (tree) *slot;
      if (!t)
	{
	  /* Insert this one into the hash table.  */
	  t = int_cst_node;
	  *slot = t;
	  /* Make a new node for next time round.  */
	  int_cst_node = make_node (INTEGER_CST);
	}
    }

  return t;
}

/* Builds an integer constant in TYPE such that lowest BITS bits are ones
   and the rest are zeros.  */

tree
build_low_bits_mask (tree type, unsigned bits)
{
  double_int mask;

  gcc_assert (bits <= TYPE_PRECISION (type));

  if (bits == TYPE_PRECISION (type)
      && !TYPE_UNSIGNED (type))
    /* Sign extended all-ones mask.  */
    mask = double_int_minus_one;
  else
    mask = double_int_mask (bits);

  return build_int_cst_wide (type, mask.low, mask.high);
}

/* Checks that X is integer constant that can be expressed in (unsigned)
   HOST_WIDE_INT without loss of precision.  */

bool
cst_and_fits_in_hwi (const_tree x)
{
  if (TREE_CODE (x) != INTEGER_CST)
    return false;

  if (TYPE_PRECISION (TREE_TYPE (x)) > HOST_BITS_PER_WIDE_INT)
    return false;

  return (TREE_INT_CST_HIGH (x) == 0
	  || TREE_INT_CST_HIGH (x) == -1);
}

/* Return a new VECTOR_CST node whose type is TYPE and whose values
   are in a list pointed to by VALS.  */

tree
build_vector (tree type, tree vals)
{
  tree v = make_node (VECTOR_CST);
  int over = 0;
  tree link;

  TREE_VECTOR_CST_ELTS (v) = vals;
  TREE_TYPE (v) = type;

  /* Iterate through elements and check for overflow.  */
  for (link = vals; link; link = TREE_CHAIN (link))
    {
      tree value = TREE_VALUE (link);

      /* Don't crash if we get an address constant.  */
      if (!CONSTANT_CLASS_P (value))
	continue;

      over |= TREE_OVERFLOW (value);
    }

  TREE_OVERFLOW (v) = over;
  return v;
}

/* Return a new VECTOR_CST node whose type is TYPE and whose values
   are extracted from V, a vector of CONSTRUCTOR_ELT.  */

tree
build_vector_from_ctor (tree type, VEC(constructor_elt,gc) *v)
{
  tree list = NULL_TREE;
  unsigned HOST_WIDE_INT idx;
  tree value;

  FOR_EACH_CONSTRUCTOR_VALUE (v, idx, value)
    list = tree_cons (NULL_TREE, value, list);
  return build_vector (type, nreverse (list));
}

/* Return a new CONSTRUCTOR node whose type is TYPE and whose values
   are in the VEC pointed to by VALS.  */
tree
build_constructor (tree type, VEC(constructor_elt,gc) *vals)
{
  tree c = make_node (CONSTRUCTOR);
  unsigned int i;
  constructor_elt *elt;
  bool constant_p = true;

  TREE_TYPE (c) = type;
  CONSTRUCTOR_ELTS (c) = vals;

  for (i = 0; VEC_iterate (constructor_elt, vals, i, elt); i++)
    if (!TREE_CONSTANT (elt->value))
      {
	constant_p = false;
	break;
      }

  TREE_CONSTANT (c) = constant_p;

  return c;
}

/* Build a CONSTRUCTOR node made of a single initializer, with the specified
   INDEX and VALUE.  */
tree
build_constructor_single (tree type, tree index, tree value)
{
  VEC(constructor_elt,gc) *v;
  constructor_elt *elt;

  v = VEC_alloc (constructor_elt, gc, 1);
  elt = VEC_quick_push (constructor_elt, v, NULL);
  elt->index = index;
  elt->value = value;

  return build_constructor (type, v);
}


/* Return a new CONSTRUCTOR node whose type is TYPE and whose values
   are in a list pointed to by VALS.  */
tree
build_constructor_from_list (tree type, tree vals)
{
  tree t;
  VEC(constructor_elt,gc) *v = NULL;

  if (vals)
    {
      v = VEC_alloc (constructor_elt, gc, list_length (vals));
      for (t = vals; t; t = TREE_CHAIN (t))
	CONSTRUCTOR_APPEND_ELT (v, TREE_PURPOSE (t), TREE_VALUE (t));
    }

  return build_constructor (type, v);
}

/* Return a new FIXED_CST node whose type is TYPE and value is F.  */

tree
build_fixed (tree type, FIXED_VALUE_TYPE f)
{
  tree v;
  FIXED_VALUE_TYPE *fp;

  v = make_node (FIXED_CST);
  fp = ggc_alloc_fixed_value ();
  memcpy (fp, &f, sizeof (FIXED_VALUE_TYPE));

  TREE_TYPE (v) = type;
  TREE_FIXED_CST_PTR (v) = fp;
  return v;
}

/* Return a new REAL_CST node whose type is TYPE and value is D.  */

tree
build_real (tree type, REAL_VALUE_TYPE d)
{
  tree v;
  REAL_VALUE_TYPE *dp;
  int overflow = 0;

  /* ??? Used to check for overflow here via CHECK_FLOAT_TYPE.
     Consider doing it via real_convert now.  */

  v = make_node (REAL_CST);
  dp = ggc_alloc_real_value ();
  memcpy (dp, &d, sizeof (REAL_VALUE_TYPE));

  TREE_TYPE (v) = type;
  TREE_REAL_CST_PTR (v) = dp;
  TREE_OVERFLOW (v) = overflow;
  return v;
}

/* Return a new REAL_CST node whose type is TYPE
   and whose value is the integer value of the INTEGER_CST node I.  */

REAL_VALUE_TYPE
real_value_from_int_cst (const_tree type, const_tree i)
{
  REAL_VALUE_TYPE d;

  /* Clear all bits of the real value type so that we can later do
     bitwise comparisons to see if two values are the same.  */
  memset (&d, 0, sizeof d);

  real_from_integer (&d, type ? TYPE_MODE (type) : VOIDmode,
		     TREE_INT_CST_LOW (i), TREE_INT_CST_HIGH (i),
		     TYPE_UNSIGNED (TREE_TYPE (i)));
  return d;
}

/* Given a tree representing an integer constant I, return a tree
   representing the same value as a floating-point constant of type TYPE.  */

tree
build_real_from_int_cst (tree type, const_tree i)
{
  tree v;
  int overflow = TREE_OVERFLOW (i);

  v = build_real (type, real_value_from_int_cst (type, i));

  TREE_OVERFLOW (v) |= overflow;
  return v;
}

/* Return a newly constructed STRING_CST node whose value is
   the LEN characters at STR.
   The TREE_TYPE is not initialized.  */

tree
build_string (int len, const char *str)
{
  tree s;
  size_t length;

  /* Do not waste bytes provided by padding of struct tree_string.  */
  length = len + offsetof (struct tree_string, str) + 1;

#ifdef GATHER_STATISTICS
  tree_node_counts[(int) c_kind]++;
  tree_node_sizes[(int) c_kind] += length;
#endif

  s = ggc_alloc_tree_node (length);

  memset (s, 0, sizeof (struct tree_common));
  TREE_SET_CODE (s, STRING_CST);
  TREE_CONSTANT (s) = 1;
  TREE_STRING_LENGTH (s) = len;
  memcpy (s->string.str, str, len);
  s->string.str[len] = '\0';

  return s;
}

/* Return a newly constructed COMPLEX_CST node whose value is
   specified by the real and imaginary parts REAL and IMAG.
   Both REAL and IMAG should be constant nodes.  TYPE, if specified,
   will be the type of the COMPLEX_CST; otherwise a new type will be made.  */

tree
build_complex (tree type, tree real, tree imag)
{
  tree t = make_node (COMPLEX_CST);

  TREE_REALPART (t) = real;
  TREE_IMAGPART (t) = imag;
  TREE_TYPE (t) = type ? type : build_complex_type (TREE_TYPE (real));
  TREE_OVERFLOW (t) = TREE_OVERFLOW (real) | TREE_OVERFLOW (imag);
  return t;
}

/* Return a constant of arithmetic type TYPE which is the
   multiplicative identity of the set TYPE.  */

tree
build_one_cst (tree type)
{
  switch (TREE_CODE (type))
    {
    case INTEGER_TYPE: case ENUMERAL_TYPE: case BOOLEAN_TYPE:
    case POINTER_TYPE: case REFERENCE_TYPE:
    case OFFSET_TYPE:
      return build_int_cst (type, 1);

    case REAL_TYPE:
      return build_real (type, dconst1);

    case FIXED_POINT_TYPE:
      /* We can only generate 1 for accum types.  */
      gcc_assert (ALL_SCALAR_ACCUM_MODE_P (TYPE_MODE (type)));
      return build_fixed (type, FCONST1(TYPE_MODE (type)));

    case VECTOR_TYPE:
      {
	tree scalar, cst;
	int i;

	scalar = build_one_cst (TREE_TYPE (type));

	/* Create 'vect_cst_ = {cst,cst,...,cst}'  */
	cst = NULL_TREE;
	for (i = TYPE_VECTOR_SUBPARTS (type); --i >= 0; )
	  cst = tree_cons (NULL_TREE, scalar, cst);

	return build_vector (type, cst);
      }

    case COMPLEX_TYPE:
      return build_complex (type,
			    build_one_cst (TREE_TYPE (type)),
			    fold_convert (TREE_TYPE (type), integer_zero_node));

    default:
      gcc_unreachable ();
    }
}

/* Build a BINFO with LEN language slots.  */

tree
make_tree_binfo_stat (unsigned base_binfos MEM_STAT_DECL)
{
  tree t;
  size_t length = (offsetof (struct tree_binfo, base_binfos)
		   + VEC_embedded_size (tree, base_binfos));

#ifdef GATHER_STATISTICS
  tree_node_counts[(int) binfo_kind]++;
  tree_node_sizes[(int) binfo_kind] += length;
#endif

  t = ggc_alloc_zone_tree_node_stat (&tree_zone, length PASS_MEM_STAT);

  memset (t, 0, offsetof (struct tree_binfo, base_binfos));

  TREE_SET_CODE (t, TREE_BINFO);

  VEC_embedded_init (tree, BINFO_BASE_BINFOS (t), base_binfos);

  return t;
}


/* Build a newly constructed TREE_VEC node of length LEN.  */

tree
make_tree_vec_stat (int len MEM_STAT_DECL)
{
  tree t;
  int length = (len - 1) * sizeof (tree) + sizeof (struct tree_vec);

#ifdef GATHER_STATISTICS
  tree_node_counts[(int) vec_kind]++;
  tree_node_sizes[(int) vec_kind] += length;
#endif

  t = ggc_alloc_zone_cleared_tree_node_stat (&tree_zone, length PASS_MEM_STAT);

  TREE_SET_CODE (t, TREE_VEC);
  TREE_VEC_LENGTH (t) = len;

  return t;
}

/* Return 1 if EXPR is the integer constant zero or a complex constant
   of zero.  */

int
integer_zerop (const_tree expr)
{
  STRIP_NOPS (expr);

  return ((TREE_CODE (expr) == INTEGER_CST
	   && TREE_INT_CST_LOW (expr) == 0
	   && TREE_INT_CST_HIGH (expr) == 0)
	  || (TREE_CODE (expr) == COMPLEX_CST
	      && integer_zerop (TREE_REALPART (expr))
	      && integer_zerop (TREE_IMAGPART (expr))));
}

/* Return 1 if EXPR is the integer constant one or the corresponding
   complex constant.  */

int
integer_onep (const_tree expr)
{
  STRIP_NOPS (expr);

  return ((TREE_CODE (expr) == INTEGER_CST
	   && TREE_INT_CST_LOW (expr) == 1
	   && TREE_INT_CST_HIGH (expr) == 0)
	  || (TREE_CODE (expr) == COMPLEX_CST
	      && integer_onep (TREE_REALPART (expr))
	      && integer_zerop (TREE_IMAGPART (expr))));
}

/* Return 1 if EXPR is an integer containing all 1's in as much precision as
   it contains.  Likewise for the corresponding complex constant.  */

int
integer_all_onesp (const_tree expr)
{
  int prec;
  int uns;

  STRIP_NOPS (expr);

  if (TREE_CODE (expr) == COMPLEX_CST
      && integer_all_onesp (TREE_REALPART (expr))
      && integer_zerop (TREE_IMAGPART (expr)))
    return 1;

  else if (TREE_CODE (expr) != INTEGER_CST)
    return 0;

  uns = TYPE_UNSIGNED (TREE_TYPE (expr));
  if (TREE_INT_CST_LOW (expr) == ~(unsigned HOST_WIDE_INT) 0
      && TREE_INT_CST_HIGH (expr) == -1)
    return 1;
  if (!uns)
    return 0;

  /* Note that using TYPE_PRECISION here is wrong.  We care about the
     actual bits, not the (arbitrary) range of the type.  */
  prec = GET_MODE_BITSIZE (TYPE_MODE (TREE_TYPE (expr)));
  if (prec >= HOST_BITS_PER_WIDE_INT)
    {
      HOST_WIDE_INT high_value;
      int shift_amount;

      shift_amount = prec - HOST_BITS_PER_WIDE_INT;

      /* Can not handle precisions greater than twice the host int size.  */
      gcc_assert (shift_amount <= HOST_BITS_PER_WIDE_INT);
      if (shift_amount == HOST_BITS_PER_WIDE_INT)
	/* Shifting by the host word size is undefined according to the ANSI
	   standard, so we must handle this as a special case.  */
	high_value = -1;
      else
	high_value = ((HOST_WIDE_INT) 1 << shift_amount) - 1;

      return (TREE_INT_CST_LOW (expr) == ~(unsigned HOST_WIDE_INT) 0
	      && TREE_INT_CST_HIGH (expr) == high_value);
    }
  else
    return TREE_INT_CST_LOW (expr) == ((unsigned HOST_WIDE_INT) 1 << prec) - 1;
}

/* Return 1 if EXPR is an integer constant that is a power of 2 (i.e., has only
   one bit on).  */

int
integer_pow2p (const_tree expr)
{
  int prec;
  HOST_WIDE_INT high, low;

  STRIP_NOPS (expr);

  if (TREE_CODE (expr) == COMPLEX_CST
      && integer_pow2p (TREE_REALPART (expr))
      && integer_zerop (TREE_IMAGPART (expr)))
    return 1;

  if (TREE_CODE (expr) != INTEGER_CST)
    return 0;

  prec = TYPE_PRECISION (TREE_TYPE (expr));
  high = TREE_INT_CST_HIGH (expr);
  low = TREE_INT_CST_LOW (expr);

  /* First clear all bits that are beyond the type's precision in case
     we've been sign extended.  */

  if (prec == 2 * HOST_BITS_PER_WIDE_INT)
    ;
  else if (prec > HOST_BITS_PER_WIDE_INT)
    high &= ~((HOST_WIDE_INT) (-1) << (prec - HOST_BITS_PER_WIDE_INT));
  else
    {
      high = 0;
      if (prec < HOST_BITS_PER_WIDE_INT)
	low &= ~((HOST_WIDE_INT) (-1) << prec);
    }

  if (high == 0 && low == 0)
    return 0;

  return ((high == 0 && (low & (low - 1)) == 0)
	  || (low == 0 && (high & (high - 1)) == 0));
}

/* Return 1 if EXPR is an integer constant other than zero or a
   complex constant other than zero.  */

int
integer_nonzerop (const_tree expr)
{
  STRIP_NOPS (expr);

  return ((TREE_CODE (expr) == INTEGER_CST
	   && (TREE_INT_CST_LOW (expr) != 0
	       || TREE_INT_CST_HIGH (expr) != 0))
	  || (TREE_CODE (expr) == COMPLEX_CST
	      && (integer_nonzerop (TREE_REALPART (expr))
		  || integer_nonzerop (TREE_IMAGPART (expr)))));
}

/* Return 1 if EXPR is the fixed-point constant zero.  */

int
fixed_zerop (const_tree expr)
{
  return (TREE_CODE (expr) == FIXED_CST
	  && double_int_zero_p (TREE_FIXED_CST (expr).data));
}

/* Return the power of two represented by a tree node known to be a
   power of two.  */

int
tree_log2 (const_tree expr)
{
  int prec;
  HOST_WIDE_INT high, low;

  STRIP_NOPS (expr);

  if (TREE_CODE (expr) == COMPLEX_CST)
    return tree_log2 (TREE_REALPART (expr));

  prec = TYPE_PRECISION (TREE_TYPE (expr));
  high = TREE_INT_CST_HIGH (expr);
  low = TREE_INT_CST_LOW (expr);

  /* First clear all bits that are beyond the type's precision in case
     we've been sign extended.  */

  if (prec == 2 * HOST_BITS_PER_WIDE_INT)
    ;
  else if (prec > HOST_BITS_PER_WIDE_INT)
    high &= ~((HOST_WIDE_INT) (-1) << (prec - HOST_BITS_PER_WIDE_INT));
  else
    {
      high = 0;
      if (prec < HOST_BITS_PER_WIDE_INT)
	low &= ~((HOST_WIDE_INT) (-1) << prec);
    }

  return (high != 0 ? HOST_BITS_PER_WIDE_INT + exact_log2 (high)
	  : exact_log2 (low));
}

/* Similar, but return the largest integer Y such that 2 ** Y is less
   than or equal to EXPR.  */

int
tree_floor_log2 (const_tree expr)
{
  int prec;
  HOST_WIDE_INT high, low;

  STRIP_NOPS (expr);

  if (TREE_CODE (expr) == COMPLEX_CST)
    return tree_log2 (TREE_REALPART (expr));

  prec = TYPE_PRECISION (TREE_TYPE (expr));
  high = TREE_INT_CST_HIGH (expr);
  low = TREE_INT_CST_LOW (expr);

  /* First clear all bits that are beyond the type's precision in case
     we've been sign extended.  Ignore if type's precision hasn't been set
     since what we are doing is setting it.  */

  if (prec == 2 * HOST_BITS_PER_WIDE_INT || prec == 0)
    ;
  else if (prec > HOST_BITS_PER_WIDE_INT)
    high &= ~((HOST_WIDE_INT) (-1) << (prec - HOST_BITS_PER_WIDE_INT));
  else
    {
      high = 0;
      if (prec < HOST_BITS_PER_WIDE_INT)
	low &= ~((HOST_WIDE_INT) (-1) << prec);
    }

  return (high != 0 ? HOST_BITS_PER_WIDE_INT + floor_log2 (high)
	  : floor_log2 (low));
}

/* Return 1 if EXPR is the real constant zero.  Trailing zeroes matter for
   decimal float constants, so don't return 1 for them.  */

int
real_zerop (const_tree expr)
{
  STRIP_NOPS (expr);

  return ((TREE_CODE (expr) == REAL_CST
	   && REAL_VALUES_EQUAL (TREE_REAL_CST (expr), dconst0)
	   && !(DECIMAL_FLOAT_MODE_P (TYPE_MODE (TREE_TYPE (expr)))))
	  || (TREE_CODE (expr) == COMPLEX_CST
	      && real_zerop (TREE_REALPART (expr))
	      && real_zerop (TREE_IMAGPART (expr))));
}

/* Return 1 if EXPR is the real constant one in real or complex form.
   Trailing zeroes matter for decimal float constants, so don't return
   1 for them.  */

int
real_onep (const_tree expr)
{
  STRIP_NOPS (expr);

  return ((TREE_CODE (expr) == REAL_CST
	   && REAL_VALUES_EQUAL (TREE_REAL_CST (expr), dconst1)
	   && !(DECIMAL_FLOAT_MODE_P (TYPE_MODE (TREE_TYPE (expr)))))
	  || (TREE_CODE (expr) == COMPLEX_CST
	      && real_onep (TREE_REALPART (expr))
	      && real_zerop (TREE_IMAGPART (expr))));
}

/* Return 1 if EXPR is the real constant two.  Trailing zeroes matter
   for decimal float constants, so don't return 1 for them.  */

int
real_twop (const_tree expr)
{
  STRIP_NOPS (expr);

  return ((TREE_CODE (expr) == REAL_CST
	   && REAL_VALUES_EQUAL (TREE_REAL_CST (expr), dconst2)
	   && !(DECIMAL_FLOAT_MODE_P (TYPE_MODE (TREE_TYPE (expr)))))
	  || (TREE_CODE (expr) == COMPLEX_CST
	      && real_twop (TREE_REALPART (expr))
	      && real_zerop (TREE_IMAGPART (expr))));
}

/* Return 1 if EXPR is the real constant minus one.  Trailing zeroes
   matter for decimal float constants, so don't return 1 for them.  */

int
real_minus_onep (const_tree expr)
{
  STRIP_NOPS (expr);

  return ((TREE_CODE (expr) == REAL_CST
	   && REAL_VALUES_EQUAL (TREE_REAL_CST (expr), dconstm1)
	   && !(DECIMAL_FLOAT_MODE_P (TYPE_MODE (TREE_TYPE (expr)))))
	  || (TREE_CODE (expr) == COMPLEX_CST
	      && real_minus_onep (TREE_REALPART (expr))
	      && real_zerop (TREE_IMAGPART (expr))));
}

/* Nonzero if EXP is a constant or a cast of a constant.  */

int
really_constant_p (const_tree exp)
{
  /* This is not quite the same as STRIP_NOPS.  It does more.  */
  while (CONVERT_EXPR_P (exp)
	 || TREE_CODE (exp) == NON_LVALUE_EXPR)
    exp = TREE_OPERAND (exp, 0);
  return TREE_CONSTANT (exp);
}

/* Return first list element whose TREE_VALUE is ELEM.
   Return 0 if ELEM is not in LIST.  */

tree
value_member (tree elem, tree list)
{
  while (list)
    {
      if (elem == TREE_VALUE (list))
	return list;
      list = TREE_CHAIN (list);
    }
  return NULL_TREE;
}

/* Return first list element whose TREE_PURPOSE is ELEM.
   Return 0 if ELEM is not in LIST.  */

tree
purpose_member (const_tree elem, tree list)
{
  while (list)
    {
      if (elem == TREE_PURPOSE (list))
	return list;
      list = TREE_CHAIN (list);
    }
  return NULL_TREE;
}

/* Return true if ELEM is in V.  */

bool
vec_member (const_tree elem, VEC(tree,gc) *v)
{
  unsigned ix;
  tree t;
  for (ix = 0; VEC_iterate (tree, v, ix, t); ix++)
    if (elem == t)
      return true;
  return false;
}

/* Returns element number IDX (zero-origin) of chain CHAIN, or
   NULL_TREE.  */

tree
chain_index (int idx, tree chain)
{
  for (; chain && idx > 0; --idx)
    chain = TREE_CHAIN (chain);
  return chain;
}

/* Return nonzero if ELEM is part of the chain CHAIN.  */

int
chain_member (const_tree elem, const_tree chain)
{
  while (chain)
    {
      if (elem == chain)
	return 1;
      chain = TREE_CHAIN (chain);
    }

  return 0;
}

/* Return the length of a chain of nodes chained through TREE_CHAIN.
   We expect a null pointer to mark the end of the chain.
   This is the Lisp primitive `length'.  */

int
list_length (const_tree t)
{
  const_tree p = t;
#ifdef ENABLE_TREE_CHECKING
  const_tree q = t;
#endif
  int len = 0;

  while (p)
    {
      p = TREE_CHAIN (p);
#ifdef ENABLE_TREE_CHECKING
      if (len % 2)
	q = TREE_CHAIN (q);
      gcc_assert (p != q);
#endif
      len++;
    }

  return len;
}

/* Returns the number of FIELD_DECLs in TYPE.  */

int
fields_length (const_tree type)
{
  tree t = TYPE_FIELDS (type);
  int count = 0;

  for (; t; t = TREE_CHAIN (t))
    if (TREE_CODE (t) == FIELD_DECL)
      ++count;

  return count;
}

/* Returns the first FIELD_DECL in the TYPE_FIELDS of the RECORD_TYPE or
   UNION_TYPE TYPE, or NULL_TREE if none.  */

tree
first_field (const_tree type)
{
  tree t = TYPE_FIELDS (type);
  while (t && TREE_CODE (t) != FIELD_DECL)
    t = TREE_CHAIN (t);
  return t;
}

/* Concatenate two chains of nodes (chained through TREE_CHAIN)
   by modifying the last node in chain 1 to point to chain 2.
   This is the Lisp primitive `nconc'.  */

tree
chainon (tree op1, tree op2)
{
  tree t1;

  if (!op1)
    return op2;
  if (!op2)
    return op1;

  for (t1 = op1; TREE_CHAIN (t1); t1 = TREE_CHAIN (t1))
    continue;
  TREE_CHAIN (t1) = op2;

#ifdef ENABLE_TREE_CHECKING
  {
    tree t2;
    for (t2 = op2; t2; t2 = TREE_CHAIN (t2))
      gcc_assert (t2 != t1);
  }
#endif

  return op1;
}

/* Return the last node in a chain of nodes (chained through TREE_CHAIN).  */

tree
tree_last (tree chain)
{
  tree next;
  if (chain)
    while ((next = TREE_CHAIN (chain)))
      chain = next;
  return chain;
}

/* Reverse the order of elements in the chain T,
   and return the new head of the chain (old last element).  */

tree
nreverse (tree t)
{
  tree prev = 0, decl, next;
  for (decl = t; decl; decl = next)
    {
      next = TREE_CHAIN (decl);
      TREE_CHAIN (decl) = prev;
      prev = decl;
    }
  return prev;
}

/* Return a newly created TREE_LIST node whose
   purpose and value fields are PARM and VALUE.  */

tree
build_tree_list_stat (tree parm, tree value MEM_STAT_DECL)
{
  tree t = make_node_stat (TREE_LIST PASS_MEM_STAT);
  TREE_PURPOSE (t) = parm;
  TREE_VALUE (t) = value;
  return t;
}

/* Build a chain of TREE_LIST nodes from a vector.  */

tree
build_tree_list_vec_stat (const VEC(tree,gc) *vec MEM_STAT_DECL)
{
  tree ret = NULL_TREE;
  tree *pp = &ret;
  unsigned int i;
  tree t;
  for (i = 0; VEC_iterate (tree, vec, i, t); ++i)
    {
      *pp = build_tree_list_stat (NULL, t PASS_MEM_STAT);
      pp = &TREE_CHAIN (*pp);
    }
  return ret;
}

/* Return a newly created TREE_LIST node whose
   purpose and value fields are PURPOSE and VALUE
   and whose TREE_CHAIN is CHAIN.  */

tree 
tree_cons_stat (tree purpose, tree value, tree chain MEM_STAT_DECL)
{
  tree node;

  node = ggc_alloc_zone_tree_node_stat (&tree_zone, sizeof (struct tree_list)
                                        PASS_MEM_STAT);
  memset (node, 0, sizeof (struct tree_common));

#ifdef GATHER_STATISTICS
  tree_node_counts[(int) x_kind]++;
  tree_node_sizes[(int) x_kind] += sizeof (struct tree_list);
#endif

  TREE_SET_CODE (node, TREE_LIST);
  TREE_CHAIN (node) = chain;
  TREE_PURPOSE (node) = purpose;
  TREE_VALUE (node) = value;
  return node;
}

/* Return the values of the elements of a CONSTRUCTOR as a vector of
   trees.  */

VEC(tree,gc) *
ctor_to_vec (tree ctor)
{
  VEC(tree, gc) *vec = VEC_alloc (tree, gc, CONSTRUCTOR_NELTS (ctor));
  unsigned int ix;
  tree val;

  FOR_EACH_CONSTRUCTOR_VALUE (CONSTRUCTOR_ELTS (ctor), ix, val)
    VEC_quick_push (tree, vec, val);

  return vec;
}

/* Return the size nominally occupied by an object of type TYPE
   when it resides in memory.  The value is measured in units of bytes,
   and its data type is that normally used for type sizes
   (which is the first type created by make_signed_type or
   make_unsigned_type).  */

tree
size_in_bytes (const_tree type)
{
  tree t;

  if (type == error_mark_node)
    return integer_zero_node;

  type = TYPE_MAIN_VARIANT (type);
  t = TYPE_SIZE_UNIT (type);

  if (t == 0)
    {
      lang_hooks.types.incomplete_type_error (NULL_TREE, type);
      return size_zero_node;
    }

  return t;
}

/* Return the size of TYPE (in bytes) as a wide integer
   or return -1 if the size can vary or is larger than an integer.  */

HOST_WIDE_INT
int_size_in_bytes (const_tree type)
{
  tree t;

  if (type == error_mark_node)
    return 0;

  type = TYPE_MAIN_VARIANT (type);
  t = TYPE_SIZE_UNIT (type);
  if (t == 0
      || TREE_CODE (t) != INTEGER_CST
      || TREE_INT_CST_HIGH (t) != 0
      /* If the result would appear negative, it's too big to represent.  */
      || (HOST_WIDE_INT) TREE_INT_CST_LOW (t) < 0)
    return -1;

  return TREE_INT_CST_LOW (t);
}

/* Return the maximum size of TYPE (in bytes) as a wide integer
   or return -1 if the size can vary or is larger than an integer.  */

HOST_WIDE_INT
max_int_size_in_bytes (const_tree type)
{
  HOST_WIDE_INT size = -1;
  tree size_tree;

  /* If this is an array type, check for a possible MAX_SIZE attached.  */

  if (TREE_CODE (type) == ARRAY_TYPE)
    {
      size_tree = TYPE_ARRAY_MAX_SIZE (type);

      if (size_tree && host_integerp (size_tree, 1))
	size = tree_low_cst (size_tree, 1);
    }

  /* If we still haven't been able to get a size, see if the language
     can compute a maximum size.  */

  if (size == -1)
    {
      size_tree = lang_hooks.types.max_size (type);

      if (size_tree && host_integerp (size_tree, 1))
	size = tree_low_cst (size_tree, 1);
    }

  return size;
}

/* Returns a tree for the size of EXP in bytes.  */

tree
tree_expr_size (const_tree exp)
{
  if (DECL_P (exp)
      && DECL_SIZE_UNIT (exp) != 0)
    return DECL_SIZE_UNIT (exp);
  else
    return size_in_bytes (TREE_TYPE (exp));
}

/* Return the bit position of FIELD, in bits from the start of the record.
   This is a tree of type bitsizetype.  */

tree
bit_position (const_tree field)
{
  return bit_from_pos (DECL_FIELD_OFFSET (field),
		       DECL_FIELD_BIT_OFFSET (field));
}

/* Likewise, but return as an integer.  It must be representable in
   that way (since it could be a signed value, we don't have the
   option of returning -1 like int_size_in_byte can.  */

HOST_WIDE_INT
int_bit_position (const_tree field)
{
  return tree_low_cst (bit_position (field), 0);
}

/* Return the byte position of FIELD, in bytes from the start of the record.
   This is a tree of type sizetype.  */

tree
byte_position (const_tree field)
{
  return byte_from_pos (DECL_FIELD_OFFSET (field),
			DECL_FIELD_BIT_OFFSET (field));
}

/* Likewise, but return as an integer.  It must be representable in
   that way (since it could be a signed value, we don't have the
   option of returning -1 like int_size_in_byte can.  */

HOST_WIDE_INT
int_byte_position (const_tree field)
{
  return tree_low_cst (byte_position (field), 0);
}

/* Return the strictest alignment, in bits, that T is known to have.  */

unsigned int
expr_align (const_tree t)
{
  unsigned int align0, align1;

  switch (TREE_CODE (t))
    {
    CASE_CONVERT:  case NON_LVALUE_EXPR:
      /* If we have conversions, we know that the alignment of the
	 object must meet each of the alignments of the types.  */
      align0 = expr_align (TREE_OPERAND (t, 0));
      align1 = TYPE_ALIGN (TREE_TYPE (t));
      return MAX (align0, align1);

    case SAVE_EXPR:         case COMPOUND_EXPR:       case MODIFY_EXPR:
    case INIT_EXPR:         case TARGET_EXPR:         case WITH_CLEANUP_EXPR:
    case CLEANUP_POINT_EXPR:
      /* These don't change the alignment of an object.  */
      return expr_align (TREE_OPERAND (t, 0));

    case COND_EXPR:
      /* The best we can do is say that the alignment is the least aligned
	 of the two arms.  */
      align0 = expr_align (TREE_OPERAND (t, 1));
      align1 = expr_align (TREE_OPERAND (t, 2));
      return MIN (align0, align1);

      /* FIXME: LABEL_DECL and CONST_DECL never have DECL_ALIGN set
	 meaningfully, it's always 1.  */
    case LABEL_DECL:     case CONST_DECL:
    case VAR_DECL:       case PARM_DECL:   case RESULT_DECL:
    case FUNCTION_DECL:
      gcc_assert (DECL_ALIGN (t) != 0);
      return DECL_ALIGN (t);

    default:
      break;
    }

  /* Otherwise take the alignment from that of the type.  */
  return TYPE_ALIGN (TREE_TYPE (t));
}

/* Return, as a tree node, the number of elements for TYPE (which is an
   ARRAY_TYPE) minus one. This counts only elements of the top array.  */

tree
array_type_nelts (const_tree type)
{
  tree index_type, min, max;

  /* If they did it with unspecified bounds, then we should have already
     given an error about it before we got here.  */
  if (! TYPE_DOMAIN (type))
    return error_mark_node;

  index_type = TYPE_DOMAIN (type);
  min = TYPE_MIN_VALUE (index_type);
  max = TYPE_MAX_VALUE (index_type);

  return (integer_zerop (min)
	  ? max
	  : fold_build2 (MINUS_EXPR, TREE_TYPE (max), max, min));
}

/* If arg is static -- a reference to an object in static storage -- then
   return the object.  This is not the same as the C meaning of `static'.
   If arg isn't static, return NULL.  */

tree
staticp (tree arg)
{
  switch (TREE_CODE (arg))
    {
    case FUNCTION_DECL:
      /* Nested functions are static, even though taking their address will
	 involve a trampoline as we unnest the nested function and create
	 the trampoline on the tree level.  */
      return arg;

    case VAR_DECL:
      return ((TREE_STATIC (arg) || DECL_EXTERNAL (arg))
	      && ! DECL_THREAD_LOCAL_P (arg)
	      && ! DECL_DLLIMPORT_P (arg)
	      ? arg : NULL);

    case CONST_DECL:
      return ((TREE_STATIC (arg) || DECL_EXTERNAL (arg))
	      ? arg : NULL);

    case CONSTRUCTOR:
      return TREE_STATIC (arg) ? arg : NULL;

    case LABEL_DECL:
    case STRING_CST:
      return arg;

    case COMPONENT_REF:
      /* If the thing being referenced is not a field, then it is
	 something language specific.  */
      gcc_assert (TREE_CODE (TREE_OPERAND (arg, 1)) == FIELD_DECL);

      /* If we are referencing a bitfield, we can't evaluate an
	 ADDR_EXPR at compile time and so it isn't a constant.  */
      if (DECL_BIT_FIELD (TREE_OPERAND (arg, 1)))
	return NULL;

      return staticp (TREE_OPERAND (arg, 0));

    case BIT_FIELD_REF:
      return NULL;

    case MISALIGNED_INDIRECT_REF:
    case ALIGN_INDIRECT_REF:
    case INDIRECT_REF:
      return TREE_CONSTANT (TREE_OPERAND (arg, 0)) ? arg : NULL;

    case ARRAY_REF:
    case ARRAY_RANGE_REF:
      if (TREE_CODE (TYPE_SIZE (TREE_TYPE (arg))) == INTEGER_CST
	  && TREE_CODE (TREE_OPERAND (arg, 1)) == INTEGER_CST)
	return staticp (TREE_OPERAND (arg, 0));
      else
	return NULL;

    case COMPOUND_LITERAL_EXPR:
      return TREE_STATIC (COMPOUND_LITERAL_EXPR_DECL (arg)) ? arg : NULL;

    default:
      return NULL;
    }
}




/* Return whether OP is a DECL whose address is function-invariant.  */

bool
decl_address_invariant_p (const_tree op)
{
  /* The conditions below are slightly less strict than the one in
     staticp.  */

  switch (TREE_CODE (op))
    {
    case PARM_DECL:
    case RESULT_DECL:
    case LABEL_DECL:
    case FUNCTION_DECL:
      return true;

    case VAR_DECL:
      if (((TREE_STATIC (op) || DECL_EXTERNAL (op))
           && !DECL_DLLIMPORT_P (op))
          || DECL_THREAD_LOCAL_P (op)
          || DECL_CONTEXT (op) == current_function_decl
          || decl_function_context (op) == current_function_decl)
        return true;
      break;

    case CONST_DECL:
      if ((TREE_STATIC (op) || DECL_EXTERNAL (op))
          || decl_function_context (op) == current_function_decl)
        return true;
      break;

    default:
      break;
    }

  return false;
}

/* Return whether OP is a DECL whose address is interprocedural-invariant.  */

bool
decl_address_ip_invariant_p (const_tree op)
{
  /* The conditions below are slightly less strict than the one in
     staticp.  */

  switch (TREE_CODE (op))
    {
    case LABEL_DECL:
    case FUNCTION_DECL:
    case STRING_CST:
      return true;

    case VAR_DECL:
      if (((TREE_STATIC (op) || DECL_EXTERNAL (op))
           && !DECL_DLLIMPORT_P (op))
          || DECL_THREAD_LOCAL_P (op))
        return true;
      break;

    case CONST_DECL:
      if ((TREE_STATIC (op) || DECL_EXTERNAL (op)))
        return true;
      break;

    default:
      break;
    }

  return false;
}


/* Return true if T is function-invariant (internal function, does
   not handle arithmetic; that's handled in skip_simple_arithmetic and
   tree_invariant_p).  */

static bool tree_invariant_p (tree t);

static bool
tree_invariant_p_1 (tree t)
{
  tree op;

  if (TREE_CONSTANT (t)
      || (TREE_READONLY (t) && !TREE_SIDE_EFFECTS (t)))
    return true;

  switch (TREE_CODE (t))
    {
    case SAVE_EXPR:
      return true;

    case ADDR_EXPR:
      op = TREE_OPERAND (t, 0);
      while (handled_component_p (op))
	{
	  switch (TREE_CODE (op))
	    {
	    case ARRAY_REF:
	    case ARRAY_RANGE_REF:
	      if (!tree_invariant_p (TREE_OPERAND (op, 1))
		  || TREE_OPERAND (op, 2) != NULL_TREE
		  || TREE_OPERAND (op, 3) != NULL_TREE)
		return false;
	      break;

	    case COMPONENT_REF:
	      if (TREE_OPERAND (op, 2) != NULL_TREE)
		return false;
	      break;

	    default:;
	    }
	  op = TREE_OPERAND (op, 0);
	}

      return CONSTANT_CLASS_P (op) || decl_address_invariant_p (op);

    default:
      break;
    }

  return false;
}

/* Return true if T is function-invariant.  */

static bool
tree_invariant_p (tree t)
{
  tree inner = skip_simple_arithmetic (t);
  return tree_invariant_p_1 (inner);
}

/* Wrap a SAVE_EXPR around EXPR, if appropriate.
   Do this to any expression which may be used in more than one place,
   but must be evaluated only once.

   Normally, expand_expr would reevaluate the expression each time.
   Calling save_expr produces something that is evaluated and recorded
   the first time expand_expr is called on it.  Subsequent calls to
   expand_expr just reuse the recorded value.

   The call to expand_expr that generates code that actually computes
   the value is the first call *at compile time*.  Subsequent calls
   *at compile time* generate code to use the saved value.
   This produces correct result provided that *at run time* control
   always flows through the insns made by the first expand_expr
   before reaching the other places where the save_expr was evaluated.
   You, the caller of save_expr, must make sure this is so.

   Constants, and certain read-only nodes, are returned with no
   SAVE_EXPR because that is safe.  Expressions containing placeholders
   are not touched; see tree.def for an explanation of what these
   are used for.  */

tree
save_expr (tree expr)
{
  tree t = fold (expr);
  tree inner;

  /* If the tree evaluates to a constant, then we don't want to hide that
     fact (i.e. this allows further folding, and direct checks for constants).
     However, a read-only object that has side effects cannot be bypassed.
     Since it is no problem to reevaluate literals, we just return the
     literal node.  */
  inner = skip_simple_arithmetic (t);
  if (TREE_CODE (inner) == ERROR_MARK)
    return inner;

  if (tree_invariant_p_1 (inner))
    return t;

  /* If INNER contains a PLACEHOLDER_EXPR, we must evaluate it each time, since
     it means that the size or offset of some field of an object depends on
     the value within another field.

     Note that it must not be the case that T contains both a PLACEHOLDER_EXPR
     and some variable since it would then need to be both evaluated once and
     evaluated more than once.  Front-ends must assure this case cannot
     happen by surrounding any such subexpressions in their own SAVE_EXPR
     and forcing evaluation at the proper time.  */
  if (contains_placeholder_p (inner))
    return t;

  t = build1 (SAVE_EXPR, TREE_TYPE (expr), t);
  SET_EXPR_LOCATION (t, EXPR_LOCATION (expr));

  /* This expression might be placed ahead of a jump to ensure that the
     value was computed on both sides of the jump.  So make sure it isn't
     eliminated as dead.  */
  TREE_SIDE_EFFECTS (t) = 1;
  return t;
}

/* Look inside EXPR and into any simple arithmetic operations.  Return
   the innermost non-arithmetic node.  */

tree
skip_simple_arithmetic (tree expr)
{
  tree inner;

  /* We don't care about whether this can be used as an lvalue in this
     context.  */
  while (TREE_CODE (expr) == NON_LVALUE_EXPR)
    expr = TREE_OPERAND (expr, 0);

  /* If we have simple operations applied to a SAVE_EXPR or to a SAVE_EXPR and
     a constant, it will be more efficient to not make another SAVE_EXPR since
     it will allow better simplification and GCSE will be able to merge the
     computations if they actually occur.  */
  inner = expr;
  while (1)
    {
      if (UNARY_CLASS_P (inner))
	inner = TREE_OPERAND (inner, 0);
      else if (BINARY_CLASS_P (inner))
	{
	  if (tree_invariant_p (TREE_OPERAND (inner, 1)))
	    inner = TREE_OPERAND (inner, 0);
	  else if (tree_invariant_p (TREE_OPERAND (inner, 0)))
	    inner = TREE_OPERAND (inner, 1);
	  else
	    break;
	}
      else
	break;
    }

  return inner;
}


/* Return which tree structure is used by T.  */

enum tree_node_structure_enum
tree_node_structure (const_tree t)
{
  const enum tree_code code = TREE_CODE (t);
  return tree_node_structure_for_code (code);
}

/* Set various status flags when building a CALL_EXPR object T.  */

static void
process_call_operands (tree t)
{
  bool side_effects = TREE_SIDE_EFFECTS (t);
  bool read_only = false;
  int i = call_expr_flags (t);

  /* Calls have side-effects, except those to const or pure functions.  */
  if ((i & ECF_LOOPING_CONST_OR_PURE) || !(i & (ECF_CONST | ECF_PURE)))
    side_effects = true;
  /* Propagate TREE_READONLY of arguments for const functions.  */
  if (i & ECF_CONST)
    read_only = true;

  if (!side_effects || read_only)
    for (i = 1; i < TREE_OPERAND_LENGTH (t); i++)
      {
	tree op = TREE_OPERAND (t, i);
	if (op && TREE_SIDE_EFFECTS (op))
	  side_effects = true;
	if (op && !TREE_READONLY (op) && !CONSTANT_CLASS_P (op))
	  read_only = false;
      }

  TREE_SIDE_EFFECTS (t) = side_effects;
  TREE_READONLY (t) = read_only;
}

/* Return 1 if EXP contains a PLACEHOLDER_EXPR; i.e., if it represents a size
   or offset that depends on a field within a record.  */

bool
contains_placeholder_p (const_tree exp)
{
  enum tree_code code;

  if (!exp)
    return 0;

  code = TREE_CODE (exp);
  if (code == PLACEHOLDER_EXPR)
    return 1;

  switch (TREE_CODE_CLASS (code))
    {
    case tcc_reference:
      /* Don't look at any PLACEHOLDER_EXPRs that might be in index or bit
	 position computations since they will be converted into a
	 WITH_RECORD_EXPR involving the reference, which will assume
	 here will be valid.  */
      return CONTAINS_PLACEHOLDER_P (TREE_OPERAND (exp, 0));

    case tcc_exceptional:
      if (code == TREE_LIST)
	return (CONTAINS_PLACEHOLDER_P (TREE_VALUE (exp))
		|| CONTAINS_PLACEHOLDER_P (TREE_CHAIN (exp)));
      break;

    case tcc_unary:
    case tcc_binary:
    case tcc_comparison:
    case tcc_expression:
      switch (code)
	{
	case COMPOUND_EXPR:
	  /* Ignoring the first operand isn't quite right, but works best.  */
	  return CONTAINS_PLACEHOLDER_P (TREE_OPERAND (exp, 1));

	case COND_EXPR:
	  return (CONTAINS_PLACEHOLDER_P (TREE_OPERAND (exp, 0))
		  || CONTAINS_PLACEHOLDER_P (TREE_OPERAND (exp, 1))
		  || CONTAINS_PLACEHOLDER_P (TREE_OPERAND (exp, 2)));

	case SAVE_EXPR:
	  /* The save_expr function never wraps anything containing
	     a PLACEHOLDER_EXPR. */
	  return 0;

	default:
	  break;
	}

      switch (TREE_CODE_LENGTH (code))
	{
	case 1:
	  return CONTAINS_PLACEHOLDER_P (TREE_OPERAND (exp, 0));
	case 2:
	  return (CONTAINS_PLACEHOLDER_P (TREE_OPERAND (exp, 0))
		  || CONTAINS_PLACEHOLDER_P (TREE_OPERAND (exp, 1)));
	default:
	  return 0;
	}

    case tcc_vl_exp:
      switch (code)
	{
	case CALL_EXPR:
	  {
	    const_tree arg;
	    const_call_expr_arg_iterator iter;
	    FOR_EACH_CONST_CALL_EXPR_ARG (arg, iter, exp)
	      if (CONTAINS_PLACEHOLDER_P (arg))
		return 1;
	    return 0;
	  }
	default:
	  return 0;
	}

    default:
      return 0;
    }
  return 0;
}

/* Return true if any part of the computation of TYPE involves a
   PLACEHOLDER_EXPR.  This includes size, bounds, qualifiers
   (for QUAL_UNION_TYPE) and field positions.  */

static bool
type_contains_placeholder_1 (const_tree type)
{
  /* If the size contains a placeholder or the parent type (component type in
     the case of arrays) type involves a placeholder, this type does.  */
  if (CONTAINS_PLACEHOLDER_P (TYPE_SIZE (type))
      || CONTAINS_PLACEHOLDER_P (TYPE_SIZE_UNIT (type))
      || (TREE_TYPE (type) != 0
	  && type_contains_placeholder_p (TREE_TYPE (type))))
    return true;

  /* Now do type-specific checks.  Note that the last part of the check above
     greatly limits what we have to do below.  */
  switch (TREE_CODE (type))
    {
    case VOID_TYPE:
    case COMPLEX_TYPE:
    case ENUMERAL_TYPE:
    case BOOLEAN_TYPE:
    case POINTER_TYPE:
    case OFFSET_TYPE:
    case REFERENCE_TYPE:
    case METHOD_TYPE:
    case FUNCTION_TYPE:
    case VECTOR_TYPE:
      return false;

    case INTEGER_TYPE:
    case REAL_TYPE:
    case FIXED_POINT_TYPE:
      /* Here we just check the bounds.  */
      return (CONTAINS_PLACEHOLDER_P (TYPE_MIN_VALUE (type))
	      || CONTAINS_PLACEHOLDER_P (TYPE_MAX_VALUE (type)));

    case ARRAY_TYPE:
      /* We're already checked the component type (TREE_TYPE), so just check
	 the index type.  */
      return type_contains_placeholder_p (TYPE_DOMAIN (type));

    case RECORD_TYPE:
    case UNION_TYPE:
    case QUAL_UNION_TYPE:
      {
	tree field;

	for (field = TYPE_FIELDS (type); field; field = TREE_CHAIN (field))
	  if (TREE_CODE (field) == FIELD_DECL
	      && (CONTAINS_PLACEHOLDER_P (DECL_FIELD_OFFSET (field))
		  || (TREE_CODE (type) == QUAL_UNION_TYPE
		      && CONTAINS_PLACEHOLDER_P (DECL_QUALIFIER (field)))
		  || type_contains_placeholder_p (TREE_TYPE (field))))
	    return true;

	return false;
      }

    default:
      gcc_unreachable ();
    }
}

bool
type_contains_placeholder_p (tree type)
{
  bool result;

  /* If the contains_placeholder_bits field has been initialized,
     then we know the answer.  */
  if (TYPE_CONTAINS_PLACEHOLDER_INTERNAL (type) > 0)
    return TYPE_CONTAINS_PLACEHOLDER_INTERNAL (type) - 1;

  /* Indicate that we've seen this type node, and the answer is false.
     This is what we want to return if we run into recursion via fields.  */
  TYPE_CONTAINS_PLACEHOLDER_INTERNAL (type) = 1;

  /* Compute the real value.  */
  result = type_contains_placeholder_1 (type);

  /* Store the real value.  */
  TYPE_CONTAINS_PLACEHOLDER_INTERNAL (type) = result + 1;

  return result;
}

/* Push tree EXP onto vector QUEUE if it is not already present.  */

static void
push_without_duplicates (tree exp, VEC (tree, heap) **queue)
{
  unsigned int i;
  tree iter;

  for (i = 0; VEC_iterate (tree, *queue, i, iter); i++)
    if (simple_cst_equal (iter, exp) == 1)
      break;

  if (!iter)
    VEC_safe_push (tree, heap, *queue, exp);
}

/* Given a tree EXP, find all occurences of references to fields
   in a PLACEHOLDER_EXPR and place them in vector REFS without
   duplicates.  Also record VAR_DECLs and CONST_DECLs.  Note that
   we assume here that EXP contains only arithmetic expressions
   or CALL_EXPRs with PLACEHOLDER_EXPRs occurring only in their
   argument list.  */

void
find_placeholder_in_expr (tree exp, VEC (tree, heap) **refs)
{
  enum tree_code code = TREE_CODE (exp);
  tree inner;
  int i;

  /* We handle TREE_LIST and COMPONENT_REF separately.  */
  if (code == TREE_LIST)
    {
      FIND_PLACEHOLDER_IN_EXPR (TREE_CHAIN (exp), refs);
      FIND_PLACEHOLDER_IN_EXPR (TREE_VALUE (exp), refs);
    }
  else if (code == COMPONENT_REF)
    {
      for (inner = TREE_OPERAND (exp, 0);
	   REFERENCE_CLASS_P (inner);
	   inner = TREE_OPERAND (inner, 0))
	;

      if (TREE_CODE (inner) == PLACEHOLDER_EXPR)
	push_without_duplicates (exp, refs);
      else
	FIND_PLACEHOLDER_IN_EXPR (TREE_OPERAND (exp, 0), refs);
   }
  else
    switch (TREE_CODE_CLASS (code))
      {
      case tcc_constant:
	break;

      case tcc_declaration:
	/* Variables allocated to static storage can stay.  */
        if (!TREE_STATIC (exp))
	  push_without_duplicates (exp, refs);
	break;

      case tcc_expression:
	/* This is the pattern built in ada/make_aligning_type.  */
	if (code == ADDR_EXPR
	    && TREE_CODE (TREE_OPERAND (exp, 0)) == PLACEHOLDER_EXPR)
	  {
	    push_without_duplicates (exp, refs);
	    break;
	  }

        /* Fall through...  */

      case tcc_exceptional:
      case tcc_unary:
      case tcc_binary:
      case tcc_comparison:
      case tcc_reference:
	for (i = 0; i < TREE_CODE_LENGTH (code); i++)
	  FIND_PLACEHOLDER_IN_EXPR (TREE_OPERAND (exp, i), refs);
	break;

      case tcc_vl_exp:
	for (i = 1; i < TREE_OPERAND_LENGTH (exp); i++)
	  FIND_PLACEHOLDER_IN_EXPR (TREE_OPERAND (exp, i), refs);
	break;

      default:
	gcc_unreachable ();
      }
}

/* Given a tree EXP, a FIELD_DECL F, and a replacement value R,
   return a tree with all occurrences of references to F in a
   PLACEHOLDER_EXPR replaced by R.  Also handle VAR_DECLs and
   CONST_DECLs.  Note that we assume here that EXP contains only
   arithmetic expressions or CALL_EXPRs with PLACEHOLDER_EXPRs
   occurring only in their argument list.  */

tree
substitute_in_expr (tree exp, tree f, tree r)
{
  enum tree_code code = TREE_CODE (exp);
  tree op0, op1, op2, op3;
  tree new_tree;

  /* We handle TREE_LIST and COMPONENT_REF separately.  */
  if (code == TREE_LIST)
    {
      op0 = SUBSTITUTE_IN_EXPR (TREE_CHAIN (exp), f, r);
      op1 = SUBSTITUTE_IN_EXPR (TREE_VALUE (exp), f, r);
      if (op0 == TREE_CHAIN (exp) && op1 == TREE_VALUE (exp))
	return exp;

      return tree_cons (TREE_PURPOSE (exp), op1, op0);
    }
  else if (code == COMPONENT_REF)
    {
      tree inner;

      /* If this expression is getting a value from a PLACEHOLDER_EXPR
	 and it is the right field, replace it with R.  */
      for (inner = TREE_OPERAND (exp, 0);
	   REFERENCE_CLASS_P (inner);
	   inner = TREE_OPERAND (inner, 0))
	;

      /* The field.  */
      op1 = TREE_OPERAND (exp, 1);

      if (TREE_CODE (inner) == PLACEHOLDER_EXPR && op1 == f)
	return r;

      /* If this expression hasn't been completed let, leave it alone.  */
      if (TREE_CODE (inner) == PLACEHOLDER_EXPR && !TREE_TYPE (inner))
	return exp;

      op0 = SUBSTITUTE_IN_EXPR (TREE_OPERAND (exp, 0), f, r);
      if (op0 == TREE_OPERAND (exp, 0))
	return exp;

      new_tree
	= fold_build3 (COMPONENT_REF, TREE_TYPE (exp), op0, op1, NULL_TREE);
   }
  else
    switch (TREE_CODE_CLASS (code))
      {
      case tcc_constant:
	return exp;

      case tcc_declaration:
	if (exp == f)
	  return r;
	else
	  return exp;

      case tcc_expression:
	if (exp == f)
	  return r;

        /* Fall through...  */

      case tcc_exceptional:
      case tcc_unary:
      case tcc_binary:
      case tcc_comparison:
      case tcc_reference:
	switch (TREE_CODE_LENGTH (code))
	  {
	  case 0:
	    return exp;

	  case 1:
	    op0 = SUBSTITUTE_IN_EXPR (TREE_OPERAND (exp, 0), f, r);
	    if (op0 == TREE_OPERAND (exp, 0))
	      return exp;

	    new_tree = fold_build1 (code, TREE_TYPE (exp), op0);
	    break;

	  case 2:
	    op0 = SUBSTITUTE_IN_EXPR (TREE_OPERAND (exp, 0), f, r);
	    op1 = SUBSTITUTE_IN_EXPR (TREE_OPERAND (exp, 1), f, r);

	    if (op0 == TREE_OPERAND (exp, 0) && op1 == TREE_OPERAND (exp, 1))
	      return exp;

	    new_tree = fold_build2 (code, TREE_TYPE (exp), op0, op1);
	    break;

	  case 3:
	    op0 = SUBSTITUTE_IN_EXPR (TREE_OPERAND (exp, 0), f, r);
	    op1 = SUBSTITUTE_IN_EXPR (TREE_OPERAND (exp, 1), f, r);
	    op2 = SUBSTITUTE_IN_EXPR (TREE_OPERAND (exp, 2), f, r);

	    if (op0 == TREE_OPERAND (exp, 0) && op1 == TREE_OPERAND (exp, 1)
		&& op2 == TREE_OPERAND (exp, 2))
	      return exp;

	    new_tree = fold_build3 (code, TREE_TYPE (exp), op0, op1, op2);
	    break;

	  case 4:
	    op0 = SUBSTITUTE_IN_EXPR (TREE_OPERAND (exp, 0), f, r);
	    op1 = SUBSTITUTE_IN_EXPR (TREE_OPERAND (exp, 1), f, r);
	    op2 = SUBSTITUTE_IN_EXPR (TREE_OPERAND (exp, 2), f, r);
	    op3 = SUBSTITUTE_IN_EXPR (TREE_OPERAND (exp, 3), f, r);

	    if (op0 == TREE_OPERAND (exp, 0) && op1 == TREE_OPERAND (exp, 1)
		&& op2 == TREE_OPERAND (exp, 2)
		&& op3 == TREE_OPERAND (exp, 3))
	      return exp;

	    new_tree
	      = fold (build4 (code, TREE_TYPE (exp), op0, op1, op2, op3));
	    break;

	  default:
	    gcc_unreachable ();
	  }
	break;

      case tcc_vl_exp:
	{
	  int i;

	  new_tree = NULL_TREE;

	  /* If we are trying to replace F with a constant, inline back
	     functions which do nothing else than computing a value from
	     the arguments they are passed.  This makes it possible to
	     fold partially or entirely the replacement expression.  */
	  if (CONSTANT_CLASS_P (r) && code == CALL_EXPR)
	    {
	      tree t = maybe_inline_call_in_expr (exp);
	      if (t)
		return SUBSTITUTE_IN_EXPR (t, f, r);
	    }

	  for (i = 1; i < TREE_OPERAND_LENGTH (exp); i++)
	    {
	      tree op = TREE_OPERAND (exp, i);
	      tree new_op = SUBSTITUTE_IN_EXPR (op, f, r);
	      if (new_op != op)
		{
		  if (!new_tree)
		    new_tree = copy_node (exp);
		  TREE_OPERAND (new_tree, i) = new_op;
		}
	    }

	  if (new_tree)
	    {
	      new_tree = fold (new_tree);
	      if (TREE_CODE (new_tree) == CALL_EXPR)
		process_call_operands (new_tree);
	    }
	  else
	    return exp;
	}
	break;

      default:
	gcc_unreachable ();
      }

  TREE_READONLY (new_tree) |= TREE_READONLY (exp);
  return new_tree;
}

/* Similar, but look for a PLACEHOLDER_EXPR in EXP and find a replacement
   for it within OBJ, a tree that is an object or a chain of references.  */

tree
substitute_placeholder_in_expr (tree exp, tree obj)
{
  enum tree_code code = TREE_CODE (exp);
  tree op0, op1, op2, op3;
  tree new_tree;

  /* If this is a PLACEHOLDER_EXPR, see if we find a corresponding type
     in the chain of OBJ.  */
  if (code == PLACEHOLDER_EXPR)
    {
      tree need_type = TYPE_MAIN_VARIANT (TREE_TYPE (exp));
      tree elt;

      for (elt = obj; elt != 0;
	   elt = ((TREE_CODE (elt) == COMPOUND_EXPR
		   || TREE_CODE (elt) == COND_EXPR)
		  ? TREE_OPERAND (elt, 1)
		  : (REFERENCE_CLASS_P (elt)
		     || UNARY_CLASS_P (elt)
		     || BINARY_CLASS_P (elt)
		     || VL_EXP_CLASS_P (elt)
		     || EXPRESSION_CLASS_P (elt))
		  ? TREE_OPERAND (elt, 0) : 0))
	if (TYPE_MAIN_VARIANT (TREE_TYPE (elt)) == need_type)
	  return elt;

      for (elt = obj; elt != 0;
	   elt = ((TREE_CODE (elt) == COMPOUND_EXPR
		   || TREE_CODE (elt) == COND_EXPR)
		  ? TREE_OPERAND (elt, 1)
		  : (REFERENCE_CLASS_P (elt)
		     || UNARY_CLASS_P (elt)
		     || BINARY_CLASS_P (elt)
		     || VL_EXP_CLASS_P (elt)
		     || EXPRESSION_CLASS_P (elt))
		  ? TREE_OPERAND (elt, 0) : 0))
	if (POINTER_TYPE_P (TREE_TYPE (elt))
	    && (TYPE_MAIN_VARIANT (TREE_TYPE (TREE_TYPE (elt)))
		== need_type))
	  return fold_build1 (INDIRECT_REF, need_type, elt);

      /* If we didn't find it, return the original PLACEHOLDER_EXPR.  If it
	 survives until RTL generation, there will be an error.  */
      return exp;
    }

  /* TREE_LIST is special because we need to look at TREE_VALUE
     and TREE_CHAIN, not TREE_OPERANDS.  */
  else if (code == TREE_LIST)
    {
      op0 = SUBSTITUTE_PLACEHOLDER_IN_EXPR (TREE_CHAIN (exp), obj);
      op1 = SUBSTITUTE_PLACEHOLDER_IN_EXPR (TREE_VALUE (exp), obj);
      if (op0 == TREE_CHAIN (exp) && op1 == TREE_VALUE (exp))
	return exp;

      return tree_cons (TREE_PURPOSE (exp), op1, op0);
    }
  else
    switch (TREE_CODE_CLASS (code))
      {
      case tcc_constant:
      case tcc_declaration:
	return exp;

      case tcc_exceptional:
      case tcc_unary:
      case tcc_binary:
      case tcc_comparison:
      case tcc_expression:
      case tcc_reference:
      case tcc_statement:
	switch (TREE_CODE_LENGTH (code))
	  {
	  case 0:
	    return exp;

	  case 1:
	    op0 = SUBSTITUTE_PLACEHOLDER_IN_EXPR (TREE_OPERAND (exp, 0), obj);
	    if (op0 == TREE_OPERAND (exp, 0))
	      return exp;

	    new_tree = fold_build1 (code, TREE_TYPE (exp), op0);
	    break;

	  case 2:
	    op0 = SUBSTITUTE_PLACEHOLDER_IN_EXPR (TREE_OPERAND (exp, 0), obj);
	    op1 = SUBSTITUTE_PLACEHOLDER_IN_EXPR (TREE_OPERAND (exp, 1), obj);

	    if (op0 == TREE_OPERAND (exp, 0) && op1 == TREE_OPERAND (exp, 1))
	      return exp;

	    new_tree = fold_build2 (code, TREE_TYPE (exp), op0, op1);
	    break;

	  case 3:
	    op0 = SUBSTITUTE_PLACEHOLDER_IN_EXPR (TREE_OPERAND (exp, 0), obj);
	    op1 = SUBSTITUTE_PLACEHOLDER_IN_EXPR (TREE_OPERAND (exp, 1), obj);
	    op2 = SUBSTITUTE_PLACEHOLDER_IN_EXPR (TREE_OPERAND (exp, 2), obj);

	    if (op0 == TREE_OPERAND (exp, 0) && op1 == TREE_OPERAND (exp, 1)
		&& op2 == TREE_OPERAND (exp, 2))
	      return exp;

	    new_tree = fold_build3 (code, TREE_TYPE (exp), op0, op1, op2);
	    break;

	  case 4:
	    op0 = SUBSTITUTE_PLACEHOLDER_IN_EXPR (TREE_OPERAND (exp, 0), obj);
	    op1 = SUBSTITUTE_PLACEHOLDER_IN_EXPR (TREE_OPERAND (exp, 1), obj);
	    op2 = SUBSTITUTE_PLACEHOLDER_IN_EXPR (TREE_OPERAND (exp, 2), obj);
	    op3 = SUBSTITUTE_PLACEHOLDER_IN_EXPR (TREE_OPERAND (exp, 3), obj);

	    if (op0 == TREE_OPERAND (exp, 0) && op1 == TREE_OPERAND (exp, 1)
		&& op2 == TREE_OPERAND (exp, 2)
		&& op3 == TREE_OPERAND (exp, 3))
	      return exp;

	    new_tree
	      = fold (build4 (code, TREE_TYPE (exp), op0, op1, op2, op3));
	    break;

	  default:
	    gcc_unreachable ();
	  }
	break;

      case tcc_vl_exp:
	{
	  int i;

	  new_tree = NULL_TREE;

	  for (i = 1; i < TREE_OPERAND_LENGTH (exp); i++)
	    {
	      tree op = TREE_OPERAND (exp, i);
	      tree new_op = SUBSTITUTE_PLACEHOLDER_IN_EXPR (op, obj);
	      if (new_op != op)
		{
		  if (!new_tree)
		    new_tree = copy_node (exp);
		  TREE_OPERAND (new_tree, i) = new_op;
		}
	    }

	  if (new_tree)
	    {
	      new_tree = fold (new_tree);
	      if (TREE_CODE (new_tree) == CALL_EXPR)
		process_call_operands (new_tree);
	    }
	  else
	    return exp;
	}
	break;

      default:
	gcc_unreachable ();
      }

  TREE_READONLY (new_tree) |= TREE_READONLY (exp);
  return new_tree;
}

/* Stabilize a reference so that we can use it any number of times
   without causing its operands to be evaluated more than once.
   Returns the stabilized reference.  This works by means of save_expr,
   so see the caveats in the comments about save_expr.

   Also allows conversion expressions whose operands are references.
   Any other kind of expression is returned unchanged.  */

tree
stabilize_reference (tree ref)
{
  tree result;
  enum tree_code code = TREE_CODE (ref);

  switch (code)
    {
    case VAR_DECL:
    case PARM_DECL:
    case RESULT_DECL:
      /* No action is needed in this case.  */
      return ref;

    CASE_CONVERT:
    case FLOAT_EXPR:
    case FIX_TRUNC_EXPR:
      result = build_nt (code, stabilize_reference (TREE_OPERAND (ref, 0)));
      break;

    case INDIRECT_REF:
      result = build_nt (INDIRECT_REF,
			 stabilize_reference_1 (TREE_OPERAND (ref, 0)));
      break;

    case COMPONENT_REF:
      result = build_nt (COMPONENT_REF,
			 stabilize_reference (TREE_OPERAND (ref, 0)),
			 TREE_OPERAND (ref, 1), NULL_TREE);
      break;

    case BIT_FIELD_REF:
      result = build_nt (BIT_FIELD_REF,
			 stabilize_reference (TREE_OPERAND (ref, 0)),
			 stabilize_reference_1 (TREE_OPERAND (ref, 1)),
			 stabilize_reference_1 (TREE_OPERAND (ref, 2)));
      break;

    case ARRAY_REF:
      result = build_nt (ARRAY_REF,
			 stabilize_reference (TREE_OPERAND (ref, 0)),
			 stabilize_reference_1 (TREE_OPERAND (ref, 1)),
			 TREE_OPERAND (ref, 2), TREE_OPERAND (ref, 3));
      break;

    case ARRAY_RANGE_REF:
      result = build_nt (ARRAY_RANGE_REF,
			 stabilize_reference (TREE_OPERAND (ref, 0)),
			 stabilize_reference_1 (TREE_OPERAND (ref, 1)),
			 TREE_OPERAND (ref, 2), TREE_OPERAND (ref, 3));
      break;

    case COMPOUND_EXPR:
      /* We cannot wrap the first expression in a SAVE_EXPR, as then
	 it wouldn't be ignored.  This matters when dealing with
	 volatiles.  */
      return stabilize_reference_1 (ref);

      /* If arg isn't a kind of lvalue we recognize, make no change.
	 Caller should recognize the error for an invalid lvalue.  */
    default:
      return ref;

    case ERROR_MARK:
      return error_mark_node;
    }

  TREE_TYPE (result) = TREE_TYPE (ref);
  TREE_READONLY (result) = TREE_READONLY (ref);
  TREE_SIDE_EFFECTS (result) = TREE_SIDE_EFFECTS (ref);
  TREE_THIS_VOLATILE (result) = TREE_THIS_VOLATILE (ref);
  TREE_SHARED (result)  = TREE_SHARED (ref);
  TREE_STRICT (result)  = TREE_STRICT (ref);
  TREE_RELAXED (result) = TREE_RELAXED (ref);

  return result;
}

/* Subroutine of stabilize_reference; this is called for subtrees of
   references.  Any expression with side-effects must be put in a SAVE_EXPR
   to ensure that it is only evaluated once.

   We don't put SAVE_EXPR nodes around everything, because assigning very
   simple expressions to temporaries causes us to miss good opportunities
   for optimizations.  Among other things, the opportunity to fold in the
   addition of a constant into an addressing mode often gets lost, e.g.
   "y[i+1] += x;".  In general, we take the approach that we should not make
   an assignment unless we are forced into it - i.e., that any non-side effect
   operator should be allowed, and that cse should take care of coalescing
   multiple utterances of the same expression should that prove fruitful.  */

tree
stabilize_reference_1 (tree e)
{
  tree result;
  enum tree_code code = TREE_CODE (e);

  /* We cannot ignore const expressions because it might be a reference
     to a const array but whose index contains side-effects.  But we can
     ignore things that are actual constant or that already have been
     handled by this function.  */

  if (tree_invariant_p (e))
    return e;

  switch (TREE_CODE_CLASS (code))
    {
    case tcc_exceptional:
    case tcc_type:
    case tcc_declaration:
    case tcc_comparison:
    case tcc_statement:
    case tcc_expression:
    case tcc_reference:
    case tcc_vl_exp:
      /* If the expression has side-effects, then encase it in a SAVE_EXPR
	 so that it will only be evaluated once.  */
      /* The reference (r) and comparison (<) classes could be handled as
	 below, but it is generally faster to only evaluate them once.  */
      if (TREE_SIDE_EFFECTS (e))
	return save_expr (e);
      return e;

    case tcc_constant:
      /* Constants need no processing.  In fact, we should never reach
	 here.  */
      return e;

    case tcc_binary:
      /* Division is slow and tends to be compiled with jumps,
	 especially the division by powers of 2 that is often
	 found inside of an array reference.  So do it just once.  */
      if (code == TRUNC_DIV_EXPR || code == TRUNC_MOD_EXPR
	  || code == FLOOR_DIV_EXPR || code == FLOOR_MOD_EXPR
	  || code == CEIL_DIV_EXPR || code == CEIL_MOD_EXPR
	  || code == ROUND_DIV_EXPR || code == ROUND_MOD_EXPR)
	return save_expr (e);
      /* Recursively stabilize each operand.  */
      result = build_nt (code, stabilize_reference_1 (TREE_OPERAND (e, 0)),
			 stabilize_reference_1 (TREE_OPERAND (e, 1)));
      break;

    case tcc_unary:
      /* Recursively stabilize each operand.  */
      result = build_nt (code, stabilize_reference_1 (TREE_OPERAND (e, 0)));
      break;

    default:
      gcc_unreachable ();
    }

  TREE_TYPE (result) = TREE_TYPE (e);
  TREE_READONLY (result) = TREE_READONLY (e);
  TREE_SIDE_EFFECTS (result) = TREE_SIDE_EFFECTS (e);
  TREE_THIS_VOLATILE (result) = TREE_THIS_VOLATILE (e);
  TREE_SHARED (result)  = TREE_SHARED (e);
  TREE_STRICT (result)  = TREE_STRICT (e);
  TREE_RELAXED (result) = TREE_RELAXED (e);

  return result;
}

/* Low-level constructors for expressions.  */

/* A helper function for build1 and constant folders.  Set TREE_CONSTANT,
   and TREE_SIDE_EFFECTS for an ADDR_EXPR.  */

void
recompute_tree_invariant_for_addr_expr (tree t)
{
  tree node;
  bool tc = true, se = false;

  /* We started out assuming this address is both invariant and constant, but
     does not have side effects.  Now go down any handled components and see if
     any of them involve offsets that are either non-constant or non-invariant.
     Also check for side-effects.

     ??? Note that this code makes no attempt to deal with the case where
     taking the address of something causes a copy due to misalignment.  */

#define UPDATE_FLAGS(NODE)  \
do { tree _node = (NODE); \
     if (_node && !TREE_CONSTANT (_node)) tc = false; \
     if (_node && TREE_SIDE_EFFECTS (_node)) se = true; } while (0)

  for (node = TREE_OPERAND (t, 0); handled_component_p (node);
       node = TREE_OPERAND (node, 0))
    {
      /* If the first operand doesn't have an ARRAY_TYPE, this is a bogus
	 array reference (probably made temporarily by the G++ front end),
	 so ignore all the operands.  */
      if ((TREE_CODE (node) == ARRAY_REF
	   || TREE_CODE (node) == ARRAY_RANGE_REF)
	  && TREE_CODE (TREE_TYPE (TREE_OPERAND (node, 0))) == ARRAY_TYPE)
	{
	  UPDATE_FLAGS (TREE_OPERAND (node, 1));
	  if (TREE_OPERAND (node, 2))
	    UPDATE_FLAGS (TREE_OPERAND (node, 2));
	  if (TREE_OPERAND (node, 3))
	    UPDATE_FLAGS (TREE_OPERAND (node, 3));
	}
      /* Likewise, just because this is a COMPONENT_REF doesn't mean we have a
	 FIELD_DECL, apparently.  The G++ front end can put something else
	 there, at least temporarily.  */
      else if (TREE_CODE (node) == COMPONENT_REF
	       && TREE_CODE (TREE_OPERAND (node, 1)) == FIELD_DECL)
	{
	  if (TREE_OPERAND (node, 2))
	    UPDATE_FLAGS (TREE_OPERAND (node, 2));
	}
      else if (TREE_CODE (node) == BIT_FIELD_REF)
	UPDATE_FLAGS (TREE_OPERAND (node, 2));
    }

  node = lang_hooks.expr_to_decl (node, &tc, &se);

  /* Now see what's inside.  If it's an INDIRECT_REF, copy our properties from
     the address, since &(*a)->b is a form of addition.  If it's a constant, the
     address is constant too.  If it's a decl, its address is constant if the
     decl is static.  Everything else is not constant and, furthermore,
     taking the address of a volatile variable is not volatile.  */
  if (TREE_CODE (node) == INDIRECT_REF)
    UPDATE_FLAGS (TREE_OPERAND (node, 0));
  else if (CONSTANT_CLASS_P (node))
    ;
  else if (DECL_P (node))
    tc &= (staticp (node) != NULL_TREE);
  else
    {
      tc = false;
      se |= TREE_SIDE_EFFECTS (node);
    }


  TREE_CONSTANT (t) = tc;
  TREE_SIDE_EFFECTS (t) = se;
#undef UPDATE_FLAGS
}

/* Build an expression of code CODE, data type TYPE, and operands as
   specified.  Expressions and reference nodes can be created this way.
   Constants, decls, types and misc nodes cannot be.

   We define 5 non-variadic functions, from 0 to 4 arguments.  This is
   enough for all extant tree codes.  */

tree
build0_stat (enum tree_code code, tree tt MEM_STAT_DECL)
{
  tree t;

  gcc_assert (TREE_CODE_LENGTH (code) == 0);

  t = make_node_stat (code PASS_MEM_STAT);
  TREE_TYPE (t) = tt;

  return t;
}

tree
build1_stat (enum tree_code code, tree type, tree node MEM_STAT_DECL)
{
  int length = sizeof (struct tree_exp);
#ifdef GATHER_STATISTICS
  tree_node_kind kind;
#endif
  tree t;

#ifdef GATHER_STATISTICS
  switch (TREE_CODE_CLASS (code))
    {
    case tcc_statement:  /* an expression with side effects */
      kind = s_kind;
      break;
    case tcc_reference:  /* a reference */
      kind = r_kind;
      break;
    default:
      kind = e_kind;
      break;
    }

  tree_node_counts[(int) kind]++;
  tree_node_sizes[(int) kind] += length;
#endif

  gcc_assert (TREE_CODE_LENGTH (code) == 1);

  t = ggc_alloc_zone_tree_node_stat (&tree_zone, length PASS_MEM_STAT);

  memset (t, 0, sizeof (struct tree_common));

  TREE_SET_CODE (t, code);

  TREE_TYPE (t) = type;
  SET_EXPR_LOCATION (t, UNKNOWN_LOCATION);
  TREE_OPERAND (t, 0) = node;
  TREE_BLOCK (t) = NULL_TREE;
  if (node && !TYPE_P (node))
    {
      TREE_SIDE_EFFECTS (t) = TREE_SIDE_EFFECTS (node);
      TREE_READONLY (t) = TREE_READONLY (node);
    }

  if (TREE_CODE_CLASS (code) == tcc_statement)
    TREE_SIDE_EFFECTS (t) = 1;
  else switch (code)
    {
    case VA_ARG_EXPR:
      /* All of these have side-effects, no matter what their
	 operands are.  */
      TREE_SIDE_EFFECTS (t) = 1;
      TREE_READONLY (t) = 0;
      break;

    case MISALIGNED_INDIRECT_REF:
    case ALIGN_INDIRECT_REF:
    case INDIRECT_REF:
      /* Whether a dereference is readonly has nothing to do with whether
	 its operand is readonly.  */
      TREE_READONLY (t) = 0;
      TREE_SHARED (t) = upc_shared_type_p (type);
      break;

    case ADDR_EXPR:
      if (node)
	recompute_tree_invariant_for_addr_expr (t);
      break;

    default:
      if ((TREE_CODE_CLASS (code) == tcc_unary || code == VIEW_CONVERT_EXPR)
	  && node && !TYPE_P (node)
	  && TREE_CONSTANT (node))
	TREE_CONSTANT (t) = 1;
      if (TREE_CODE_CLASS (code) == tcc_reference
	  && node && TREE_THIS_VOLATILE (node))
	TREE_THIS_VOLATILE (t) = 1;
      /* Drop the UPC "shared" type qualifier for
         expressions involving UPC shared objects.  */ 
      if (TREE_CODE_CLASS (code) == tcc_unary
	  && node && !TYPE_P (node)
	  && upc_shared_type_p (type))
	TREE_TYPE (t) = upc_get_unshared_type (type);
      break;
    }

  return t;
}

#define PROCESS_ARG(N)				\
  do {						\
    TREE_OPERAND (t, N) = arg##N;		\
    if (arg##N &&!TYPE_P (arg##N))		\
      {						\
        if (TREE_SIDE_EFFECTS (arg##N))		\
	  side_effects = 1;			\
        if (!TREE_READONLY (arg##N)		\
	    && !CONSTANT_CLASS_P (arg##N))	\
	  (void) (read_only = 0);		\
        if (!TREE_CONSTANT (arg##N))		\
	  (void) (constant = 0);		\
      }						\
  } while (0)

tree
build2_stat (enum tree_code code, tree tt, tree arg0, tree arg1 MEM_STAT_DECL)
{
  bool constant, read_only, side_effects;
  tree t;

  gcc_assert (TREE_CODE_LENGTH (code) == 2);

  if ((code == MINUS_EXPR || code == PLUS_EXPR || code == MULT_EXPR)
      && arg0 && arg1 && tt && POINTER_TYPE_P (tt)
      /* When sizetype precision doesn't match that of pointers
         we need to be able to build explicit extensions or truncations
	 of the offset argument.  */
      && TYPE_PRECISION (sizetype) == TYPE_PRECISION (tt))
    gcc_assert (TREE_CODE (arg0) == INTEGER_CST
		&& TREE_CODE (arg1) == INTEGER_CST);

  if (code == POINTER_PLUS_EXPR && arg0 && arg1 && tt)
    gcc_assert (POINTER_TYPE_P (tt) && POINTER_TYPE_P (TREE_TYPE (arg0))
		&& INTEGRAL_TYPE_P (TREE_TYPE (arg1))
		&& useless_type_conversion_p (sizetype, TREE_TYPE (arg1)));

  t = make_node_stat (code PASS_MEM_STAT);
  TREE_TYPE (t) = tt;

  /* Below, we automatically set TREE_SIDE_EFFECTS and TREE_READONLY for the
     result based on those same flags for the arguments.  But if the
     arguments aren't really even `tree' expressions, we shouldn't be trying
     to do this.  */

  /* Expressions without side effects may be constant if their
     arguments are as well.  */
  constant = (TREE_CODE_CLASS (code) == tcc_comparison
	      || TREE_CODE_CLASS (code) == tcc_binary);
  read_only = 1;
  side_effects = TREE_SIDE_EFFECTS (t);

  PROCESS_ARG(0);
  PROCESS_ARG(1);

  TREE_READONLY (t) = read_only;
  TREE_CONSTANT (t) = constant;
  TREE_SIDE_EFFECTS (t) = side_effects;
  TREE_THIS_VOLATILE (t)
    = (TREE_CODE_CLASS (code) == tcc_reference
       && arg0 && TREE_THIS_VOLATILE (arg0));

  return t;
}


tree
build3_stat (enum tree_code code, tree tt, tree arg0, tree arg1,
	     tree arg2 MEM_STAT_DECL)
{
  bool constant, read_only, side_effects;
  tree t;

  gcc_assert (TREE_CODE_LENGTH (code) == 3);
  gcc_assert (TREE_CODE_CLASS (code) != tcc_vl_exp);

  t = make_node_stat (code PASS_MEM_STAT);
  TREE_TYPE (t) = tt;

  read_only = 1;

  /* As a special exception, if COND_EXPR has NULL branches, we
     assume that it is a gimple statement and always consider
     it to have side effects.  */
  if (code == COND_EXPR
      && tt == void_type_node
      && arg1 == NULL_TREE
      && arg2 == NULL_TREE)
    side_effects = true;
  else
    side_effects = TREE_SIDE_EFFECTS (t);

  PROCESS_ARG(0);
  PROCESS_ARG(1);
  PROCESS_ARG(2);

  if (code == COND_EXPR)
    TREE_READONLY (t) = read_only;

  TREE_SIDE_EFFECTS (t) = side_effects;
  TREE_THIS_VOLATILE (t)
    = (TREE_CODE_CLASS (code) == tcc_reference
       && arg0 && TREE_THIS_VOLATILE (arg0));

  return t;
}

tree
build4_stat (enum tree_code code, tree tt, tree arg0, tree arg1,
	     tree arg2, tree arg3 MEM_STAT_DECL)
{
  bool constant, read_only, side_effects;
  tree t;

  gcc_assert (TREE_CODE_LENGTH (code) == 4);

  t = make_node_stat (code PASS_MEM_STAT);
  TREE_TYPE (t) = tt;

  side_effects = TREE_SIDE_EFFECTS (t);

  PROCESS_ARG(0);
  PROCESS_ARG(1);
  PROCESS_ARG(2);
  PROCESS_ARG(3);

  TREE_SIDE_EFFECTS (t) = side_effects;
  TREE_THIS_VOLATILE (t)
    = (TREE_CODE_CLASS (code) == tcc_reference
       && arg0 && TREE_THIS_VOLATILE (arg0));

  return t;
}

tree
build5_stat (enum tree_code code, tree tt, tree arg0, tree arg1,
	     tree arg2, tree arg3, tree arg4 MEM_STAT_DECL)
{
  bool constant, read_only, side_effects;
  tree t;

  gcc_assert (TREE_CODE_LENGTH (code) == 5);

  t = make_node_stat (code PASS_MEM_STAT);
  TREE_TYPE (t) = tt;

  side_effects = TREE_SIDE_EFFECTS (t);

  PROCESS_ARG(0);
  PROCESS_ARG(1);
  PROCESS_ARG(2);
  PROCESS_ARG(3);
  PROCESS_ARG(4);

  TREE_SIDE_EFFECTS (t) = side_effects;
  TREE_THIS_VOLATILE (t)
    = (TREE_CODE_CLASS (code) == tcc_reference
       && arg0 && TREE_THIS_VOLATILE (arg0));

  return t;
}

tree
build6_stat (enum tree_code code, tree tt, tree arg0, tree arg1,
	     tree arg2, tree arg3, tree arg4, tree arg5 MEM_STAT_DECL)
{
  bool constant, read_only, side_effects;
  tree t;

  gcc_assert (code == TARGET_MEM_REF);

  t = make_node_stat (code PASS_MEM_STAT);
  TREE_TYPE (t) = tt;

  side_effects = TREE_SIDE_EFFECTS (t);

  PROCESS_ARG(0);
  PROCESS_ARG(1);
  PROCESS_ARG(2);
  PROCESS_ARG(3);
  PROCESS_ARG(4);
  if (code == TARGET_MEM_REF)
    side_effects = 0;
  PROCESS_ARG(5);

  TREE_SIDE_EFFECTS (t) = side_effects;
  TREE_THIS_VOLATILE (t)
    = (code == TARGET_MEM_REF
       && arg5 && TREE_THIS_VOLATILE (arg5));

  return t;
}

/* Similar except don't specify the TREE_TYPE
   and leave the TREE_SIDE_EFFECTS as 0.
   It is permissible for arguments to be null,
   or even garbage if their values do not matter.  */

tree
build_nt (enum tree_code code, ...)
{
  tree t;
  int length;
  int i;
  va_list p;

  gcc_assert (TREE_CODE_CLASS (code) != tcc_vl_exp);

  va_start (p, code);

  t = make_node (code);
  length = TREE_CODE_LENGTH (code);

  for (i = 0; i < length; i++)
    TREE_OPERAND (t, i) = va_arg (p, tree);

  va_end (p);
  return t;
}

/* Similar to build_nt, but for creating a CALL_EXPR object with a
   tree VEC.  */

tree
build_nt_call_vec (tree fn, VEC(tree,gc) *args)
{
  tree ret, t;
  unsigned int ix;

  ret = build_vl_exp (CALL_EXPR, VEC_length (tree, args) + 3);
  CALL_EXPR_FN (ret) = fn;
  CALL_EXPR_STATIC_CHAIN (ret) = NULL_TREE;
  for (ix = 0; VEC_iterate (tree, args, ix, t); ++ix)
    CALL_EXPR_ARG (ret, ix) = t;
  return ret;
}

/* Create a DECL_... node of code CODE, name NAME and data type TYPE.
   We do NOT enter this node in any sort of symbol table.

   LOC is the location of the decl.

   layout_decl is used to set up the decl's storage layout.
   Other slots are initialized to 0 or null pointers.  */

tree
build_decl_stat (location_t loc, enum tree_code code, tree name,
    		 tree type MEM_STAT_DECL)
{
  tree t;

  t = make_node_stat (code PASS_MEM_STAT);
  DECL_SOURCE_LOCATION (t) = loc;

/*  if (type == error_mark_node)
    type = integer_type_node; */
/* That is not done, deliberately, so that having error_mark_node
   as the type can suppress useless errors in the use of this variable.  */

  DECL_NAME (t) = name;
  TREE_TYPE (t) = type;

  if (code == VAR_DECL || code == PARM_DECL || code == RESULT_DECL)
    layout_decl (t, 0);

  return t;
}

/* Builds and returns function declaration with NAME and TYPE.  */

tree
build_fn_decl (const char *name, tree type)
{
  tree id = get_identifier (name);
  tree decl = build_decl (input_location, FUNCTION_DECL, id, type);

  DECL_EXTERNAL (decl) = 1;
  TREE_PUBLIC (decl) = 1;
  DECL_ARTIFICIAL (decl) = 1;
  TREE_NOTHROW (decl) = 1;

  return decl;
}


/* BLOCK nodes are used to represent the structure of binding contours
   and declarations, once those contours have been exited and their contents
   compiled.  This information is used for outputting debugging info.  */

tree
build_block (tree vars, tree subblocks, tree supercontext, tree chain)
{
  tree block = make_node (BLOCK);

  BLOCK_VARS (block) = vars;
  BLOCK_SUBBLOCKS (block) = subblocks;
  BLOCK_SUPERCONTEXT (block) = supercontext;
  BLOCK_CHAIN (block) = chain;
  return block;
}


/* Like SET_EXPR_LOCATION, but make sure the tree can have a location.

   LOC is the location to use in tree T.  */

void
protected_set_expr_location (tree t, location_t loc)
{
  if (t && CAN_HAVE_LOCATION_P (t))
    SET_EXPR_LOCATION (t, loc);
}

/* Return a declaration like DDECL except that its DECL_ATTRIBUTES
   is ATTRIBUTE.  */

tree
build_decl_attribute_variant (tree ddecl, tree attribute)
{
  DECL_ATTRIBUTES (ddecl) = attribute;
  return ddecl;
}

/* Borrowed from hashtab.c iterative_hash implementation.  */
#define mix(a,b,c) \
{ \
  a -= b; a -= c; a ^= (c>>13); \
  b -= c; b -= a; b ^= (a<< 8); \
  c -= a; c -= b; c ^= ((b&0xffffffff)>>13); \
  a -= b; a -= c; a ^= ((c&0xffffffff)>>12); \
  b -= c; b -= a; b = (b ^ (a<<16)) & 0xffffffff; \
  c -= a; c -= b; c = (c ^ (b>> 5)) & 0xffffffff; \
  a -= b; a -= c; a = (a ^ (c>> 3)) & 0xffffffff; \
  b -= c; b -= a; b = (b ^ (a<<10)) & 0xffffffff; \
  c -= a; c -= b; c = (c ^ (b>>15)) & 0xffffffff; \
}


/* Produce good hash value combining VAL and VAL2.  */
hashval_t
iterative_hash_hashval_t (hashval_t val, hashval_t val2)
{
  /* the golden ratio; an arbitrary value.  */
  hashval_t a = 0x9e3779b9;

  mix (a, val, val2);
  return val2;
}

/* Produce good hash value combining VAL and VAL2.  */
hashval_t
iterative_hash_host_wide_int (HOST_WIDE_INT val, hashval_t val2)
{
  if (sizeof (HOST_WIDE_INT) == sizeof (hashval_t))
    return iterative_hash_hashval_t (val, val2);
  else
    {
      hashval_t a = (hashval_t) val;
      /* Avoid warnings about shifting of more than the width of the type on
         hosts that won't execute this path.  */
      int zero = 0;
      hashval_t b = (hashval_t) (val >> (sizeof (hashval_t) * 8 + zero));
      mix (a, b, val2);
      if (sizeof (HOST_WIDE_INT) > 2 * sizeof (hashval_t))
	{
	  hashval_t a = (hashval_t) (val >> (sizeof (hashval_t) * 16 + zero));
	  hashval_t b = (hashval_t) (val >> (sizeof (hashval_t) * 24 + zero));
	  mix (a, b, val2);
	}
      return val2;
    }
}

/* Return a type like TTYPE except that its TYPE_ATTRIBUTE
   is ATTRIBUTE and its qualifiers are QUALS.

   Record such modified types already made so we don't make duplicates.  */

tree
build_type_attribute_qual_variant (tree ttype, tree attribute, int quals)
{
  if (! attribute_list_equal (TYPE_ATTRIBUTES (ttype), attribute))
    {
      hashval_t hashcode = 0;
      tree ntype;
      enum tree_code code = TREE_CODE (ttype);

      /* Building a distinct copy of a tagged type is inappropriate; it
	 causes breakage in code that expects there to be a one-to-one
	 relationship between a struct and its fields.
	 build_duplicate_type is another solution (as used in
	 handle_transparent_union_attribute), but that doesn't play well
	 with the stronger C++ type identity model.  */
      if (TREE_CODE (ttype) == RECORD_TYPE
	  || TREE_CODE (ttype) == UNION_TYPE
	  || TREE_CODE (ttype) == QUAL_UNION_TYPE
	  || TREE_CODE (ttype) == ENUMERAL_TYPE)
	{
	  warning (OPT_Wattributes,
		   "ignoring attributes applied to %qT after definition",
		   TYPE_MAIN_VARIANT (ttype));
	  return build_qualified_type (ttype, quals);
	}

      ttype = build_qualified_type (ttype, TYPE_UNQUALIFIED);
      ntype = build_distinct_type_copy (ttype);

      TYPE_ATTRIBUTES (ntype) = attribute;

      hashcode = iterative_hash_object (code, hashcode);
      if (TREE_TYPE (ntype))
	hashcode = iterative_hash_object (TYPE_HASH (TREE_TYPE (ntype)),
					  hashcode);
      hashcode = attribute_hash_list (attribute, hashcode);

      switch (TREE_CODE (ntype))
	{
	case FUNCTION_TYPE:
	  hashcode = type_hash_list (TYPE_ARG_TYPES (ntype), hashcode);
	  break;
	case ARRAY_TYPE:
	  if (TYPE_DOMAIN (ntype))
	    hashcode = iterative_hash_object (TYPE_HASH (TYPE_DOMAIN (ntype)),
					      hashcode);
	  break;
	case INTEGER_TYPE:
	  hashcode = iterative_hash_object
	    (TREE_INT_CST_LOW (TYPE_MAX_VALUE (ntype)), hashcode);
	  hashcode = iterative_hash_object
	    (TREE_INT_CST_HIGH (TYPE_MAX_VALUE (ntype)), hashcode);
	  break;
	case REAL_TYPE:
	case FIXED_POINT_TYPE:
	  {
	    unsigned int precision = TYPE_PRECISION (ntype);
	    hashcode = iterative_hash_object (precision, hashcode);
	  }
	  break;
	default:
	  break;
	}

      ntype = type_hash_canon (hashcode, ntype);

      /* If the target-dependent attributes make NTYPE different from
	 its canonical type, we will need to use structural equality
	 checks for this type. */
      if (TYPE_STRUCTURAL_EQUALITY_P (ttype)
          || !targetm.comp_type_attributes (ntype, ttype))
	SET_TYPE_STRUCTURAL_EQUALITY (ntype);
      else if (TYPE_CANONICAL (ntype) == ntype)
	TYPE_CANONICAL (ntype) = TYPE_CANONICAL (ttype);

      ttype = build_qualified_type (ntype, quals);
    }
  else if (TYPE_QUALS (ttype) != quals)
    ttype = build_qualified_type (ttype, quals);

  return ttype;
}


/* Return a type like TTYPE except that its TYPE_ATTRIBUTE
   is ATTRIBUTE.

   Record such modified types already made so we don't make duplicates.  */

tree
build_type_attribute_variant (tree ttype, tree attribute)
{
  return build_type_attribute_qual_variant (ttype, attribute,
					    TYPE_QUALS (ttype));
}


/* Reset the expression *EXPR_P, a size or position.

   ??? We could reset all non-constant sizes or positions.  But it's cheap
   enough to not do so and refrain from adding workarounds to dwarf2out.c.

   We need to reset self-referential sizes or positions because they cannot
   be gimplified and thus can contain a CALL_EXPR after the gimplification
   is finished, which will run afoul of LTO streaming.  And they need to be
   reset to something essentially dummy but not constant, so as to preserve
   the properties of the object they are attached to.  */

static inline void
free_lang_data_in_one_sizepos (tree *expr_p)
{
  tree expr = *expr_p;
  if (CONTAINS_PLACEHOLDER_P (expr))
    *expr_p = build0 (PLACEHOLDER_EXPR, TREE_TYPE (expr));
}


/* Reset all the fields in a binfo node BINFO.  We only keep
   BINFO_VIRTUALS, which is used by gimple_fold_obj_type_ref.  */

static void
free_lang_data_in_binfo (tree binfo)
{
  unsigned i;
  tree t;

  gcc_assert (TREE_CODE (binfo) == TREE_BINFO);

  BINFO_VTABLE (binfo) = NULL_TREE;
  BINFO_BASE_ACCESSES (binfo) = NULL;
  BINFO_INHERITANCE_CHAIN (binfo) = NULL_TREE;
  BINFO_SUBVTT_INDEX (binfo) = NULL_TREE;

  for (i = 0; VEC_iterate (tree, BINFO_BASE_BINFOS (binfo), i, t); i++)
    free_lang_data_in_binfo (t);
}


/* Reset all language specific information still present in TYPE.  */

static void
free_lang_data_in_type (tree type)
{
  gcc_assert (TYPE_P (type));

  /* Give the FE a chance to remove its own data first.  */
  lang_hooks.free_lang_data (type);

  TREE_LANG_FLAG_0 (type) = 0;
  TREE_LANG_FLAG_1 (type) = 0;
  TREE_LANG_FLAG_2 (type) = 0;
  TREE_LANG_FLAG_3 (type) = 0;
  TREE_LANG_FLAG_4 (type) = 0;
  TREE_LANG_FLAG_5 (type) = 0;
  TREE_LANG_FLAG_6 (type) = 0;

  if (TREE_CODE (type) == FUNCTION_TYPE)
    {
      /* Remove the const and volatile qualifiers from arguments.  The
	 C++ front end removes them, but the C front end does not,
	 leading to false ODR violation errors when merging two
	 instances of the same function signature compiled by
	 different front ends.  */
      tree p;

      for (p = TYPE_ARG_TYPES (type); p; p = TREE_CHAIN (p))
	{
	  tree arg_type = TREE_VALUE (p);

	  if (TYPE_READONLY (arg_type) || TYPE_VOLATILE (arg_type))
	    {
	      int quals = TYPE_QUALS (arg_type)
			  & ~TYPE_QUAL_CONST
			  & ~TYPE_QUAL_VOLATILE;
	      TREE_VALUE (p) = build_qualified_type (arg_type, quals);
	      free_lang_data_in_type (TREE_VALUE (p));
	    }
	}
    }

  /* Remove members that are not actually FIELD_DECLs from the field
     list of an aggregate.  These occur in C++.  */
  if (RECORD_OR_UNION_TYPE_P (type))
    {
      tree prev, member;

      /* Note that TYPE_FIELDS can be shared across distinct
	 TREE_TYPEs.  Therefore, if the first field of TYPE_FIELDS is
	 to be removed, we cannot set its TREE_CHAIN to NULL.
	 Otherwise, we would not be able to find all the other fields
	 in the other instances of this TREE_TYPE.

	 This was causing an ICE in testsuite/g++.dg/lto/20080915.C.  */
      prev = NULL_TREE;
      member = TYPE_FIELDS (type);
      while (member)
	{
	  if (TREE_CODE (member) == FIELD_DECL)
	    {
	      if (prev)
		TREE_CHAIN (prev) = member;
	      else
		TYPE_FIELDS (type) = member;
	      prev = member;
	    }

	  member = TREE_CHAIN (member);
	}

      if (prev)
	TREE_CHAIN (prev) = NULL_TREE;
      else
	TYPE_FIELDS (type) = NULL_TREE;

      TYPE_METHODS (type) = NULL_TREE;
      if (TYPE_BINFO (type))
	free_lang_data_in_binfo (TYPE_BINFO (type));
    }
  else
    {
      /* For non-aggregate types, clear out the language slot (which
	 overloads TYPE_BINFO).  */
      TYPE_LANG_SLOT_1 (type) = NULL_TREE;

      if (INTEGRAL_TYPE_P (type)
	  || SCALAR_FLOAT_TYPE_P (type)
	  || FIXED_POINT_TYPE_P (type))
	{
	  free_lang_data_in_one_sizepos (&TYPE_MIN_VALUE (type));
	  free_lang_data_in_one_sizepos (&TYPE_MAX_VALUE (type));
	}
    }

  free_lang_data_in_one_sizepos (&TYPE_SIZE (type));
  free_lang_data_in_one_sizepos (&TYPE_SIZE_UNIT (type));

  if (debug_info_level < DINFO_LEVEL_TERSE
      || (TYPE_CONTEXT (type)
	  && TREE_CODE (TYPE_CONTEXT (type)) != FUNCTION_DECL
	  && TREE_CODE (TYPE_CONTEXT (type)) != NAMESPACE_DECL))
    TYPE_CONTEXT (type) = NULL_TREE;

  if (debug_info_level < DINFO_LEVEL_TERSE)
    TYPE_STUB_DECL (type) = NULL_TREE;
}


/* Return true if DECL may need an assembler name to be set.  */

static inline bool
need_assembler_name_p (tree decl)
{
  /* Only FUNCTION_DECLs and VAR_DECLs are considered.  */
  if (TREE_CODE (decl) != FUNCTION_DECL
      && TREE_CODE (decl) != VAR_DECL)
    return false;

  /* If DECL already has its assembler name set, it does not need a
     new one.  */
  if (!HAS_DECL_ASSEMBLER_NAME_P (decl)
      || DECL_ASSEMBLER_NAME_SET_P (decl))
    return false;

  /* Abstract decls do not need an assembler name.  */
  if (DECL_ABSTRACT (decl))
    return false;

  /* For VAR_DECLs, only static, public and external symbols need an
     assembler name.  */
  if (TREE_CODE (decl) == VAR_DECL
      && !TREE_STATIC (decl)
      && !TREE_PUBLIC (decl)
      && !DECL_EXTERNAL (decl))
    return false;

  if (TREE_CODE (decl) == FUNCTION_DECL)
    {
      /* Do not set assembler name on builtins.  Allow RTL expansion to
	 decide whether to expand inline or via a regular call.  */
      if (DECL_BUILT_IN (decl)
	  && DECL_BUILT_IN_CLASS (decl) != BUILT_IN_FRONTEND)
	return false;

      /* Functions represented in the callgraph need an assembler name.  */
      if (cgraph_get_node (decl) != NULL)
	return true;

      /* Unused and not public functions don't need an assembler name.  */
      if (!TREE_USED (decl) && !TREE_PUBLIC (decl))
	return false;
    }

  return true;
}


/* Remove all the non-variable decls from BLOCK.  LOCALS is the set of
   variables in DECL_STRUCT_FUNCTION (FN)->local_decls.  Every decl
   in BLOCK that is not in LOCALS is removed.  */

static void
free_lang_data_in_block (tree fn, tree block, struct pointer_set_t *locals)
{
  tree *tp, t;

  tp = &BLOCK_VARS (block);
  while (*tp)
    {
      if (!pointer_set_contains (locals, *tp))
	*tp = TREE_CHAIN (*tp);
      else
	tp = &TREE_CHAIN (*tp);
    }

  for (t = BLOCK_SUBBLOCKS (block); t; t = BLOCK_CHAIN (t))
    free_lang_data_in_block (fn, t, locals);
}


/* Reset all language specific information still present in symbol
   DECL.  */

static void
free_lang_data_in_decl (tree decl)
{
  gcc_assert (DECL_P (decl));

  /* Give the FE a chance to remove its own data first.  */
  lang_hooks.free_lang_data (decl);

  TREE_LANG_FLAG_0 (decl) = 0;
  TREE_LANG_FLAG_1 (decl) = 0;
  TREE_LANG_FLAG_2 (decl) = 0;
  TREE_LANG_FLAG_3 (decl) = 0;
  TREE_LANG_FLAG_4 (decl) = 0;
  TREE_LANG_FLAG_5 (decl) = 0;
  TREE_LANG_FLAG_6 (decl) = 0;

  /* Identifiers need not have a type.  */
  if (DECL_NAME (decl))
    TREE_TYPE (DECL_NAME (decl)) = NULL_TREE;

  /* Ignore any intervening types, because we are going to clear their
     TYPE_CONTEXT fields.  */
  if (TREE_CODE (decl) != FIELD_DECL
      && TREE_CODE (decl) != FUNCTION_DECL)
    DECL_CONTEXT (decl) = decl_function_context (decl);

  if (DECL_CONTEXT (decl)
      && TREE_CODE (DECL_CONTEXT (decl)) == NAMESPACE_DECL)
    DECL_CONTEXT (decl) = NULL_TREE;

 if (TREE_CODE (decl) == VAR_DECL)
   {
     tree context = DECL_CONTEXT (decl);

     if (context)
       {
	 enum tree_code code = TREE_CODE (context);
	 if (code == FUNCTION_DECL && DECL_ABSTRACT (context))
	   {
	     /* Do not clear the decl context here, that will promote
	        all vars to global ones.  */
	     DECL_INITIAL (decl) = NULL_TREE;
	   }

	 if (TREE_STATIC (decl))
	   DECL_CONTEXT (decl) = NULL_TREE;
       }
   }

  free_lang_data_in_one_sizepos (&DECL_SIZE (decl));
  free_lang_data_in_one_sizepos (&DECL_SIZE_UNIT (decl));
  if (TREE_CODE (decl) == FIELD_DECL)
    free_lang_data_in_one_sizepos (&DECL_FIELD_OFFSET (decl));

 /* DECL_FCONTEXT is only used for debug info generation.  */
 if (TREE_CODE (decl) == FIELD_DECL
     && debug_info_level < DINFO_LEVEL_TERSE)
   DECL_FCONTEXT (decl) = NULL_TREE;

 if (TREE_CODE (decl) == FUNCTION_DECL)
    {
      if (gimple_has_body_p (decl))
	{
	  tree t;
	  struct pointer_set_t *locals;

	  /* If DECL has a gimple body, then the context for its
	     arguments must be DECL.  Otherwise, it doesn't really
	     matter, as we will not be emitting any code for DECL.  In
	     general, there may be other instances of DECL created by
	     the front end and since PARM_DECLs are generally shared,
	     their DECL_CONTEXT changes as the replicas of DECL are
	     created.  The only time where DECL_CONTEXT is important
	     is for the FUNCTION_DECLs that have a gimple body (since
	     the PARM_DECL will be used in the function's body).  */
	  for (t = DECL_ARGUMENTS (decl); t; t = TREE_CHAIN (t))
	    DECL_CONTEXT (t) = decl;

	  /* Collect all the symbols declared in DECL.  */
	  locals = pointer_set_create ();
	  t = DECL_STRUCT_FUNCTION (decl)->local_decls;
	  for (; t; t = TREE_CHAIN (t))
	    {
	      pointer_set_insert (locals, TREE_VALUE (t));

	      /* All the local symbols should have DECL as their
		 context.  */
	      DECL_CONTEXT (TREE_VALUE (t)) = decl;
	    }

	  /* Get rid of any decl not in local_decls.  */
	  free_lang_data_in_block (decl, DECL_INITIAL (decl), locals);

	  pointer_set_destroy (locals);
	}

      /* DECL_SAVED_TREE holds the GENERIC representation for DECL.
	 At this point, it is not needed anymore.  */
      DECL_SAVED_TREE (decl) = NULL_TREE;
    }
  else if (TREE_CODE (decl) == VAR_DECL)
    {
      tree expr = DECL_DEBUG_EXPR (decl);
      if (expr
	  && TREE_CODE (expr) == VAR_DECL
	  && !TREE_STATIC (expr) && !DECL_EXTERNAL (expr))
	SET_DECL_DEBUG_EXPR (decl, NULL_TREE);

      if (DECL_EXTERNAL (decl)
	  && (!TREE_STATIC (decl) || !TREE_READONLY (decl)))
	DECL_INITIAL (decl) = NULL_TREE;
    }
  else if (TREE_CODE (decl) == TYPE_DECL)
    {
      DECL_INITIAL (decl) = NULL_TREE;

      /* DECL_CONTEXT is overloaded as DECL_FIELD_CONTEXT for
	 FIELD_DECLs, which should be preserved.  Otherwise,
	 we shouldn't be concerned with source-level lexical
	 nesting beyond this point. */
      DECL_CONTEXT (decl) = NULL_TREE;
    }
}


/* Data used when collecting DECLs and TYPEs for language data removal.  */

struct free_lang_data_d
{
  /* Worklist to avoid excessive recursion.  */
  VEC(tree,heap) *worklist;

  /* Set of traversed objects.  Used to avoid duplicate visits.  */
  struct pointer_set_t *pset;

  /* Array of symbols to process with free_lang_data_in_decl.  */
  VEC(tree,heap) *decls;

  /* Array of types to process with free_lang_data_in_type.  */
  VEC(tree,heap) *types;
};


/* Save all language fields needed to generate proper debug information
   for DECL.  This saves most fields cleared out by free_lang_data_in_decl.  */

static void
save_debug_info_for_decl (tree t)
{
  /*struct saved_debug_info_d *sdi;*/

  gcc_assert (debug_info_level > DINFO_LEVEL_TERSE && t && DECL_P (t));

  /* FIXME.  Partial implementation for saving debug info removed.  */
}


/* Save all language fields needed to generate proper debug information
   for TYPE.  This saves most fields cleared out by free_lang_data_in_type.  */

static void
save_debug_info_for_type (tree t)
{
  /*struct saved_debug_info_d *sdi;*/

  gcc_assert (debug_info_level > DINFO_LEVEL_TERSE && t && TYPE_P (t));

  /* FIXME.  Partial implementation for saving debug info removed.  */
}


/* Add type or decl T to one of the list of tree nodes that need their
   language data removed.  The lists are held inside FLD.  */

static void
add_tree_to_fld_list (tree t, struct free_lang_data_d *fld)
{
  if (DECL_P (t))
    {
      VEC_safe_push (tree, heap, fld->decls, t);
      if (debug_info_level > DINFO_LEVEL_TERSE)
	save_debug_info_for_decl (t);
    }
  else if (TYPE_P (t))
    {
      VEC_safe_push (tree, heap, fld->types, t);
      if (debug_info_level > DINFO_LEVEL_TERSE)
	save_debug_info_for_type (t);
    }
  else
    gcc_unreachable ();
}

/* Push tree node T into FLD->WORKLIST.  */

static inline void
fld_worklist_push (tree t, struct free_lang_data_d *fld)
{
  if (t && !is_lang_specific (t) && !pointer_set_contains (fld->pset, t))
    VEC_safe_push (tree, heap, fld->worklist, (t));
}


/* Operand callback helper for free_lang_data_in_node.  *TP is the
   subtree operand being considered.  */

static tree
find_decls_types_r (tree *tp, int *ws, void *data)
{
  tree t = *tp;
  struct free_lang_data_d *fld = (struct free_lang_data_d *) data;

  if (TREE_CODE (t) == TREE_LIST)
    return NULL_TREE;

  /* Language specific nodes will be removed, so there is no need
     to gather anything under them.  */
  if (is_lang_specific (t))
    {
      *ws = 0;
      return NULL_TREE;
    }

  if (DECL_P (t))
    {
      /* Note that walk_tree does not traverse every possible field in
	 decls, so we have to do our own traversals here.  */
      add_tree_to_fld_list (t, fld);

      fld_worklist_push (DECL_NAME (t), fld);
      fld_worklist_push (DECL_CONTEXT (t), fld);
      fld_worklist_push (DECL_SIZE (t), fld);
      fld_worklist_push (DECL_SIZE_UNIT (t), fld);

      /* We are going to remove everything under DECL_INITIAL for
	 TYPE_DECLs.  No point walking them.  */
      if (TREE_CODE (t) != TYPE_DECL)
	fld_worklist_push (DECL_INITIAL (t), fld);

      fld_worklist_push (DECL_ATTRIBUTES (t), fld);
      fld_worklist_push (DECL_ABSTRACT_ORIGIN (t), fld);

      if (TREE_CODE (t) == FUNCTION_DECL)
	{
	  fld_worklist_push (DECL_ARGUMENTS (t), fld);
	  fld_worklist_push (DECL_RESULT (t), fld);
	}
      else if (TREE_CODE (t) == TYPE_DECL)
	{
	  fld_worklist_push (DECL_ARGUMENT_FLD (t), fld);
	  fld_worklist_push (DECL_VINDEX (t), fld);
	}
      else if (TREE_CODE (t) == FIELD_DECL)
	{
	  fld_worklist_push (DECL_FIELD_OFFSET (t), fld);
	  fld_worklist_push (DECL_BIT_FIELD_TYPE (t), fld);
	  fld_worklist_push (DECL_QUALIFIER (t), fld);
	  fld_worklist_push (DECL_FIELD_BIT_OFFSET (t), fld);
	  fld_worklist_push (DECL_FCONTEXT (t), fld);
	}
      else if (TREE_CODE (t) == VAR_DECL)
	{
	  fld_worklist_push (DECL_SECTION_NAME (t), fld);
	  fld_worklist_push (DECL_COMDAT_GROUP (t), fld);
	}

      if ((TREE_CODE (t) == VAR_DECL || TREE_CODE (t) == PARM_DECL)
	  && DECL_HAS_VALUE_EXPR_P (t))
	fld_worklist_push (DECL_VALUE_EXPR (t), fld);

      if (TREE_CODE (t) != FIELD_DECL)
	fld_worklist_push (TREE_CHAIN (t), fld);
      *ws = 0;
    }
  else if (TYPE_P (t))
    {
      /* Note that walk_tree does not traverse every possible field in
	 types, so we have to do our own traversals here.  */
      add_tree_to_fld_list (t, fld);

      if (!RECORD_OR_UNION_TYPE_P (t))
	fld_worklist_push (TYPE_CACHED_VALUES (t), fld);
      fld_worklist_push (TYPE_SIZE (t), fld);
      fld_worklist_push (TYPE_SIZE_UNIT (t), fld);
      fld_worklist_push (TYPE_ATTRIBUTES (t), fld);
      fld_worklist_push (TYPE_POINTER_TO (t), fld);
      fld_worklist_push (TYPE_REFERENCE_TO (t), fld);
      fld_worklist_push (TYPE_NAME (t), fld);
      fld_worklist_push (TYPE_MINVAL (t), fld);
      if (!RECORD_OR_UNION_TYPE_P (t))
	fld_worklist_push (TYPE_MAXVAL (t), fld);
      fld_worklist_push (TYPE_MAIN_VARIANT (t), fld);
      fld_worklist_push (TYPE_NEXT_VARIANT (t), fld);
      fld_worklist_push (TYPE_CONTEXT (t), fld);
      fld_worklist_push (TYPE_CANONICAL (t), fld);

      if (RECORD_OR_UNION_TYPE_P (t) && TYPE_BINFO (t))
	{
	  unsigned i;
	  tree tem;
	  for (i = 0; VEC_iterate (tree, BINFO_BASE_BINFOS (TYPE_BINFO (t)),
				   i, tem); ++i)
	    fld_worklist_push (TREE_TYPE (tem), fld);
	  tem = BINFO_VIRTUALS (TYPE_BINFO (t));
	  if (tem
	      /* The Java FE overloads BINFO_VIRTUALS for its own purpose.  */
	      && TREE_CODE (tem) == TREE_LIST)
	    do
	      {
		fld_worklist_push (TREE_VALUE (tem), fld);
		tem = TREE_CHAIN (tem);
	      }
	    while (tem);
	}
      if (RECORD_OR_UNION_TYPE_P (t))
	{
	  tree tem;
	  /* Push all TYPE_FIELDS - there can be interleaving interesting
	     and non-interesting things.  */
	  tem = TYPE_FIELDS (t);
	  while (tem)
	    {
	      if (TREE_CODE (tem) == FIELD_DECL)
		fld_worklist_push (tem, fld);
	      tem = TREE_CHAIN (tem);
	    }
	}

      fld_worklist_push (TREE_CHAIN (t), fld);
      *ws = 0;
    }
  else if (TREE_CODE (t) == BLOCK)
    {
      tree tem;
      for (tem = BLOCK_VARS (t); tem; tem = TREE_CHAIN (tem))
	fld_worklist_push (tem, fld);
      for (tem = BLOCK_SUBBLOCKS (t); tem; tem = BLOCK_CHAIN (tem))
	fld_worklist_push (tem, fld);
      fld_worklist_push (BLOCK_ABSTRACT_ORIGIN (t), fld);
    }

  fld_worklist_push (TREE_TYPE (t), fld);

  return NULL_TREE;
}


/* Find decls and types in T.  */

static void
find_decls_types (tree t, struct free_lang_data_d *fld)
{
  while (1)
    {
      if (!pointer_set_contains (fld->pset, t))
	walk_tree (&t, find_decls_types_r, fld, fld->pset);
      if (VEC_empty (tree, fld->worklist))
	break;
      t = VEC_pop (tree, fld->worklist);
    }
}

/* Translate all the types in LIST with the corresponding runtime
   types.  */

static tree
get_eh_types_for_runtime (tree list)
{
  tree head, prev;

  if (list == NULL_TREE)
    return NULL_TREE;

  head = build_tree_list (0, lookup_type_for_runtime (TREE_VALUE (list)));
  prev = head;
  list = TREE_CHAIN (list);
  while (list)
    {
      tree n = build_tree_list (0, lookup_type_for_runtime (TREE_VALUE (list)));
      TREE_CHAIN (prev) = n;
      prev = TREE_CHAIN (prev);
      list = TREE_CHAIN (list);
    }

  return head;
}


/* Find decls and types referenced in EH region R and store them in
   FLD->DECLS and FLD->TYPES.  */

static void
find_decls_types_in_eh_region (eh_region r, struct free_lang_data_d *fld)
{
  switch (r->type)
    {
    case ERT_CLEANUP:
      break;

    case ERT_TRY:
      {
	eh_catch c;

	/* The types referenced in each catch must first be changed to the
	   EH types used at runtime.  This removes references to FE types
	   in the region.  */
	for (c = r->u.eh_try.first_catch; c ; c = c->next_catch)
	  {
	    c->type_list = get_eh_types_for_runtime (c->type_list);
	    walk_tree (&c->type_list, find_decls_types_r, fld, fld->pset);
	  }
      }
      break;

    case ERT_ALLOWED_EXCEPTIONS:
      r->u.allowed.type_list
	= get_eh_types_for_runtime (r->u.allowed.type_list);
      walk_tree (&r->u.allowed.type_list, find_decls_types_r, fld, fld->pset);
      break;

    case ERT_MUST_NOT_THROW:
      walk_tree (&r->u.must_not_throw.failure_decl,
		 find_decls_types_r, fld, fld->pset);
      break;
    }
}


/* Find decls and types referenced in cgraph node N and store them in
   FLD->DECLS and FLD->TYPES.  Unlike pass_referenced_vars, this will
   look for *every* kind of DECL and TYPE node reachable from N,
   including those embedded inside types and decls (i.e,, TYPE_DECLs,
   NAMESPACE_DECLs, etc).  */

static void
find_decls_types_in_node (struct cgraph_node *n, struct free_lang_data_d *fld)
{
  basic_block bb;
  struct function *fn;
  tree t;

  find_decls_types (n->decl, fld);

  if (!gimple_has_body_p (n->decl))
    return;

  gcc_assert (current_function_decl == NULL_TREE && cfun == NULL);

  fn = DECL_STRUCT_FUNCTION (n->decl);

  /* Traverse locals. */
  for (t = fn->local_decls; t; t = TREE_CHAIN (t))
    find_decls_types (TREE_VALUE (t), fld);

  /* Traverse EH regions in FN.  */
  {
    eh_region r;
    FOR_ALL_EH_REGION_FN (r, fn)
      find_decls_types_in_eh_region (r, fld);
  }

  /* Traverse every statement in FN.  */
  FOR_EACH_BB_FN (bb, fn)
    {
      gimple_stmt_iterator si;
      unsigned i;

      for (si = gsi_start_phis (bb); !gsi_end_p (si); gsi_next (&si))
	{
	  gimple phi = gsi_stmt (si);

	  for (i = 0; i < gimple_phi_num_args (phi); i++)
	    {
	      tree *arg_p = gimple_phi_arg_def_ptr (phi, i);
	      find_decls_types (*arg_p, fld);
	    }
	}

      for (si = gsi_start_bb (bb); !gsi_end_p (si); gsi_next (&si))
	{
	  gimple stmt = gsi_stmt (si);

	  for (i = 0; i < gimple_num_ops (stmt); i++)
	    {
	      tree arg = gimple_op (stmt, i);
	      find_decls_types (arg, fld);
	    }
	}
    }
}


/* Find decls and types referenced in varpool node N and store them in
   FLD->DECLS and FLD->TYPES.  Unlike pass_referenced_vars, this will
   look for *every* kind of DECL and TYPE node reachable from N,
   including those embedded inside types and decls (i.e,, TYPE_DECLs,
   NAMESPACE_DECLs, etc).  */

static void
find_decls_types_in_var (struct varpool_node *v, struct free_lang_data_d *fld)
{
  find_decls_types (v->decl, fld);
}

/* If T needs an assembler name, have one created for it.  */

void
assign_assembler_name_if_neeeded (tree t)
{
  if (need_assembler_name_p (t))
    {
      /* When setting DECL_ASSEMBLER_NAME, the C++ mangler may emit
	 diagnostics that use input_location to show locus
	 information.  The problem here is that, at this point,
	 input_location is generally anchored to the end of the file
	 (since the parser is long gone), so we don't have a good
	 position to pin it to.

	 To alleviate this problem, this uses the location of T's
	 declaration.  Examples of this are
	 testsuite/g++.dg/template/cond2.C and
	 testsuite/g++.dg/template/pr35240.C.  */
      location_t saved_location = input_location;
      input_location = DECL_SOURCE_LOCATION (t);

      decl_assembler_name (t);

      input_location = saved_location;
    }
}


/* Free language specific information for every operand and expression
   in every node of the call graph.  This process operates in three stages:

   1- Every callgraph node and varpool node is traversed looking for
      decls and types embedded in them.  This is a more exhaustive
      search than that done by find_referenced_vars, because it will
      also collect individual fields, decls embedded in types, etc.

   2- All the decls found are sent to free_lang_data_in_decl.

   3- All the types found are sent to free_lang_data_in_type.

   The ordering between decls and types is important because
   free_lang_data_in_decl sets assembler names, which includes
   mangling.  So types cannot be freed up until assembler names have
   been set up.  */

static void
free_lang_data_in_cgraph (void)
{
  struct cgraph_node *n;
  struct varpool_node *v;
  struct free_lang_data_d fld;
  tree t;
  unsigned i;
  alias_pair *p;

  /* Initialize sets and arrays to store referenced decls and types.  */
  fld.pset = pointer_set_create ();
  fld.worklist = NULL;
  fld.decls = VEC_alloc (tree, heap, 100);
  fld.types = VEC_alloc (tree, heap, 100);

  /* Find decls and types in the body of every function in the callgraph.  */
  for (n = cgraph_nodes; n; n = n->next)
    find_decls_types_in_node (n, &fld);

  for (i = 0; VEC_iterate (alias_pair, alias_pairs, i, p); i++)
    find_decls_types (p->decl, &fld);

  /* Find decls and types in every varpool symbol.  */
  for (v = varpool_nodes_queue; v; v = v->next_needed)
    find_decls_types_in_var (v, &fld);

  /* Set the assembler name on every decl found.  We need to do this
     now because free_lang_data_in_decl will invalidate data needed
     for mangling.  This breaks mangling on interdependent decls.  */
  for (i = 0; VEC_iterate (tree, fld.decls, i, t); i++)
    assign_assembler_name_if_neeeded (t);

  /* Traverse every decl found freeing its language data.  */
  for (i = 0; VEC_iterate (tree, fld.decls, i, t); i++)
    free_lang_data_in_decl (t);

  /* Traverse every type found freeing its language data.  */
  for (i = 0; VEC_iterate (tree, fld.types, i, t); i++)
    free_lang_data_in_type (t);

  pointer_set_destroy (fld.pset);
  VEC_free (tree, heap, fld.worklist);
  VEC_free (tree, heap, fld.decls);
  VEC_free (tree, heap, fld.types);
}


/* Free resources that are used by FE but are not needed once they are done. */

static unsigned
free_lang_data (void)
{
  unsigned i;

  /* If we are the LTO frontend we have freed lang-specific data already.  */
  if (in_lto_p
      || !flag_generate_lto)
    return 0;

  /* Allocate and assign alias sets to the standard integer types
     while the slots are still in the way the frontends generated them.  */
  for (i = 0; i < itk_none; ++i)
    if (integer_types[i])
      TYPE_ALIAS_SET (integer_types[i]) = get_alias_set (integer_types[i]);

  /* Traverse the IL resetting language specific information for
     operands, expressions, etc.  */
  free_lang_data_in_cgraph ();

  /* Create gimple variants for common types.  */
  ptrdiff_type_node = integer_type_node;
  fileptr_type_node = ptr_type_node;
  if (TREE_CODE (boolean_type_node) != BOOLEAN_TYPE
      || (TYPE_MODE (boolean_type_node)
	  != mode_for_size (BOOL_TYPE_SIZE, MODE_INT, 0))
      || TYPE_PRECISION (boolean_type_node) != 1
      || !TYPE_UNSIGNED (boolean_type_node))
    {
      boolean_type_node = make_unsigned_type (BOOL_TYPE_SIZE);
      TREE_SET_CODE (boolean_type_node, BOOLEAN_TYPE);
      TYPE_MAX_VALUE (boolean_type_node) = build_int_cst (boolean_type_node, 1);
      TYPE_PRECISION (boolean_type_node) = 1;
      boolean_false_node = TYPE_MIN_VALUE (boolean_type_node);
      boolean_true_node = TYPE_MAX_VALUE (boolean_type_node);
    }

  /* Unify char_type_node with its properly signed variant.  */
  if (TYPE_UNSIGNED (char_type_node))
    unsigned_char_type_node = char_type_node;
  else
    signed_char_type_node = char_type_node;

  /* Reset some langhooks.  Do not reset types_compatible_p, it may
     still be used indirectly via the get_alias_set langhook.  */
  lang_hooks.callgraph.analyze_expr = NULL;
  lang_hooks.dwarf_name = lhd_dwarf_name;
  lang_hooks.decl_printable_name = gimple_decl_printable_name;
  lang_hooks.set_decl_assembler_name = lhd_set_decl_assembler_name;

  /* Reset diagnostic machinery.  */
  diagnostic_starter (global_dc) = default_tree_diagnostic_starter;
  diagnostic_finalizer (global_dc) = default_diagnostic_finalizer;
  diagnostic_format_decoder (global_dc) = default_tree_printer;

  return 0;
}


struct simple_ipa_opt_pass pass_ipa_free_lang_data =
{
 {
  SIMPLE_IPA_PASS,
  "*free_lang_data",			/* name */
  NULL,					/* gate */
  free_lang_data,			/* execute */
  NULL,					/* sub */
  NULL,					/* next */
  0,					/* static_pass_number */
  TV_IPA_FREE_LANG_DATA,		/* tv_id */
  0,	                                /* properties_required */
  0,					/* properties_provided */
  0,					/* properties_destroyed */
  0,					/* todo_flags_start */
  TODO_ggc_collect			/* todo_flags_finish */
 }
};

/* Return nonzero if IDENT is a valid name for attribute ATTR,
   or zero if not.

   We try both `text' and `__text__', ATTR may be either one.  */
/* ??? It might be a reasonable simplification to require ATTR to be only
   `text'.  One might then also require attribute lists to be stored in
   their canonicalized form.  */

static int
is_attribute_with_length_p (const char *attr, int attr_len, const_tree ident)
{
  int ident_len;
  const char *p;

  if (TREE_CODE (ident) != IDENTIFIER_NODE)
    return 0;

  p = IDENTIFIER_POINTER (ident);
  ident_len = IDENTIFIER_LENGTH (ident);

  if (ident_len == attr_len
      && strcmp (attr, p) == 0)
    return 1;

  /* If ATTR is `__text__', IDENT must be `text'; and vice versa.  */
  if (attr[0] == '_')
    {
      gcc_assert (attr[1] == '_');
      gcc_assert (attr[attr_len - 2] == '_');
      gcc_assert (attr[attr_len - 1] == '_');
      if (ident_len == attr_len - 4
	  && strncmp (attr + 2, p, attr_len - 4) == 0)
	return 1;
    }
  else
    {
      if (ident_len == attr_len + 4
	  && p[0] == '_' && p[1] == '_'
	  && p[ident_len - 2] == '_' && p[ident_len - 1] == '_'
	  && strncmp (attr, p + 2, attr_len) == 0)
	return 1;
    }

  return 0;
}

/* Return nonzero if IDENT is a valid name for attribute ATTR,
   or zero if not.

   We try both `text' and `__text__', ATTR may be either one.  */

int
is_attribute_p (const char *attr, const_tree ident)
{
  return is_attribute_with_length_p (attr, strlen (attr), ident);
}

/* Given an attribute name and a list of attributes, return a pointer to the
   attribute's list element if the attribute is part of the list, or NULL_TREE
   if not found.  If the attribute appears more than once, this only
   returns the first occurrence; the TREE_CHAIN of the return value should
   be passed back in if further occurrences are wanted.  */

tree
lookup_attribute (const char *attr_name, tree list)
{
  tree l;
  size_t attr_len = strlen (attr_name);

  for (l = list; l; l = TREE_CHAIN (l))
    {
      gcc_assert (TREE_CODE (TREE_PURPOSE (l)) == IDENTIFIER_NODE);
      if (is_attribute_with_length_p (attr_name, attr_len, TREE_PURPOSE (l)))
	return l;
    }
  return NULL_TREE;
}

/* Remove any instances of attribute ATTR_NAME in LIST and return the
   modified list.  */

tree
remove_attribute (const char *attr_name, tree list)
{
  tree *p;
  size_t attr_len = strlen (attr_name);

  for (p = &list; *p; )
    {
      tree l = *p;
      gcc_assert (TREE_CODE (TREE_PURPOSE (l)) == IDENTIFIER_NODE);
      if (is_attribute_with_length_p (attr_name, attr_len, TREE_PURPOSE (l)))
	*p = TREE_CHAIN (l);
      else
	p = &TREE_CHAIN (l);
    }

  return list;
}

/* Return an attribute list that is the union of a1 and a2.  */

tree
merge_attributes (tree a1, tree a2)
{
  tree attributes;

  /* Either one unset?  Take the set one.  */

  if ((attributes = a1) == 0)
    attributes = a2;

  /* One that completely contains the other?  Take it.  */

  else if (a2 != 0 && ! attribute_list_contained (a1, a2))
    {
      if (attribute_list_contained (a2, a1))
	attributes = a2;
      else
	{
	  /* Pick the longest list, and hang on the other list.  */

	  if (list_length (a1) < list_length (a2))
	    attributes = a2, a2 = a1;

	  for (; a2 != 0; a2 = TREE_CHAIN (a2))
	    {
	      tree a;
	      for (a = lookup_attribute (IDENTIFIER_POINTER (TREE_PURPOSE (a2)),
					 attributes);
		   a != NULL_TREE;
		   a = lookup_attribute (IDENTIFIER_POINTER (TREE_PURPOSE (a2)),
					 TREE_CHAIN (a)))
		{
		  if (TREE_VALUE (a) != NULL
		      && TREE_CODE (TREE_VALUE (a)) == TREE_LIST
		      && TREE_VALUE (a2) != NULL
		      && TREE_CODE (TREE_VALUE (a2)) == TREE_LIST)
		    {
		      if (simple_cst_list_equal (TREE_VALUE (a),
						 TREE_VALUE (a2)) == 1)
			break;
		    }
		  else if (simple_cst_equal (TREE_VALUE (a),
					     TREE_VALUE (a2)) == 1)
		    break;
		}
	      if (a == NULL_TREE)
		{
		  a1 = copy_node (a2);
		  TREE_CHAIN (a1) = attributes;
		  attributes = a1;
		}
	    }
	}
    }
  return attributes;
}

/* Given types T1 and T2, merge their attributes and return
  the result.  */

tree
merge_type_attributes (tree t1, tree t2)
{
  return merge_attributes (TYPE_ATTRIBUTES (t1),
			   TYPE_ATTRIBUTES (t2));
}

/* Given decls OLDDECL and NEWDECL, merge their attributes and return
   the result.  */

tree
merge_decl_attributes (tree olddecl, tree newdecl)
{
  return merge_attributes (DECL_ATTRIBUTES (olddecl),
			   DECL_ATTRIBUTES (newdecl));
}

#if TARGET_DLLIMPORT_DECL_ATTRIBUTES

/* Specialization of merge_decl_attributes for various Windows targets.

   This handles the following situation:

     __declspec (dllimport) int foo;
     int foo;

   The second instance of `foo' nullifies the dllimport.  */

tree
merge_dllimport_decl_attributes (tree old, tree new_tree)
{
  tree a;
  int delete_dllimport_p = 1;

  /* What we need to do here is remove from `old' dllimport if it doesn't
     appear in `new'.  dllimport behaves like extern: if a declaration is
     marked dllimport and a definition appears later, then the object
     is not dllimport'd.  We also remove a `new' dllimport if the old list
     contains dllexport:  dllexport always overrides dllimport, regardless
     of the order of declaration.  */
  if (!VAR_OR_FUNCTION_DECL_P (new_tree))
    delete_dllimport_p = 0;
  else if (DECL_DLLIMPORT_P (new_tree)
     	   && lookup_attribute ("dllexport", DECL_ATTRIBUTES (old)))
    {
      DECL_DLLIMPORT_P (new_tree) = 0;
      warning (OPT_Wattributes, "%q+D already declared with dllexport attribute: "
	      "dllimport ignored", new_tree);
    }
  else if (DECL_DLLIMPORT_P (old) && !DECL_DLLIMPORT_P (new_tree))
    {
      /* Warn about overriding a symbol that has already been used, e.g.:
           extern int __attribute__ ((dllimport)) foo;
	   int* bar () {return &foo;}
	   int foo;
      */
      if (TREE_USED (old))
	{
	  warning (0, "%q+D redeclared without dllimport attribute "
		   "after being referenced with dll linkage", new_tree);
	  /* If we have used a variable's address with dllimport linkage,
	      keep the old DECL_DLLIMPORT_P flag: the ADDR_EXPR using the
	      decl may already have had TREE_CONSTANT computed.
	      We still remove the attribute so that assembler code refers
	      to '&foo rather than '_imp__foo'.  */
	  if (TREE_CODE (old) == VAR_DECL && TREE_ADDRESSABLE (old))
	    DECL_DLLIMPORT_P (new_tree) = 1;
	}

      /* Let an inline definition silently override the external reference,
	 but otherwise warn about attribute inconsistency.  */
      else if (TREE_CODE (new_tree) == VAR_DECL
	       || !DECL_DECLARED_INLINE_P (new_tree))
	warning (OPT_Wattributes, "%q+D redeclared without dllimport attribute: "
		  "previous dllimport ignored", new_tree);
    }
  else
    delete_dllimport_p = 0;

  a = merge_attributes (DECL_ATTRIBUTES (old), DECL_ATTRIBUTES (new_tree));

  if (delete_dllimport_p)
    {
      tree prev, t;
      const size_t attr_len = strlen ("dllimport");

      /* Scan the list for dllimport and delete it.  */
      for (prev = NULL_TREE, t = a; t; prev = t, t = TREE_CHAIN (t))
	{
	  if (is_attribute_with_length_p ("dllimport", attr_len,
					  TREE_PURPOSE (t)))
	    {
	      if (prev == NULL_TREE)
		a = TREE_CHAIN (a);
	      else
		TREE_CHAIN (prev) = TREE_CHAIN (t);
	      break;
	    }
	}
    }

  return a;
}

/* Handle a "dllimport" or "dllexport" attribute; arguments as in
   struct attribute_spec.handler.  */

tree
handle_dll_attribute (tree * pnode, tree name, tree args, int flags,
		      bool *no_add_attrs)
{
  tree node = *pnode;
  bool is_dllimport;

  /* These attributes may apply to structure and union types being created,
     but otherwise should pass to the declaration involved.  */
  if (!DECL_P (node))
    {
      if (flags & ((int) ATTR_FLAG_DECL_NEXT | (int) ATTR_FLAG_FUNCTION_NEXT
		   | (int) ATTR_FLAG_ARRAY_NEXT))
	{
	  *no_add_attrs = true;
	  return tree_cons (name, args, NULL_TREE);
	}
      if (TREE_CODE (node) == RECORD_TYPE
	  || TREE_CODE (node) == UNION_TYPE)
	{
	  node = TYPE_NAME (node);
	  if (!node)
	    return NULL_TREE;
	}
      else
	{
	  warning (OPT_Wattributes, "%qE attribute ignored",
		   name);
	  *no_add_attrs = true;
	  return NULL_TREE;
	}
    }

  if (TREE_CODE (node) != FUNCTION_DECL
      && TREE_CODE (node) != VAR_DECL
      && TREE_CODE (node) != TYPE_DECL)
    {
      *no_add_attrs = true;
      warning (OPT_Wattributes, "%qE attribute ignored",
	       name);
      return NULL_TREE;
    }

  if (TREE_CODE (node) == TYPE_DECL
      && TREE_CODE (TREE_TYPE (node)) != RECORD_TYPE
      && TREE_CODE (TREE_TYPE (node)) != UNION_TYPE)
    {
      *no_add_attrs = true;
      warning (OPT_Wattributes, "%qE attribute ignored",
	       name);
      return NULL_TREE;
    }

  is_dllimport = is_attribute_p ("dllimport", name);

  /* Report error on dllimport ambiguities seen now before they cause
     any damage.  */
  if (is_dllimport)
    {
      /* Honor any target-specific overrides. */
      if (!targetm.valid_dllimport_attribute_p (node))
	*no_add_attrs = true;

     else if (TREE_CODE (node) == FUNCTION_DECL
	        && DECL_DECLARED_INLINE_P (node))
	{
	  warning (OPT_Wattributes, "inline function %q+D declared as "
		  " dllimport: attribute ignored", node);
	  *no_add_attrs = true;
	}
      /* Like MS, treat definition of dllimported variables and
	 non-inlined functions on declaration as syntax errors. */
     else if (TREE_CODE (node) == FUNCTION_DECL && DECL_INITIAL (node))
	{
	  error ("function %q+D definition is marked dllimport", node);
	  *no_add_attrs = true;
	}

     else if (TREE_CODE (node) == VAR_DECL)
	{
	  if (DECL_INITIAL (node))
	    {
	      error ("variable %q+D definition is marked dllimport",
		     node);
	      *no_add_attrs = true;
	    }

	  /* `extern' needn't be specified with dllimport.
	     Specify `extern' now and hope for the best.  Sigh.  */
	  DECL_EXTERNAL (node) = 1;
	  /* Also, implicitly give dllimport'd variables declared within
	     a function global scope, unless declared static.  */
	  if (current_function_decl != NULL_TREE && !TREE_STATIC (node))
	    TREE_PUBLIC (node) = 1;
	}

      if (*no_add_attrs == false)
        DECL_DLLIMPORT_P (node) = 1;
    }
  else if (TREE_CODE (node) == FUNCTION_DECL
	   && DECL_DECLARED_INLINE_P (node))
    /* An exported function, even if inline, must be emitted.  */
    DECL_EXTERNAL (node) = 0;

  /*  Report error if symbol is not accessible at global scope.  */
  if (!TREE_PUBLIC (node)
      && (TREE_CODE (node) == VAR_DECL
	  || TREE_CODE (node) == FUNCTION_DECL))
    {
      error ("external linkage required for symbol %q+D because of "
	     "%qE attribute", node, name);
      *no_add_attrs = true;
    }

  /* A dllexport'd entity must have default visibility so that other
     program units (shared libraries or the main executable) can see
     it.  A dllimport'd entity must have default visibility so that
     the linker knows that undefined references within this program
     unit can be resolved by the dynamic linker.  */
  if (!*no_add_attrs)
    {
      if (DECL_VISIBILITY_SPECIFIED (node)
	  && DECL_VISIBILITY (node) != VISIBILITY_DEFAULT)
	error ("%qE implies default visibility, but %qD has already "
	       "been declared with a different visibility",
	       name, node);
      DECL_VISIBILITY (node) = VISIBILITY_DEFAULT;
      DECL_VISIBILITY_SPECIFIED (node) = 1;
    }

  return NULL_TREE;
}

#endif /* TARGET_DLLIMPORT_DECL_ATTRIBUTES  */

/* Set the type qualifiers for TYPE to TYPE_QUALS, which is a bitmask
   of the various TYPE_QUAL values.  */

static void
set_type_quals (tree type, int type_quals)
{
  TYPE_READONLY (type) = (type_quals & TYPE_QUAL_CONST) != 0;
  TYPE_VOLATILE (type) = (type_quals & TYPE_QUAL_VOLATILE) != 0;
  TYPE_RESTRICT (type) = (type_quals & TYPE_QUAL_RESTRICT) != 0;
  TYPE_ADDR_SPACE (type) = DECODE_QUAL_ADDR_SPACE (type_quals);
  TYPE_SHARED (type) = (type_quals & TYPE_QUAL_SHARED) != 0;
  TYPE_STRICT (type) = (type_quals & TYPE_QUAL_STRICT) != 0;
  TYPE_RELAXED (type) = (type_quals & TYPE_QUAL_RELAXED) != 0;
}

/* Returns true iff CAND is equivalent to BASE with TYPE_QUALS.  */

bool
check_qualified_type (const_tree cand, const_tree base, int type_quals)
{
  return (TYPE_QUALS (cand) == type_quals
	  && TYPE_NAME (cand) == TYPE_NAME (base)
	  /* Apparently this is needed for Objective-C.  */
	  && TYPE_CONTEXT (cand) == TYPE_CONTEXT (base)
	  /* For UPC, the blocking factors have to be equal. */
	  && tree_int_cst_equal (TYPE_BLOCK_FACTOR (cand),
	                         TYPE_BLOCK_FACTOR (base))
	  && attribute_list_equal (TYPE_ATTRIBUTES (cand),
				   TYPE_ATTRIBUTES (base)));
}

/* Return a version of the TYPE, qualified as indicated by the
   TYPE_QUALS, if one exists.  If no qualified version exists yet,
   return NULL_TREE.  */

tree
get_qualified_type (tree type, int type_quals)
{
  tree t;

  if (TYPE_QUALS (type) == type_quals)
    return type;

  /* Search the chain of variants to see if there is already one there just
     like the one we need to have.  If so, use that existing one.  We must
     preserve the TYPE_NAME, since there is code that depends on this.  */
  for (t = TYPE_MAIN_VARIANT (type); t; t = TYPE_NEXT_VARIANT (t))
    if (check_qualified_type (t, type, type_quals))
      return t;

  return NULL_TREE;
}

/* Like get_qualified_type, but creates the type if it does not
   exist.  This function never returns NULL_TREE.  */

tree
build_qualified_type (tree type, int type_quals)
{
  tree t;

  /* See if we already have the appropriate qualified variant.  */
  t = get_qualified_type (type, type_quals);

  /* If not, build it.  */
  if (!t)
    {
      t = build_variant_type_copy (type);
      set_type_quals (t, type_quals);

      if (TYPE_STRUCTURAL_EQUALITY_P (type))
	/* Propagate structural equality. */
	SET_TYPE_STRUCTURAL_EQUALITY (t);
      else if (TYPE_CANONICAL (type) != type)
	/* Build the underlying canonical type, since it is different
	   from TYPE. */
	TYPE_CANONICAL (t) = build_qualified_type (TYPE_CANONICAL (type),
						   type_quals);
      else
	/* T is its own canonical type. */
	TYPE_CANONICAL (t) = t;

    }

  return t;
}

/* Create a new distinct copy of TYPE.  The new type is made its own
   MAIN_VARIANT. If TYPE requires structural equality checks, the
   resulting type requires structural equality checks; otherwise, its
   TYPE_CANONICAL points to itself. */

tree
build_distinct_type_copy (tree type)
{
  tree t = copy_node (type);

  TYPE_POINTER_TO (t) = 0;
  TYPE_REFERENCE_TO (t) = 0;

  /* Set the canonical type either to a new equivalence class, or
     propagate the need for structural equality checks. */
  if (TYPE_STRUCTURAL_EQUALITY_P (type))
    SET_TYPE_STRUCTURAL_EQUALITY (t);
  else
    TYPE_CANONICAL (t) = t;

  /* Make it its own variant.  */
  TYPE_MAIN_VARIANT (t) = t;
  TYPE_NEXT_VARIANT (t) = 0;

  /* Note that it is now possible for TYPE_MIN_VALUE to be a value
     whose TREE_TYPE is not t.  This can also happen in the Ada
     frontend when using subtypes.  */

  return t;
}

/* Create a new variant of TYPE, equivalent but distinct.  This is so
   the caller can modify it. TYPE_CANONICAL for the return type will
   be equivalent to TYPE_CANONICAL of TYPE, indicating that the types
   are considered equal by the language itself (or that both types
   require structural equality checks). */

tree
build_variant_type_copy (tree type)
{
  tree t, m = TYPE_MAIN_VARIANT (type);

  t = build_distinct_type_copy (type);

  /* Since we're building a variant, assume that it is a non-semantic
     variant. This also propagates TYPE_STRUCTURAL_EQUALITY_P. */
  TYPE_CANONICAL (t) = TYPE_CANONICAL (type);

  /* Add the new type to the chain of variants of TYPE.  */
  TYPE_NEXT_VARIANT (t) = TYPE_NEXT_VARIANT (m);
  TYPE_NEXT_VARIANT (m) = t;
  TYPE_MAIN_VARIANT (t) = m;

  return t;
}

/* Return true if the from tree in both tree maps are equal.  */

int
tree_map_base_eq (const void *va, const void *vb)
{
  const struct tree_map_base  *const a = (const struct tree_map_base *) va,
    *const b = (const struct tree_map_base *) vb;
  return (a->from == b->from);
}

/* Hash a from tree in a tree_base_map.  */

unsigned int
tree_map_base_hash (const void *item)
{
  return htab_hash_pointer (((const struct tree_map_base *)item)->from);
}

/* Return true if this tree map structure is marked for garbage collection
   purposes.  We simply return true if the from tree is marked, so that this
   structure goes away when the from tree goes away.  */

int
tree_map_base_marked_p (const void *p)
{
  return ggc_marked_p (((const struct tree_map_base *) p)->from);
}

/* Hash a from tree in a tree_map.  */

unsigned int
tree_map_hash (const void *item)
{
  return (((const struct tree_map *) item)->hash);
}

/* Hash a from tree in a tree_decl_map.  */

unsigned int
tree_decl_map_hash (const void *item)
{
  return DECL_UID (((const struct tree_decl_map *) item)->base.from);
}

/* Return the initialization priority for DECL.  */

priority_type
decl_init_priority_lookup (tree decl)
{
  struct tree_priority_map *h;
  struct tree_map_base in;

  gcc_assert (VAR_OR_FUNCTION_DECL_P (decl));
  in.from = decl;
  h = (struct tree_priority_map *) htab_find (init_priority_for_decl, &in);
  return h ? h->init : DEFAULT_INIT_PRIORITY;
}

/* Return the finalization priority for DECL.  */

priority_type
decl_fini_priority_lookup (tree decl)
{
  struct tree_priority_map *h;
  struct tree_map_base in;

  gcc_assert (TREE_CODE (decl) == FUNCTION_DECL);
  in.from = decl;
  h = (struct tree_priority_map *) htab_find (init_priority_for_decl, &in);
  return h ? h->fini : DEFAULT_INIT_PRIORITY;
}

/* Return the initialization and finalization priority information for
   DECL.  If there is no previous priority information, a freshly
   allocated structure is returned.  */

static struct tree_priority_map *
decl_priority_info (tree decl)
{
  struct tree_priority_map in;
  struct tree_priority_map *h;
  void **loc;

  in.base.from = decl;
  loc = htab_find_slot (init_priority_for_decl, &in, INSERT);
  h = (struct tree_priority_map *) *loc;
  if (!h)
    {
      h = ggc_alloc_cleared_tree_priority_map ();
      *loc = h;
      h->base.from = decl;
      h->init = DEFAULT_INIT_PRIORITY;
      h->fini = DEFAULT_INIT_PRIORITY;
    }

  return h;
}

/* Set the initialization priority for DECL to PRIORITY.  */

void
decl_init_priority_insert (tree decl, priority_type priority)
{
  struct tree_priority_map *h;

  gcc_assert (VAR_OR_FUNCTION_DECL_P (decl));
  h = decl_priority_info (decl);
  h->init = priority;
}

/* Set the finalization priority for DECL to PRIORITY.  */

void
decl_fini_priority_insert (tree decl, priority_type priority)
{
  struct tree_priority_map *h;

  gcc_assert (TREE_CODE (decl) == FUNCTION_DECL);
  h = decl_priority_info (decl);
  h->fini = priority;
}

/* Print out the statistics for the DECL_DEBUG_EXPR hash table.  */

static void
print_debug_expr_statistics (void)
{
  fprintf (stderr, "DECL_DEBUG_EXPR  hash: size %ld, %ld elements, %f collisions\n",
	   (long) htab_size (debug_expr_for_decl),
	   (long) htab_elements (debug_expr_for_decl),
	   htab_collisions (debug_expr_for_decl));
}

/* Print out the statistics for the DECL_VALUE_EXPR hash table.  */

static void
print_value_expr_statistics (void)
{
  fprintf (stderr, "DECL_VALUE_EXPR  hash: size %ld, %ld elements, %f collisions\n",
	   (long) htab_size (value_expr_for_decl),
	   (long) htab_elements (value_expr_for_decl),
	   htab_collisions (value_expr_for_decl));
}

/* Lookup a debug expression for FROM, and return it if we find one.  */

tree
decl_debug_expr_lookup (tree from)
{
  struct tree_decl_map *h, in;
  in.base.from = from;

  h = (struct tree_decl_map *)
      htab_find_with_hash (debug_expr_for_decl, &in, DECL_UID (from));
  if (h)
    return h->to;
  return NULL_TREE;
}

/* Insert a mapping FROM->TO in the debug expression hashtable.  */

void
decl_debug_expr_insert (tree from, tree to)
{
  struct tree_decl_map *h;
  void **loc;

  h = ggc_alloc_tree_decl_map ();
  h->base.from = from;
  h->to = to;
  loc = htab_find_slot_with_hash (debug_expr_for_decl, h, DECL_UID (from),
				  INSERT);
  *(struct tree_decl_map **) loc = h;
}

/* Lookup a value expression for FROM, and return it if we find one.  */

tree
decl_value_expr_lookup (tree from)
{
  struct tree_decl_map *h, in;
  in.base.from = from;

  h = (struct tree_decl_map *)
      htab_find_with_hash (value_expr_for_decl, &in, DECL_UID (from));
  if (h)
    return h->to;
  return NULL_TREE;
}

/* Insert a mapping FROM->TO in the value expression hashtable.  */

void
decl_value_expr_insert (tree from, tree to)
{
  struct tree_decl_map *h;
  void **loc;

  h = ggc_alloc_tree_decl_map ();
  h->base.from = from;
  h->to = to;
  loc = htab_find_slot_with_hash (value_expr_for_decl, h, DECL_UID (from),
				  INSERT);
  *(struct tree_decl_map **) loc = h;
}

/* Hashing of types so that we don't make duplicates.
   The entry point is `type_hash_canon'.  */

/* Compute a hash code for a list of types (chain of TREE_LIST nodes
   with types in the TREE_VALUE slots), by adding the hash codes
   of the individual types.  */

static unsigned int
type_hash_list (const_tree list, hashval_t hashcode)
{
  const_tree tail;

  for (tail = list; tail; tail = TREE_CHAIN (tail))
    if (TREE_VALUE (tail) != error_mark_node)
      hashcode = iterative_hash_object (TYPE_HASH (TREE_VALUE (tail)),
					hashcode);

  return hashcode;
}

/* These are the Hashtable callback functions.  */

/* Returns true iff the types are equivalent.  */

static int
type_hash_eq (const void *va, const void *vb)
{
  const struct type_hash *const a = (const struct type_hash *) va,
    *const b = (const struct type_hash *) vb;

  /* First test the things that are the same for all types.  */
  if (a->hash != b->hash
      || TREE_CODE (a->type) != TREE_CODE (b->type)
      || TREE_TYPE (a->type) != TREE_TYPE (b->type)
      || !attribute_list_equal (TYPE_ATTRIBUTES (a->type),
				 TYPE_ATTRIBUTES (b->type))
      || TYPE_ALIGN (a->type) != TYPE_ALIGN (b->type)
      || TYPE_MODE (a->type) != TYPE_MODE (b->type)
      || (TREE_CODE (a->type) != COMPLEX_TYPE
          && TYPE_NAME (a->type) != TYPE_NAME (b->type)))
    return 0;

  switch (TREE_CODE (a->type))
    {
    case VOID_TYPE:
    case COMPLEX_TYPE:
    case POINTER_TYPE:
    case REFERENCE_TYPE:
      return 1;

    case VECTOR_TYPE:
      return TYPE_VECTOR_SUBPARTS (a->type) == TYPE_VECTOR_SUBPARTS (b->type);

    case ENUMERAL_TYPE:
      if (TYPE_VALUES (a->type) != TYPE_VALUES (b->type)
	  && !(TYPE_VALUES (a->type)
	       && TREE_CODE (TYPE_VALUES (a->type)) == TREE_LIST
	       && TYPE_VALUES (b->type)
	       && TREE_CODE (TYPE_VALUES (b->type)) == TREE_LIST
	       && type_list_equal (TYPE_VALUES (a->type),
				   TYPE_VALUES (b->type))))
	return 0;

      /* ... fall through ... */

    case INTEGER_TYPE:
    case REAL_TYPE:
    case BOOLEAN_TYPE:
      return ((TYPE_MAX_VALUE (a->type) == TYPE_MAX_VALUE (b->type)
	       || tree_int_cst_equal (TYPE_MAX_VALUE (a->type),
				      TYPE_MAX_VALUE (b->type)))
	      && (TYPE_MIN_VALUE (a->type) == TYPE_MIN_VALUE (b->type)
		  || tree_int_cst_equal (TYPE_MIN_VALUE (a->type),
					 TYPE_MIN_VALUE (b->type))));

    case FIXED_POINT_TYPE:
      return TYPE_SATURATING (a->type) == TYPE_SATURATING (b->type);

    case OFFSET_TYPE:
      return TYPE_OFFSET_BASETYPE (a->type) == TYPE_OFFSET_BASETYPE (b->type);

    case METHOD_TYPE:
      return (TYPE_METHOD_BASETYPE (a->type) == TYPE_METHOD_BASETYPE (b->type)
	      && (TYPE_ARG_TYPES (a->type) == TYPE_ARG_TYPES (b->type)
		  || (TYPE_ARG_TYPES (a->type)
		      && TREE_CODE (TYPE_ARG_TYPES (a->type)) == TREE_LIST
		      && TYPE_ARG_TYPES (b->type)
		      && TREE_CODE (TYPE_ARG_TYPES (b->type)) == TREE_LIST
		      && type_list_equal (TYPE_ARG_TYPES (a->type),
					  TYPE_ARG_TYPES (b->type)))));

    case ARRAY_TYPE:
      return TYPE_DOMAIN (a->type) == TYPE_DOMAIN (b->type);

    case RECORD_TYPE:
    case UNION_TYPE:
    case QUAL_UNION_TYPE:
      return (TYPE_FIELDS (a->type) == TYPE_FIELDS (b->type)
	      || (TYPE_FIELDS (a->type)
		  && TREE_CODE (TYPE_FIELDS (a->type)) == TREE_LIST
		  && TYPE_FIELDS (b->type)
		  && TREE_CODE (TYPE_FIELDS (b->type)) == TREE_LIST
		  && type_list_equal (TYPE_FIELDS (a->type),
				      TYPE_FIELDS (b->type))));

    case FUNCTION_TYPE:
      if (TYPE_ARG_TYPES (a->type) == TYPE_ARG_TYPES (b->type)
	  || (TYPE_ARG_TYPES (a->type)
	      && TREE_CODE (TYPE_ARG_TYPES (a->type)) == TREE_LIST
	      && TYPE_ARG_TYPES (b->type)
	      && TREE_CODE (TYPE_ARG_TYPES (b->type)) == TREE_LIST
	      && type_list_equal (TYPE_ARG_TYPES (a->type),
				  TYPE_ARG_TYPES (b->type))))
	break;
      return 0;

    default:
      return 0;
    }

  if (lang_hooks.types.type_hash_eq != NULL)
    return lang_hooks.types.type_hash_eq (a->type, b->type);

  return 1;
}

/* Return the cached hash value.  */

static hashval_t
type_hash_hash (const void *item)
{
  return ((const struct type_hash *) item)->hash;
}

/* Look in the type hash table for a type isomorphic to TYPE.
   If one is found, return it.  Otherwise return 0.  */

tree
type_hash_lookup (hashval_t hashcode, tree type)
{
  struct type_hash *h, in;

  /* The TYPE_ALIGN field of a type is set by layout_type(), so we
     must call that routine before comparing TYPE_ALIGNs.  */
  layout_type (type);

  in.hash = hashcode;
  in.type = type;

  h = (struct type_hash *) htab_find_with_hash (type_hash_table, &in,
						hashcode);
  if (h)
    return h->type;
  return NULL_TREE;
}

/* Add an entry to the type-hash-table
   for a type TYPE whose hash code is HASHCODE.  */

void
type_hash_add (hashval_t hashcode, tree type)
{
  struct type_hash *h;
  void **loc;

  h = ggc_alloc_type_hash ();
  h->hash = hashcode;
  h->type = type;
  loc = htab_find_slot_with_hash (type_hash_table, h, hashcode, INSERT);
  *loc = (void *)h;
}

/* Given TYPE, and HASHCODE its hash code, return the canonical
   object for an identical type if one already exists.
   Otherwise, return TYPE, and record it as the canonical object.

   To use this function, first create a type of the sort you want.
   Then compute its hash code from the fields of the type that
   make it different from other similar types.
   Then call this function and use the value.  */

tree
type_hash_canon (unsigned int hashcode, tree type)
{
  tree t1;

  /* The hash table only contains main variants, so ensure that's what we're
     being passed.  */
  gcc_assert (TYPE_MAIN_VARIANT (type) == type);

  if (!lang_hooks.types.hash_types)
    return type;

  /* See if the type is in the hash table already.  If so, return it.
     Otherwise, add the type.  */
  t1 = type_hash_lookup (hashcode, type);
  if (t1 != 0)
    {
#ifdef GATHER_STATISTICS
      tree_node_counts[(int) t_kind]--;
      tree_node_sizes[(int) t_kind] -= sizeof (struct tree_type);
#endif
      return t1;
    }
  else
    {
      type_hash_add (hashcode, type);
      return type;
    }
}

/* See if the data pointed to by the type hash table is marked.  We consider
   it marked if the type is marked or if a debug type number or symbol
   table entry has been made for the type.  This reduces the amount of
   debugging output and eliminates that dependency of the debug output on
   the number of garbage collections.  */

static int
type_hash_marked_p (const void *p)
{
  const_tree const type = ((const struct type_hash *) p)->type;

  return ggc_marked_p (type) || TYPE_SYMTAB_POINTER (type);
}

static void
print_type_hash_statistics (void)
{
  fprintf (stderr, "Type hash: size %ld, %ld elements, %f collisions\n",
	   (long) htab_size (type_hash_table),
	   (long) htab_elements (type_hash_table),
	   htab_collisions (type_hash_table));
}

/* Compute a hash code for a list of attributes (chain of TREE_LIST nodes
   with names in the TREE_PURPOSE slots and args in the TREE_VALUE slots),
   by adding the hash codes of the individual attributes.  */

static unsigned int
attribute_hash_list (const_tree list, hashval_t hashcode)
{
  const_tree tail;

  for (tail = list; tail; tail = TREE_CHAIN (tail))
    /* ??? Do we want to add in TREE_VALUE too? */
    hashcode = iterative_hash_object
      (IDENTIFIER_HASH_VALUE (TREE_PURPOSE (tail)), hashcode);
  return hashcode;
}

/* Given two lists of attributes, return true if list l2 is
   equivalent to l1.  */

int
attribute_list_equal (const_tree l1, const_tree l2)
{
  return attribute_list_contained (l1, l2)
	 && attribute_list_contained (l2, l1);
}

/* Given two lists of attributes, return true if list L2 is
   completely contained within L1.  */
/* ??? This would be faster if attribute names were stored in a canonicalized
   form.  Otherwise, if L1 uses `foo' and L2 uses `__foo__', the long method
   must be used to show these elements are equivalent (which they are).  */
/* ??? It's not clear that attributes with arguments will always be handled
   correctly.  */

int
attribute_list_contained (const_tree l1, const_tree l2)
{
  const_tree t1, t2;

  /* First check the obvious, maybe the lists are identical.  */
  if (l1 == l2)
    return 1;

  /* Maybe the lists are similar.  */
  for (t1 = l1, t2 = l2;
       t1 != 0 && t2 != 0
        && TREE_PURPOSE (t1) == TREE_PURPOSE (t2)
        && TREE_VALUE (t1) == TREE_VALUE (t2);
       t1 = TREE_CHAIN (t1), t2 = TREE_CHAIN (t2));

  /* Maybe the lists are equal.  */
  if (t1 == 0 && t2 == 0)
    return 1;

  for (; t2 != 0; t2 = TREE_CHAIN (t2))
    {
      const_tree attr;
      /* This CONST_CAST is okay because lookup_attribute does not
	 modify its argument and the return value is assigned to a
	 const_tree.  */
      for (attr = lookup_attribute (IDENTIFIER_POINTER (TREE_PURPOSE (t2)),
				    CONST_CAST_TREE(l1));
	   attr != NULL_TREE;
	   attr = lookup_attribute (IDENTIFIER_POINTER (TREE_PURPOSE (t2)),
				    TREE_CHAIN (attr)))
	{
	  if (TREE_VALUE (t2) != NULL
	      && TREE_CODE (TREE_VALUE (t2)) == TREE_LIST
	      && TREE_VALUE (attr) != NULL
	      && TREE_CODE (TREE_VALUE (attr)) == TREE_LIST)
	    {
	      if (simple_cst_list_equal (TREE_VALUE (t2),
					 TREE_VALUE (attr)) == 1)
		break;
	    }
	  else if (simple_cst_equal (TREE_VALUE (t2), TREE_VALUE (attr)) == 1)
	    break;
	}

      if (attr == 0)
	return 0;
    }

  return 1;
}

/* Given two lists of types
   (chains of TREE_LIST nodes with types in the TREE_VALUE slots)
   return 1 if the lists contain the same types in the same order.
   Also, the TREE_PURPOSEs must match.  */

int
type_list_equal (const_tree l1, const_tree l2)
{
  const_tree t1, t2;

  for (t1 = l1, t2 = l2; t1 && t2; t1 = TREE_CHAIN (t1), t2 = TREE_CHAIN (t2))
    if (TREE_VALUE (t1) != TREE_VALUE (t2)
	|| (TREE_PURPOSE (t1) != TREE_PURPOSE (t2)
	    && ! (1 == simple_cst_equal (TREE_PURPOSE (t1), TREE_PURPOSE (t2))
		  && (TREE_TYPE (TREE_PURPOSE (t1))
		      == TREE_TYPE (TREE_PURPOSE (t2))))))
      return 0;

  return t1 == t2;
}

/* Returns the number of arguments to the FUNCTION_TYPE or METHOD_TYPE
   given by TYPE.  If the argument list accepts variable arguments,
   then this function counts only the ordinary arguments.  */

int
type_num_arguments (const_tree type)
{
  int i = 0;
  tree t;

  for (t = TYPE_ARG_TYPES (type); t; t = TREE_CHAIN (t))
    /* If the function does not take a variable number of arguments,
       the last element in the list will have type `void'.  */
    if (VOID_TYPE_P (TREE_VALUE (t)))
      break;
    else
      ++i;

  return i;
}

/* Nonzero if integer constants T1 and T2
   represent the same constant value.  */

int
tree_int_cst_equal (const_tree t1, const_tree t2)
{
  if (t1 == t2)
    return 1;

  if (t1 == 0 || t2 == 0)
    return 0;

  if (TREE_CODE (t1) == INTEGER_CST
      && TREE_CODE (t2) == INTEGER_CST
      && TREE_INT_CST_LOW (t1) == TREE_INT_CST_LOW (t2)
      && TREE_INT_CST_HIGH (t1) == TREE_INT_CST_HIGH (t2))
    return 1;

  return 0;
}

/* Nonzero if integer constants T1 and T2 represent values that satisfy <.
   The precise way of comparison depends on their data type.  */

int
tree_int_cst_lt (const_tree t1, const_tree t2)
{
  if (t1 == t2)
    return 0;

  if (TYPE_UNSIGNED (TREE_TYPE (t1)) != TYPE_UNSIGNED (TREE_TYPE (t2)))
    {
      int t1_sgn = tree_int_cst_sgn (t1);
      int t2_sgn = tree_int_cst_sgn (t2);

      if (t1_sgn < t2_sgn)
	return 1;
      else if (t1_sgn > t2_sgn)
	return 0;
      /* Otherwise, both are non-negative, so we compare them as
	 unsigned just in case one of them would overflow a signed
	 type.  */
    }
  else if (!TYPE_UNSIGNED (TREE_TYPE (t1)))
    return INT_CST_LT (t1, t2);

  return INT_CST_LT_UNSIGNED (t1, t2);
}

/* Returns -1 if T1 < T2, 0 if T1 == T2, and 1 if T1 > T2.  */

int
tree_int_cst_compare (const_tree t1, const_tree t2)
{
  if (tree_int_cst_lt (t1, t2))
    return -1;
  else if (tree_int_cst_lt (t2, t1))
    return 1;
  else
    return 0;
}

/* Return 1 if T is an INTEGER_CST that can be manipulated efficiently on
   the host.  If POS is zero, the value can be represented in a single
   HOST_WIDE_INT.  If POS is nonzero, the value must be non-negative and can
   be represented in a single unsigned HOST_WIDE_INT.  */

int
host_integerp (const_tree t, int pos)
{
  if (t == NULL_TREE)
    return 0;

  return (TREE_CODE (t) == INTEGER_CST
	  && ((TREE_INT_CST_HIGH (t) == 0
	       && (HOST_WIDE_INT) TREE_INT_CST_LOW (t) >= 0)
	      || (! pos && TREE_INT_CST_HIGH (t) == -1
		  && (HOST_WIDE_INT) TREE_INT_CST_LOW (t) < 0
		  && (!TYPE_UNSIGNED (TREE_TYPE (t))
		      || (TREE_CODE (TREE_TYPE (t)) == INTEGER_TYPE
			  && TYPE_IS_SIZETYPE (TREE_TYPE (t)))))
	      || (pos && TREE_INT_CST_HIGH (t) == 0)));
}

/* Return the HOST_WIDE_INT least significant bits of T if it is an
   INTEGER_CST and there is no overflow.  POS is nonzero if the result must
   be non-negative.  We must be able to satisfy the above conditions.  */

HOST_WIDE_INT
tree_low_cst (const_tree t, int pos)
{
  gcc_assert (host_integerp (t, pos));
  return TREE_INT_CST_LOW (t);
}

/* Return the most significant bit of the integer constant T.  */

int
tree_int_cst_msb (const_tree t)
{
  int prec;
  HOST_WIDE_INT h;
  unsigned HOST_WIDE_INT l;

  /* Note that using TYPE_PRECISION here is wrong.  We care about the
     actual bits, not the (arbitrary) range of the type.  */
  prec = GET_MODE_BITSIZE (TYPE_MODE (TREE_TYPE (t))) - 1;
  rshift_double (TREE_INT_CST_LOW (t), TREE_INT_CST_HIGH (t), prec,
		 2 * HOST_BITS_PER_WIDE_INT, &l, &h, 0);
  return (l & 1) == 1;
}

/* Return an indication of the sign of the integer constant T.
   The return value is -1 if T < 0, 0 if T == 0, and 1 if T > 0.
   Note that -1 will never be returned if T's type is unsigned.  */

int
tree_int_cst_sgn (const_tree t)
{
  if (TREE_INT_CST_LOW (t) == 0 && TREE_INT_CST_HIGH (t) == 0)
    return 0;
  else if (TYPE_UNSIGNED (TREE_TYPE (t)))
    return 1;
  else if (TREE_INT_CST_HIGH (t) < 0)
    return -1;
  else
    return 1;
}

/* Return the minimum number of bits needed to represent VALUE in a
   signed or unsigned type, UNSIGNEDP says which.  */

unsigned int
tree_int_cst_min_precision (tree value, bool unsignedp)
{
  int log;

  /* If the value is negative, compute its negative minus 1.  The latter
     adjustment is because the absolute value of the largest negative value
     is one larger than the largest positive value.  This is equivalent to
     a bit-wise negation, so use that operation instead.  */

  if (tree_int_cst_sgn (value) < 0)
    value = fold_build1 (BIT_NOT_EXPR, TREE_TYPE (value), value);

  /* Return the number of bits needed, taking into account the fact
     that we need one more bit for a signed than unsigned type.  */

  if (integer_zerop (value))
    log = 0;
  else
    log = tree_floor_log2 (value);

  return log + 1 + !unsignedp;
}

/* Compare two constructor-element-type constants.  Return 1 if the lists
   are known to be equal; otherwise return 0.  */

int
simple_cst_list_equal (const_tree l1, const_tree l2)
{
  while (l1 != NULL_TREE && l2 != NULL_TREE)
    {
      if (simple_cst_equal (TREE_VALUE (l1), TREE_VALUE (l2)) != 1)
	return 0;

      l1 = TREE_CHAIN (l1);
      l2 = TREE_CHAIN (l2);
    }

  return l1 == l2;
}

/* Return truthvalue of whether T1 is the same tree structure as T2.
   Return 1 if they are the same.
   Return 0 if they are understandably different.
   Return -1 if either contains tree structure not understood by
   this function.  */

int
simple_cst_equal (const_tree t1, const_tree t2)
{
  enum tree_code code1, code2;
  int cmp;
  int i;

  if (t1 == t2)
    return 1;
  if (t1 == 0 || t2 == 0)
    return 0;

  code1 = TREE_CODE (t1);
  code2 = TREE_CODE (t2);

  if (CONVERT_EXPR_CODE_P (code1) || code1 == NON_LVALUE_EXPR)
    {
      if (CONVERT_EXPR_CODE_P (code2)
	  || code2 == NON_LVALUE_EXPR)
	return simple_cst_equal (TREE_OPERAND (t1, 0), TREE_OPERAND (t2, 0));
      else
	return simple_cst_equal (TREE_OPERAND (t1, 0), t2);
    }

  else if (CONVERT_EXPR_CODE_P (code2)
	   || code2 == NON_LVALUE_EXPR)
    return simple_cst_equal (t1, TREE_OPERAND (t2, 0));

  if (code1 != code2)
    return 0;

  switch (code1)
    {
    case INTEGER_CST:
      return (TREE_INT_CST_LOW (t1) == TREE_INT_CST_LOW (t2)
	      && TREE_INT_CST_HIGH (t1) == TREE_INT_CST_HIGH (t2));

    case REAL_CST:
      return REAL_VALUES_IDENTICAL (TREE_REAL_CST (t1), TREE_REAL_CST (t2));

    case FIXED_CST:
      return FIXED_VALUES_IDENTICAL (TREE_FIXED_CST (t1), TREE_FIXED_CST (t2));

    case STRING_CST:
      return (TREE_STRING_LENGTH (t1) == TREE_STRING_LENGTH (t2)
	      && ! memcmp (TREE_STRING_POINTER (t1), TREE_STRING_POINTER (t2),
			 TREE_STRING_LENGTH (t1)));

    case CONSTRUCTOR:
      {
	unsigned HOST_WIDE_INT idx;
	VEC(constructor_elt, gc) *v1 = CONSTRUCTOR_ELTS (t1);
	VEC(constructor_elt, gc) *v2 = CONSTRUCTOR_ELTS (t2);

	if (VEC_length (constructor_elt, v1) != VEC_length (constructor_elt, v2))
	  return false;

        for (idx = 0; idx < VEC_length (constructor_elt, v1); ++idx)
	  /* ??? Should we handle also fields here? */
	  if (!simple_cst_equal (VEC_index (constructor_elt, v1, idx)->value,
				 VEC_index (constructor_elt, v2, idx)->value))
	    return false;
	return true;
      }

    case SAVE_EXPR:
      return simple_cst_equal (TREE_OPERAND (t1, 0), TREE_OPERAND (t2, 0));

    case CALL_EXPR:
      cmp = simple_cst_equal (CALL_EXPR_FN (t1), CALL_EXPR_FN (t2));
      if (cmp <= 0)
	return cmp;
      if (call_expr_nargs (t1) != call_expr_nargs (t2))
	return 0;
      {
	const_tree arg1, arg2;
	const_call_expr_arg_iterator iter1, iter2;
	for (arg1 = first_const_call_expr_arg (t1, &iter1),
	       arg2 = first_const_call_expr_arg (t2, &iter2);
	     arg1 && arg2;
	     arg1 = next_const_call_expr_arg (&iter1),
	       arg2 = next_const_call_expr_arg (&iter2))
	  {
	    cmp = simple_cst_equal (arg1, arg2);
	    if (cmp <= 0)
	      return cmp;
	  }
	return arg1 == arg2;
      }

    case TARGET_EXPR:
      /* Special case: if either target is an unallocated VAR_DECL,
	 it means that it's going to be unified with whatever the
	 TARGET_EXPR is really supposed to initialize, so treat it
	 as being equivalent to anything.  */
      if ((TREE_CODE (TREE_OPERAND (t1, 0)) == VAR_DECL
	   && DECL_NAME (TREE_OPERAND (t1, 0)) == NULL_TREE
	   && !DECL_RTL_SET_P (TREE_OPERAND (t1, 0)))
	  || (TREE_CODE (TREE_OPERAND (t2, 0)) == VAR_DECL
	      && DECL_NAME (TREE_OPERAND (t2, 0)) == NULL_TREE
	      && !DECL_RTL_SET_P (TREE_OPERAND (t2, 0))))
	cmp = 1;
      else
	cmp = simple_cst_equal (TREE_OPERAND (t1, 0), TREE_OPERAND (t2, 0));

      if (cmp <= 0)
	return cmp;

      return simple_cst_equal (TREE_OPERAND (t1, 1), TREE_OPERAND (t2, 1));

    case WITH_CLEANUP_EXPR:
      cmp = simple_cst_equal (TREE_OPERAND (t1, 0), TREE_OPERAND (t2, 0));
      if (cmp <= 0)
	return cmp;

      return simple_cst_equal (TREE_OPERAND (t1, 1), TREE_OPERAND (t1, 1));

    case COMPONENT_REF:
      if (TREE_OPERAND (t1, 1) == TREE_OPERAND (t2, 1))
	return simple_cst_equal (TREE_OPERAND (t1, 0), TREE_OPERAND (t2, 0));

      return 0;

    case VAR_DECL:
    case PARM_DECL:
    case CONST_DECL:
    case FUNCTION_DECL:
      return 0;

    default:
      break;
    }

  /* This general rule works for most tree codes.  All exceptions should be
     handled above.  If this is a language-specific tree code, we can't
     trust what might be in the operand, so say we don't know
     the situation.  */
  if ((int) code1 >= (int) LAST_AND_UNUSED_TREE_CODE)
    return -1;

  switch (TREE_CODE_CLASS (code1))
    {
    case tcc_unary:
    case tcc_binary:
    case tcc_comparison:
    case tcc_expression:
    case tcc_reference:
    case tcc_statement:
      cmp = 1;
      for (i = 0; i < TREE_CODE_LENGTH (code1); i++)
	{
	  cmp = simple_cst_equal (TREE_OPERAND (t1, i), TREE_OPERAND (t2, i));
	  if (cmp <= 0)
	    return cmp;
	}

      return cmp;

    default:
      return -1;
    }
}

/* Compare the value of T, an INTEGER_CST, with U, an unsigned integer value.
   Return -1, 0, or 1 if the value of T is less than, equal to, or greater
   than U, respectively.  */

int
compare_tree_int (const_tree t, unsigned HOST_WIDE_INT u)
{
  if (tree_int_cst_sgn (t) < 0)
    return -1;
  else if (TREE_INT_CST_HIGH (t) != 0)
    return 1;
  else if (TREE_INT_CST_LOW (t) == u)
    return 0;
  else if (TREE_INT_CST_LOW (t) < u)
    return -1;
  else
    return 1;
}

/* Return true if CODE represents an associative tree code.  Otherwise
   return false.  */
bool
associative_tree_code (enum tree_code code)
{
  switch (code)
    {
    case BIT_IOR_EXPR:
    case BIT_AND_EXPR:
    case BIT_XOR_EXPR:
    case PLUS_EXPR:
    case MULT_EXPR:
    case MIN_EXPR:
    case MAX_EXPR:
      return true;

    default:
      break;
    }
  return false;
}

/* Return true if CODE represents a commutative tree code.  Otherwise
   return false.  */
bool
commutative_tree_code (enum tree_code code)
{
  switch (code)
    {
    case PLUS_EXPR:
    case MULT_EXPR:
    case MIN_EXPR:
    case MAX_EXPR:
    case BIT_IOR_EXPR:
    case BIT_XOR_EXPR:
    case BIT_AND_EXPR:
    case NE_EXPR:
    case EQ_EXPR:
    case UNORDERED_EXPR:
    case ORDERED_EXPR:
    case UNEQ_EXPR:
    case LTGT_EXPR:
    case TRUTH_AND_EXPR:
    case TRUTH_XOR_EXPR:
    case TRUTH_OR_EXPR:
      return true;

    default:
      break;
    }
  return false;
}

/* Return true if CODE represents a ternary tree code for which the
   first two operands are commutative.  Otherwise return false.  */
bool
commutative_ternary_tree_code (enum tree_code code)
{
  switch (code)
    {
    case WIDEN_MULT_PLUS_EXPR:
    case WIDEN_MULT_MINUS_EXPR:
      return true;

    default:
      break;
    }
  return false;
}

/* Generate a hash value for an expression.  This can be used iteratively
   by passing a previous result as the VAL argument.

   This function is intended to produce the same hash for expressions which
   would compare equal using operand_equal_p.  */

hashval_t
iterative_hash_expr (const_tree t, hashval_t val)
{
  int i;
  enum tree_code code;
  char tclass;

  if (t == NULL_TREE)
    return iterative_hash_hashval_t (0, val);

  code = TREE_CODE (t);

  switch (code)
    {
    /* Alas, constants aren't shared, so we can't rely on pointer
       identity.  */
    case INTEGER_CST:
      val = iterative_hash_host_wide_int (TREE_INT_CST_LOW (t), val);
      return iterative_hash_host_wide_int (TREE_INT_CST_HIGH (t), val);
    case REAL_CST:
      {
	unsigned int val2 = real_hash (TREE_REAL_CST_PTR (t));

	return iterative_hash_hashval_t (val2, val);
      }
    case FIXED_CST:
      {
	unsigned int val2 = fixed_hash (TREE_FIXED_CST_PTR (t));

	return iterative_hash_hashval_t (val2, val);
      }
    case STRING_CST:
      return iterative_hash (TREE_STRING_POINTER (t),
			     TREE_STRING_LENGTH (t), val);
    case COMPLEX_CST:
      val = iterative_hash_expr (TREE_REALPART (t), val);
      return iterative_hash_expr (TREE_IMAGPART (t), val);
    case VECTOR_CST:
      return iterative_hash_expr (TREE_VECTOR_CST_ELTS (t), val);
    case SSA_NAME:
      /* We can just compare by pointer.  */
      return iterative_hash_host_wide_int (SSA_NAME_VERSION (t), val);
    case PLACEHOLDER_EXPR:
      /* The node itself doesn't matter.  */
      return val;
    case TREE_LIST:
      /* A list of expressions, for a CALL_EXPR or as the elements of a
	 VECTOR_CST.  */
      for (; t; t = TREE_CHAIN (t))
	val = iterative_hash_expr (TREE_VALUE (t), val);
      return val;
    case CONSTRUCTOR:
      {
	unsigned HOST_WIDE_INT idx;
	tree field, value;
	FOR_EACH_CONSTRUCTOR_ELT (CONSTRUCTOR_ELTS (t), idx, field, value)
	  {
	    val = iterative_hash_expr (field, val);
	    val = iterative_hash_expr (value, val);
	  }
	return val;
      }
    case FUNCTION_DECL:
      /* When referring to a built-in FUNCTION_DECL, use the __builtin__ form.
	 Otherwise nodes that compare equal according to operand_equal_p might
	 get different hash codes.  However, don't do this for machine specific
	 or front end builtins, since the function code is overloaded in those
	 cases.  */
      if (DECL_BUILT_IN_CLASS (t) == BUILT_IN_NORMAL
	  && built_in_decls[DECL_FUNCTION_CODE (t)])
	{
	  t = built_in_decls[DECL_FUNCTION_CODE (t)];
	  code = TREE_CODE (t);
	}
      /* FALL THROUGH */
    default:
      tclass = TREE_CODE_CLASS (code);

      if (tclass == tcc_declaration)
	{
	  /* DECL's have a unique ID */
	  val = iterative_hash_host_wide_int (DECL_UID (t), val);
	}
      else
	{
	  gcc_assert (IS_EXPR_CODE_CLASS (tclass));

	  val = iterative_hash_object (code, val);

	  /* Don't hash the type, that can lead to having nodes which
	     compare equal according to operand_equal_p, but which
	     have different hash codes.  */
	  if (CONVERT_EXPR_CODE_P (code)
	      || code == NON_LVALUE_EXPR)
	    {
	      /* Make sure to include signness in the hash computation.  */
	      val += TYPE_UNSIGNED (TREE_TYPE (t));
	      val = iterative_hash_expr (TREE_OPERAND (t, 0), val);
	    }

	  else if (commutative_tree_code (code))
	    {
	      /* It's a commutative expression.  We want to hash it the same
		 however it appears.  We do this by first hashing both operands
		 and then rehashing based on the order of their independent
		 hashes.  */
	      hashval_t one = iterative_hash_expr (TREE_OPERAND (t, 0), 0);
	      hashval_t two = iterative_hash_expr (TREE_OPERAND (t, 1), 0);
	      hashval_t t;

	      if (one > two)
		t = one, one = two, two = t;

	      val = iterative_hash_hashval_t (one, val);
	      val = iterative_hash_hashval_t (two, val);
	    }
	  else
	    for (i = TREE_OPERAND_LENGTH (t) - 1; i >= 0; --i)
	      val = iterative_hash_expr (TREE_OPERAND (t, i), val);
	}
      return val;
      break;
    }
}

/* Generate a hash value for a pair of expressions.  This can be used
   iteratively by passing a previous result as the VAL argument.

   The same hash value is always returned for a given pair of expressions,
   regardless of the order in which they are presented.  This is useful in
   hashing the operands of commutative functions.  */

hashval_t
iterative_hash_exprs_commutative (const_tree t1,
                                  const_tree t2, hashval_t val)
{
  hashval_t one = iterative_hash_expr (t1, 0);
  hashval_t two = iterative_hash_expr (t2, 0);
  hashval_t t;

  if (one > two)
    t = one, one = two, two = t;
  val = iterative_hash_hashval_t (one, val);
  val = iterative_hash_hashval_t (two, val);

  return val;
}

/* Constructors for pointer, array and function types.
   (RECORD_TYPE, UNION_TYPE and ENUMERAL_TYPE nodes are
   constructed by language-dependent code, not here.)  */

/* Construct, lay out and return the type of pointers to TO_TYPE with
   mode MODE.  If CAN_ALIAS_ALL is TRUE, indicate this type can
   reference all of memory. If such a type has already been
   constructed, reuse it.  */

tree
build_pointer_type_for_mode (tree to_type, enum machine_mode mode,
			     bool can_alias_all)
{
  tree t;

  if (to_type == error_mark_node)
    return error_mark_node;

  /* If the pointed-to type has the may_alias attribute set, force
     a TYPE_REF_CAN_ALIAS_ALL pointer to be generated.  */
  if (lookup_attribute ("may_alias", TYPE_ATTRIBUTES (to_type)))
    can_alias_all = true;

  /* In some cases, languages will have things that aren't a POINTER_TYPE
     (such as a RECORD_TYPE for fat pointers in Ada) as TYPE_POINTER_TO.
     In that case, return that type without regard to the rest of our
     operands.

     ??? This is a kludge, but consistent with the way this function has
     always operated and there doesn't seem to be a good way to avoid this
     at the moment.  */
  if (TYPE_POINTER_TO (to_type) != 0
      && TREE_CODE (TYPE_POINTER_TO (to_type)) != POINTER_TYPE)
    return TYPE_POINTER_TO (to_type);

  /* First, if we already have a type for pointers to TO_TYPE and it's
     the proper mode, use it.  */
  for (t = TYPE_POINTER_TO (to_type); t; t = TYPE_NEXT_PTR_TO (t))
    if (TYPE_MODE (t) == mode && TYPE_REF_CAN_ALIAS_ALL (t) == can_alias_all)
      return t;

  t = make_node (POINTER_TYPE);

  TREE_TYPE (t) = to_type;
  SET_TYPE_MODE (t, mode);
  TYPE_REF_CAN_ALIAS_ALL (t) = can_alias_all;
  TYPE_NEXT_PTR_TO (t) = TYPE_POINTER_TO (to_type);
  TYPE_POINTER_TO (to_type) = t;

  if (TYPE_STRUCTURAL_EQUALITY_P (to_type))
    SET_TYPE_STRUCTURAL_EQUALITY (t);
  else if (TYPE_CANONICAL (to_type) != to_type)
    TYPE_CANONICAL (t)
      = build_pointer_type_for_mode (TYPE_CANONICAL (to_type),
				     mode, can_alias_all);

  /* Lay out the type.  This function has many callers that are concerned
     with expression-construction, and this simplifies them all.  */
  layout_type (t);

  return t;
}

/* By default build pointers in ptr_mode.  */

tree
build_pointer_type (tree to_type)
{
  addr_space_t as = to_type == error_mark_node? ADDR_SPACE_GENERIC
					      : TYPE_ADDR_SPACE (to_type);
  enum machine_mode pointer_mode = targetm.addr_space.pointer_mode (as);
  if (upc_shared_type_p (to_type))
    pointer_mode = TYPE_MODE (upc_pts_rep_type_node);
  return build_pointer_type_for_mode (to_type, pointer_mode, false);
}

/* Same as build_pointer_type_for_mode, but for REFERENCE_TYPE.  */

tree
build_reference_type_for_mode (tree to_type, enum machine_mode mode,
			       bool can_alias_all)
{
  tree t;

  if (to_type == error_mark_node)
    return error_mark_node;

  /* If the pointed-to type has the may_alias attribute set, force
     a TYPE_REF_CAN_ALIAS_ALL pointer to be generated.  */
  if (lookup_attribute ("may_alias", TYPE_ATTRIBUTES (to_type)))
    can_alias_all = true;

  /* In some cases, languages will have things that aren't a REFERENCE_TYPE
     (such as a RECORD_TYPE for fat pointers in Ada) as TYPE_REFERENCE_TO.
     In that case, return that type without regard to the rest of our
     operands.

     ??? This is a kludge, but consistent with the way this function has
     always operated and there doesn't seem to be a good way to avoid this
     at the moment.  */
  if (TYPE_REFERENCE_TO (to_type) != 0
      && TREE_CODE (TYPE_REFERENCE_TO (to_type)) != REFERENCE_TYPE)
    return TYPE_REFERENCE_TO (to_type);

  /* First, if we already have a type for pointers to TO_TYPE and it's
     the proper mode, use it.  */
  for (t = TYPE_REFERENCE_TO (to_type); t; t = TYPE_NEXT_REF_TO (t))
    if (TYPE_MODE (t) == mode && TYPE_REF_CAN_ALIAS_ALL (t) == can_alias_all)
      return t;

  t = make_node (REFERENCE_TYPE);

  TREE_TYPE (t) = to_type;
  SET_TYPE_MODE (t, mode);
  TYPE_REF_CAN_ALIAS_ALL (t) = can_alias_all;
  TYPE_NEXT_REF_TO (t) = TYPE_REFERENCE_TO (to_type);
  TYPE_REFERENCE_TO (to_type) = t;

  if (TYPE_STRUCTURAL_EQUALITY_P (to_type))
    SET_TYPE_STRUCTURAL_EQUALITY (t);
  else if (TYPE_CANONICAL (to_type) != to_type)
    TYPE_CANONICAL (t)
      = build_reference_type_for_mode (TYPE_CANONICAL (to_type),
				       mode, can_alias_all);

  layout_type (t);

  return t;
}


/* Build the node for the type of references-to-TO_TYPE by default
   in ptr_mode.  */

tree
build_reference_type (tree to_type)
{
  addr_space_t as = to_type == error_mark_node? ADDR_SPACE_GENERIC
					      : TYPE_ADDR_SPACE (to_type);
  enum machine_mode pointer_mode = targetm.addr_space.pointer_mode (as);
  return build_reference_type_for_mode (to_type, pointer_mode, false);
}

/* Build a type that is compatible with t but has no cv quals anywhere
   in its type, thus

   const char *const *const *  ->  char ***.  */

tree
build_type_no_quals (tree t)
{
  switch (TREE_CODE (t))
    {
    case POINTER_TYPE:
      return build_pointer_type_for_mode (build_type_no_quals (TREE_TYPE (t)),
					  TYPE_MODE (t),
					  TYPE_REF_CAN_ALIAS_ALL (t));
    case REFERENCE_TYPE:
      return
	build_reference_type_for_mode (build_type_no_quals (TREE_TYPE (t)),
				       TYPE_MODE (t),
				       TYPE_REF_CAN_ALIAS_ALL (t));
    default:
      return TYPE_MAIN_VARIANT (t);
    }
}

/* Create a type of integers to be the TYPE_DOMAIN of an ARRAY_TYPE.
   MAXVAL should be the maximum value in the domain
   (one less than the length of the array).

   The maximum value that MAXVAL can have is INT_MAX for a HOST_WIDE_INT.
   We don't enforce this limit, that is up to caller (e.g. language front end).
   The limit exists because the result is a signed type and we don't handle
   sizes that use more than one HOST_WIDE_INT.  */

tree
build_index_type (tree maxval)
{
  tree itype = make_node (INTEGER_TYPE);

  TREE_TYPE (itype) = sizetype;
  TYPE_PRECISION (itype) = TYPE_PRECISION (sizetype);
  TYPE_MIN_VALUE (itype) = size_zero_node;
  TYPE_MAX_VALUE (itype) = fold_convert (sizetype, maxval);
  SET_TYPE_MODE (itype, TYPE_MODE (sizetype));
  TYPE_SIZE (itype) = TYPE_SIZE (sizetype);
  TYPE_SIZE_UNIT (itype) = TYPE_SIZE_UNIT (sizetype);
  TYPE_ALIGN (itype) = TYPE_ALIGN (sizetype);
  TYPE_USER_ALIGN (itype) = TYPE_USER_ALIGN (sizetype);

  if (host_integerp (maxval, 1))
    return type_hash_canon (tree_low_cst (maxval, 1), itype);
  else
    {
      /* Since we cannot hash this type, we need to compare it using
	 structural equality checks. */
      SET_TYPE_STRUCTURAL_EQUALITY (itype);
      return itype;
    }
}

#define MAX_INT_CACHED_PREC \
  (HOST_BITS_PER_WIDE_INT > 64 ? HOST_BITS_PER_WIDE_INT : 64)
static GTY(()) tree nonstandard_integer_type_cache[2 * MAX_INT_CACHED_PREC + 2];

/* Builds a signed or unsigned integer type of precision PRECISION.
   Used for C bitfields whose precision does not match that of
   built-in target types.  */
tree
build_nonstandard_integer_type (unsigned HOST_WIDE_INT precision,
				int unsignedp)
{
  tree itype, ret;

  if (unsignedp)
    unsignedp = MAX_INT_CACHED_PREC + 1;
    
  if (precision <= MAX_INT_CACHED_PREC)
    {
      itype = nonstandard_integer_type_cache[precision + unsignedp];
      if (itype)
	return itype;
    }

  itype = make_node (INTEGER_TYPE);
  TYPE_PRECISION (itype) = precision;

  if (unsignedp)
    fixup_unsigned_type (itype);
  else
    fixup_signed_type (itype);

  ret = itype;
  if (host_integerp (TYPE_MAX_VALUE (itype), 1))
    ret = type_hash_canon (tree_low_cst (TYPE_MAX_VALUE (itype), 1), itype);
  if (precision <= MAX_INT_CACHED_PREC && lang_hooks.types.hash_types)
    nonstandard_integer_type_cache[precision + unsignedp] = ret;

  return ret;
}

/* Create a range of some discrete type TYPE (an INTEGER_TYPE,
   ENUMERAL_TYPE or BOOLEAN_TYPE), with low bound LOWVAL and
   high bound HIGHVAL.  If TYPE is NULL, sizetype is used.  */

tree
build_range_type (tree type, tree lowval, tree highval)
{
  tree itype = make_node (INTEGER_TYPE);

  TREE_TYPE (itype) = type;
  if (type == NULL_TREE)
    type = sizetype;

  TYPE_MIN_VALUE (itype) = fold_convert (type, lowval);
  TYPE_MAX_VALUE (itype) = highval ? fold_convert (type, highval) : NULL;

  TYPE_PRECISION (itype) = TYPE_PRECISION (type);
  SET_TYPE_MODE (itype, TYPE_MODE (type));
  TYPE_SIZE (itype) = TYPE_SIZE (type);
  TYPE_SIZE_UNIT (itype) = TYPE_SIZE_UNIT (type);
  TYPE_ALIGN (itype) = TYPE_ALIGN (type);
  TYPE_USER_ALIGN (itype) = TYPE_USER_ALIGN (type);

  if (host_integerp (lowval, 0) && highval != 0 && host_integerp (highval, 0))
    return type_hash_canon (tree_low_cst (highval, 0)
			    - tree_low_cst (lowval, 0),
			    itype);
  else
    return itype;
}

/* Return true if the debug information for TYPE, a subtype, should be emitted
   as a subrange type.  If so, set LOWVAL to the low bound and HIGHVAL to the
   high bound, respectively.  Sometimes doing so unnecessarily obfuscates the
   debug info and doesn't reflect the source code.  */

bool
subrange_type_for_debug_p (const_tree type, tree *lowval, tree *highval)
{
  tree base_type = TREE_TYPE (type), low, high;

  /* Subrange types have a base type which is an integral type.  */
  if (!INTEGRAL_TYPE_P (base_type))
    return false;

  /* Get the real bounds of the subtype.  */
  if (lang_hooks.types.get_subrange_bounds)
    lang_hooks.types.get_subrange_bounds (type, &low, &high);
  else
    {
      low = TYPE_MIN_VALUE (type);
      high = TYPE_MAX_VALUE (type);
    }

  /* If the type and its base type have the same representation and the same
     name, then the type is not a subrange but a copy of the base type.  */
  if ((TREE_CODE (base_type) == INTEGER_TYPE
       || TREE_CODE (base_type) == BOOLEAN_TYPE)
      && int_size_in_bytes (type) == int_size_in_bytes (base_type)
      && tree_int_cst_equal (low, TYPE_MIN_VALUE (base_type))
      && tree_int_cst_equal (high, TYPE_MAX_VALUE (base_type)))
    {
      tree type_name = TYPE_NAME (type);
      tree base_type_name = TYPE_NAME (base_type);

      if (type_name && TREE_CODE (type_name) == TYPE_DECL)
	type_name = DECL_NAME (type_name);

      if (base_type_name && TREE_CODE (base_type_name) == TYPE_DECL)
	base_type_name = DECL_NAME (base_type_name);

      if (type_name == base_type_name)
	return false;
    }

  if (lowval)
    *lowval = low;
  if (highval)
    *highval = high;
  return true;
}

/* Just like build_index_type, but takes lowval and highval instead
   of just highval (maxval).  */

tree
build_index_2_type (tree lowval, tree highval)
{
  return build_range_type (sizetype, lowval, highval);
}

/* Construct, lay out and return the type of arrays of elements with ELT_TYPE
   and number of elements specified by the range of values of INDEX_TYPE.
   If such a type has already been constructed, reuse it.  */

tree
build_array_type (tree elt_type, tree index_type)
{
  tree t;
  hashval_t hashcode = 0;

  if (TREE_CODE (elt_type) == FUNCTION_TYPE)
    {
      error ("arrays of functions are not meaningful");
      elt_type = integer_type_node;
    }

  t = make_node (ARRAY_TYPE);
  TREE_TYPE (t) = elt_type;
  TYPE_DOMAIN (t) = index_type;
  TYPE_ADDR_SPACE (t) = TYPE_ADDR_SPACE (elt_type);
  layout_type (t);

  /* If the element type is incomplete at this point we get marked for
     structural equality.  Do not record these types in the canonical
     type hashtable.  */
  if (TYPE_STRUCTURAL_EQUALITY_P (t))
    return t;

  hashcode = iterative_hash_object (TYPE_HASH (elt_type), hashcode);
  if (index_type)
    hashcode = iterative_hash_object (TYPE_HASH (index_type), hashcode);
  t = type_hash_canon (hashcode, t);

  if (TYPE_CANONICAL (t) == t)
    {
      if (TYPE_STRUCTURAL_EQUALITY_P (elt_type)
	  || (index_type && TYPE_STRUCTURAL_EQUALITY_P (index_type)))
	SET_TYPE_STRUCTURAL_EQUALITY (t);
      else if (TYPE_CANONICAL (elt_type) != elt_type
	       || (index_type && TYPE_CANONICAL (index_type) != index_type))
	TYPE_CANONICAL (t)
	  = build_array_type (TYPE_CANONICAL (elt_type),
			      index_type ? TYPE_CANONICAL (index_type) : NULL);
    }

  return t;
}

/* Recursively examines the array elements of TYPE, until a non-array
   element type is found.  */

tree
strip_array_types (tree type)
{
  while (TREE_CODE (type) == ARRAY_TYPE)
    type = TREE_TYPE (type);

  return type;
}

/* Computes the canonical argument types from the argument type list
   ARGTYPES.

   Upon return, *ANY_STRUCTURAL_P will be true iff either it was true
   on entry to this function, or if any of the ARGTYPES are
   structural.

   Upon return, *ANY_NONCANONICAL_P will be true iff either it was
   true on entry to this function, or if any of the ARGTYPES are
   non-canonical.

   Returns a canonical argument list, which may be ARGTYPES when the
   canonical argument list is unneeded (i.e., *ANY_STRUCTURAL_P is
   true) or would not differ from ARGTYPES.  */

static tree
maybe_canonicalize_argtypes(tree argtypes,
			    bool *any_structural_p,
			    bool *any_noncanonical_p)
{
  tree arg;
  bool any_noncanonical_argtypes_p = false;

  for (arg = argtypes; arg && !(*any_structural_p); arg = TREE_CHAIN (arg))
    {
      if (!TREE_VALUE (arg) || TREE_VALUE (arg) == error_mark_node)
	/* Fail gracefully by stating that the type is structural.  */
	*any_structural_p = true;
      else if (TYPE_STRUCTURAL_EQUALITY_P (TREE_VALUE (arg)))
	*any_structural_p = true;
      else if (TYPE_CANONICAL (TREE_VALUE (arg)) != TREE_VALUE (arg)
	       || TREE_PURPOSE (arg))
	/* If the argument has a default argument, we consider it
	   non-canonical even though the type itself is canonical.
	   That way, different variants of function and method types
	   with default arguments will all point to the variant with
	   no defaults as their canonical type.  */
        any_noncanonical_argtypes_p = true;
    }

  if (*any_structural_p)
    return argtypes;

  if (any_noncanonical_argtypes_p)
    {
      /* Build the canonical list of argument types.  */
      tree canon_argtypes = NULL_TREE;
      bool is_void = false;

      for (arg = argtypes; arg; arg = TREE_CHAIN (arg))
        {
          if (arg == void_list_node)
            is_void = true;
          else
            canon_argtypes = tree_cons (NULL_TREE,
                                        TYPE_CANONICAL (TREE_VALUE (arg)),
                                        canon_argtypes);
        }

      canon_argtypes = nreverse (canon_argtypes);
      if (is_void)
        canon_argtypes = chainon (canon_argtypes, void_list_node);

      /* There is a non-canonical type.  */
      *any_noncanonical_p = true;
      return canon_argtypes;
    }

  /* The canonical argument types are the same as ARGTYPES.  */
  return argtypes;
}

/* Construct, lay out and return
   the type of functions returning type VALUE_TYPE
   given arguments of types ARG_TYPES.
   ARG_TYPES is a chain of TREE_LIST nodes whose TREE_VALUEs
   are data type nodes for the arguments of the function.
   If such a type has already been constructed, reuse it.  */

tree
build_function_type (tree value_type, tree arg_types)
{
  tree t;
  hashval_t hashcode = 0;
  bool any_structural_p, any_noncanonical_p;
  tree canon_argtypes;

  if (TREE_CODE (value_type) == FUNCTION_TYPE)
    {
      error ("function return type cannot be function");
      value_type = integer_type_node;
    }

  /* Make a node of the sort we want.  */
  t = make_node (FUNCTION_TYPE);
  TREE_TYPE (t) = value_type;
  TYPE_ARG_TYPES (t) = arg_types;

  /* If we already have such a type, use the old one.  */
  hashcode = iterative_hash_object (TYPE_HASH (value_type), hashcode);
  hashcode = type_hash_list (arg_types, hashcode);
  t = type_hash_canon (hashcode, t);

  /* Set up the canonical type. */
  any_structural_p   = TYPE_STRUCTURAL_EQUALITY_P (value_type);
  any_noncanonical_p = TYPE_CANONICAL (value_type) != value_type;
  canon_argtypes = maybe_canonicalize_argtypes (arg_types,
						&any_structural_p,
						&any_noncanonical_p);
  if (any_structural_p)
    SET_TYPE_STRUCTURAL_EQUALITY (t);
  else if (any_noncanonical_p)
    TYPE_CANONICAL (t) = build_function_type (TYPE_CANONICAL (value_type),
					      canon_argtypes);

  if (!COMPLETE_TYPE_P (t))
    layout_type (t);
  return t;
}

/* Build variant of function type ORIG_TYPE skipping ARGS_TO_SKIP.  */

tree
build_function_type_skip_args (tree orig_type, bitmap args_to_skip)
{
  tree new_type = NULL;
  tree args, new_args = NULL, t;
  tree new_reversed;
  int i = 0;

  for (args = TYPE_ARG_TYPES (orig_type); args && args != void_list_node;
       args = TREE_CHAIN (args), i++)
    if (!bitmap_bit_p (args_to_skip, i))
      new_args = tree_cons (NULL_TREE, TREE_VALUE (args), new_args);

  new_reversed = nreverse (new_args);
  if (args)
    {
      if (new_reversed)
        TREE_CHAIN (new_args) = void_list_node;
      else
	new_reversed = void_list_node;
    }

  /* Use copy_node to preserve as much as possible from original type
     (debug info, attribute lists etc.)
     Exception is METHOD_TYPEs must have THIS argument.
     When we are asked to remove it, we need to build new FUNCTION_TYPE
     instead.  */
  if (TREE_CODE (orig_type) != METHOD_TYPE
      || !bitmap_bit_p (args_to_skip, 0))
    {
      new_type = copy_node (orig_type);
      TYPE_ARG_TYPES (new_type) = new_reversed;
    }
  else
    {
      new_type
        = build_distinct_type_copy (build_function_type (TREE_TYPE (orig_type),
							 new_reversed));
      TYPE_CONTEXT (new_type) = TYPE_CONTEXT (orig_type);
    }

  /* This is a new type, not a copy of an old type.  Need to reassociate
     variants.  We can handle everything except the main variant lazily.  */
  t = TYPE_MAIN_VARIANT (orig_type);
  if (orig_type != t)
    {
      TYPE_MAIN_VARIANT (new_type) = t;
      TYPE_NEXT_VARIANT (new_type) = TYPE_NEXT_VARIANT (t);
      TYPE_NEXT_VARIANT (t) = new_type;
    }
  else
    {
      TYPE_MAIN_VARIANT (new_type) = new_type;
      TYPE_NEXT_VARIANT (new_type) = NULL;
    }
  return new_type;
}

/* Build variant of function type ORIG_TYPE skipping ARGS_TO_SKIP.

   Arguments from DECL_ARGUMENTS list can't be removed now, since they are
   linked by TREE_CHAIN directly.  The caller is responsible for eliminating
   them when they are being duplicated (i.e. copy_arguments_for_versioning).  */

tree
build_function_decl_skip_args (tree orig_decl, bitmap args_to_skip)
{
  tree new_decl = copy_node (orig_decl);
  tree new_type;

  new_type = TREE_TYPE (orig_decl);
  if (prototype_p (new_type))
    new_type = build_function_type_skip_args (new_type, args_to_skip);
  TREE_TYPE (new_decl) = new_type;

  /* For declarations setting DECL_VINDEX (i.e. methods)
     we expect first argument to be THIS pointer.   */
  if (bitmap_bit_p (args_to_skip, 0))
    DECL_VINDEX (new_decl) = NULL_TREE;

  /* When signature changes, we need to clear builtin info.  */
  if (DECL_BUILT_IN (new_decl) && !bitmap_empty_p (args_to_skip))
    {
      DECL_BUILT_IN_CLASS (new_decl) = NOT_BUILT_IN;
      DECL_FUNCTION_CODE (new_decl) = (enum built_in_function) 0;
    }
  return new_decl;
}

/* Build a function type.  The RETURN_TYPE is the type returned by the
   function.  If VAARGS is set, no void_type_node is appended to the
   the list.  ARGP must be always be terminated be a NULL_TREE.  */

static tree
build_function_type_list_1 (bool vaargs, tree return_type, va_list argp)
{
  tree t, args, last;

  t = va_arg (argp, tree);
  for (args = NULL_TREE; t != NULL_TREE; t = va_arg (argp, tree))
    args = tree_cons (NULL_TREE, t, args);

  if (vaargs)
    {
      last = args;
      if (args != NULL_TREE)
	args = nreverse (args);
      gcc_assert (last != void_list_node);
    }
  else if (args == NULL_TREE)
    args = void_list_node;
  else
    {
      last = args;
      args = nreverse (args);
      TREE_CHAIN (last) = void_list_node;
    }
  args = build_function_type (return_type, args);

  return args;
}

/* Build a function type.  The RETURN_TYPE is the type returned by the
   function.  If additional arguments are provided, they are
   additional argument types.  The list of argument types must always
   be terminated by NULL_TREE.  */

tree
build_function_type_list (tree return_type, ...)
{
  tree args;
  va_list p;

  va_start (p, return_type);
  args = build_function_type_list_1 (false, return_type, p);
  va_end (p);
  return args;
}

/* Build a variable argument function type.  The RETURN_TYPE is the
   type returned by the function.  If additional arguments are provided,
   they are additional argument types.  The list of argument types must
   always be terminated by NULL_TREE.  */

tree
build_varargs_function_type_list (tree return_type, ...)
{
  tree args;
  va_list p;

  va_start (p, return_type);
  args = build_function_type_list_1 (true, return_type, p);
  va_end (p);

  return args;
}

/* Build a METHOD_TYPE for a member of BASETYPE.  The RETTYPE (a TYPE)
   and ARGTYPES (a TREE_LIST) are the return type and arguments types
   for the method.  An implicit additional parameter (of type
   pointer-to-BASETYPE) is added to the ARGTYPES.  */

tree
build_method_type_directly (tree basetype,
			    tree rettype,
			    tree argtypes)
{
  tree t;
  tree ptype;
  int hashcode = 0;
  bool any_structural_p, any_noncanonical_p;
  tree canon_argtypes;

  /* Make a node of the sort we want.  */
  t = make_node (METHOD_TYPE);

  TYPE_METHOD_BASETYPE (t) = TYPE_MAIN_VARIANT (basetype);
  TREE_TYPE (t) = rettype;
  ptype = build_pointer_type (basetype);

  /* The actual arglist for this function includes a "hidden" argument
     which is "this".  Put it into the list of argument types.  */
  argtypes = tree_cons (NULL_TREE, ptype, argtypes);
  TYPE_ARG_TYPES (t) = argtypes;

  /* If we already have such a type, use the old one.  */
  hashcode = iterative_hash_object (TYPE_HASH (basetype), hashcode);
  hashcode = iterative_hash_object (TYPE_HASH (rettype), hashcode);
  hashcode = type_hash_list (argtypes, hashcode);
  t = type_hash_canon (hashcode, t);

  /* Set up the canonical type. */
  any_structural_p
    = (TYPE_STRUCTURAL_EQUALITY_P (basetype)
       || TYPE_STRUCTURAL_EQUALITY_P (rettype));
  any_noncanonical_p
    = (TYPE_CANONICAL (basetype) != basetype
       || TYPE_CANONICAL (rettype) != rettype);
  canon_argtypes = maybe_canonicalize_argtypes (TREE_CHAIN (argtypes),
						&any_structural_p,
						&any_noncanonical_p);
  if (any_structural_p)
    SET_TYPE_STRUCTURAL_EQUALITY (t);
  else if (any_noncanonical_p)
    TYPE_CANONICAL (t)
      = build_method_type_directly (TYPE_CANONICAL (basetype),
				    TYPE_CANONICAL (rettype),
				    canon_argtypes);
  if (!COMPLETE_TYPE_P (t))
    layout_type (t);

  return t;
}

/* Construct, lay out and return the type of methods belonging to class
   BASETYPE and whose arguments and values are described by TYPE.
   If that type exists already, reuse it.
   TYPE must be a FUNCTION_TYPE node.  */

tree
build_method_type (tree basetype, tree type)
{
  gcc_assert (TREE_CODE (type) == FUNCTION_TYPE);

  return build_method_type_directly (basetype,
				     TREE_TYPE (type),
				     TYPE_ARG_TYPES (type));
}

/* Construct, lay out and return the type of offsets to a value
   of type TYPE, within an object of type BASETYPE.
   If a suitable offset type exists already, reuse it.  */

tree
build_offset_type (tree basetype, tree type)
{
  tree t;
  hashval_t hashcode = 0;

  /* Make a node of the sort we want.  */
  t = make_node (OFFSET_TYPE);

  TYPE_OFFSET_BASETYPE (t) = TYPE_MAIN_VARIANT (basetype);
  TREE_TYPE (t) = type;

  /* If we already have such a type, use the old one.  */
  hashcode = iterative_hash_object (TYPE_HASH (basetype), hashcode);
  hashcode = iterative_hash_object (TYPE_HASH (type), hashcode);
  t = type_hash_canon (hashcode, t);

  if (!COMPLETE_TYPE_P (t))
    layout_type (t);

  if (TYPE_CANONICAL (t) == t)
    {
      if (TYPE_STRUCTURAL_EQUALITY_P (basetype)
	  || TYPE_STRUCTURAL_EQUALITY_P (type))
	SET_TYPE_STRUCTURAL_EQUALITY (t);
      else if (TYPE_CANONICAL (TYPE_MAIN_VARIANT (basetype)) != basetype
	       || TYPE_CANONICAL (type) != type)
	TYPE_CANONICAL (t)
	  = build_offset_type (TYPE_CANONICAL (TYPE_MAIN_VARIANT (basetype)),
			       TYPE_CANONICAL (type));
    }

  return t;
}

/* Create a complex type whose components are COMPONENT_TYPE.  */

tree
build_complex_type (tree component_type)
{
  tree t;
  hashval_t hashcode;

  gcc_assert (INTEGRAL_TYPE_P (component_type)
	      || SCALAR_FLOAT_TYPE_P (component_type)
	      || FIXED_POINT_TYPE_P (component_type));

  /* Make a node of the sort we want.  */
  t = make_node (COMPLEX_TYPE);

  TREE_TYPE (t) = TYPE_MAIN_VARIANT (component_type);

  /* If we already have such a type, use the old one.  */
  hashcode = iterative_hash_object (TYPE_HASH (component_type), 0);
  t = type_hash_canon (hashcode, t);

  if (!COMPLETE_TYPE_P (t))
    layout_type (t);

  if (TYPE_CANONICAL (t) == t)
    {
      if (TYPE_STRUCTURAL_EQUALITY_P (component_type))
	SET_TYPE_STRUCTURAL_EQUALITY (t);
      else if (TYPE_CANONICAL (component_type) != component_type)
	TYPE_CANONICAL (t)
	  = build_complex_type (TYPE_CANONICAL (component_type));
    }

  /* We need to create a name, since complex is a fundamental type.  */
  if (! TYPE_NAME (t))
    {
      const char *name;
      if (component_type == char_type_node)
	name = "complex char";
      else if (component_type == signed_char_type_node)
	name = "complex signed char";
      else if (component_type == unsigned_char_type_node)
	name = "complex unsigned char";
      else if (component_type == short_integer_type_node)
	name = "complex short int";
      else if (component_type == short_unsigned_type_node)
	name = "complex short unsigned int";
      else if (component_type == integer_type_node)
	name = "complex int";
      else if (component_type == unsigned_type_node)
	name = "complex unsigned int";
      else if (component_type == long_integer_type_node)
	name = "complex long int";
      else if (component_type == long_unsigned_type_node)
	name = "complex long unsigned int";
      else if (component_type == long_long_integer_type_node)
	name = "complex long long int";
      else if (component_type == long_long_unsigned_type_node)
	name = "complex long long unsigned int";
      else
	name = 0;

      if (name != 0)
	TYPE_NAME (t) = build_decl (UNKNOWN_LOCATION, TYPE_DECL,
	    			    get_identifier (name), t);
    }

  return build_qualified_type (t, TYPE_QUALS (component_type));
}

/* If TYPE is a real or complex floating-point type and the target
   does not directly support arithmetic on TYPE then return the wider
   type to be used for arithmetic on TYPE.  Otherwise, return
   NULL_TREE.  */

tree
excess_precision_type (tree type)
{
  if (flag_excess_precision != EXCESS_PRECISION_FAST)
    {
      int flt_eval_method = TARGET_FLT_EVAL_METHOD;
      switch (TREE_CODE (type))
	{
	case REAL_TYPE:
	  switch (flt_eval_method)
	    {
	    case 1:
	      if (TYPE_MODE (type) == TYPE_MODE (float_type_node))
		return double_type_node;
	      break;
	    case 2:
	      if (TYPE_MODE (type) == TYPE_MODE (float_type_node)
		  || TYPE_MODE (type) == TYPE_MODE (double_type_node))
		return long_double_type_node;
	      break;
	    default:
	      gcc_unreachable ();
	    }
	  break;
	case COMPLEX_TYPE:
	  if (TREE_CODE (TREE_TYPE (type)) != REAL_TYPE)
	    return NULL_TREE;
	  switch (flt_eval_method)
	    {
	    case 1:
	      if (TYPE_MODE (TREE_TYPE (type)) == TYPE_MODE (float_type_node))
		return complex_double_type_node;
	      break;
	    case 2:
	      if (TYPE_MODE (TREE_TYPE (type)) == TYPE_MODE (float_type_node)
		  || (TYPE_MODE (TREE_TYPE (type))
		      == TYPE_MODE (double_type_node)))
		return complex_long_double_type_node;
	      break;
	    default:
	      gcc_unreachable ();
	    }
	  break;
	default:
	  break;
	}
    }
  return NULL_TREE;
}

/* Return OP, stripped of any conversions to wider types as much as is safe.
   Converting the value back to OP's type makes a value equivalent to OP.

   If FOR_TYPE is nonzero, we return a value which, if converted to
   type FOR_TYPE, would be equivalent to converting OP to type FOR_TYPE.

   OP must have integer, real or enumeral type.  Pointers are not allowed!

   There are some cases where the obvious value we could return
   would regenerate to OP if converted to OP's type,
   but would not extend like OP to wider types.
   If FOR_TYPE indicates such extension is contemplated, we eschew such values.
   For example, if OP is (unsigned short)(signed char)-1,
   we avoid returning (signed char)-1 if FOR_TYPE is int,
   even though extending that to an unsigned short would regenerate OP,
   since the result of extending (signed char)-1 to (int)
   is different from (int) OP.  */

tree
get_unwidened (tree op, tree for_type)
{
  /* Set UNS initially if converting OP to FOR_TYPE is a zero-extension.  */
  tree type = TREE_TYPE (op);
  unsigned final_prec
    = TYPE_PRECISION (for_type != 0 ? for_type : type);
  int uns
    = (for_type != 0 && for_type != type
       && final_prec > TYPE_PRECISION (type)
       && TYPE_UNSIGNED (type));
  tree win = op;

  while (CONVERT_EXPR_P (op))
    {
      int bitschange;

      /* TYPE_PRECISION on vector types has different meaning
	 (TYPE_VECTOR_SUBPARTS) and casts from vectors are view conversions,
	 so avoid them here.  */
      if (TREE_CODE (TREE_TYPE (TREE_OPERAND (op, 0))) == VECTOR_TYPE)
	break;

      bitschange = TYPE_PRECISION (TREE_TYPE (op))
		   - TYPE_PRECISION (TREE_TYPE (TREE_OPERAND (op, 0)));

      /* Truncations are many-one so cannot be removed.
	 Unless we are later going to truncate down even farther.  */
      if (bitschange < 0
	  && final_prec > TYPE_PRECISION (TREE_TYPE (op)))
	break;

      /* See what's inside this conversion.  If we decide to strip it,
	 we will set WIN.  */
      op = TREE_OPERAND (op, 0);

      /* If we have not stripped any zero-extensions (uns is 0),
	 we can strip any kind of extension.
	 If we have previously stripped a zero-extension,
	 only zero-extensions can safely be stripped.
	 Any extension can be stripped if the bits it would produce
	 are all going to be discarded later by truncating to FOR_TYPE.  */

      if (bitschange > 0)
	{
	  if (! uns || final_prec <= TYPE_PRECISION (TREE_TYPE (op)))
	    win = op;
	  /* TYPE_UNSIGNED says whether this is a zero-extension.
	     Let's avoid computing it if it does not affect WIN
	     and if UNS will not be needed again.  */
	  if ((uns
	       || CONVERT_EXPR_P (op))
	      && TYPE_UNSIGNED (TREE_TYPE (op)))
	    {
	      uns = 1;
	      win = op;
	    }
	}
    }

  /* If we finally reach a constant see if it fits in for_type and
     in that case convert it.  */
  if (for_type
      && TREE_CODE (win) == INTEGER_CST
      && TREE_TYPE (win) != for_type
      && int_fits_type_p (win, for_type))
    win = fold_convert (for_type, win);

  return win;
}

/* Return OP or a simpler expression for a narrower value
   which can be sign-extended or zero-extended to give back OP.
   Store in *UNSIGNEDP_PTR either 1 if the value should be zero-extended
   or 0 if the value should be sign-extended.  */

tree
get_narrower (tree op, int *unsignedp_ptr)
{
  int uns = 0;
  int first = 1;
  tree win = op;
  bool integral_p = INTEGRAL_TYPE_P (TREE_TYPE (op));

  while (TREE_CODE (op) == NOP_EXPR)
    {
      int bitschange
	= (TYPE_PRECISION (TREE_TYPE (op))
	   - TYPE_PRECISION (TREE_TYPE (TREE_OPERAND (op, 0))));

      /* Truncations are many-one so cannot be removed.  */
      if (bitschange < 0)
	break;

      /* See what's inside this conversion.  If we decide to strip it,
	 we will set WIN.  */

      if (bitschange > 0)
	{
	  op = TREE_OPERAND (op, 0);
	  /* An extension: the outermost one can be stripped,
	     but remember whether it is zero or sign extension.  */
	  if (first)
	    uns = TYPE_UNSIGNED (TREE_TYPE (op));
	  /* Otherwise, if a sign extension has been stripped,
	     only sign extensions can now be stripped;
	     if a zero extension has been stripped, only zero-extensions.  */
	  else if (uns != TYPE_UNSIGNED (TREE_TYPE (op)))
	    break;
	  first = 0;
	}
      else /* bitschange == 0 */
	{
	  /* A change in nominal type can always be stripped, but we must
	     preserve the unsignedness.  */
	  if (first)
	    uns = TYPE_UNSIGNED (TREE_TYPE (op));
	  first = 0;
	  op = TREE_OPERAND (op, 0);
	  /* Keep trying to narrow, but don't assign op to win if it
	     would turn an integral type into something else.  */
	  if (INTEGRAL_TYPE_P (TREE_TYPE (op)) != integral_p)
	    continue;
	}

      win = op;
    }

  if (TREE_CODE (op) == COMPONENT_REF
      /* Since type_for_size always gives an integer type.  */
      && TREE_CODE (TREE_TYPE (op)) != REAL_TYPE
      && TREE_CODE (TREE_TYPE (op)) != FIXED_POINT_TYPE
      /* Ensure field is laid out already.  */
      && DECL_SIZE (TREE_OPERAND (op, 1)) != 0
      && host_integerp (DECL_SIZE (TREE_OPERAND (op, 1)), 1))
    {
      unsigned HOST_WIDE_INT innerprec
	= tree_low_cst (DECL_SIZE (TREE_OPERAND (op, 1)), 1);
      int unsignedp = (DECL_UNSIGNED (TREE_OPERAND (op, 1))
		       || TYPE_UNSIGNED (TREE_TYPE (TREE_OPERAND (op, 1))));
      tree type = lang_hooks.types.type_for_size (innerprec, unsignedp);

      /* We can get this structure field in a narrower type that fits it,
	 but the resulting extension to its nominal type (a fullword type)
	 must satisfy the same conditions as for other extensions.

	 Do this only for fields that are aligned (not bit-fields),
	 because when bit-field insns will be used there is no
	 advantage in doing this.  */

      if (innerprec < TYPE_PRECISION (TREE_TYPE (op))
	  && ! DECL_BIT_FIELD (TREE_OPERAND (op, 1))
	  && (first || uns == DECL_UNSIGNED (TREE_OPERAND (op, 1)))
	  && type != 0)
	{
	  if (first)
	    uns = DECL_UNSIGNED (TREE_OPERAND (op, 1));
	  win = fold_convert (type, op);
	}
    }

  *unsignedp_ptr = uns;
  return win;
}

/* Nonzero if integer constant C has a value that is permissible
   for type TYPE (an INTEGER_TYPE).  */

int
int_fits_type_p (const_tree c, const_tree type)
{
  tree type_low_bound, type_high_bound;
  bool ok_for_low_bound, ok_for_high_bound, unsc;
  double_int dc, dd;

  dc = tree_to_double_int (c);
  unsc = TYPE_UNSIGNED (TREE_TYPE (c));

  if (TREE_CODE (TREE_TYPE (c)) == INTEGER_TYPE
      && TYPE_IS_SIZETYPE (TREE_TYPE (c))
      && unsc)
    /* So c is an unsigned integer whose type is sizetype and type is not.
       sizetype'd integers are sign extended even though they are
       unsigned. If the integer value fits in the lower end word of c,
       and if the higher end word has all its bits set to 1, that
       means the higher end bits are set to 1 only for sign extension.
       So let's convert c into an equivalent zero extended unsigned
       integer.  */
    dc = double_int_zext (dc, TYPE_PRECISION (TREE_TYPE (c)));

retry:
  type_low_bound = TYPE_MIN_VALUE (type);
  type_high_bound = TYPE_MAX_VALUE (type);

  /* If at least one bound of the type is a constant integer, we can check
     ourselves and maybe make a decision. If no such decision is possible, but
     this type is a subtype, try checking against that.  Otherwise, use
     fit_double_type, which checks against the precision.

     Compute the status for each possibly constant bound, and return if we see
     one does not match. Use ok_for_xxx_bound for this purpose, assigning -1
     for "unknown if constant fits", 0 for "constant known *not* to fit" and 1
     for "constant known to fit".  */

  /* Check if c >= type_low_bound.  */
  if (type_low_bound && TREE_CODE (type_low_bound) == INTEGER_CST)
    {
      dd = tree_to_double_int (type_low_bound);
      if (TREE_CODE (type) == INTEGER_TYPE
	  && TYPE_IS_SIZETYPE (type)
	  && TYPE_UNSIGNED (type))
	dd = double_int_zext (dd, TYPE_PRECISION (type));
      if (unsc != TYPE_UNSIGNED (TREE_TYPE (type_low_bound)))
	{
	  int c_neg = (!unsc && double_int_negative_p (dc));
	  int t_neg = (unsc && double_int_negative_p (dd));

	  if (c_neg && !t_neg)
	    return 0;
	  if ((c_neg || !t_neg) && double_int_ucmp (dc, dd) < 0)
	    return 0;
	}
      else if (double_int_cmp (dc, dd, unsc) < 0)
	return 0;
      ok_for_low_bound = true;
    }
  else
    ok_for_low_bound = false;

  /* Check if c <= type_high_bound.  */
  if (type_high_bound && TREE_CODE (type_high_bound) == INTEGER_CST)
    {
      dd = tree_to_double_int (type_high_bound);
      if (TREE_CODE (type) == INTEGER_TYPE
	  && TYPE_IS_SIZETYPE (type)
	  && TYPE_UNSIGNED (type))
	dd = double_int_zext (dd, TYPE_PRECISION (type));
      if (unsc != TYPE_UNSIGNED (TREE_TYPE (type_high_bound)))
	{
	  int c_neg = (!unsc && double_int_negative_p (dc));
	  int t_neg = (unsc && double_int_negative_p (dd));

	  if (t_neg && !c_neg)
	    return 0;
	  if ((t_neg || !c_neg) && double_int_ucmp (dc, dd) > 0)
	    return 0;
	}
      else if (double_int_cmp (dc, dd, unsc) > 0)
	return 0;
      ok_for_high_bound = true;
    }
  else
    ok_for_high_bound = false;

  /* If the constant fits both bounds, the result is known.  */
  if (ok_for_low_bound && ok_for_high_bound)
    return 1;

  /* Perform some generic filtering which may allow making a decision
     even if the bounds are not constant.  First, negative integers
     never fit in unsigned types, */
  if (TYPE_UNSIGNED (type) && !unsc && double_int_negative_p (dc))
    return 0;

  /* Second, narrower types always fit in wider ones.  */
  if (TYPE_PRECISION (type) > TYPE_PRECISION (TREE_TYPE (c)))
    return 1;

  /* Third, unsigned integers with top bit set never fit signed types.  */
  if (! TYPE_UNSIGNED (type) && unsc)
    {
      int prec = GET_MODE_BITSIZE (TYPE_MODE (TREE_TYPE (c))) - 1;
      if (prec < HOST_BITS_PER_WIDE_INT)
	{
	  if (((((unsigned HOST_WIDE_INT) 1) << prec) & dc.low) != 0)
	    return 0;
        }
      else if (((((unsigned HOST_WIDE_INT) 1)
		 << (prec - HOST_BITS_PER_WIDE_INT)) & dc.high) != 0)
	return 0;
    }

  /* If we haven't been able to decide at this point, there nothing more we
     can check ourselves here.  Look at the base type if we have one and it
     has the same precision.  */
  if (TREE_CODE (type) == INTEGER_TYPE
      && TREE_TYPE (type) != 0
      && TYPE_PRECISION (type) == TYPE_PRECISION (TREE_TYPE (type)))
    {
      type = TREE_TYPE (type);
      goto retry;
    }

  /* Or to fit_double_type, if nothing else.  */
  return !fit_double_type (dc.low, dc.high, &dc.low, &dc.high, type);
}

/* Stores bounds of an integer TYPE in MIN and MAX.  If TYPE has non-constant
   bounds or is a POINTER_TYPE, the maximum and/or minimum values that can be
   represented (assuming two's-complement arithmetic) within the bit
   precision of the type are returned instead.  */

void
get_type_static_bounds (const_tree type, mpz_t min, mpz_t max)
{
  if (!POINTER_TYPE_P (type) && TYPE_MIN_VALUE (type)
      && TREE_CODE (TYPE_MIN_VALUE (type)) == INTEGER_CST)
    mpz_set_double_int (min, tree_to_double_int (TYPE_MIN_VALUE (type)),
			TYPE_UNSIGNED (type));
  else
    {
      if (TYPE_UNSIGNED (type))
	mpz_set_ui (min, 0);
      else
	{
	  double_int mn;
	  mn = double_int_mask (TYPE_PRECISION (type) - 1);
	  mn = double_int_sext (double_int_add (mn, double_int_one),
				TYPE_PRECISION (type));
	  mpz_set_double_int (min, mn, false);
	}
    }

  if (!POINTER_TYPE_P (type) && TYPE_MAX_VALUE (type)
      && TREE_CODE (TYPE_MAX_VALUE (type)) == INTEGER_CST)
    mpz_set_double_int (max, tree_to_double_int (TYPE_MAX_VALUE (type)),
			TYPE_UNSIGNED (type));
  else
    {
      if (TYPE_UNSIGNED (type))
	mpz_set_double_int (max, double_int_mask (TYPE_PRECISION (type)),
			    true);
      else
	mpz_set_double_int (max, double_int_mask (TYPE_PRECISION (type) - 1),
			    true);
    }
}

/* Return true if VAR is an automatic variable defined in function FN.  */

bool
auto_var_in_fn_p (const_tree var, const_tree fn)
{
  return (DECL_P (var) && DECL_CONTEXT (var) == fn
	  && ((((TREE_CODE (var) == VAR_DECL && ! DECL_EXTERNAL (var))
		|| TREE_CODE (var) == PARM_DECL)
	       && ! TREE_STATIC (var))
	      || TREE_CODE (var) == LABEL_DECL
	      || TREE_CODE (var) == RESULT_DECL));
}

/* Subprogram of following function.  Called by walk_tree.

   Return *TP if it is an automatic variable or parameter of the
   function passed in as DATA.  */

static tree
find_var_from_fn (tree *tp, int *walk_subtrees, void *data)
{
  tree fn = (tree) data;

  if (TYPE_P (*tp))
    *walk_subtrees = 0;

  else if (DECL_P (*tp)
	   && auto_var_in_fn_p (*tp, fn))
    return *tp;

  return NULL_TREE;
}

/* Returns true if T is, contains, or refers to a type with variable
   size.  For METHOD_TYPEs and FUNCTION_TYPEs we exclude the
   arguments, but not the return type.  If FN is nonzero, only return
   true if a modifier of the type or position of FN is a variable or
   parameter inside FN.

   This concept is more general than that of C99 'variably modified types':
   in C99, a struct type is never variably modified because a VLA may not
   appear as a structure member.  However, in GNU C code like:

     struct S { int i[f()]; };

   is valid, and other languages may define similar constructs.  */

bool
variably_modified_type_p (tree type, tree fn)
{
  tree t;

/* Test if T is either variable (if FN is zero) or an expression containing
   a variable in FN.  */
#define RETURN_TRUE_IF_VAR(T)						\
  do { tree _t = (T);							\
    if (_t && _t != error_mark_node && TREE_CODE (_t) != INTEGER_CST	\
        && (!fn || walk_tree (&_t, find_var_from_fn, fn, NULL)))	\
      return true;  } while (0)

  if (type == error_mark_node)
    return false;

  /* If TYPE itself has variable size, it is variably modified.  */
  RETURN_TRUE_IF_VAR (TYPE_SIZE (type));
  RETURN_TRUE_IF_VAR (TYPE_SIZE_UNIT (type));

  switch (TREE_CODE (type))
    {
    case POINTER_TYPE:
    case REFERENCE_TYPE:
    case VECTOR_TYPE:
      if (variably_modified_type_p (TREE_TYPE (type), fn))
	return true;
      break;

    case FUNCTION_TYPE:
    case METHOD_TYPE:
      /* If TYPE is a function type, it is variably modified if the
	 return type is variably modified.  */
      if (variably_modified_type_p (TREE_TYPE (type), fn))
	  return true;
      break;

    case INTEGER_TYPE:
    case REAL_TYPE:
    case FIXED_POINT_TYPE:
    case ENUMERAL_TYPE:
    case BOOLEAN_TYPE:
      /* Scalar types are variably modified if their end points
	 aren't constant.  */
      RETURN_TRUE_IF_VAR (TYPE_MIN_VALUE (type));
      RETURN_TRUE_IF_VAR (TYPE_MAX_VALUE (type));
      break;

    case RECORD_TYPE:
    case UNION_TYPE:
    case QUAL_UNION_TYPE:
      /* We can't see if any of the fields are variably-modified by the
	 definition we normally use, since that would produce infinite
	 recursion via pointers.  */
      /* This is variably modified if some field's type is.  */
      for (t = TYPE_FIELDS (type); t; t = TREE_CHAIN (t))
	if (TREE_CODE (t) == FIELD_DECL)
	  {
	    RETURN_TRUE_IF_VAR (DECL_FIELD_OFFSET (t));
	    RETURN_TRUE_IF_VAR (DECL_SIZE (t));
	    RETURN_TRUE_IF_VAR (DECL_SIZE_UNIT (t));

	    if (TREE_CODE (type) == QUAL_UNION_TYPE)
	      RETURN_TRUE_IF_VAR (DECL_QUALIFIER (t));
	  }
	break;

    case ARRAY_TYPE:
      /* Do not call ourselves to avoid infinite recursion.  This is
	 variably modified if the element type is.  */
      RETURN_TRUE_IF_VAR (TYPE_SIZE (TREE_TYPE (type)));
      RETURN_TRUE_IF_VAR (TYPE_SIZE_UNIT (TREE_TYPE (type)));
      break;

    default:
      break;
    }

  /* The current language may have other cases to check, but in general,
     all other types are not variably modified.  */
  return lang_hooks.tree_inlining.var_mod_type_p (type, fn);

#undef RETURN_TRUE_IF_VAR
}

/* Given a DECL or TYPE, return the scope in which it was declared, or
   NULL_TREE if there is no containing scope.  */

tree
get_containing_scope (const_tree t)
{
  return (TYPE_P (t) ? TYPE_CONTEXT (t) : DECL_CONTEXT (t));
}

/* Return the innermost context enclosing DECL that is
   a FUNCTION_DECL, or zero if none.  */

tree
decl_function_context (const_tree decl)
{
  tree context;

  if (TREE_CODE (decl) == ERROR_MARK)
    return 0;

  /* C++ virtual functions use DECL_CONTEXT for the class of the vtable
     where we look up the function at runtime.  Such functions always take
     a first argument of type 'pointer to real context'.

     C++ should really be fixed to use DECL_CONTEXT for the real context,
     and use something else for the "virtual context".  */
  else if (TREE_CODE (decl) == FUNCTION_DECL && DECL_VINDEX (decl))
    context
      = TYPE_MAIN_VARIANT
	(TREE_TYPE (TREE_VALUE (TYPE_ARG_TYPES (TREE_TYPE (decl)))));
  else
    context = DECL_CONTEXT (decl);

  while (context && TREE_CODE (context) != FUNCTION_DECL)
    {
      if (TREE_CODE (context) == BLOCK)
	context = BLOCK_SUPERCONTEXT (context);
      else
	context = get_containing_scope (context);
    }

  return context;
}

/* Return the innermost context enclosing DECL that is
   a RECORD_TYPE, UNION_TYPE or QUAL_UNION_TYPE, or zero if none.
   TYPE_DECLs and FUNCTION_DECLs are transparent to this function.  */

tree
decl_type_context (const_tree decl)
{
  tree context = DECL_CONTEXT (decl);

  while (context)
    switch (TREE_CODE (context))
      {
      case NAMESPACE_DECL:
      case TRANSLATION_UNIT_DECL:
	return NULL_TREE;

      case RECORD_TYPE:
      case UNION_TYPE:
      case QUAL_UNION_TYPE:
	return context;

      case TYPE_DECL:
      case FUNCTION_DECL:
	context = DECL_CONTEXT (context);
	break;

      case BLOCK:
	context = BLOCK_SUPERCONTEXT (context);
	break;

      default:
	gcc_unreachable ();
      }

  return NULL_TREE;
}

/* CALL is a CALL_EXPR.  Return the declaration for the function
   called, or NULL_TREE if the called function cannot be
   determined.  */

tree
get_callee_fndecl (const_tree call)
{
  tree addr;

  if (call == error_mark_node)
    return error_mark_node;

  /* It's invalid to call this function with anything but a
     CALL_EXPR.  */
  gcc_assert (TREE_CODE (call) == CALL_EXPR);

  /* The first operand to the CALL is the address of the function
     called.  */
  addr = CALL_EXPR_FN (call);

  STRIP_NOPS (addr);

  /* If this is a readonly function pointer, extract its initial value.  */
  if (DECL_P (addr) && TREE_CODE (addr) != FUNCTION_DECL
      && TREE_READONLY (addr) && ! TREE_THIS_VOLATILE (addr)
      && DECL_INITIAL (addr))
    addr = DECL_INITIAL (addr);

  /* If the address is just `&f' for some function `f', then we know
     that `f' is being called.  */
  if (TREE_CODE (addr) == ADDR_EXPR
      && TREE_CODE (TREE_OPERAND (addr, 0)) == FUNCTION_DECL)
    return TREE_OPERAND (addr, 0);

  /* We couldn't figure out what was being called.  */
  return NULL_TREE;
}

/* Print debugging information about tree nodes generated during the compile,
   and any language-specific information.  */

void
dump_tree_statistics (void)
{
#ifdef GATHER_STATISTICS
  int i;
  int total_nodes, total_bytes;
#endif

  fprintf (stderr, "\n??? tree nodes created\n\n");
#ifdef GATHER_STATISTICS
  fprintf (stderr, "Kind                   Nodes      Bytes\n");
  fprintf (stderr, "---------------------------------------\n");
  total_nodes = total_bytes = 0;
  for (i = 0; i < (int) all_kinds; i++)
    {
      fprintf (stderr, "%-20s %7d %10d\n", tree_node_kind_names[i],
	       tree_node_counts[i], tree_node_sizes[i]);
      total_nodes += tree_node_counts[i];
      total_bytes += tree_node_sizes[i];
    }
  fprintf (stderr, "---------------------------------------\n");
  fprintf (stderr, "%-20s %7d %10d\n", "Total", total_nodes, total_bytes);
  fprintf (stderr, "---------------------------------------\n");
  ssanames_print_statistics ();
  phinodes_print_statistics ();
#else
  fprintf (stderr, "(No per-node statistics)\n");
#endif
  print_type_hash_statistics ();
  print_debug_expr_statistics ();
  print_value_expr_statistics ();
  lang_hooks.print_statistics ();
}

#define FILE_FUNCTION_FORMAT "_GLOBAL__%s_%s"

/* Generate a crc32 of a string.  */

unsigned
crc32_string (unsigned chksum, const char *string)
{
  do
    {
      unsigned value = *string << 24;
      unsigned ix;

      for (ix = 8; ix--; value <<= 1)
  	{
  	  unsigned feedback;

  	  feedback = (value ^ chksum) & 0x80000000 ? 0x04c11db7 : 0;
 	  chksum <<= 1;
 	  chksum ^= feedback;
  	}
    }
  while (*string++);
  return chksum;
}

/* P is a string that will be used in a symbol.  Mask out any characters
   that are not valid in that context.  */

void
clean_symbol_name (char *p)
{
  for (; *p; p++)
    if (! (ISALNUM (*p)
#ifndef NO_DOLLAR_IN_LABEL	/* this for `$'; unlikely, but... -- kr */
	    || *p == '$'
#endif
#ifndef NO_DOT_IN_LABEL		/* this for `.'; unlikely, but...  */
	    || *p == '.'
#endif
	   ))
      *p = '_';
}

/* Generate a name for a special-purpose function function.
   The generated name may need to be unique across the whole link.
   TYPE is some string to identify the purpose of this function to the
   linker or collect2; it must start with an uppercase letter,
   one of:
   I - for constructors
   D - for destructors
   N - for C++ anonymous namespaces
   F - for DWARF unwind frame information.  */

tree
get_file_function_name (const char *type)
{
  char *buf;
  const char *p;
  char *q;

  /* If we already have a name we know to be unique, just use that.  */
  if (first_global_object_name)
    p = q = ASTRDUP (first_global_object_name);
  /* If the target is handling the constructors/destructors, they
     will be local to this file and the name is only necessary for
     debugging purposes.  */
  else if ((type[0] == 'I' || type[0] == 'D') && targetm.have_ctors_dtors)
    {
      const char *file = main_input_filename;
      if (! file)
	file = input_filename;
      /* Just use the file's basename, because the full pathname
	 might be quite long.  */
      p = strrchr (file, '/');
      if (p)
	p++;
      else
	p = file;
      p = q = ASTRDUP (p);
    }
  else
    {
      /* Otherwise, the name must be unique across the entire link.
	 We don't have anything that we know to be unique to this translation
	 unit, so use what we do have and throw in some randomness.  */
      unsigned len;
      const char *name = weak_global_object_name;
      const char *file = main_input_filename;

      if (! name)
	name = "";
      if (! file)
	file = input_filename;

      len = strlen (file);
      q = (char *) alloca (9 * 2 + len + 1);
      memcpy (q, file, len + 1);

      sprintf (q + len, "_%08X_%08X", crc32_string (0, name),
	       crc32_string (0, get_random_seed (false)));

      p = q;
    }

  clean_symbol_name (q);
  buf = (char *) alloca (sizeof (FILE_FUNCTION_FORMAT) + strlen (p)
			 + strlen (type));

  /* Set up the name of the file-level functions we may need.
     Use a global object (which is already required to be unique over
     the program) rather than the file name (which imposes extra
     constraints).  */
  sprintf (buf, FILE_FUNCTION_FORMAT, type, p);

  return get_identifier (buf);
}

#if defined ENABLE_TREE_CHECKING && (GCC_VERSION >= 2007)

/* Complain that the tree code of NODE does not match the expected 0
   terminated list of trailing codes. The trailing code list can be
   empty, for a more vague error message.  FILE, LINE, and FUNCTION
   are of the caller.  */

void
tree_check_failed (const_tree node, const char *file,
		   int line, const char *function, ...)
{
  va_list args;
  const char *buffer;
  unsigned length = 0;
  int code;

  va_start (args, function);
  while ((code = va_arg (args, int)))
    length += 4 + strlen (tree_code_name[code]);
  va_end (args);
  if (length)
    {
      char *tmp;
      va_start (args, function);
      length += strlen ("expected ");
      buffer = tmp = (char *) alloca (length);
      length = 0;
      while ((code = va_arg (args, int)))
	{
	  const char *prefix = length ? " or " : "expected ";

	  strcpy (tmp + length, prefix);
	  length += strlen (prefix);
	  strcpy (tmp + length, tree_code_name[code]);
	  length += strlen (tree_code_name[code]);
	}
      va_end (args);
    }
  else
    buffer = "unexpected node";

  internal_error ("tree check: %s, have %s in %s, at %s:%d",
		  buffer, tree_code_name[TREE_CODE (node)],
		  function, trim_filename (file), line);
}

/* Complain that the tree code of NODE does match the expected 0
   terminated list of trailing codes. FILE, LINE, and FUNCTION are of
   the caller.  */

void
tree_not_check_failed (const_tree node, const char *file,
		       int line, const char *function, ...)
{
  va_list args;
  char *buffer;
  unsigned length = 0;
  int code;

  va_start (args, function);
  while ((code = va_arg (args, int)))
    length += 4 + strlen (tree_code_name[code]);
  va_end (args);
  va_start (args, function);
  buffer = (char *) alloca (length);
  length = 0;
  while ((code = va_arg (args, int)))
    {
      if (length)
	{
	  strcpy (buffer + length, " or ");
	  length += 4;
	}
      strcpy (buffer + length, tree_code_name[code]);
      length += strlen (tree_code_name[code]);
    }
  va_end (args);

  internal_error ("tree check: expected none of %s, have %s in %s, at %s:%d",
		  buffer, tree_code_name[TREE_CODE (node)],
		  function, trim_filename (file), line);
}

/* Similar to tree_check_failed, except that we check for a class of tree
   code, given in CL.  */

void
tree_class_check_failed (const_tree node, const enum tree_code_class cl,
			 const char *file, int line, const char *function)
{
  internal_error
    ("tree check: expected class %qs, have %qs (%s) in %s, at %s:%d",
     TREE_CODE_CLASS_STRING (cl),
     TREE_CODE_CLASS_STRING (TREE_CODE_CLASS (TREE_CODE (node))),
     tree_code_name[TREE_CODE (node)], function, trim_filename (file), line);
}

/* Similar to tree_check_failed, except that instead of specifying a
   dozen codes, use the knowledge that they're all sequential.  */

void
tree_range_check_failed (const_tree node, const char *file, int line,
			 const char *function, enum tree_code c1,
			 enum tree_code c2)
{
  char *buffer;
  unsigned length = 0;
  unsigned int c;

  for (c = c1; c <= c2; ++c)
    length += 4 + strlen (tree_code_name[c]);

  length += strlen ("expected ");
  buffer = (char *) alloca (length);
  length = 0;

  for (c = c1; c <= c2; ++c)
    {
      const char *prefix = length ? " or " : "expected ";

      strcpy (buffer + length, prefix);
      length += strlen (prefix);
      strcpy (buffer + length, tree_code_name[c]);
      length += strlen (tree_code_name[c]);
    }

  internal_error ("tree check: %s, have %s in %s, at %s:%d",
		  buffer, tree_code_name[TREE_CODE (node)],
		  function, trim_filename (file), line);
}


/* Similar to tree_check_failed, except that we check that a tree does
   not have the specified code, given in CL.  */

void
tree_not_class_check_failed (const_tree node, const enum tree_code_class cl,
			     const char *file, int line, const char *function)
{
  internal_error
    ("tree check: did not expect class %qs, have %qs (%s) in %s, at %s:%d",
     TREE_CODE_CLASS_STRING (cl),
     TREE_CODE_CLASS_STRING (TREE_CODE_CLASS (TREE_CODE (node))),
     tree_code_name[TREE_CODE (node)], function, trim_filename (file), line);
}


/* Similar to tree_check_failed but applied to OMP_CLAUSE codes.  */

void
omp_clause_check_failed (const_tree node, const char *file, int line,
                         const char *function, enum omp_clause_code code)
{
  internal_error ("tree check: expected omp_clause %s, have %s in %s, at %s:%d",
		  omp_clause_code_name[code], tree_code_name[TREE_CODE (node)],
		  function, trim_filename (file), line);
}


/* Similar to tree_range_check_failed but applied to OMP_CLAUSE codes.  */

void
omp_clause_range_check_failed (const_tree node, const char *file, int line,
			       const char *function, enum omp_clause_code c1,
			       enum omp_clause_code c2)
{
  char *buffer;
  unsigned length = 0;
  unsigned int c;

  for (c = c1; c <= c2; ++c)
    length += 4 + strlen (omp_clause_code_name[c]);

  length += strlen ("expected ");
  buffer = (char *) alloca (length);
  length = 0;

  for (c = c1; c <= c2; ++c)
    {
      const char *prefix = length ? " or " : "expected ";

      strcpy (buffer + length, prefix);
      length += strlen (prefix);
      strcpy (buffer + length, omp_clause_code_name[c]);
      length += strlen (omp_clause_code_name[c]);
    }

  internal_error ("tree check: %s, have %s in %s, at %s:%d",
		  buffer, omp_clause_code_name[TREE_CODE (node)],
		  function, trim_filename (file), line);
}


#undef DEFTREESTRUCT
#define DEFTREESTRUCT(VAL, NAME) NAME,

static const char *ts_enum_names[] = {
#include "treestruct.def"
};
#undef DEFTREESTRUCT

#define TS_ENUM_NAME(EN) (ts_enum_names[(EN)])

/* Similar to tree_class_check_failed, except that we check for
   whether CODE contains the tree structure identified by EN.  */

void
tree_contains_struct_check_failed (const_tree node,
				   const enum tree_node_structure_enum en,
				   const char *file, int line,
				   const char *function)
{
  internal_error
    ("tree check: expected tree that contains %qs structure, have %qs in %s, at %s:%d",
     TS_ENUM_NAME(en),
     tree_code_name[TREE_CODE (node)], function, trim_filename (file), line);
}


/* Similar to above, except that the check is for the bounds of a TREE_VEC's
   (dynamically sized) vector.  */

void
tree_vec_elt_check_failed (int idx, int len, const char *file, int line,
			   const char *function)
{
  internal_error
    ("tree check: accessed elt %d of tree_vec with %d elts in %s, at %s:%d",
     idx + 1, len, function, trim_filename (file), line);
}

/* Similar to above, except that the check is for the bounds of the operand
   vector of an expression node EXP.  */

void
tree_operand_check_failed (int idx, const_tree exp, const char *file,
			   int line, const char *function)
{
  int code = TREE_CODE (exp);
  internal_error
    ("tree check: accessed operand %d of %s with %d operands in %s, at %s:%d",
     idx + 1, tree_code_name[code], TREE_OPERAND_LENGTH (exp),
     function, trim_filename (file), line);
}

/* Similar to above, except that the check is for the number of
   operands of an OMP_CLAUSE node.  */

void
omp_clause_operand_check_failed (int idx, const_tree t, const char *file,
			         int line, const char *function)
{
  internal_error
    ("tree check: accessed operand %d of omp_clause %s with %d operands "
     "in %s, at %s:%d", idx + 1, omp_clause_code_name[OMP_CLAUSE_CODE (t)],
     omp_clause_num_ops [OMP_CLAUSE_CODE (t)], function,
     trim_filename (file), line);
}
#endif /* ENABLE_TREE_CHECKING */

/* Create a new vector type node holding SUBPARTS units of type INNERTYPE,
   and mapped to the machine mode MODE.  Initialize its fields and build
   the information necessary for debugging output.  */

static tree
make_vector_type (tree innertype, int nunits, enum machine_mode mode)
{
  tree t;
  hashval_t hashcode = 0;

  t = make_node (VECTOR_TYPE);
  TREE_TYPE (t) = TYPE_MAIN_VARIANT (innertype);
  SET_TYPE_VECTOR_SUBPARTS (t, nunits);
  SET_TYPE_MODE (t, mode);

  if (TYPE_STRUCTURAL_EQUALITY_P (innertype))
    SET_TYPE_STRUCTURAL_EQUALITY (t);
  else if (TYPE_CANONICAL (innertype) != innertype
	   || mode != VOIDmode)
    TYPE_CANONICAL (t)
      = make_vector_type (TYPE_CANONICAL (innertype), nunits, VOIDmode);

  layout_type (t);

  {
    tree index = build_int_cst (NULL_TREE, nunits - 1);
    tree array = build_array_type (TYPE_MAIN_VARIANT (innertype),
				   build_index_type (index));
    tree rt = make_node (RECORD_TYPE);

    TYPE_FIELDS (rt) = build_decl (UNKNOWN_LOCATION, FIELD_DECL,
				   get_identifier ("f"), array);
    DECL_CONTEXT (TYPE_FIELDS (rt)) = rt;
    layout_type (rt);
    TYPE_DEBUG_REPRESENTATION_TYPE (t) = rt;
    /* In dwarfout.c, type lookup uses TYPE_UID numbers.  We want to output
       the representation type, and we want to find that die when looking up
       the vector type.  This is most easily achieved by making the TYPE_UID
       numbers equal.  */
    TYPE_UID (rt) = TYPE_UID (t);
  }

  hashcode = iterative_hash_host_wide_int (VECTOR_TYPE, hashcode);
  hashcode = iterative_hash_host_wide_int (nunits, hashcode);
  hashcode = iterative_hash_host_wide_int (mode, hashcode);
  hashcode = iterative_hash_object (TYPE_HASH (TREE_TYPE (t)), hashcode);
  t = type_hash_canon (hashcode, t);

  /* We have built a main variant, based on the main variant of the
     inner type. Use it to build the variant we return.  */
  if ((TYPE_ATTRIBUTES (innertype) || TYPE_QUALS (innertype))
      && TREE_TYPE (t) != innertype)
    return build_type_attribute_qual_variant (t,
					      TYPE_ATTRIBUTES (innertype),
					      TYPE_QUALS (innertype));

  return t;
}

static tree
make_or_reuse_type (unsigned size, int unsignedp)
{
  if (size == INT_TYPE_SIZE)
    return unsignedp ? unsigned_type_node : integer_type_node;
  if (size == CHAR_TYPE_SIZE)
    return unsignedp ? unsigned_char_type_node : signed_char_type_node;
  if (size == SHORT_TYPE_SIZE)
    return unsignedp ? short_unsigned_type_node : short_integer_type_node;
  if (size == LONG_TYPE_SIZE)
    return unsignedp ? long_unsigned_type_node : long_integer_type_node;
  if (size == LONG_LONG_TYPE_SIZE)
    return (unsignedp ? long_long_unsigned_type_node
            : long_long_integer_type_node);
  if (size == 128 && int128_integer_type_node)
    return (unsignedp ? int128_unsigned_type_node
            : int128_integer_type_node);

  if (unsignedp)
    return make_unsigned_type (size);
  else
    return make_signed_type (size);
}

/* Create or reuse a fract type by SIZE, UNSIGNEDP, and SATP.  */

static tree
make_or_reuse_fract_type (unsigned size, int unsignedp, int satp)
{
  if (satp)
    {
      if (size == SHORT_FRACT_TYPE_SIZE)
	return unsignedp ? sat_unsigned_short_fract_type_node
			 : sat_short_fract_type_node;
      if (size == FRACT_TYPE_SIZE)
	return unsignedp ? sat_unsigned_fract_type_node : sat_fract_type_node;
      if (size == LONG_FRACT_TYPE_SIZE)
	return unsignedp ? sat_unsigned_long_fract_type_node
			 : sat_long_fract_type_node;
      if (size == LONG_LONG_FRACT_TYPE_SIZE)
	return unsignedp ? sat_unsigned_long_long_fract_type_node
			 : sat_long_long_fract_type_node;
    }
  else
    {
      if (size == SHORT_FRACT_TYPE_SIZE)
	return unsignedp ? unsigned_short_fract_type_node
			 : short_fract_type_node;
      if (size == FRACT_TYPE_SIZE)
	return unsignedp ? unsigned_fract_type_node : fract_type_node;
      if (size == LONG_FRACT_TYPE_SIZE)
	return unsignedp ? unsigned_long_fract_type_node
			 : long_fract_type_node;
      if (size == LONG_LONG_FRACT_TYPE_SIZE)
	return unsignedp ? unsigned_long_long_fract_type_node
			 : long_long_fract_type_node;
    }

  return make_fract_type (size, unsignedp, satp);
}

/* Create or reuse an accum type by SIZE, UNSIGNEDP, and SATP.  */

static tree
make_or_reuse_accum_type (unsigned size, int unsignedp, int satp)
{
  if (satp)
    {
      if (size == SHORT_ACCUM_TYPE_SIZE)
	return unsignedp ? sat_unsigned_short_accum_type_node
			 : sat_short_accum_type_node;
      if (size == ACCUM_TYPE_SIZE)
	return unsignedp ? sat_unsigned_accum_type_node : sat_accum_type_node;
      if (size == LONG_ACCUM_TYPE_SIZE)
	return unsignedp ? sat_unsigned_long_accum_type_node
			 : sat_long_accum_type_node;
      if (size == LONG_LONG_ACCUM_TYPE_SIZE)
	return unsignedp ? sat_unsigned_long_long_accum_type_node
			 : sat_long_long_accum_type_node;
    }
  else
    {
      if (size == SHORT_ACCUM_TYPE_SIZE)
	return unsignedp ? unsigned_short_accum_type_node
			 : short_accum_type_node;
      if (size == ACCUM_TYPE_SIZE)
	return unsignedp ? unsigned_accum_type_node : accum_type_node;
      if (size == LONG_ACCUM_TYPE_SIZE)
	return unsignedp ? unsigned_long_accum_type_node
			 : long_accum_type_node;
      if (size == LONG_LONG_ACCUM_TYPE_SIZE)
	return unsignedp ? unsigned_long_long_accum_type_node
			 : long_long_accum_type_node;
    }

  return make_accum_type (size, unsignedp, satp);
}

/* Create nodes for all integer types (and error_mark_node) using the sizes
   of C datatypes.  The caller should call set_sizetype soon after calling
   this function to select one of the types as sizetype.  */

void
build_common_tree_nodes (bool signed_char)
{
  error_mark_node = make_node (ERROR_MARK);
  TREE_TYPE (error_mark_node) = error_mark_node;

  initialize_sizetypes ();

  /* Define both `signed char' and `unsigned char'.  */
  signed_char_type_node = make_signed_type (CHAR_TYPE_SIZE);
  TYPE_STRING_FLAG (signed_char_type_node) = 1;
  unsigned_char_type_node = make_unsigned_type (CHAR_TYPE_SIZE);
  TYPE_STRING_FLAG (unsigned_char_type_node) = 1;

  /* Define `char', which is like either `signed char' or `unsigned char'
     but not the same as either.  */
  char_type_node
    = (signed_char
       ? make_signed_type (CHAR_TYPE_SIZE)
       : make_unsigned_type (CHAR_TYPE_SIZE));
  TYPE_STRING_FLAG (char_type_node) = 1;

  short_integer_type_node = make_signed_type (SHORT_TYPE_SIZE);
  short_unsigned_type_node = make_unsigned_type (SHORT_TYPE_SIZE);
  integer_type_node = make_signed_type (INT_TYPE_SIZE);
  unsigned_type_node = make_unsigned_type (INT_TYPE_SIZE);
  long_integer_type_node = make_signed_type (LONG_TYPE_SIZE);
  long_unsigned_type_node = make_unsigned_type (LONG_TYPE_SIZE);
  long_long_integer_type_node = make_signed_type (LONG_LONG_TYPE_SIZE);
  long_long_unsigned_type_node = make_unsigned_type (LONG_LONG_TYPE_SIZE);
#if HOST_BITS_PER_WIDE_INT >= 64
    /* TODO: This isn't correct, but as logic depends at the moment on
       host's instead of target's wide-integer.
       If there is a target not supporting TImode, but has an 128-bit
       integer-scalar register, this target check needs to be adjusted. */
    if (targetm.scalar_mode_supported_p (TImode))
      {
        int128_integer_type_node = make_signed_type (128);
        int128_unsigned_type_node = make_unsigned_type (128);
      }
#endif
  /* Define a boolean type.  This type only represents boolean values but
     may be larger than char depending on the value of BOOL_TYPE_SIZE.
     Front ends which want to override this size (i.e. Java) can redefine
     boolean_type_node before calling build_common_tree_nodes_2.  */
  boolean_type_node = make_unsigned_type (BOOL_TYPE_SIZE);
  TREE_SET_CODE (boolean_type_node, BOOLEAN_TYPE);
  TYPE_MAX_VALUE (boolean_type_node) = build_int_cst (boolean_type_node, 1);
  TYPE_PRECISION (boolean_type_node) = 1;

  /* Fill in the rest of the sized types.  Reuse existing type nodes
     when possible.  */
  intQI_type_node = make_or_reuse_type (GET_MODE_BITSIZE (QImode), 0);
  intHI_type_node = make_or_reuse_type (GET_MODE_BITSIZE (HImode), 0);
  intSI_type_node = make_or_reuse_type (GET_MODE_BITSIZE (SImode), 0);
  intDI_type_node = make_or_reuse_type (GET_MODE_BITSIZE (DImode), 0);
  intTI_type_node = make_or_reuse_type (GET_MODE_BITSIZE (TImode), 0);

  unsigned_intQI_type_node = make_or_reuse_type (GET_MODE_BITSIZE (QImode), 1);
  unsigned_intHI_type_node = make_or_reuse_type (GET_MODE_BITSIZE (HImode), 1);
  unsigned_intSI_type_node = make_or_reuse_type (GET_MODE_BITSIZE (SImode), 1);
  unsigned_intDI_type_node = make_or_reuse_type (GET_MODE_BITSIZE (DImode), 1);
  unsigned_intTI_type_node = make_or_reuse_type (GET_MODE_BITSIZE (TImode), 1);

  access_public_node = get_identifier ("public");
  access_protected_node = get_identifier ("protected");
  access_private_node = get_identifier ("private");
}

/* Call this function after calling build_common_tree_nodes and set_sizetype.
   It will create several other common tree nodes.  */

void
build_common_tree_nodes_2 (int short_double)
{
  /* Define these next since types below may used them.  */
  integer_zero_node = build_int_cst (NULL_TREE, 0);
  integer_one_node = build_int_cst (NULL_TREE, 1);
  integer_minus_one_node = build_int_cst (NULL_TREE, -1);

  size_zero_node = size_int (0);
  size_one_node = size_int (1);
  bitsize_zero_node = bitsize_int (0);
  bitsize_one_node = bitsize_int (1);
  bitsize_unit_node = bitsize_int (BITS_PER_UNIT);

  boolean_false_node = TYPE_MIN_VALUE (boolean_type_node);
  boolean_true_node = TYPE_MAX_VALUE (boolean_type_node);

  void_type_node = make_node (VOID_TYPE);
  layout_type (void_type_node);

  /* We are not going to have real types in C with less than byte alignment,
     so we might as well not have any types that claim to have it.  */
  TYPE_ALIGN (void_type_node) = BITS_PER_UNIT;
  TYPE_USER_ALIGN (void_type_node) = 0;

  null_pointer_node = build_int_cst (build_pointer_type (void_type_node), 0);
  layout_type (TREE_TYPE (null_pointer_node));

  ptr_type_node = build_pointer_type (void_type_node);
  const_ptr_type_node
    = build_pointer_type (build_type_variant (void_type_node, 1, 0));
  fileptr_type_node = ptr_type_node;

  float_type_node = make_node (REAL_TYPE);
  TYPE_PRECISION (float_type_node) = FLOAT_TYPE_SIZE;
  layout_type (float_type_node);

  double_type_node = make_node (REAL_TYPE);
  if (short_double)
    TYPE_PRECISION (double_type_node) = FLOAT_TYPE_SIZE;
  else
    TYPE_PRECISION (double_type_node) = DOUBLE_TYPE_SIZE;
  layout_type (double_type_node);

  long_double_type_node = make_node (REAL_TYPE);
  TYPE_PRECISION (long_double_type_node) = LONG_DOUBLE_TYPE_SIZE;
  layout_type (long_double_type_node);

  float_ptr_type_node = build_pointer_type (float_type_node);
  double_ptr_type_node = build_pointer_type (double_type_node);
  long_double_ptr_type_node = build_pointer_type (long_double_type_node);
  integer_ptr_type_node = build_pointer_type (integer_type_node);

  /* Fixed size integer types.  */
  uint32_type_node = build_nonstandard_integer_type (32, true);
  uint64_type_node = build_nonstandard_integer_type (64, true);

  /* Decimal float types. */
  dfloat32_type_node = make_node (REAL_TYPE);
  TYPE_PRECISION (dfloat32_type_node) = DECIMAL32_TYPE_SIZE;
  layout_type (dfloat32_type_node);
  SET_TYPE_MODE (dfloat32_type_node, SDmode);
  dfloat32_ptr_type_node = build_pointer_type (dfloat32_type_node);

  dfloat64_type_node = make_node (REAL_TYPE);
  TYPE_PRECISION (dfloat64_type_node) = DECIMAL64_TYPE_SIZE;
  layout_type (dfloat64_type_node);
  SET_TYPE_MODE (dfloat64_type_node, DDmode);
  dfloat64_ptr_type_node = build_pointer_type (dfloat64_type_node);

  dfloat128_type_node = make_node (REAL_TYPE);
  TYPE_PRECISION (dfloat128_type_node) = DECIMAL128_TYPE_SIZE;
  layout_type (dfloat128_type_node);
  SET_TYPE_MODE (dfloat128_type_node, TDmode);
  dfloat128_ptr_type_node = build_pointer_type (dfloat128_type_node);

  complex_integer_type_node = build_complex_type (integer_type_node);
  complex_float_type_node = build_complex_type (float_type_node);
  complex_double_type_node = build_complex_type (double_type_node);
  complex_long_double_type_node = build_complex_type (long_double_type_node);

/* Make fixed-point nodes based on sat/non-sat and signed/unsigned.  */
#define MAKE_FIXED_TYPE_NODE(KIND,SIZE) \
  sat_ ## KIND ## _type_node = \
    make_sat_signed_ ## KIND ## _type (SIZE); \
  sat_unsigned_ ## KIND ## _type_node = \
    make_sat_unsigned_ ## KIND ## _type (SIZE); \
  KIND ## _type_node = make_signed_ ## KIND ## _type (SIZE); \
  unsigned_ ## KIND ## _type_node = \
    make_unsigned_ ## KIND ## _type (SIZE);

#define MAKE_FIXED_TYPE_NODE_WIDTH(KIND,WIDTH,SIZE) \
  sat_ ## WIDTH ## KIND ## _type_node = \
    make_sat_signed_ ## KIND ## _type (SIZE); \
  sat_unsigned_ ## WIDTH ## KIND ## _type_node = \
    make_sat_unsigned_ ## KIND ## _type (SIZE); \
  WIDTH ## KIND ## _type_node = make_signed_ ## KIND ## _type (SIZE); \
  unsigned_ ## WIDTH ## KIND ## _type_node = \
    make_unsigned_ ## KIND ## _type (SIZE);

/* Make fixed-point type nodes based on four different widths.  */
#define MAKE_FIXED_TYPE_NODE_FAMILY(N1,N2) \
  MAKE_FIXED_TYPE_NODE_WIDTH (N1, short_, SHORT_ ## N2 ## _TYPE_SIZE) \
  MAKE_FIXED_TYPE_NODE (N1, N2 ## _TYPE_SIZE) \
  MAKE_FIXED_TYPE_NODE_WIDTH (N1, long_, LONG_ ## N2 ## _TYPE_SIZE) \
  MAKE_FIXED_TYPE_NODE_WIDTH (N1, long_long_, LONG_LONG_ ## N2 ## _TYPE_SIZE)

/* Make fixed-point mode nodes based on sat/non-sat and signed/unsigned.  */
#define MAKE_FIXED_MODE_NODE(KIND,NAME,MODE) \
  NAME ## _type_node = \
    make_or_reuse_signed_ ## KIND ## _type (GET_MODE_BITSIZE (MODE ## mode)); \
  u ## NAME ## _type_node = \
    make_or_reuse_unsigned_ ## KIND ## _type \
      (GET_MODE_BITSIZE (U ## MODE ## mode)); \
  sat_ ## NAME ## _type_node = \
    make_or_reuse_sat_signed_ ## KIND ## _type \
      (GET_MODE_BITSIZE (MODE ## mode)); \
  sat_u ## NAME ## _type_node = \
    make_or_reuse_sat_unsigned_ ## KIND ## _type \
      (GET_MODE_BITSIZE (U ## MODE ## mode));

  /* Fixed-point type and mode nodes.  */
  MAKE_FIXED_TYPE_NODE_FAMILY (fract, FRACT)
  MAKE_FIXED_TYPE_NODE_FAMILY (accum, ACCUM)
  MAKE_FIXED_MODE_NODE (fract, qq, QQ)
  MAKE_FIXED_MODE_NODE (fract, hq, HQ)
  MAKE_FIXED_MODE_NODE (fract, sq, SQ)
  MAKE_FIXED_MODE_NODE (fract, dq, DQ)
  MAKE_FIXED_MODE_NODE (fract, tq, TQ)
  MAKE_FIXED_MODE_NODE (accum, ha, HA)
  MAKE_FIXED_MODE_NODE (accum, sa, SA)
  MAKE_FIXED_MODE_NODE (accum, da, DA)
  MAKE_FIXED_MODE_NODE (accum, ta, TA)

  {
    tree t = targetm.build_builtin_va_list ();

    /* Many back-ends define record types without setting TYPE_NAME.
       If we copied the record type here, we'd keep the original
       record type without a name.  This breaks name mangling.  So,
       don't copy record types and let c_common_nodes_and_builtins()
       declare the type to be __builtin_va_list.  */
    if (TREE_CODE (t) != RECORD_TYPE)
      t = build_variant_type_copy (t);

    va_list_type_node = t;
  }
}

/* A subroutine of build_common_builtin_nodes.  Define a builtin function.  */

static void
local_define_builtin (const char *name, tree type, enum built_in_function code,
                      const char *library_name, int ecf_flags)
{
  tree decl;

  decl = add_builtin_function (name, type, code, BUILT_IN_NORMAL,
			       library_name, NULL_TREE);
  if (ecf_flags & ECF_CONST)
    TREE_READONLY (decl) = 1;
  if (ecf_flags & ECF_PURE)
    DECL_PURE_P (decl) = 1;
  if (ecf_flags & ECF_LOOPING_CONST_OR_PURE)
    DECL_LOOPING_CONST_OR_PURE_P (decl) = 1;
  if (ecf_flags & ECF_NORETURN)
    TREE_THIS_VOLATILE (decl) = 1;
  if (ecf_flags & ECF_NOTHROW)
    TREE_NOTHROW (decl) = 1;
  if (ecf_flags & ECF_MALLOC)
    DECL_IS_MALLOC (decl) = 1;

  built_in_decls[code] = decl;
  implicit_built_in_decls[code] = decl;
}

/* Call this function after instantiating all builtins that the language
   front end cares about.  This will build the rest of the builtins that
   are relied upon by the tree optimizers and the middle-end.  */

void
build_common_builtin_nodes (void)
{
  tree tmp, tmp2, ftype;

  if (built_in_decls[BUILT_IN_MEMCPY] == NULL
      || built_in_decls[BUILT_IN_MEMMOVE] == NULL)
    {
      tmp = tree_cons (NULL_TREE, size_type_node, void_list_node);
      tmp = tree_cons (NULL_TREE, const_ptr_type_node, tmp);
      tmp = tree_cons (NULL_TREE, ptr_type_node, tmp);
      ftype = build_function_type (ptr_type_node, tmp);

      if (built_in_decls[BUILT_IN_MEMCPY] == NULL)
	local_define_builtin ("__builtin_memcpy", ftype, BUILT_IN_MEMCPY,
			      "memcpy", ECF_NOTHROW);
      if (built_in_decls[BUILT_IN_MEMMOVE] == NULL)
	local_define_builtin ("__builtin_memmove", ftype, BUILT_IN_MEMMOVE,
			      "memmove", ECF_NOTHROW);
    }

  if (built_in_decls[BUILT_IN_MEMCMP] == NULL)
    {
      tmp = tree_cons (NULL_TREE, size_type_node, void_list_node);
      tmp = tree_cons (NULL_TREE, const_ptr_type_node, tmp);
      tmp = tree_cons (NULL_TREE, const_ptr_type_node, tmp);
      ftype = build_function_type (integer_type_node, tmp);
      local_define_builtin ("__builtin_memcmp", ftype, BUILT_IN_MEMCMP,
			    "memcmp", ECF_PURE | ECF_NOTHROW);
    }

  if (built_in_decls[BUILT_IN_MEMSET] == NULL)
    {
      tmp = tree_cons (NULL_TREE, size_type_node, void_list_node);
      tmp = tree_cons (NULL_TREE, integer_type_node, tmp);
      tmp = tree_cons (NULL_TREE, ptr_type_node, tmp);
      ftype = build_function_type (ptr_type_node, tmp);
      local_define_builtin ("__builtin_memset", ftype, BUILT_IN_MEMSET,
			    "memset", ECF_NOTHROW);
    }

  if (built_in_decls[BUILT_IN_ALLOCA] == NULL)
    {
      tmp = tree_cons (NULL_TREE, size_type_node, void_list_node);
      ftype = build_function_type (ptr_type_node, tmp);
      local_define_builtin ("__builtin_alloca", ftype, BUILT_IN_ALLOCA,
			    "alloca", ECF_MALLOC | ECF_NOTHROW);
    }

  /* If we're checking the stack, `alloca' can throw.  */
  if (flag_stack_check)
    TREE_NOTHROW (built_in_decls[BUILT_IN_ALLOCA]) = 0;

  tmp = tree_cons (NULL_TREE, ptr_type_node, void_list_node);
  tmp = tree_cons (NULL_TREE, ptr_type_node, tmp);
  tmp = tree_cons (NULL_TREE, ptr_type_node, tmp);
  ftype = build_function_type (void_type_node, tmp);
  local_define_builtin ("__builtin_init_trampoline", ftype,
			BUILT_IN_INIT_TRAMPOLINE,
			"__builtin_init_trampoline", ECF_NOTHROW);

  tmp = tree_cons (NULL_TREE, ptr_type_node, void_list_node);
  ftype = build_function_type (ptr_type_node, tmp);
  local_define_builtin ("__builtin_adjust_trampoline", ftype,
			BUILT_IN_ADJUST_TRAMPOLINE,
			"__builtin_adjust_trampoline",
			ECF_CONST | ECF_NOTHROW);

  tmp = tree_cons (NULL_TREE, ptr_type_node, void_list_node);
  tmp = tree_cons (NULL_TREE, ptr_type_node, tmp);
  ftype = build_function_type (void_type_node, tmp);
  local_define_builtin ("__builtin_nonlocal_goto", ftype,
			BUILT_IN_NONLOCAL_GOTO,
			"__builtin_nonlocal_goto",
			ECF_NORETURN | ECF_NOTHROW);

  tmp = tree_cons (NULL_TREE, ptr_type_node, void_list_node);
  tmp = tree_cons (NULL_TREE, ptr_type_node, tmp);
  ftype = build_function_type (void_type_node, tmp);
  local_define_builtin ("__builtin_setjmp_setup", ftype,
			BUILT_IN_SETJMP_SETUP,
			"__builtin_setjmp_setup", ECF_NOTHROW);

  tmp = tree_cons (NULL_TREE, ptr_type_node, void_list_node);
  ftype = build_function_type (ptr_type_node, tmp);
  local_define_builtin ("__builtin_setjmp_dispatcher", ftype,
			BUILT_IN_SETJMP_DISPATCHER,
			"__builtin_setjmp_dispatcher",
			ECF_PURE | ECF_NOTHROW);

  tmp = tree_cons (NULL_TREE, ptr_type_node, void_list_node);
  ftype = build_function_type (void_type_node, tmp);
  local_define_builtin ("__builtin_setjmp_receiver", ftype,
			BUILT_IN_SETJMP_RECEIVER,
			"__builtin_setjmp_receiver", ECF_NOTHROW);

  ftype = build_function_type (ptr_type_node, void_list_node);
  local_define_builtin ("__builtin_stack_save", ftype, BUILT_IN_STACK_SAVE,
			"__builtin_stack_save", ECF_NOTHROW);

  tmp = tree_cons (NULL_TREE, ptr_type_node, void_list_node);
  ftype = build_function_type (void_type_node, tmp);
  local_define_builtin ("__builtin_stack_restore", ftype,
			BUILT_IN_STACK_RESTORE,
			"__builtin_stack_restore", ECF_NOTHROW);

  ftype = build_function_type (void_type_node, void_list_node);
  local_define_builtin ("__builtin_profile_func_enter", ftype,
			BUILT_IN_PROFILE_FUNC_ENTER, "profile_func_enter", 0);
  local_define_builtin ("__builtin_profile_func_exit", ftype,
			BUILT_IN_PROFILE_FUNC_EXIT, "profile_func_exit", 0);

  /* If there's a possibility that we might use the ARM EABI, build the
    alternate __cxa_end_cleanup node used to resume from C++ and Java.  */
  if (targetm.arm_eabi_unwinder)
    {
      ftype = build_function_type (void_type_node, void_list_node);
      local_define_builtin ("__builtin_cxa_end_cleanup", ftype,
			    BUILT_IN_CXA_END_CLEANUP,
			    "__cxa_end_cleanup", ECF_NORETURN);
    }

  tmp = tree_cons (NULL_TREE, ptr_type_node, void_list_node);
  ftype = build_function_type (void_type_node, tmp);
  local_define_builtin ("__builtin_unwind_resume", ftype,
			BUILT_IN_UNWIND_RESUME,
			(USING_SJLJ_EXCEPTIONS
			 ? "_Unwind_SjLj_Resume" : "_Unwind_Resume"),
			ECF_NORETURN);

  /* The exception object and filter values from the runtime.  The argument
     must be zero before exception lowering, i.e. from the front end.  After
     exception lowering, it will be the region number for the exception
     landing pad.  These functions are PURE instead of CONST to prevent
     them from being hoisted past the exception edge that will initialize
     its value in the landing pad.  */
  tmp = tree_cons (NULL_TREE, integer_type_node, void_list_node);
  ftype = build_function_type (ptr_type_node, tmp);
  local_define_builtin ("__builtin_eh_pointer", ftype, BUILT_IN_EH_POINTER,
			"__builtin_eh_pointer", ECF_PURE | ECF_NOTHROW);

  tmp2 = lang_hooks.types.type_for_mode (targetm.eh_return_filter_mode (), 0);
  ftype = build_function_type (tmp2, tmp);
  local_define_builtin ("__builtin_eh_filter", ftype, BUILT_IN_EH_FILTER,
			"__builtin_eh_filter", ECF_PURE | ECF_NOTHROW);

  tmp = tree_cons (NULL_TREE, integer_type_node, void_list_node);
  tmp = tree_cons (NULL_TREE, integer_type_node, tmp);
  ftype = build_function_type (void_type_node, tmp);
  local_define_builtin ("__builtin_eh_copy_values", ftype,
			BUILT_IN_EH_COPY_VALUES,
			"__builtin_eh_copy_values", ECF_NOTHROW);

  /* Complex multiplication and division.  These are handled as builtins
     rather than optabs because emit_library_call_value doesn't support
     complex.  Further, we can do slightly better with folding these
     beasties if the real and complex parts of the arguments are separate.  */
  {
    int mode;

    for (mode = MIN_MODE_COMPLEX_FLOAT; mode <= MAX_MODE_COMPLEX_FLOAT; ++mode)
      {
	char mode_name_buf[4], *q;
	const char *p;
	enum built_in_function mcode, dcode;
	tree type, inner_type;

	type = lang_hooks.types.type_for_mode ((enum machine_mode) mode, 0);
	if (type == NULL)
	  continue;
	inner_type = TREE_TYPE (type);

	tmp = tree_cons (NULL_TREE, inner_type, void_list_node);
	tmp = tree_cons (NULL_TREE, inner_type, tmp);
	tmp = tree_cons (NULL_TREE, inner_type, tmp);
	tmp = tree_cons (NULL_TREE, inner_type, tmp);
	ftype = build_function_type (type, tmp);

        mcode = ((enum built_in_function)
		 (BUILT_IN_COMPLEX_MUL_MIN + mode - MIN_MODE_COMPLEX_FLOAT));
        dcode = ((enum built_in_function)
		 (BUILT_IN_COMPLEX_DIV_MIN + mode - MIN_MODE_COMPLEX_FLOAT));

        for (p = GET_MODE_NAME (mode), q = mode_name_buf; *p; p++, q++)
	  *q = TOLOWER (*p);
	*q = '\0';

	built_in_names[mcode] = concat ("__mul", mode_name_buf, "3", NULL);
        local_define_builtin (built_in_names[mcode], ftype, mcode,
			      built_in_names[mcode], ECF_CONST | ECF_NOTHROW);

	built_in_names[dcode] = concat ("__div", mode_name_buf, "3", NULL);
        local_define_builtin (built_in_names[dcode], ftype, dcode,
			      built_in_names[dcode], ECF_CONST | ECF_NOTHROW);
      }
  }
}

/* HACK.  GROSS.  This is absolutely disgusting.  I wish there was a
   better way.

   If we requested a pointer to a vector, build up the pointers that
   we stripped off while looking for the inner type.  Similarly for
   return values from functions.

   The argument TYPE is the top of the chain, and BOTTOM is the
   new type which we will point to.  */

tree
reconstruct_complex_type (tree type, tree bottom)
{
  tree inner, outer;

  if (TREE_CODE (type) == POINTER_TYPE)
    {
      inner = reconstruct_complex_type (TREE_TYPE (type), bottom);
      outer = build_pointer_type_for_mode (inner, TYPE_MODE (type),
					   TYPE_REF_CAN_ALIAS_ALL (type));
    }
  else if (TREE_CODE (type) == REFERENCE_TYPE)
    {
      inner = reconstruct_complex_type (TREE_TYPE (type), bottom);
      outer = build_reference_type_for_mode (inner, TYPE_MODE (type),
					     TYPE_REF_CAN_ALIAS_ALL (type));
    }
  else if (TREE_CODE (type) == ARRAY_TYPE)
    {
      inner = reconstruct_complex_type (TREE_TYPE (type), bottom);
      outer = build_array_type (inner, TYPE_DOMAIN (type));
    }
  else if (TREE_CODE (type) == FUNCTION_TYPE)
    {
      inner = reconstruct_complex_type (TREE_TYPE (type), bottom);
      outer = build_function_type (inner, TYPE_ARG_TYPES (type));
    }
  else if (TREE_CODE (type) == METHOD_TYPE)
    {
      inner = reconstruct_complex_type (TREE_TYPE (type), bottom);
      /* The build_method_type_directly() routine prepends 'this' to argument list,
         so we must compensate by getting rid of it.  */
      outer
	= build_method_type_directly
	    (TREE_TYPE (TREE_VALUE (TYPE_ARG_TYPES (type))),
	     inner,
	     TREE_CHAIN (TYPE_ARG_TYPES (type)));
    }
  else if (TREE_CODE (type) == OFFSET_TYPE)
    {
      inner = reconstruct_complex_type (TREE_TYPE (type), bottom);
      outer = build_offset_type (TYPE_OFFSET_BASETYPE (type), inner);
    }
  else
    return bottom;

  return build_type_attribute_qual_variant (outer, TYPE_ATTRIBUTES (type),
					    TYPE_QUALS (type));
}

/* Returns a vector tree node given a mode (integer, vector, or BLKmode) and
   the inner type.  */
tree
build_vector_type_for_mode (tree innertype, enum machine_mode mode)
{
  int nunits;

  switch (GET_MODE_CLASS (mode))
    {
    case MODE_VECTOR_INT:
    case MODE_VECTOR_FLOAT:
    case MODE_VECTOR_FRACT:
    case MODE_VECTOR_UFRACT:
    case MODE_VECTOR_ACCUM:
    case MODE_VECTOR_UACCUM:
      nunits = GET_MODE_NUNITS (mode);
      break;

    case MODE_INT:
      /* Check that there are no leftover bits.  */
      gcc_assert (GET_MODE_BITSIZE (mode)
		  % TREE_INT_CST_LOW (TYPE_SIZE (innertype)) == 0);

      nunits = GET_MODE_BITSIZE (mode)
	       / TREE_INT_CST_LOW (TYPE_SIZE (innertype));
      break;

    default:
      gcc_unreachable ();
    }

  return make_vector_type (innertype, nunits, mode);
}

/* Similarly, but takes the inner type and number of units, which must be
   a power of two.  */

tree
build_vector_type (tree innertype, int nunits)
{
  return make_vector_type (innertype, nunits, VOIDmode);
}

/* Similarly, but takes the inner type and number of units, which must be
   a power of two.  */

tree
build_opaque_vector_type (tree innertype, int nunits)
{
  tree t;
  innertype = build_distinct_type_copy (innertype);
  t = make_vector_type (innertype, nunits, VOIDmode);
  TYPE_VECTOR_OPAQUE (t) = true;
  return t;
}


/* Given an initializer INIT, return TRUE if INIT is zero or some
   aggregate of zeros.  Otherwise return FALSE.  */
bool
initializer_zerop (const_tree init)
{
  tree elt;

  STRIP_NOPS (init);

  switch (TREE_CODE (init))
    {
    case INTEGER_CST:
      return integer_zerop (init);

    case REAL_CST:
      /* ??? Note that this is not correct for C4X float formats.  There,
	 a bit pattern of all zeros is 1.0; 0.0 is encoded with the most
	 negative exponent.  */
      return real_zerop (init)
	&& ! REAL_VALUE_MINUS_ZERO (TREE_REAL_CST (init));

    case FIXED_CST:
      return fixed_zerop (init);

    case COMPLEX_CST:
      return integer_zerop (init)
	|| (real_zerop (init)
	    && ! REAL_VALUE_MINUS_ZERO (TREE_REAL_CST (TREE_REALPART (init)))
	    && ! REAL_VALUE_MINUS_ZERO (TREE_REAL_CST (TREE_IMAGPART (init))));

    case VECTOR_CST:
      for (elt = TREE_VECTOR_CST_ELTS (init); elt; elt = TREE_CHAIN (elt))
	if (!initializer_zerop (TREE_VALUE (elt)))
	  return false;
      return true;

    case CONSTRUCTOR:
      {
	unsigned HOST_WIDE_INT idx;

	FOR_EACH_CONSTRUCTOR_VALUE (CONSTRUCTOR_ELTS (init), idx, elt)
	  if (!initializer_zerop (elt))
	    return false;
	return true;
      }

    case STRING_CST:
      {
	int i;

	/* We need to loop through all elements to handle cases like
	   "\0" and "\0foobar".  */
	for (i = 0; i < TREE_STRING_LENGTH (init); ++i)
	  if (TREE_STRING_POINTER (init)[i] != '\0')
	    return false;

	return true;
      }

    default:
      return false;
    }
}

/* Build an empty statement at location LOC.  */

tree
build_empty_stmt (location_t loc)
{
  tree t = build1 (NOP_EXPR, void_type_node, size_zero_node);
  SET_EXPR_LOCATION (t, loc);
  return t;
}


/* Build an OpenMP clause with code CODE.  LOC is the location of the
   clause.  */

tree
build_omp_clause (location_t loc, enum omp_clause_code code)
{
  tree t;
  int size, length;

  length = omp_clause_num_ops[code];
  size = (sizeof (struct tree_omp_clause) + (length - 1) * sizeof (tree));

  t = ggc_alloc_tree_node (size);
  memset (t, 0, size);
  TREE_SET_CODE (t, OMP_CLAUSE);
  OMP_CLAUSE_SET_CODE (t, code);
  OMP_CLAUSE_LOCATION (t) = loc;

#ifdef GATHER_STATISTICS
  tree_node_counts[(int) omp_clause_kind]++;
  tree_node_sizes[(int) omp_clause_kind] += size;
#endif

  return t;
}

/* Build a tcc_vl_exp object with code CODE and room for LEN operands.  LEN
   includes the implicit operand count in TREE_OPERAND 0, and so must be >= 1.
   Except for the CODE and operand count field, other storage for the
   object is initialized to zeros.  */

tree
build_vl_exp_stat (enum tree_code code, int len MEM_STAT_DECL)
{
  tree t;
  int length = (len - 1) * sizeof (tree) + sizeof (struct tree_exp);

  gcc_assert (TREE_CODE_CLASS (code) == tcc_vl_exp);
  gcc_assert (len >= 1);

#ifdef GATHER_STATISTICS
  tree_node_counts[(int) e_kind]++;
  tree_node_sizes[(int) e_kind] += length;
#endif

  t = ggc_alloc_zone_cleared_tree_node_stat (&tree_zone, length PASS_MEM_STAT);

  TREE_SET_CODE (t, code);

  /* Can't use TREE_OPERAND to store the length because if checking is
     enabled, it will try to check the length before we store it.  :-P  */
  t->exp.operands[0] = build_int_cst (sizetype, len);

  return t;
}


/* Build a CALL_EXPR of class tcc_vl_exp with the indicated RETURN_TYPE
   and FN and a null static chain slot.  ARGLIST is a TREE_LIST of the
   arguments.  */

tree
build_call_list (tree return_type, tree fn, tree arglist)
{
  tree t;
  int i;

  t = build_vl_exp (CALL_EXPR, list_length (arglist) + 3);
  TREE_TYPE (t) = return_type;
  CALL_EXPR_FN (t) = fn;
  CALL_EXPR_STATIC_CHAIN (t) = NULL_TREE;
  for (i = 0; arglist; arglist = TREE_CHAIN (arglist), i++)
    CALL_EXPR_ARG (t, i) = TREE_VALUE (arglist);
  process_call_operands (t);
  return t;
}

/* Build a CALL_EXPR of class tcc_vl_exp with the indicated RETURN_TYPE and
   FN and a null static chain slot.  NARGS is the number of call arguments
   which are specified as "..." arguments.  */

tree
build_call_nary (tree return_type, tree fn, int nargs, ...)
{
  tree ret;
  va_list args;
  va_start (args, nargs);
  ret = build_call_valist (return_type, fn, nargs, args);
  va_end (args);
  return ret;
}

/* Build a CALL_EXPR of class tcc_vl_exp with the indicated RETURN_TYPE and
   FN and a null static chain slot.  NARGS is the number of call arguments
   which are specified as a va_list ARGS.  */

tree
build_call_valist (tree return_type, tree fn, int nargs, va_list args)
{
  tree t;
  int i;

  t = build_vl_exp (CALL_EXPR, nargs + 3);
  TREE_TYPE (t) = return_type;
  CALL_EXPR_FN (t) = fn;
  CALL_EXPR_STATIC_CHAIN (t) = NULL_TREE;
  for (i = 0; i < nargs; i++)
    CALL_EXPR_ARG (t, i) = va_arg (args, tree);
  process_call_operands (t);
  return t;
}

/* Build a CALL_EXPR of class tcc_vl_exp with the indicated RETURN_TYPE and
   FN and a null static chain slot.  NARGS is the number of call arguments
   which are specified as a tree array ARGS.  */

tree
build_call_array_loc (location_t loc, tree return_type, tree fn,
		      int nargs, const tree *args)
{
  tree t;
  int i;

  t = build_vl_exp (CALL_EXPR, nargs + 3);
  TREE_TYPE (t) = return_type;
  CALL_EXPR_FN (t) = fn;
  CALL_EXPR_STATIC_CHAIN (t) = NULL_TREE;
  for (i = 0; i < nargs; i++)
    CALL_EXPR_ARG (t, i) = args[i];
  process_call_operands (t);
  SET_EXPR_LOCATION (t, loc);
  return t;
}

/* Like build_call_array, but takes a VEC.  */

tree
build_call_vec (tree return_type, tree fn, VEC(tree,gc) *args)
{
  tree ret, t;
  unsigned int ix;

  ret = build_vl_exp (CALL_EXPR, VEC_length (tree, args) + 3);
  TREE_TYPE (ret) = return_type;
  CALL_EXPR_FN (ret) = fn;
  CALL_EXPR_STATIC_CHAIN (ret) = NULL_TREE;
  for (ix = 0; VEC_iterate (tree, args, ix, t); ++ix)
    CALL_EXPR_ARG (ret, ix) = t;
  process_call_operands (ret);
  return ret;
}


/* Returns true if it is possible to prove that the index of
   an array access REF (an ARRAY_REF expression) falls into the
   array bounds.  */

bool
in_array_bounds_p (tree ref)
{
  tree idx = TREE_OPERAND (ref, 1);
  tree min, max;

  if (TREE_CODE (idx) != INTEGER_CST)
    return false;

  min = array_ref_low_bound (ref);
  max = array_ref_up_bound (ref);
  if (!min
      || !max
      || TREE_CODE (min) != INTEGER_CST
      || TREE_CODE (max) != INTEGER_CST)
    return false;

  if (tree_int_cst_lt (idx, min)
      || tree_int_cst_lt (max, idx))
    return false;

  return true;
}

/* Returns true if it is possible to prove that the range of
   an array access REF (an ARRAY_RANGE_REF expression) falls
   into the array bounds.  */

bool
range_in_array_bounds_p (tree ref)
{
  tree domain_type = TYPE_DOMAIN (TREE_TYPE (ref));
  tree range_min, range_max, min, max;

  range_min = TYPE_MIN_VALUE (domain_type);
  range_max = TYPE_MAX_VALUE (domain_type);
  if (!range_min
      || !range_max
      || TREE_CODE (range_min) != INTEGER_CST
      || TREE_CODE (range_max) != INTEGER_CST)
    return false;

  min = array_ref_low_bound (ref);
  max = array_ref_up_bound (ref);
  if (!min
      || !max
      || TREE_CODE (min) != INTEGER_CST
      || TREE_CODE (max) != INTEGER_CST)
    return false;

  if (tree_int_cst_lt (range_min, min)
      || tree_int_cst_lt (max, range_max))
    return false;

  return true;
}

/* Return true if T (assumed to be a DECL) must be assigned a memory
   location.  */

bool
needs_to_live_in_memory (const_tree t)
{
  if (TREE_CODE (t) == SSA_NAME)
    t = SSA_NAME_VAR (t);

  return (TREE_ADDRESSABLE (t)
	  || is_global_var (t)
	  || (TREE_CODE (t) == RESULT_DECL
	      && aggregate_value_p (t, current_function_decl)));
}

/* There are situations in which a language considers record types
   compatible which have different field lists.  Decide if two fields
   are compatible.  It is assumed that the parent records are compatible.  */

bool
fields_compatible_p (const_tree f1, const_tree f2)
{
  if (!operand_equal_p (DECL_FIELD_BIT_OFFSET (f1),
			DECL_FIELD_BIT_OFFSET (f2), OEP_ONLY_CONST))
    return false;

  if (!operand_equal_p (DECL_FIELD_OFFSET (f1),
                        DECL_FIELD_OFFSET (f2), OEP_ONLY_CONST))
    return false;

  if (!types_compatible_p (TREE_TYPE (f1), TREE_TYPE (f2)))
    return false;

  return true;
}

/* Locate within RECORD a field that is compatible with ORIG_FIELD.  */

tree
find_compatible_field (tree record, tree orig_field)
{
  tree f;

  for (f = TYPE_FIELDS (record); f ; f = TREE_CHAIN (f))
    if (TREE_CODE (f) == FIELD_DECL
	&& fields_compatible_p (f, orig_field))
      return f;

  /* ??? Why isn't this on the main fields list?  */
  f = TYPE_VFIELD (record);
  if (f && TREE_CODE (f) == FIELD_DECL
      && fields_compatible_p (f, orig_field))
    return f;

  /* ??? We should abort here, but Java appears to do Bad Things
     with inherited fields.  */
  return orig_field;
}

/* Return value of a constant X and sign-extend it.  */

HOST_WIDE_INT
int_cst_value (const_tree x)
{
  unsigned bits = TYPE_PRECISION (TREE_TYPE (x));
  unsigned HOST_WIDE_INT val = TREE_INT_CST_LOW (x);

  /* Make sure the sign-extended value will fit in a HOST_WIDE_INT.  */
  gcc_assert (TREE_INT_CST_HIGH (x) == 0
	      || TREE_INT_CST_HIGH (x) == -1);

  if (bits < HOST_BITS_PER_WIDE_INT)
    {
      bool negative = ((val >> (bits - 1)) & 1) != 0;
      if (negative)
	val |= (~(unsigned HOST_WIDE_INT) 0) << (bits - 1) << 1;
      else
	val &= ~((~(unsigned HOST_WIDE_INT) 0) << (bits - 1) << 1);
    }

  return val;
}

/* Return value of a constant X and sign-extend it.  */

HOST_WIDEST_INT
widest_int_cst_value (const_tree x)
{
  unsigned bits = TYPE_PRECISION (TREE_TYPE (x));
  unsigned HOST_WIDEST_INT val = TREE_INT_CST_LOW (x);

#if HOST_BITS_PER_WIDEST_INT > HOST_BITS_PER_WIDE_INT
  gcc_assert (HOST_BITS_PER_WIDEST_INT >= 2 * HOST_BITS_PER_WIDE_INT);
  val |= (((unsigned HOST_WIDEST_INT) TREE_INT_CST_HIGH (x))
	  << HOST_BITS_PER_WIDE_INT);
#else
  /* Make sure the sign-extended value will fit in a HOST_WIDE_INT.  */
  gcc_assert (TREE_INT_CST_HIGH (x) == 0
	      || TREE_INT_CST_HIGH (x) == -1);
#endif

  if (bits < HOST_BITS_PER_WIDEST_INT)
    {
      bool negative = ((val >> (bits - 1)) & 1) != 0;
      if (negative)
	val |= (~(unsigned HOST_WIDEST_INT) 0) << (bits - 1) << 1;
      else
	val &= ~((~(unsigned HOST_WIDEST_INT) 0) << (bits - 1) << 1);
    }

  return val;
}

/* If TYPE is an integral type, return an equivalent type which is
    unsigned iff UNSIGNEDP is true.  If TYPE is not an integral type,
    return TYPE itself.  */

tree
signed_or_unsigned_type_for (int unsignedp, tree type)
{
  tree t = type;
  if (POINTER_TYPE_P (type))
    {
      /* If the pointer points to the normal address space, use the
	 size_type_node.  Otherwise use an appropriate size for the pointer
	 based on the named address space it points to.  */
      if (!TYPE_ADDR_SPACE (TREE_TYPE (t)))
	t = size_type_node;
      else
	return lang_hooks.types.type_for_size (TYPE_PRECISION (t), unsignedp);
    }

  if (!INTEGRAL_TYPE_P (t) || TYPE_UNSIGNED (t) == unsignedp)
    return t;

  return lang_hooks.types.type_for_size (TYPE_PRECISION (t), unsignedp);
}

/* Returns unsigned variant of TYPE.  */

tree
unsigned_type_for (tree type)
{
  return signed_or_unsigned_type_for (1, type);
}

/* Returns signed variant of TYPE.  */

tree
signed_type_for (tree type)
{
  return signed_or_unsigned_type_for (0, type);
}

/* Returns the largest value obtainable by casting something in INNER type to
   OUTER type.  */

tree
upper_bound_in_type (tree outer, tree inner)
{
  unsigned HOST_WIDE_INT lo, hi;
  unsigned int det = 0;
  unsigned oprec = TYPE_PRECISION (outer);
  unsigned iprec = TYPE_PRECISION (inner);
  unsigned prec;

  /* Compute a unique number for every combination.  */
  det |= (oprec > iprec) ? 4 : 0;
  det |= TYPE_UNSIGNED (outer) ? 2 : 0;
  det |= TYPE_UNSIGNED (inner) ? 1 : 0;

  /* Determine the exponent to use.  */
  switch (det)
    {
    case 0:
    case 1:
      /* oprec <= iprec, outer: signed, inner: don't care.  */
      prec = oprec - 1;
      break;
    case 2:
    case 3:
      /* oprec <= iprec, outer: unsigned, inner: don't care.  */
      prec = oprec;
      break;
    case 4:
      /* oprec > iprec, outer: signed, inner: signed.  */
      prec = iprec - 1;
      break;
    case 5:
      /* oprec > iprec, outer: signed, inner: unsigned.  */
      prec = iprec;
      break;
    case 6:
      /* oprec > iprec, outer: unsigned, inner: signed.  */
      prec = oprec;
      break;
    case 7:
      /* oprec > iprec, outer: unsigned, inner: unsigned.  */
      prec = iprec;
      break;
    default:
      gcc_unreachable ();
    }

  /* Compute 2^^prec - 1.  */
  if (prec <= HOST_BITS_PER_WIDE_INT)
    {
      hi = 0;
      lo = ((~(unsigned HOST_WIDE_INT) 0)
	    >> (HOST_BITS_PER_WIDE_INT - prec));
    }
  else
    {
      hi = ((~(unsigned HOST_WIDE_INT) 0)
	    >> (2 * HOST_BITS_PER_WIDE_INT - prec));
      lo = ~(unsigned HOST_WIDE_INT) 0;
    }

  return build_int_cst_wide (outer, lo, hi);
}

/* Returns the smallest value obtainable by casting something in INNER type to
   OUTER type.  */

tree
lower_bound_in_type (tree outer, tree inner)
{
  unsigned HOST_WIDE_INT lo, hi;
  unsigned oprec = TYPE_PRECISION (outer);
  unsigned iprec = TYPE_PRECISION (inner);

  /* If OUTER type is unsigned, we can definitely cast 0 to OUTER type
     and obtain 0.  */
  if (TYPE_UNSIGNED (outer)
      /* If we are widening something of an unsigned type, OUTER type
	 contains all values of INNER type.  In particular, both INNER
	 and OUTER types have zero in common.  */
      || (oprec > iprec && TYPE_UNSIGNED (inner)))
    lo = hi = 0;
  else
    {
      /* If we are widening a signed type to another signed type, we
	 want to obtain -2^^(iprec-1).  If we are keeping the
	 precision or narrowing to a signed type, we want to obtain
	 -2^(oprec-1).  */
      unsigned prec = oprec > iprec ? iprec : oprec;

      if (prec <= HOST_BITS_PER_WIDE_INT)
	{
	  hi = ~(unsigned HOST_WIDE_INT) 0;
	  lo = (~(unsigned HOST_WIDE_INT) 0) << (prec - 1);
	}
      else
	{
	  hi = ((~(unsigned HOST_WIDE_INT) 0)
		<< (prec - HOST_BITS_PER_WIDE_INT - 1));
	  lo = 0;
	}
    }

  return build_int_cst_wide (outer, lo, hi);
}

/* Return nonzero if two operands that are suitable for PHI nodes are
   necessarily equal.  Specifically, both ARG0 and ARG1 must be either
   SSA_NAME or invariant.  Note that this is strictly an optimization.
   That is, callers of this function can directly call operand_equal_p
   and get the same result, only slower.  */

int
operand_equal_for_phi_arg_p (const_tree arg0, const_tree arg1)
{
  if (arg0 == arg1)
    return 1;
  if (TREE_CODE (arg0) == SSA_NAME || TREE_CODE (arg1) == SSA_NAME)
    return 0;
  return operand_equal_p (arg0, arg1, 0);
}

/* Returns number of zeros at the end of binary representation of X.

   ??? Use ffs if available?  */

tree
num_ending_zeros (const_tree x)
{
  unsigned HOST_WIDE_INT fr, nfr;
  unsigned num, abits;
  tree type = TREE_TYPE (x);

  if (TREE_INT_CST_LOW (x) == 0)
    {
      num = HOST_BITS_PER_WIDE_INT;
      fr = TREE_INT_CST_HIGH (x);
    }
  else
    {
      num = 0;
      fr = TREE_INT_CST_LOW (x);
    }

  for (abits = HOST_BITS_PER_WIDE_INT / 2; abits; abits /= 2)
    {
      nfr = fr >> abits;
      if (nfr << abits == fr)
	{
	  num += abits;
	  fr = nfr;
	}
    }

  if (num > TYPE_PRECISION (type))
    num = TYPE_PRECISION (type);

  return build_int_cst_type (type, num);
}


#define WALK_SUBTREE(NODE)				\
  do							\
    {							\
      result = walk_tree_1 (&(NODE), func, data, pset, lh);	\
      if (result)					\
	return result;					\
    }							\
  while (0)

/* This is a subroutine of walk_tree that walks field of TYPE that are to
   be walked whenever a type is seen in the tree.  Rest of operands and return
   value are as for walk_tree.  */

static tree
walk_type_fields (tree type, walk_tree_fn func, void *data,
		  struct pointer_set_t *pset, walk_tree_lh lh)
{
  tree result = NULL_TREE;

  switch (TREE_CODE (type))
    {
    case POINTER_TYPE:
    case REFERENCE_TYPE:
      /* We have to worry about mutually recursive pointers.  These can't
	 be written in C.  They can in Ada.  It's pathological, but
	 there's an ACATS test (c38102a) that checks it.  Deal with this
	 by checking if we're pointing to another pointer, that one
	 points to another pointer, that one does too, and we have no htab.
	 If so, get a hash table.  We check three levels deep to avoid
	 the cost of the hash table if we don't need one.  */
      if (POINTER_TYPE_P (TREE_TYPE (type))
	  && POINTER_TYPE_P (TREE_TYPE (TREE_TYPE (type)))
	  && POINTER_TYPE_P (TREE_TYPE (TREE_TYPE (TREE_TYPE (type))))
	  && !pset)
	{
	  result = walk_tree_without_duplicates (&TREE_TYPE (type),
						 func, data);
	  if (result)
	    return result;

	  break;
	}

      /* ... fall through ... */

    case COMPLEX_TYPE:
      WALK_SUBTREE (TREE_TYPE (type));
      break;

    case METHOD_TYPE:
      WALK_SUBTREE (TYPE_METHOD_BASETYPE (type));

      /* Fall through.  */

    case FUNCTION_TYPE:
      WALK_SUBTREE (TREE_TYPE (type));
      {
	tree arg;

	/* We never want to walk into default arguments.  */
	for (arg = TYPE_ARG_TYPES (type); arg; arg = TREE_CHAIN (arg))
	  WALK_SUBTREE (TREE_VALUE (arg));
      }
      break;

    case ARRAY_TYPE:
      /* Don't follow this nodes's type if a pointer for fear that
	 we'll have infinite recursion.  If we have a PSET, then we
	 need not fear.  */
      if (pset
	  || (!POINTER_TYPE_P (TREE_TYPE (type))
	      && TREE_CODE (TREE_TYPE (type)) != OFFSET_TYPE))
	WALK_SUBTREE (TREE_TYPE (type));
      WALK_SUBTREE (TYPE_DOMAIN (type));
      break;

    case OFFSET_TYPE:
      WALK_SUBTREE (TREE_TYPE (type));
      WALK_SUBTREE (TYPE_OFFSET_BASETYPE (type));
      break;

    default:
      break;
    }

  return NULL_TREE;
}

/* Apply FUNC to all the sub-trees of TP in a pre-order traversal.  FUNC is
   called with the DATA and the address of each sub-tree.  If FUNC returns a
   non-NULL value, the traversal is stopped, and the value returned by FUNC
   is returned.  If PSET is non-NULL it is used to record the nodes visited,
   and to avoid visiting a node more than once.  */

tree
walk_tree_1 (tree *tp, walk_tree_fn func, void *data,
	     struct pointer_set_t *pset, walk_tree_lh lh)
{
  enum tree_code code;
  int walk_subtrees;
  tree result;

#define WALK_SUBTREE_TAIL(NODE)				\
  do							\
    {							\
       tp = & (NODE);					\
       goto tail_recurse;				\
    }							\
  while (0)

 tail_recurse:
  /* Skip empty subtrees.  */
  if (!*tp)
    return NULL_TREE;

  /* Don't walk the same tree twice, if the user has requested
     that we avoid doing so.  */
  if (pset && pointer_set_insert (pset, *tp))
    return NULL_TREE;

  /* Call the function.  */
  walk_subtrees = 1;
  result = (*func) (tp, &walk_subtrees, data);

  /* If we found something, return it.  */
  if (result)
    return result;

  code = TREE_CODE (*tp);

  /* Even if we didn't, FUNC may have decided that there was nothing
     interesting below this point in the tree.  */
  if (!walk_subtrees)
    {
      /* But we still need to check our siblings.  */
      if (code == TREE_LIST)
	WALK_SUBTREE_TAIL (TREE_CHAIN (*tp));
      else if (code == OMP_CLAUSE)
	WALK_SUBTREE_TAIL (OMP_CLAUSE_CHAIN (*tp));
      else
	return NULL_TREE;
    }

  if (lh)
    {
      result = (*lh) (tp, &walk_subtrees, func, data, pset);
      if (result || !walk_subtrees)
        return result;
    }

  switch (code)
    {
    case ERROR_MARK:
    case IDENTIFIER_NODE:
    case INTEGER_CST:
    case REAL_CST:
    case FIXED_CST:
    case VECTOR_CST:
    case STRING_CST:
    case BLOCK:
    case PLACEHOLDER_EXPR:
    case SSA_NAME:
    case FIELD_DECL:
    case RESULT_DECL:
      /* None of these have subtrees other than those already walked
	 above.  */
      break;

    case TREE_LIST:
      WALK_SUBTREE (TREE_VALUE (*tp));
      WALK_SUBTREE_TAIL (TREE_CHAIN (*tp));
      break;

    case TREE_VEC:
      {
	int len = TREE_VEC_LENGTH (*tp);

	if (len == 0)
	  break;

	/* Walk all elements but the first.  */
	while (--len)
	  WALK_SUBTREE (TREE_VEC_ELT (*tp, len));

	/* Now walk the first one as a tail call.  */
	WALK_SUBTREE_TAIL (TREE_VEC_ELT (*tp, 0));
      }

    case COMPLEX_CST:
      WALK_SUBTREE (TREE_REALPART (*tp));
      WALK_SUBTREE_TAIL (TREE_IMAGPART (*tp));

    case CONSTRUCTOR:
      {
	unsigned HOST_WIDE_INT idx;
	constructor_elt *ce;

	for (idx = 0;
	     VEC_iterate(constructor_elt, CONSTRUCTOR_ELTS (*tp), idx, ce);
	     idx++)
	  WALK_SUBTREE (ce->value);
      }
      break;

    case SAVE_EXPR:
      WALK_SUBTREE_TAIL (TREE_OPERAND (*tp, 0));

    case BIND_EXPR:
      {
	tree decl;
	for (decl = BIND_EXPR_VARS (*tp); decl; decl = TREE_CHAIN (decl))
	  {
	    /* Walk the DECL_INITIAL and DECL_SIZE.  We don't want to walk
	       into declarations that are just mentioned, rather than
	       declared; they don't really belong to this part of the tree.
	       And, we can see cycles: the initializer for a declaration
	       can refer to the declaration itself.  */
	    WALK_SUBTREE (DECL_INITIAL (decl));
	    WALK_SUBTREE (DECL_SIZE (decl));
	    WALK_SUBTREE (DECL_SIZE_UNIT (decl));
	  }
	WALK_SUBTREE_TAIL (BIND_EXPR_BODY (*tp));
      }

    case STATEMENT_LIST:
      {
	tree_stmt_iterator i;
	for (i = tsi_start (*tp); !tsi_end_p (i); tsi_next (&i))
	  WALK_SUBTREE (*tsi_stmt_ptr (i));
      }
      break;

    case OMP_CLAUSE:
      switch (OMP_CLAUSE_CODE (*tp))
	{
	case OMP_CLAUSE_PRIVATE:
	case OMP_CLAUSE_SHARED:
	case OMP_CLAUSE_FIRSTPRIVATE:
	case OMP_CLAUSE_COPYIN:
	case OMP_CLAUSE_COPYPRIVATE:
	case OMP_CLAUSE_IF:
	case OMP_CLAUSE_NUM_THREADS:
	case OMP_CLAUSE_SCHEDULE:
	  WALK_SUBTREE (OMP_CLAUSE_OPERAND (*tp, 0));
	  /* FALLTHRU */

	case OMP_CLAUSE_NOWAIT:
	case OMP_CLAUSE_ORDERED:
	case OMP_CLAUSE_DEFAULT:
	case OMP_CLAUSE_UNTIED:
	  WALK_SUBTREE_TAIL (OMP_CLAUSE_CHAIN (*tp));

	case OMP_CLAUSE_LASTPRIVATE:
	  WALK_SUBTREE (OMP_CLAUSE_DECL (*tp));
	  WALK_SUBTREE (OMP_CLAUSE_LASTPRIVATE_STMT (*tp));
	  WALK_SUBTREE_TAIL (OMP_CLAUSE_CHAIN (*tp));

	case OMP_CLAUSE_COLLAPSE:
	  {
	    int i;
	    for (i = 0; i < 3; i++)
	      WALK_SUBTREE (OMP_CLAUSE_OPERAND (*tp, i));
	    WALK_SUBTREE_TAIL (OMP_CLAUSE_CHAIN (*tp));
	  }

	case OMP_CLAUSE_REDUCTION:
	  {
	    int i;
	    for (i = 0; i < 4; i++)
	      WALK_SUBTREE (OMP_CLAUSE_OPERAND (*tp, i));
	    WALK_SUBTREE_TAIL (OMP_CLAUSE_CHAIN (*tp));
	  }

	default:
	  gcc_unreachable ();
	}
      break;

    case TARGET_EXPR:
      {
	int i, len;

	/* TARGET_EXPRs are peculiar: operands 1 and 3 can be the same.
	   But, we only want to walk once.  */
	len = (TREE_OPERAND (*tp, 3) == TREE_OPERAND (*tp, 1)) ? 2 : 3;
	for (i = 0; i < len; ++i)
	  WALK_SUBTREE (TREE_OPERAND (*tp, i));
	WALK_SUBTREE_TAIL (TREE_OPERAND (*tp, len));
      }

    case DECL_EXPR:
      /* If this is a TYPE_DECL, walk into the fields of the type that it's
	 defining.  We only want to walk into these fields of a type in this
	 case and not in the general case of a mere reference to the type.

	 The criterion is as follows: if the field can be an expression, it
	 must be walked only here.  This should be in keeping with the fields
	 that are directly gimplified in gimplify_type_sizes in order for the
	 mark/copy-if-shared/unmark machinery of the gimplifier to work with
	 variable-sized types.

	 Note that DECLs get walked as part of processing the BIND_EXPR.  */
      if (TREE_CODE (DECL_EXPR_DECL (*tp)) == TYPE_DECL)
	{
	  tree *type_p = &TREE_TYPE (DECL_EXPR_DECL (*tp));
	  if (TREE_CODE (*type_p) == ERROR_MARK)
	    return NULL_TREE;

	  /* Call the function for the type.  See if it returns anything or
	     doesn't want us to continue.  If we are to continue, walk both
	     the normal fields and those for the declaration case.  */
	  result = (*func) (type_p, &walk_subtrees, data);
	  if (result || !walk_subtrees)
	    return result;

	  result = walk_type_fields (*type_p, func, data, pset, lh);
	  if (result)
	    return result;

	  /* If this is a record type, also walk the fields.  */
	  if (RECORD_OR_UNION_TYPE_P (*type_p))
	    {
	      tree field;

	      for (field = TYPE_FIELDS (*type_p); field;
		   field = TREE_CHAIN (field))
		{
		  /* We'd like to look at the type of the field, but we can
		     easily get infinite recursion.  So assume it's pointed
		     to elsewhere in the tree.  Also, ignore things that
		     aren't fields.  */
		  if (TREE_CODE (field) != FIELD_DECL)
		    continue;

		  WALK_SUBTREE (DECL_FIELD_OFFSET (field));
		  WALK_SUBTREE (DECL_SIZE (field));
		  WALK_SUBTREE (DECL_SIZE_UNIT (field));
		  if (TREE_CODE (*type_p) == QUAL_UNION_TYPE)
		    WALK_SUBTREE (DECL_QUALIFIER (field));
		}
	    }

	  /* Same for scalar types.  */
	  else if (TREE_CODE (*type_p) == BOOLEAN_TYPE
		   || TREE_CODE (*type_p) == ENUMERAL_TYPE
		   || TREE_CODE (*type_p) == INTEGER_TYPE
		   || TREE_CODE (*type_p) == FIXED_POINT_TYPE
		   || TREE_CODE (*type_p) == REAL_TYPE)
	    {
	      WALK_SUBTREE (TYPE_MIN_VALUE (*type_p));
	      WALK_SUBTREE (TYPE_MAX_VALUE (*type_p));
	    }

	  WALK_SUBTREE (TYPE_SIZE (*type_p));
	  WALK_SUBTREE_TAIL (TYPE_SIZE_UNIT (*type_p));
	}
      /* FALLTHRU */

    default:
      if (IS_EXPR_CODE_CLASS (TREE_CODE_CLASS (code)))
	{
	  int i, len;

	  /* Walk over all the sub-trees of this operand.  */
	  len = TREE_OPERAND_LENGTH (*tp);

	  /* Go through the subtrees.  We need to do this in forward order so
	     that the scope of a FOR_EXPR is handled properly.  */
	  if (len)
	    {
	      for (i = 0; i < len - 1; ++i)
		WALK_SUBTREE (TREE_OPERAND (*tp, i));
	      WALK_SUBTREE_TAIL (TREE_OPERAND (*tp, len - 1));
	    }
	}
      /* If this is a type, walk the needed fields in the type.  */
      else if (TYPE_P (*tp))
	return walk_type_fields (*tp, func, data, pset, lh);
      break;
    }

  /* We didn't find what we were looking for.  */
  return NULL_TREE;

#undef WALK_SUBTREE_TAIL
}
#undef WALK_SUBTREE

/* Like walk_tree, but does not walk duplicate nodes more than once.  */

tree
walk_tree_without_duplicates_1 (tree *tp, walk_tree_fn func, void *data,
				walk_tree_lh lh)
{
  tree result;
  struct pointer_set_t *pset;

  pset = pointer_set_create ();
  result = walk_tree_1 (tp, func, data, pset, lh);
  pointer_set_destroy (pset);
  return result;
}


tree *
tree_block (tree t)
{
  char const c = TREE_CODE_CLASS (TREE_CODE (t));

  if (IS_EXPR_CODE_CLASS (c))
    return &t->exp.block;
  gcc_unreachable ();
  return NULL;
}

/* Create a nameless artificial label and put it in the current
   function context.  The label has a location of LOC.  Returns the
   newly created label.  */

tree
create_artificial_label (location_t loc)
{
  tree lab = build_decl (loc,
      			 LABEL_DECL, NULL_TREE, void_type_node);

  DECL_ARTIFICIAL (lab) = 1;
  DECL_IGNORED_P (lab) = 1;
  DECL_CONTEXT (lab) = current_function_decl;
  return lab;
}

/*  Given a tree, try to return a useful variable name that we can use
    to prefix a temporary that is being assigned the value of the tree.
    I.E. given  <temp> = &A, return A.  */

const char *
get_name (tree t)
{
  tree stripped_decl;

  stripped_decl = t;
  STRIP_NOPS (stripped_decl);
  if (DECL_P (stripped_decl) && DECL_NAME (stripped_decl))
    return IDENTIFIER_POINTER (DECL_NAME (stripped_decl));
  else
    {
      switch (TREE_CODE (stripped_decl))
	{
	case ADDR_EXPR:
	  return get_name (TREE_OPERAND (stripped_decl, 0));
	default:
	  return NULL;
	}
    }
}

/* Return true if TYPE has a variable argument list.  */

bool
stdarg_p (tree fntype)
{
  function_args_iterator args_iter;
  tree n = NULL_TREE, t;

  if (!fntype)
    return false;

  FOREACH_FUNCTION_ARGS(fntype, t, args_iter)
    {
      n = t;
    }

  return n != NULL_TREE && n != void_type_node;
}

/* Return true if TYPE has a prototype.  */

bool
prototype_p (tree fntype)
{
  tree t;

  gcc_assert (fntype != NULL_TREE);

  t = TYPE_ARG_TYPES (fntype);
  return (t != NULL_TREE);
}

/* If BLOCK is inlined from an __attribute__((__artificial__))
   routine, return pointer to location from where it has been
   called.  */
location_t *
block_nonartificial_location (tree block)
{
  location_t *ret = NULL;

  while (block && TREE_CODE (block) == BLOCK
	 && BLOCK_ABSTRACT_ORIGIN (block))
    {
      tree ao = BLOCK_ABSTRACT_ORIGIN (block);

      while (TREE_CODE (ao) == BLOCK
	     && BLOCK_ABSTRACT_ORIGIN (ao)
	     && BLOCK_ABSTRACT_ORIGIN (ao) != ao)
	ao = BLOCK_ABSTRACT_ORIGIN (ao);

      if (TREE_CODE (ao) == FUNCTION_DECL)
	{
	  /* If AO is an artificial inline, point RET to the
	     call site locus at which it has been inlined and continue
	     the loop, in case AO's caller is also an artificial
	     inline.  */
	  if (DECL_DECLARED_INLINE_P (ao)
	      && lookup_attribute ("artificial", DECL_ATTRIBUTES (ao)))
	    ret = &BLOCK_SOURCE_LOCATION (block);
	  else
	    break;
	}
      else if (TREE_CODE (ao) != BLOCK)
	break;

      block = BLOCK_SUPERCONTEXT (block);
    }
  return ret;
}


/* If EXP is inlined from an __attribute__((__artificial__))
   function, return the location of the original call expression.  */

location_t
tree_nonartificial_location (tree exp)
{
  location_t *loc = block_nonartificial_location (TREE_BLOCK (exp));

  if (loc)
    return *loc;
  else
    return EXPR_LOCATION (exp);
}


/* These are the hash table functions for the hash table of OPTIMIZATION_NODEq
   nodes.  */

/* Return the hash code code X, an OPTIMIZATION_NODE or TARGET_OPTION code.  */

static hashval_t
cl_option_hash_hash (const void *x)
{
  const_tree const t = (const_tree) x;
  const char *p;
  size_t i;
  size_t len = 0;
  hashval_t hash = 0;

  if (TREE_CODE (t) == OPTIMIZATION_NODE)
    {
      p = (const char *)TREE_OPTIMIZATION (t);
      len = sizeof (struct cl_optimization);
    }

  else if (TREE_CODE (t) == TARGET_OPTION_NODE)
    {
      p = (const char *)TREE_TARGET_OPTION (t);
      len = sizeof (struct cl_target_option);
    }

  else
    gcc_unreachable ();

  /* assume most opt flags are just 0/1, some are 2-3, and a few might be
     something else.  */
  for (i = 0; i < len; i++)
    if (p[i])
      hash = (hash << 4) ^ ((i << 2) | p[i]);

  return hash;
}

/* Return nonzero if the value represented by *X (an OPTIMIZATION or
   TARGET_OPTION tree node) is the same as that given by *Y, which is the
   same.  */

static int
cl_option_hash_eq (const void *x, const void *y)
{
  const_tree const xt = (const_tree) x;
  const_tree const yt = (const_tree) y;
  const char *xp;
  const char *yp;
  size_t len;

  if (TREE_CODE (xt) != TREE_CODE (yt))
    return 0;

  if (TREE_CODE (xt) == OPTIMIZATION_NODE)
    {
      xp = (const char *)TREE_OPTIMIZATION (xt);
      yp = (const char *)TREE_OPTIMIZATION (yt);
      len = sizeof (struct cl_optimization);
    }

  else if (TREE_CODE (xt) == TARGET_OPTION_NODE)
    {
      xp = (const char *)TREE_TARGET_OPTION (xt);
      yp = (const char *)TREE_TARGET_OPTION (yt);
      len = sizeof (struct cl_target_option);
    }

  else
    gcc_unreachable ();

  return (memcmp (xp, yp, len) == 0);
}

/* Build an OPTIMIZATION_NODE based on the current options.  */

tree
build_optimization_node (void)
{
  tree t;
  void **slot;

  /* Use the cache of optimization nodes.  */

  cl_optimization_save (TREE_OPTIMIZATION (cl_optimization_node));

  slot = htab_find_slot (cl_option_hash_table, cl_optimization_node, INSERT);
  t = (tree) *slot;
  if (!t)
    {
      /* Insert this one into the hash table.  */
      t = cl_optimization_node;
      *slot = t;

      /* Make a new node for next time round.  */
      cl_optimization_node = make_node (OPTIMIZATION_NODE);
    }

  return t;
}

/* Build a TARGET_OPTION_NODE based on the current options.  */

tree
build_target_option_node (void)
{
  tree t;
  void **slot;

  /* Use the cache of optimization nodes.  */

  cl_target_option_save (TREE_TARGET_OPTION (cl_target_option_node));

  slot = htab_find_slot (cl_option_hash_table, cl_target_option_node, INSERT);
  t = (tree) *slot;
  if (!t)
    {
      /* Insert this one into the hash table.  */
      t = cl_target_option_node;
      *slot = t;

      /* Make a new node for next time round.  */
      cl_target_option_node = make_node (TARGET_OPTION_NODE);
    }

  return t;
}

/* Determine the "ultimate origin" of a block.  The block may be an inlined
   instance of an inlined instance of a block which is local to an inline
   function, so we have to trace all of the way back through the origin chain
   to find out what sort of node actually served as the original seed for the
   given block.  */

tree
block_ultimate_origin (const_tree block)
{
  tree immediate_origin = BLOCK_ABSTRACT_ORIGIN (block);

  /* output_inline_function sets BLOCK_ABSTRACT_ORIGIN for all the
     nodes in the function to point to themselves; ignore that if
     we're trying to output the abstract instance of this function.  */
  if (BLOCK_ABSTRACT (block) && immediate_origin == block)
    return NULL_TREE;

  if (immediate_origin == NULL_TREE)
    return NULL_TREE;
  else
    {
      tree ret_val;
      tree lookahead = immediate_origin;

      do
	{
	  ret_val = lookahead;
	  lookahead = (TREE_CODE (ret_val) == BLOCK
		       ? BLOCK_ABSTRACT_ORIGIN (ret_val) : NULL);
	}
      while (lookahead != NULL && lookahead != ret_val);

      /* The block's abstract origin chain may not be the *ultimate* origin of
	 the block. It could lead to a DECL that has an abstract origin set.
	 If so, we want that DECL's abstract origin (which is what DECL_ORIGIN
	 will give us if it has one).  Note that DECL's abstract origins are
	 supposed to be the most distant ancestor (or so decl_ultimate_origin
	 claims), so we don't need to loop following the DECL origins.  */
      if (DECL_P (ret_val))
	return DECL_ORIGIN (ret_val);

      return ret_val;
    }
}

/* Return true if T1 and T2 are equivalent lists.  */

bool
list_equal_p (const_tree t1, const_tree t2)
{
  for (; t1 && t2; t1 = TREE_CHAIN (t1) , t2 = TREE_CHAIN (t2))
    if (TREE_VALUE (t1) != TREE_VALUE (t2))
      return false;
  return !t1 && !t2;
}

/* Return true iff conversion in EXP generates no instruction.  Mark
   it inline so that we fully inline into the stripping functions even
   though we have two uses of this function.  */

static inline bool
tree_nop_conversion (const_tree exp)
{
  tree outer_type, inner_type;
  int outer_is_pts_p, inner_is_pts_p;

  if (!CONVERT_EXPR_P (exp)
      && TREE_CODE (exp) != NON_LVALUE_EXPR)
    return false;
  if (TREE_OPERAND (exp, 0) == error_mark_node)
    return false;

  outer_type = TREE_TYPE (exp);
  inner_type = TREE_TYPE (TREE_OPERAND (exp, 0));

<<<<<<< HEAD
  outer_is_pts_p = (POINTER_TYPE_P (outer_type)
                    && upc_shared_type_p (TREE_TYPE (outer_type)));
  inner_is_pts_p = (POINTER_TYPE_P (inner_type)
                    && upc_shared_type_p (TREE_TYPE (inner_type)));

  /* UPC pointer-to-shared types have special
     equivalence rules that must be checked. */
  if (outer_is_pts_p && inner_is_pts_p
      && lang_hooks.types_compatible_p)
    return lang_hooks.types_compatible_p (outer_type, inner_type);

  /* UPC pointer-to-shared types are not interchangeable
     with integral types.  */
  if (outer_is_pts_p || inner_is_pts_p)
    return false;
  
=======
  if (!inner_type)
    return false;

>>>>>>> 6b5c2d6c
  /* Use precision rather then machine mode when we can, which gives
     the correct answer even for submode (bit-field) types.  */
  if ((INTEGRAL_TYPE_P (outer_type)
       || POINTER_TYPE_P (outer_type)
       || TREE_CODE (outer_type) == OFFSET_TYPE)
      && (INTEGRAL_TYPE_P (inner_type)
	  || POINTER_TYPE_P (inner_type)
	  || TREE_CODE (inner_type) == OFFSET_TYPE))
    return TYPE_PRECISION (outer_type) == TYPE_PRECISION (inner_type);

  /* Otherwise fall back on comparing machine modes (e.g. for
     aggregate types, floats).  */
  return TYPE_MODE (outer_type) == TYPE_MODE (inner_type);
}

/* Return true iff conversion in EXP generates no instruction.  Don't
   consider conversions changing the signedness.  */

static bool
tree_sign_nop_conversion (const_tree exp)
{
  tree outer_type, inner_type;

  if (!tree_nop_conversion (exp))
    return false;

  outer_type = TREE_TYPE (exp);
  inner_type = TREE_TYPE (TREE_OPERAND (exp, 0));

  return (TYPE_UNSIGNED (outer_type) == TYPE_UNSIGNED (inner_type)
	  && POINTER_TYPE_P (outer_type) == POINTER_TYPE_P (inner_type));
}

/* Strip conversions from EXP according to tree_nop_conversion and
   return the resulting expression.  */

tree
tree_strip_nop_conversions (tree exp)
{
  while (tree_nop_conversion (exp))
    exp = TREE_OPERAND (exp, 0);
  return exp;
}

/* Strip conversions from EXP according to tree_sign_nop_conversion
   and return the resulting expression.  */

tree
tree_strip_sign_nop_conversions (tree exp)
{
  while (tree_sign_nop_conversion (exp))
    exp = TREE_OPERAND (exp, 0);
  return exp;
}

static GTY(()) tree gcc_eh_personality_decl;

/* Return the GCC personality function decl.  */

tree
lhd_gcc_personality (void)
{
  if (!gcc_eh_personality_decl)
    gcc_eh_personality_decl
      = build_personality_function (USING_SJLJ_EXCEPTIONS
				    ? "__gcc_personality_sj0"
				    : "__gcc_personality_v0");

  return gcc_eh_personality_decl;
}

/* Try to find a base info of BINFO that would have its field decl at offset
   OFFSET within the BINFO type and which is of EXPECTED_TYPE.  If it can be
   found, return, otherwise return NULL_TREE.  */

tree
get_binfo_at_offset (tree binfo, HOST_WIDE_INT offset, tree expected_type)
{
  tree type;

  if (offset == 0)
    return binfo;

  type = TREE_TYPE (binfo);
  while (offset > 0)
    {
      tree base_binfo, found_binfo;
      HOST_WIDE_INT pos, size;
      tree fld;
      int i;

      if (TREE_CODE (type) != RECORD_TYPE)
	return NULL_TREE;

      for (fld = TYPE_FIELDS (type); fld; fld = TREE_CHAIN (fld))
	{
	  if (TREE_CODE (fld) != FIELD_DECL)
	    continue;

	  pos = int_bit_position (fld);
	  size = tree_low_cst (DECL_SIZE (fld), 1);
	  if (pos <= offset && (pos + size) > offset)
	    break;
	}
      if (!fld)
	return NULL_TREE;

      found_binfo = NULL_TREE;
      for (i = 0; BINFO_BASE_ITERATE (binfo, i, base_binfo); i++)
	if (TREE_TYPE (base_binfo) == TREE_TYPE (fld))
	  {
	    found_binfo = base_binfo;
	    break;
	  }

      if (!found_binfo)
	return NULL_TREE;

      type = TREE_TYPE (fld);
      binfo = found_binfo;
      offset -= pos;
    }
  if (type != expected_type)
    return NULL_TREE;
  return binfo;
}

/* Returns true if X is a typedef decl.  */

bool
is_typedef_decl (tree x)
{
  return (x && TREE_CODE (x) == TYPE_DECL
          && DECL_ORIGINAL_TYPE (x) != NULL_TREE);
}

/* Returns true iff TYPE is a type variant created for a typedef. */

bool
typedef_variant_p (tree type)
{
  return is_typedef_decl (TYPE_NAME (type));
}

#include "gt-tree.h"<|MERGE_RESOLUTION|>--- conflicted
+++ resolved
@@ -10815,7 +10815,9 @@
   outer_type = TREE_TYPE (exp);
   inner_type = TREE_TYPE (TREE_OPERAND (exp, 0));
 
-<<<<<<< HEAD
+  if (!inner_type)
+    return false;
+
   outer_is_pts_p = (POINTER_TYPE_P (outer_type)
                     && upc_shared_type_p (TREE_TYPE (outer_type)));
   inner_is_pts_p = (POINTER_TYPE_P (inner_type)
@@ -10832,11 +10834,6 @@
   if (outer_is_pts_p || inner_is_pts_p)
     return false;
   
-=======
-  if (!inner_type)
-    return false;
-
->>>>>>> 6b5c2d6c
   /* Use precision rather then machine mode when we can, which gives
      the correct answer even for submode (bit-field) types.  */
   if ((INTEGRAL_TYPE_P (outer_type)
