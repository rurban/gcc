--- conflicted
+++ resolved
@@ -208,10 +208,7 @@
 #include "ipa-inline.h"
 #include "lto-partition.h"
 #include "jobserver.h"
-<<<<<<< HEAD
-=======
 #include "omp-offload.h"
->>>>>>> 07cbaed8
 
 /* Queue of cgraph nodes scheduled to be added into cgraph.  This is a
    secondary queue used during optimization to accommodate passes that
@@ -2841,13 +2838,8 @@
   symtab_node::checking_verify_symtab_nodes ();
 
   /* Partition the program so that COMDATs get mapped to the same
-<<<<<<< HEAD
-     partition. If promote_statics is true, it also maps statics
-     to the same partition. If balance is true, try to balance the
-=======
      partition.  If promote_statics is true, it also maps statics
      to the same partition.  If balance is true, try to balance the
->>>>>>> 07cbaed8
      partitions for compilation performance.  */
   lto_merge_comdat_map (balance, promote_statics, num_jobs);
 
@@ -2856,11 +2848,7 @@
   FOR_EACH_SYMBOL (node)
     node->aux = NULL;
 
-<<<<<<< HEAD
-  /* We decided that partitioning is a bad idea. In this case, just
-=======
   /* We decided that partitioning is a bad idea.  In this case, just
->>>>>>> 07cbaed8
      proceed with the default compilation method.  */
   if (ltrans_partitions.length () <= 1)
     {
@@ -2949,7 +2937,7 @@
 /* Perform simple optimizations based on callgraph.  */
 
 void
-symbol_table::compile (const char *name)
+symbol_table::compile (void)
 {
   if (seen_error ())
     return;
@@ -2995,10 +2983,6 @@
   timevar_pop (TV_CGRAPHOPT);
 
   /* Output everything.  */
-<<<<<<< HEAD
-  init_asm_output (name);
-=======
->>>>>>> 07cbaed8
   if (split_outputs)
     handle_additional_asm (childno);
 
@@ -3169,7 +3153,7 @@
 /* Analyze the whole compilation unit once it is parsed completely.  */
 
 void
-symbol_table::finalize_compilation_unit (const char *name)
+symbol_table::finalize_compilation_unit (void)
 {
   timevar_push (TV_CGRAPH);
 
@@ -3224,7 +3208,7 @@
     }
 
   /* Finally drive the pass manager.  */
-  compile (name);
+  compile ();
 
   timevar_pop (TV_CGRAPH);
 }
