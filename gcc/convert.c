--- conflicted
+++ resolved
@@ -44,7 +44,6 @@
   if (TREE_TYPE (expr) == type)
     return expr;
 
-<<<<<<< HEAD
   if (integer_zerop (expr) && POINTER_TYPE_P (type)
       && upc_shared_type_p (TREE_TYPE (type)))
     {
@@ -53,13 +52,6 @@
       return expr;
     }
 
-  /* Propagate overflow to the NULL pointer.  */
-  if (integer_zerop (expr))
-    return force_fit_type_double (type, double_int_zero, 0,
-				  TREE_OVERFLOW (expr));
-
-=======
->>>>>>> 42ff605a
   switch (TREE_CODE (TREE_TYPE (expr)))
     {
     case POINTER_TYPE:
