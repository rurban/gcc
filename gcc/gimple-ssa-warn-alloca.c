--- conflicted
+++ resolved
@@ -124,8 +124,6 @@
   alloca_type_and_limit (enum alloca_type type) : type(type) { }
 };
 
-<<<<<<< HEAD
-=======
 /* Return the value of the argument N to -Walloca-larger-than= or
    -Wvla-larger-than= adjusted for the target data model so that
    when N == HOST_WIDE_INT_MAX, the adjusted value is set to
@@ -149,166 +147,6 @@
   return limits[idx];
 }
 
-
-// NOTE: When we get better range info, this entire function becomes
-// irrelevant, as it should be possible to get range info for an SSA
-// name at any point in the program.
-//
-// We have a few heuristics up our sleeve to determine if a call to
-// alloca() is within bounds.  Try them out and return the type of
-// alloca call with its assumed limit (if applicable).
-//
-// Given a known argument (ARG) to alloca() and an EDGE (E)
-// calculating said argument, verify that the last statement in the BB
-// in E->SRC is a gate comparing ARG to an acceptable bound for
-// alloca().  See examples below.
-//
-// If set, ARG_CASTED is the possible unsigned argument to which ARG
-// was casted to.  This is to handle cases where the controlling
-// predicate is looking at a casted value, not the argument itself.
-//    arg_casted = (size_t) arg;
-//    if (arg_casted < N)
-//      goto bb3;
-//    else
-//      goto bb5;
-//
-// MAX_SIZE is WARN_ALLOCA= adjusted for VLAs.  It is the maximum size
-// in bytes we allow for arg.
-
-static struct alloca_type_and_limit
-alloca_call_type_by_arg (tree arg, tree arg_casted, edge e,
-			 unsigned HOST_WIDE_INT max_size)
-{
-  basic_block bb = e->src;
-  gimple_stmt_iterator gsi = gsi_last_bb (bb);
-  gimple *last = gsi_stmt (gsi);
-
-  const offset_int maxobjsize = tree_to_shwi (max_object_size ());
-
-  /* When MAX_SIZE is greater than or equal to PTRDIFF_MAX treat
-     allocations that aren't visibly constrained as OK, otherwise
-     report them as (potentially) unbounded.  */
-  alloca_type unbounded_result = (max_size < maxobjsize.to_uhwi ()
-				  ? ALLOCA_UNBOUNDED : ALLOCA_OK);
-
-  if (!last || gimple_code (last) != GIMPLE_COND)
-    {
-      return alloca_type_and_limit (unbounded_result);
-    }
-
-  enum tree_code cond_code = gimple_cond_code (last);
-  if (e->flags & EDGE_TRUE_VALUE)
-    ;
-  else if (e->flags & EDGE_FALSE_VALUE)
-    cond_code = invert_tree_comparison (cond_code, false);
-  else
-      return alloca_type_and_limit (unbounded_result);
-
-  // Check for:
-  //   if (ARG .COND. N)
-  //     goto <bb 3>;
-  //   else
-  //     goto <bb 4>;
-  //   <bb 3>:
-  //   alloca(ARG);
-  if ((cond_code == LE_EXPR
-       || cond_code == LT_EXPR
-       || cond_code == GT_EXPR
-       || cond_code == GE_EXPR)
-      && (gimple_cond_lhs (last) == arg
-	  || gimple_cond_lhs (last) == arg_casted))
-    {
-      if (TREE_CODE (gimple_cond_rhs (last)) == INTEGER_CST)
-	{
-	  tree rhs = gimple_cond_rhs (last);
-	  int tst = wi::cmpu (wi::to_widest (rhs), max_size);
-	  if ((cond_code == LT_EXPR && tst == -1)
-	      || (cond_code == LE_EXPR && (tst == -1 || tst == 0)))
-	    return alloca_type_and_limit (ALLOCA_OK);
-	  else
-	    {
-	      // Let's not get too specific as to how large the limit
-	      // may be.  Someone's clearly an idiot when things
-	      // degrade into "if (N > Y) alloca(N)".
-	      if (cond_code == GT_EXPR || cond_code == GE_EXPR)
-		rhs = integer_zero_node;
-	      return alloca_type_and_limit (ALLOCA_BOUND_MAYBE_LARGE,
-					    wi::to_wide (rhs));
-	    }
-	}
-      else
-	{
-	  /* Analogous to ALLOCA_UNBOUNDED, when MAX_SIZE is greater
-	     than or equal to PTRDIFF_MAX, treat allocations with
-	     an unknown bound as OK.  */
-	  alloca_type unknown_result
-	    = (max_size < maxobjsize.to_uhwi ()
-	       ? ALLOCA_BOUND_UNKNOWN : ALLOCA_OK);
-	  return alloca_type_and_limit (unknown_result);
-	}
-    }
-
-  // Similarly, but check for a comparison with an unknown LIMIT.
-  //   if (LIMIT .COND. ARG)
-  //     alloca(arg);
-  //
-  //   Where LIMIT has a bound of unknown range.
-  //
-  // Note: All conditions of the form (ARG .COND. XXXX) where covered
-  // by the previous check above, so we only need to look for (LIMIT
-  // .COND. ARG) here.
-  tree limit = gimple_cond_lhs (last);
-  if ((gimple_cond_rhs (last) == arg
-       || gimple_cond_rhs (last) == arg_casted)
-      && TREE_CODE (limit) == SSA_NAME)
-    {
-      wide_int min, max;
-      value_range_type range_type = get_range_info (limit, &min, &max);
-
-      if (range_type == VR_UNDEFINED || range_type == VR_VARYING)
-	return alloca_type_and_limit (ALLOCA_BOUND_UNKNOWN);
-
-      // ?? It looks like the above `if' is unnecessary, as we never
-      // get any VR_RANGE or VR_ANTI_RANGE here.  If we had a range
-      // for LIMIT, I suppose we would have taken care of it in
-      // alloca_call_type(), or handled above where we handle (ARG .COND. N).
-      //
-      // If this ever triggers, we should probably figure out why and
-      // handle it, though it is likely to be just an ALLOCA_UNBOUNDED.
-      return alloca_type_and_limit (unbounded_result);
-    }
-
-  return alloca_type_and_limit (unbounded_result);
-}
-
-// Return TRUE if SSA's definition is a cast from a signed type.
-// If so, set *INVALID_CASTED_TYPE to the signed type.
-
-static bool
-cast_from_signed_p (tree ssa, tree *invalid_casted_type)
-{
-  gimple *def = SSA_NAME_DEF_STMT (ssa);
-  if (def
-      && !gimple_nop_p (def)
-      && gimple_assign_cast_p (def)
-      && !TYPE_UNSIGNED (TREE_TYPE (gimple_assign_rhs1 (def))))
-    {
-      *invalid_casted_type = TREE_TYPE (gimple_assign_rhs1 (def));
-      return true;
-    }
-  return false;
-}
-
-// Return TRUE if X has a maximum range of MAX, basically covering the
-// entire domain, in which case it's no range at all.
-
-static bool
-is_max (tree x, wide_int max)
-{
-  return wi::max_value (TREE_TYPE (x)) == max;
-}
-
->>>>>>> e20d979b
 // Analyze the alloca call in STMT and return the alloca type with its
 // corresponding argument (if applicable).  IS_VLA is set if the alloca
 // call was created by the gimplifier for a VLA.
@@ -322,17 +160,9 @@
   gcc_assert (!is_vla || warn_vla_limit >= 0);
   gcc_assert (is_vla || warn_alloca_limit >= 0);
 
-<<<<<<< HEAD
-  unsigned HOST_WIDE_INT max_size;
-  if (is_vla)
-    max_size = warn_vla_limit;
-  else
-    max_size = warn_alloca_limit;
-=======
   // Adjust warn_alloca_max_size for VLAs, by taking the underlying
   // type into account.
   unsigned HOST_WIDE_INT max_size = adjusted_warn_limit (is_vla);
->>>>>>> e20d979b
 
   // Check for the obviously bounded case.
   if (TREE_CODE (len) == INTEGER_CST)
