--- conflicted
+++ resolved
@@ -602,9 +602,9 @@
       if (GET_CODE (src) == SUBREG)
 	src = SUBREG_REG (src);
       if (((REG_P (dest) && REGNO (dest) >= FIRST_PSEUDO_REGISTER)
-	   || MEM_P (dest))
+	   || 0&&MEM_P (dest))
 	  && ((REG_P (src) && REGNO (src) >= FIRST_PSEUDO_REGISTER)
-	      || MEM_P (src)))
+	      || 0&&MEM_P (src)))
 	{
 	  if (ira_dump_file != NULL)
 	    fprintf (ira_dump_file, "insn %d is move -- ignore\n", INSN_UID (insn));
@@ -2455,7 +2455,6 @@
       counted_mem = true;
     }
 
-<<<<<<< HEAD
   if (flag_ira_select && insn_selections [INSN_UID (insn)].alt >= 0)
     define_op_cost_from_alt (insn, insn_selections [INSN_UID (insn)], counted_mem);
   else
@@ -2465,75 +2464,40 @@
       /* Now add the cost for each operand to the total costs for its
 	 allocno.  */
       for (i = 0; i < recog_data.n_operands; i++)
-	if (REG_P (recog_data.operand[i])
-	    && REGNO (recog_data.operand[i]) >= FIRST_PSEUDO_REGISTER)
-	  {
-	    int regno = REGNO (recog_data.operand[i]);
-	    struct costs *p = COSTS (costs, COST_INDEX (regno));
-	    struct costs *q = op_costs[i];
-	    int *p_costs = p->cost, *q_costs = q->cost;
-	    cost_classes_t cost_classes_ptr = regno_cost_classes[regno];
-	    int add_cost;
-	    
-	    /* If the already accounted for the memory "cost" above, don't
-	       do so again.  */
-	    if (!counted_mem)
-	      {
-		add_cost = q->mem_cost;
-		if (add_cost > 0 && INT_MAX - add_cost < p->mem_cost)
-		  p->mem_cost = INT_MAX;
-		else
-		  p->mem_cost += add_cost;
-	      }
-	    for (k = cost_classes_ptr->num - 1; k >= 0; k--)
-	      {
-		add_cost = q_costs[k];
-		if (add_cost > 0 && INT_MAX - add_cost < p_costs[k])
-		  p_costs[k] = INT_MAX;
-		else
-		  p_costs[k] += add_cost;
-	      }
-	  }
-=======
-  record_operand_costs (insn, pref);
-
-  /* Now add the cost for each operand to the total costs for its
-     allocno.  */
-  for (i = 0; i < recog_data.n_operands; i++)
-    {
-      rtx op = recog_data.operand[i];
-      
-      if (GET_CODE (op) == SUBREG)
-	op = SUBREG_REG (op);
-      if (REG_P (op) && REGNO (op) >= FIRST_PSEUDO_REGISTER)
 	{
-	  int regno = REGNO (op);
-	  struct costs *p = COSTS (costs, COST_INDEX (regno));
-	  struct costs *q = op_costs[i];
-	  int *p_costs = p->cost, *q_costs = q->cost;
-	  cost_classes_t cost_classes_ptr = regno_cost_classes[regno];
-	  int add_cost;
+	  rtx op = recog_data.operand[i];
 	  
-	  /* If the already accounted for the memory "cost" above, don't
-	     do so again.  */
-	  if (!counted_mem)
+	  if (GET_CODE (op) == SUBREG)
+	    op = SUBREG_REG (op);
+	  if (REG_P (op) && REGNO (op) >= FIRST_PSEUDO_REGISTER)
 	    {
-	      add_cost = q->mem_cost;
-	      if (add_cost > 0 && INT_MAX - add_cost < p->mem_cost)
-		p->mem_cost = INT_MAX;
-	      else
-		p->mem_cost += add_cost;
-	    }
-	  for (k = cost_classes_ptr->num - 1; k >= 0; k--)
-	    {
-	      add_cost = q_costs[k];
-	      if (add_cost > 0 && INT_MAX - add_cost < p_costs[k])
-		p_costs[k] = INT_MAX;
-	      else
-		p_costs[k] += add_cost;
+	      int regno = REGNO (op);
+	      struct costs *p = COSTS (costs, COST_INDEX (regno));
+	      struct costs *q = op_costs[i];
+	      int *p_costs = p->cost, *q_costs = q->cost;
+	      cost_classes_t cost_classes_ptr = regno_cost_classes[regno];
+	      int add_cost;
+	      
+	      /* If the already accounted for the memory "cost" above, don't
+		 do so again.  */
+	      if (!counted_mem)
+		{
+		  add_cost = q->mem_cost;
+		  if (add_cost > 0 && INT_MAX - add_cost < p->mem_cost)
+		    p->mem_cost = INT_MAX;
+		  else
+		    p->mem_cost += add_cost;
+		}
+	      for (k = cost_classes_ptr->num - 1; k >= 0; k--)
+		{
+		  add_cost = q_costs[k];
+		  if (add_cost > 0 && INT_MAX - add_cost < p_costs[k])
+		    p_costs[k] = INT_MAX;
+		  else
+		    p_costs[k] += add_cost;
+		}
 	    }
 	}
->>>>>>> bdaf8be1
     }
   return insn;
 }
@@ -2867,7 +2831,7 @@
 		alt_class = reg_class_subunion[alt_class][rclass];
 	    }
 	  alt_class = ira_allocno_class_translate[alt_class];
-	  if (best_cost > i_mem_cost
+	  if (best_cost > i_mem_cost && (1||cost_classes_ptr->num == 0||! flag_ira_select)
 	      && ! non_spilled_static_chain_regno_p (i))
 	    regno_aclass[i] = NO_REGS;
 	  else if (!optimize && !targetm.class_likely_spilled_p (best))
@@ -2912,7 +2876,7 @@
 	    }
 	  if (pass == flag_expensive_optimizations)
 	    {
-	      if (best_cost > i_mem_cost
+	      if (best_cost > i_mem_cost && (1||cost_classes_ptr->num == 0||! flag_ira_select)
 		  /* Do not assign NO_REGS to static chain pointer
 		     pseudo when non-local goto is used.  */
 		  && ! non_spilled_static_chain_regno_p (i))
@@ -2930,7 +2894,7 @@
 	  regno_best_class[i] = best;
 	  if (! allocno_p)
 	    {
-	      pref[i] = (best_cost > i_mem_cost
+	      pref[i] = (best_cost > i_mem_cost && (1||cost_classes_ptr->num == 0||! flag_ira_select)
 			 && ! non_spilled_static_chain_regno_p (i)
 			 ? NO_REGS : best);
 	      continue;
