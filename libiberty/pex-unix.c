/* Utilities to execute a program in a subprocess (possibly linked by pipes
   with other subprocesses), and wait for it.  Generic Unix version
   (also used for UWIN and VMS).
   Copyright (C) 1996-2018 Free Software Foundation, Inc.

This file is part of the libiberty library.
Libiberty is free software; you can redistribute it and/or
modify it under the terms of the GNU Library General Public
License as published by the Free Software Foundation; either
version 2 of the License, or (at your option) any later version.

Libiberty is distributed in the hope that it will be useful,
but WITHOUT ANY WARRANTY; without even the implied warranty of
MERCHANTABILITY or FITNESS FOR A PARTICULAR PURPOSE.  See the GNU
Library General Public License for more details.

You should have received a copy of the GNU Library General Public
License along with libiberty; see the file COPYING.LIB.  If not,
write to the Free Software Foundation, Inc., 51 Franklin Street - Fifth Floor,
Boston, MA 02110-1301, USA.  */

#include "config.h"
#include "libiberty.h"
#include "pex-common.h"
#include "environ.h"

#include <stdio.h>
#include <signal.h>
#include <errno.h>
#ifdef NEED_DECLARATION_ERRNO
extern int errno;
#endif
#ifdef HAVE_STDLIB_H
#include <stdlib.h>
#endif
#ifdef HAVE_STRING_H
#include <string.h>
#endif
#ifdef HAVE_UNISTD_H
#include <unistd.h>
#endif

#include <sys/types.h>

#ifdef HAVE_FCNTL_H
#include <fcntl.h>
#endif
#ifdef HAVE_SYS_WAIT_H
#include <sys/wait.h>
#endif
#ifdef HAVE_GETRUSAGE
#include <sys/time.h>
#include <sys/resource.h>
#endif
#ifdef HAVE_SYS_STAT_H
#include <sys/stat.h>
#endif
#ifdef HAVE_PROCESS_H
#include <process.h>
#endif

#ifdef vfork /* Autoconf may define this to fork for us. */
# define VFORK_IS_FORK 1
#else
# define VFORK_IS_FORK 0
#endif
#ifdef HAVE_VFORK_H
#include <vfork.h>
#endif
#if defined(VMS) && defined (__LONG_POINTERS)
#ifndef __CHAR_PTR32
typedef char * __char_ptr32
__attribute__ ((mode (SI)));
#endif

typedef __char_ptr32 *__char_ptr_char_ptr32
__attribute__ ((mode (SI)));

/* Return a 32 bit pointer to an array of 32 bit pointers 
   given a 64 bit pointer to an array of 64 bit pointers.  */

static __char_ptr_char_ptr32
to_ptr32 (char **ptr64)
{
  int argc;
  __char_ptr_char_ptr32 short_argv;

  /* Count number of arguments.  */
  for (argc = 0; ptr64[argc] != NULL; argc++)
    ;

  /* Reallocate argv with 32 bit pointers.  */
  short_argv = (__char_ptr_char_ptr32) decc$malloc
    (sizeof (__char_ptr32) * (argc + 1));

  for (argc = 0; ptr64[argc] != NULL; argc++)
    short_argv[argc] = (__char_ptr32) decc$strdup (ptr64[argc]);

  short_argv[argc] = (__char_ptr32) 0;
  return short_argv;

}
#else
#define to_ptr32(argv) argv
#endif

/* File mode to use for private and world-readable files.  */

#if defined (S_IRUSR) && defined (S_IWUSR) && defined (S_IRGRP) && defined (S_IWGRP) && defined (S_IROTH) && defined (S_IWOTH)
#define PUBLIC_MODE  \
    (S_IRUSR | S_IWUSR | S_IRGRP | S_IWGRP | S_IROTH | S_IWOTH)
#else
#define PUBLIC_MODE 0666
#endif

/* Get the exit status of a particular process, and optionally get the
   time that it took.  This is simple if we have wait4, slightly
   harder if we have waitpid, and is a pain if we only have wait.  */

static pid_t pex_wait (struct pex_obj *, pid_t, int *, struct pex_time *);

#ifdef HAVE_WAIT4

static pid_t
pex_wait (struct pex_obj *obj ATTRIBUTE_UNUSED, pid_t pid, int *status,
	  struct pex_time *time)
{
  pid_t ret;
  struct rusage r;

#ifdef HAVE_WAITPID
  if (time == NULL)
    return waitpid (pid, status, 0);
#endif

  ret = wait4 (pid, status, 0, &r);

  if (time != NULL)
    {
      time->user_seconds = r.ru_utime.tv_sec;
      time->user_microseconds= r.ru_utime.tv_usec;
      time->system_seconds = r.ru_stime.tv_sec;
      time->system_microseconds= r.ru_stime.tv_usec;
    }

  return ret;
}

#else /* ! defined (HAVE_WAIT4) */

#ifdef HAVE_WAITPID

#ifndef HAVE_GETRUSAGE

static pid_t
pex_wait (struct pex_obj *obj ATTRIBUTE_UNUSED, pid_t pid, int *status,
	  struct pex_time *time)
{
  if (time != NULL)
    memset (time, 0, sizeof (struct pex_time));
  return waitpid (pid, status, 0);
}

#else /* defined (HAVE_GETRUSAGE) */

static pid_t
pex_wait (struct pex_obj *obj ATTRIBUTE_UNUSED, pid_t pid, int *status,
	  struct pex_time *time)
{
  struct rusage r1, r2;
  pid_t ret;

  if (time == NULL)
    return waitpid (pid, status, 0);

  getrusage (RUSAGE_CHILDREN, &r1);

  ret = waitpid (pid, status, 0);
  if (ret < 0)
    return ret;

  getrusage (RUSAGE_CHILDREN, &r2);

  time->user_seconds = r2.ru_utime.tv_sec - r1.ru_utime.tv_sec;
  time->user_microseconds = r2.ru_utime.tv_usec - r1.ru_utime.tv_usec;
  if (r2.ru_utime.tv_usec < r1.ru_utime.tv_usec)
    {
      --time->user_seconds;
      time->user_microseconds += 1000000;
    }

  time->system_seconds = r2.ru_stime.tv_sec - r1.ru_stime.tv_sec;
  time->system_microseconds = r2.ru_stime.tv_usec - r1.ru_stime.tv_usec;
  if (r2.ru_stime.tv_usec < r1.ru_stime.tv_usec)
    {
      --time->system_seconds;
      time->system_microseconds += 1000000;
    }

  return ret;
}

#endif /* defined (HAVE_GETRUSAGE) */

#else /* ! defined (HAVE_WAITPID) */

struct status_list
{
  struct status_list *next;
  pid_t pid;
  int status;
  struct pex_time time;
};

static pid_t
pex_wait (struct pex_obj *obj, pid_t pid, int *status, struct pex_time *time)
{
  struct status_list **pp;

  for (pp = (struct status_list **) &obj->sysdep;
       *pp != NULL;
       pp = &(*pp)->next)
    {
      if ((*pp)->pid == pid)
	{
	  struct status_list *p;

	  p = *pp;
	  *status = p->status;
	  if (time != NULL)
	    *time = p->time;
	  *pp = p->next;
	  free (p);
	  return pid;
	}
    }

  while (1)
    {
      pid_t cpid;
      struct status_list *psl;
      struct pex_time pt;
#ifdef HAVE_GETRUSAGE
      struct rusage r1, r2;
#endif

      if (time != NULL)
	{
#ifdef HAVE_GETRUSAGE
	  getrusage (RUSAGE_CHILDREN, &r1);
#else
	  memset (&pt, 0, sizeof (struct pex_time));
#endif
	}

      cpid = wait (status);

#ifdef HAVE_GETRUSAGE
      if (time != NULL && cpid >= 0)
	{
	  getrusage (RUSAGE_CHILDREN, &r2);

	  pt.user_seconds = r2.ru_utime.tv_sec - r1.ru_utime.tv_sec;
	  pt.user_microseconds = r2.ru_utime.tv_usec - r1.ru_utime.tv_usec;
	  if (pt.user_microseconds < 0)
	    {
	      --pt.user_seconds;
	      pt.user_microseconds += 1000000;
	    }

	  pt.system_seconds = r2.ru_stime.tv_sec - r1.ru_stime.tv_sec;
	  pt.system_microseconds = r2.ru_stime.tv_usec - r1.ru_stime.tv_usec;
	  if (pt.system_microseconds < 0)
	    {
	      --pt.system_seconds;
	      pt.system_microseconds += 1000000;
	    }
	}
#endif

      if (cpid < 0 || cpid == pid)
	{
	  if (time != NULL)
	    *time = pt;
	  return cpid;
	}

      psl = XNEW (struct status_list);
      psl->pid = cpid;
      psl->status = *status;
      if (time != NULL)
	psl->time = pt;
      psl->next = (struct status_list *) obj->sysdep;
      obj->sysdep = (void *) psl;
    }
}

#endif /* ! defined (HAVE_WAITPID) */
#endif /* ! defined (HAVE_WAIT4) */

static int pex_unix_open_read (struct pex_obj *, const char *, int);
static int pex_unix_open_write (struct pex_obj *, const char *, int, int);
static pid_t pex_unix_exec_child (struct pex_obj *, int, const char *,
				 char * const *, char * const *,
				 int, int, int, int,
				 const char **, int *);
static int pex_unix_close (struct pex_obj *, int);
static int pex_unix_wait (struct pex_obj *, pid_t, int *, struct pex_time *,
			  int, const char **, int *);
static int pex_unix_pipe (struct pex_obj *, int *, int);
static FILE *pex_unix_fdopenr (struct pex_obj *, int, int);
static FILE *pex_unix_fdopenw (struct pex_obj *, int, int);
static void pex_unix_cleanup (struct pex_obj *);

/* The list of functions we pass to the common routines.  */

const struct pex_funcs funcs =
{
  pex_unix_open_read,
  pex_unix_open_write,
  pex_unix_exec_child,
  pex_unix_close,
  pex_unix_wait,
  pex_unix_pipe,
  pex_unix_fdopenr,
  pex_unix_fdopenw,
  pex_unix_cleanup
};

/* Return a newly initialized pex_obj structure.  */

struct pex_obj *
pex_init (int flags, const char *pname, const char *tempbase)
{
  return pex_init_common (flags, pname, tempbase, &funcs);
}

/* Open a file for reading.  */

static int
pex_unix_open_read (struct pex_obj *obj ATTRIBUTE_UNUSED, const char *name,
		    int binary ATTRIBUTE_UNUSED)
{
  return open (name, O_RDONLY);
}

/* Open a file for writing.  */

static int
pex_unix_open_write (struct pex_obj *obj ATTRIBUTE_UNUSED, const char *name,
		     int binary ATTRIBUTE_UNUSED, int append)
{
  /* Note that we can't use O_EXCL here because gcc may have already
     created the temporary file via make_temp_file.  */
  return open (name, O_WRONLY | O_CREAT
		     | (append ? O_APPEND : O_TRUNC), PUBLIC_MODE);
}

/* Close a file.  */

static int
pex_unix_close (struct pex_obj *obj ATTRIBUTE_UNUSED, int fd)
{
  return close (fd);
}

/* Execute a child.  */

#if defined(HAVE_SPAWNVE) && defined(HAVE_SPAWNVPE)
/* Implementation of pex->exec_child using the Cygwin spawn operation.  */

/* Subroutine of pex_unix_exec_child.  Move OLD_FD to a new file descriptor
   to be stored in *PNEW_FD, save the flags in *PFLAGS, and arrange for the
   saved copy to be close-on-exec.  Move CHILD_FD into OLD_FD.  If CHILD_FD
   is -1, OLD_FD is to be closed.  Return -1 on error.  */

static int
save_and_install_fd(int *pnew_fd, int *pflags, int old_fd, int child_fd)
{
  int new_fd, flags;

  flags = fcntl (old_fd, F_GETFD);

  /* If we could not retrieve the flags, then OLD_FD was not open.  */
  if (flags < 0)
    {
      new_fd = -1, flags = 0;
      if (child_fd >= 0 && dup2 (child_fd, old_fd) < 0)
	return -1;
    }
  /* If we wish to close OLD_FD, just mark it CLOEXEC.  */
  else if (child_fd == -1)
    {
      new_fd = old_fd;
      if ((flags & FD_CLOEXEC) == 0 && fcntl (old_fd, F_SETFD, FD_CLOEXEC) < 0)
	return -1;
    }
  /* Otherwise we need to save a copy of OLD_FD before installing CHILD_FD.  */
  else
    {
#ifdef F_DUPFD_CLOEXEC
      new_fd = fcntl (old_fd, F_DUPFD_CLOEXEC, 3);
      if (new_fd < 0)
	return -1;
#else
      /* Prefer F_DUPFD over dup in order to avoid getting a new fd
	 in the range 0-2, right where a new stderr fd might get put.  */
      new_fd = fcntl (old_fd, F_DUPFD, 3);
      if (new_fd < 0)
	return -1;
      if (fcntl (new_fd, F_SETFD, FD_CLOEXEC) < 0)
	return -1;
#endif
      if (dup2 (child_fd, old_fd) < 0)
	return -1;
    }

  *pflags = flags;
  if (pnew_fd)
    *pnew_fd = new_fd;
  else if (new_fd != old_fd)
    abort ();

  return 0;
}

/* Subroutine of pex_unix_exec_child.  Move SAVE_FD back to OLD_FD
   restoring FLAGS.  If SAVE_FD < 0, OLD_FD is to be closed.  */

static int
restore_fd(int old_fd, int save_fd, int flags)
{
  /* For SAVE_FD < 0, all we have to do is restore the
     "closed-ness" of the original.  */
  if (save_fd < 0)
    return close (old_fd);

  /* For SAVE_FD == OLD_FD, all we have to do is restore the
     original setting of the CLOEXEC flag.  */
  if (save_fd == old_fd)
    {
      if (flags & FD_CLOEXEC)
	return 0;
      return fcntl (old_fd, F_SETFD, flags);
    }

  /* Otherwise we have to move the descriptor back, restore the flags,
     and close the saved copy.  */
#ifdef HAVE_DUP3
  if (flags == FD_CLOEXEC)
    {
      if (dup3 (save_fd, old_fd, O_CLOEXEC) < 0)
	return -1;
    }
  else
#endif
    {
      if (dup2 (save_fd, old_fd) < 0)
	return -1;
      if (flags != 0 && fcntl (old_fd, F_SETFD, flags) < 0)
	return -1;
    }
  return close (save_fd);
}

static pid_t
pex_unix_exec_child (struct pex_obj *obj ATTRIBUTE_UNUSED,
		     int flags, const char *executable,
		     char * const * argv, char * const * env,
                     int in, int out, int errdes, int toclose,
		     const char **errmsg, int *err)
{
  int fl_in = 0, fl_out = 0, fl_err = 0, fl_tc = 0;
  int save_in = -1, save_out = -1, save_err = -1;
  int max, retries;
  pid_t pid;

  if (flags & PEX_STDERR_TO_STDOUT)
    errdes = out;

  /* We need the three standard file descriptors to be set up as for
     the child before we perform the spawn.  The file descriptors for
     the parent need to be moved and marked for close-on-exec.  */
  if (in != STDIN_FILE_NO
      && save_and_install_fd (&save_in, &fl_in, STDIN_FILE_NO, in) < 0)
    goto error_dup2;
  if (out != STDOUT_FILE_NO
      && save_and_install_fd (&save_out, &fl_out, STDOUT_FILE_NO, out) < 0)
    goto error_dup2;
  if (errdes != STDERR_FILE_NO
      && save_and_install_fd (&save_err, &fl_err, STDERR_FILE_NO, errdes) < 0)
    goto error_dup2;
  if (toclose >= 0
      && save_and_install_fd (NULL, &fl_tc, toclose, -1) < 0)
    goto error_dup2;

  /* Now that we've moved the file descriptors for the child into place,
     close the originals.  Be careful not to close any of the standard
     file descriptors that we just set up.  */
  max = -1;
  if (errdes >= 0)
    max = STDERR_FILE_NO;
  else if (out >= 0)
    max = STDOUT_FILE_NO;
  else if (in >= 0)
    max = STDIN_FILE_NO;
  if (in > max)
    close (in);
  if (out > max)
    close (out);
  if (errdes > max && errdes != out)
    close (errdes);

  /* If we were not given an environment, use the global environment.  */
  if (env == NULL)
    env = environ;

  /* Launch the program.  If we get EAGAIN (normally out of pid's), try
     again a few times with increasing backoff times.  */
  retries = 0;
  while (1)
    {
      typedef const char * const *cc_cp;

      if (flags & PEX_SEARCH)
	pid = spawnvpe (_P_NOWAITO, executable, (cc_cp)argv, (cc_cp)env);
      else
	pid = spawnve (_P_NOWAITO, executable, (cc_cp)argv, (cc_cp)env);

      if (pid > 0)
	break;

      *err = errno;
      *errmsg = "spawn";
      if (errno != EAGAIN || ++retries == 4)
	return (pid_t) -1;
      sleep (1 << retries);
    }

  /* Success.  Restore the parent's file descriptors that we saved above.  */
  if (toclose >= 0
      && restore_fd (toclose, toclose, fl_tc) < 0)
    goto error_dup2;
  if (in != STDIN_FILE_NO
      && restore_fd (STDIN_FILE_NO, save_in, fl_in) < 0)
    goto error_dup2;
  if (out != STDOUT_FILE_NO
      && restore_fd (STDOUT_FILE_NO, save_out, fl_out) < 0)
    goto error_dup2;
  if (errdes != STDERR_FILE_NO
      && restore_fd (STDERR_FILE_NO, save_err, fl_err) < 0)
    goto error_dup2;

  return pid;

 error_dup2:
  *err = errno;
  *errmsg = "dup2";
  return (pid_t) -1;
}

#else
/* Implementation of pex->exec_child using standard vfork + exec.  */

static pid_t
pex_unix_exec_child (struct pex_obj *obj, int flags, const char *executable,
		     char * const * argv, char * const * env,
                     int in, int out, int errdes,
		     int toclose, const char **errmsg, int *err)
{
  pid_t pid = -1;

  /* We declare these to be volatile to avoid warnings from gcc about
     them being clobbered by vfork.  */
  volatile int sleep_interval = 1;
  volatile int retries;

  /* We vfork and then set environ in the child before calling execvp.
     This clobbers the parent's environ so we need to restore it.
     It would be nice to use one of the exec* functions that takes an
     environment as a parameter, but that may have portability
<<<<<<< HEAD
     issues.  It is marked volatile so the child doesn't consider it a
     dead variable and therefore clobber where ever it is stored.  */
  char **volatile save_environ = environ;

  /* If we are using a true vfork, these allow the child to convey an
     error to the parent immediately -- rather than discover it later
     when trying to communicate.  Notice we're already in undefined
     territory by not immediately calling execv[p] or _exit in the
     child. */
  volatile int child_errno = 0;
  const char *volatile child_bad_fn = NULL;
=======
     issues.   */
  char **save_environ = environ;
>>>>>>> 6a2a6928

  for (retries = 0; retries < 4; ++retries)
    {
      pid = vfork ();
      if (pid >= 0)
	break;
      sleep (sleep_interval);
      sleep_interval *= 2;
    }

  switch (pid)
    {
    case 0:
      /* Child process.  */
      {
	const char *bad_fn = NULL;
<<<<<<< HEAD
=======

>>>>>>> 6a2a6928
	if (!bad_fn && in != STDIN_FILE_NO)
	  {
	    if (dup2 (in, STDIN_FILE_NO) < 0)
	      bad_fn = "dup2";
	    else if (close (in) < 0)
	      bad_fn = "close";
	  }
	if (!bad_fn && out != STDOUT_FILE_NO)
	  {
	    if (dup2 (out, STDOUT_FILE_NO) < 0)
	      bad_fn = "dup2";
	    else if (close (out) < 0)
	      bad_fn = "close";
	  }
	if (!bad_fn && errdes != STDERR_FILE_NO)
	  {
	    if (dup2 (errdes, STDERR_FILE_NO) < 0)
	      bad_fn = "dup2";
	    else if (close (errdes) < 0)
	      bad_fn = "close";
	  }
	if (!bad_fn && toclose >= 0)
	  {
	    if (close (toclose) < 0)
	      bad_fn = "close";
	  }
	if (!bad_fn && (flags & PEX_STDERR_TO_STDOUT) != 0)
	  {
	    if (dup2 (STDOUT_FILE_NO, STDERR_FILE_NO) < 0)
	      bad_fn = "dup2";
	  }
	if (!bad_fn)
	  {
	    if (env)
	      /* NOTE: In a standard vfork implementation this clobbers
		 the parent's copy of environ "too" (in reality there's
		 only one copy).  This is ok as we restore it below.  */
	      environ = (char**) env;
	    if ((flags & PEX_SEARCH) != 0)
	      {
		execvp (executable, to_ptr32 (argv));
		bad_fn = "execvp";
	      }
	    else
	      {
		execv (executable, to_ptr32 (argv));
		bad_fn = "execv";
	      }
	  }

<<<<<<< HEAD
	/* Something failed.  */
	int retval = -1;
	if (VFORK_IS_FORK)
	  {
	    /* We really forked.  We cannot tell the parent the error,
	       but we can use stdio.  */
	    if (fprintf (stderr, "%s: error trying to exec '%s': %s: %s\n",
			 obj->pname, executable, bad_fn, xstrerror (errno)) < 0
		|| fflush (stderr) != 0)
	      retval = -2;
	  }
	else
	  {
	    /* We used vfork, therefore running in the same address
	       space as the parent.  Tell it we failed.  */
	    child_bad_fn = bad_fn;
	    child_errno = errno;
	  }

	_exit (retval);
=======
	/* Something failed, report an error.  We don't use stdio
	   routines, because we might be here due to a vfork call.  */
	ssize_t retval = 0;
	int eno = errno;
	
#define writeerr(s) (retval |= write (STDERR_FILE_NO, s, strlen (s)))
	writeerr (obj->pname);
	writeerr (": error trying to exec '");
	writeerr (executable);
	writeerr ("': ");
	writeerr (bad_fn);
	writeerr (": ");
	writeerr (xstrerror (eno));
	writeerr ("\n");
#undef writeerr

	/* Exit with -2 if the error output failed, too.  */
	_exit (retval < 0 ? -2 : -1);
>>>>>>> 6a2a6928
      }
      /* NOTREACHED */
      return (pid_t) -1;

    case -1:
      /* Failed to (v)fork.  */
      child_bad_fn = VFORK_IS_FORK ? "fork" : "vfork";
      /* Don't need to save errno.  */
      /* FALLTHROUGH */

    default:
      /* Parent process.  */
      {
<<<<<<< HEAD
	/* Restore environ.
	   Note that the parent either doesn't run until the child execs/exits
	   (standard vfork behaviour), or if it does run then vfork is behaving
	   more like fork.  In either case we needn't worry about clobbering
	   the child's copy of environ.  */
	environ = save_environ;

	const char *bad_fn = child_bad_fn;
	if (!VFORK_IS_FORK)
	  {
	    int e = child_errno;
	    if (e)
	      /* The child managed to give us an error, before failing to
		 start.  Use that.  */
	      errno = e;
	  }

=======
	const char *bad_fn = NULL;
	
	/* Restore environ.  Note that the parent either doesn't run
	   until the child execs/exits (standard vfork behaviour), or
	   if it does run then vfork is behaving more like fork.  In
	   either case we needn't worry about clobbering the child's
	   copy of environ.  */
	environ = save_environ;

>>>>>>> 6a2a6928
	if (!bad_fn && in != STDIN_FILE_NO)
	  if (close (in) < 0)
	    bad_fn = "close";
	if (!bad_fn && out != STDOUT_FILE_NO)
	  if (close (out) < 0)
	    bad_fn = "close";
	if (!bad_fn && errdes != STDERR_FILE_NO)
	  if (close (errdes) < 0)
	    bad_fn = "close";

	if (bad_fn)
	  {
	    *err = errno;
	    *errmsg = bad_fn;
	    return (pid_t) -1;
	  }
      }
<<<<<<< HEAD
=======

>>>>>>> 6a2a6928
      return pid;
    }
}
#endif /* SPAWN */

/* Wait for a child process to complete.  */

static int
pex_unix_wait (struct pex_obj *obj, pid_t pid, int *status,
	       struct pex_time *time, int done, const char **errmsg,
	       int *err)
{
  /* If we are cleaning up when the caller didn't retrieve process
     status for some reason, encourage the process to go away.  */
  if (done)
    kill (pid, SIGTERM);

  if (pex_wait (obj, pid, status, time) < 0)
    {
      *err = errno;
      *errmsg = "wait";
      return -1;
    }

  return 0;
}

/* Create a pipe.  */

static int
pex_unix_pipe (struct pex_obj *obj ATTRIBUTE_UNUSED, int *p,
	       int binary ATTRIBUTE_UNUSED)
{
  return pipe (p);
}

/* Get a FILE pointer to read from a file descriptor.  */

static FILE *
pex_unix_fdopenr (struct pex_obj *obj ATTRIBUTE_UNUSED, int fd,
		  int binary ATTRIBUTE_UNUSED)
{
  return fdopen (fd, "r");
}

static FILE *
pex_unix_fdopenw (struct pex_obj *obj ATTRIBUTE_UNUSED, int fd,
		  int binary ATTRIBUTE_UNUSED)
{
  if (fcntl (fd, F_SETFD, FD_CLOEXEC) < 0)
    return NULL;
  return fdopen (fd, "w");
}

static void
pex_unix_cleanup (struct pex_obj *obj ATTRIBUTE_UNUSED)
{
#if !defined (HAVE_WAIT4) && !defined (HAVE_WAITPID)
  while (obj->sysdep != NULL)
    {
      struct status_list *this;
      struct status_list *next;

      this = (struct status_list *) obj->sysdep;
      next = this->next;
      free (this);
      obj->sysdep = (void *) next;
    }
#endif
}<|MERGE_RESOLUTION|>--- conflicted
+++ resolved
@@ -579,7 +579,6 @@
      This clobbers the parent's environ so we need to restore it.
      It would be nice to use one of the exec* functions that takes an
      environment as a parameter, but that may have portability
-<<<<<<< HEAD
      issues.  It is marked volatile so the child doesn't consider it a
      dead variable and therefore clobber where ever it is stored.  */
   char **volatile save_environ = environ;
@@ -591,10 +590,6 @@
      child. */
   volatile int child_errno = 0;
   const char *volatile child_bad_fn = NULL;
-=======
-     issues.   */
-  char **save_environ = environ;
->>>>>>> 6a2a6928
 
   for (retries = 0; retries < 4; ++retries)
     {
@@ -611,10 +606,7 @@
       /* Child process.  */
       {
 	const char *bad_fn = NULL;
-<<<<<<< HEAD
-=======
-
->>>>>>> 6a2a6928
+
 	if (!bad_fn && in != STDIN_FILE_NO)
 	  {
 	    if (dup2 (in, STDIN_FILE_NO) < 0)
@@ -665,7 +657,8 @@
 	      }
 	  }
 
-<<<<<<< HEAD
+	int eno = errno;
+	
 	/* Something failed.  */
 	int retval = -1;
 	if (VFORK_IS_FORK)
@@ -686,26 +679,6 @@
 	  }
 
 	_exit (retval);
-=======
-	/* Something failed, report an error.  We don't use stdio
-	   routines, because we might be here due to a vfork call.  */
-	ssize_t retval = 0;
-	int eno = errno;
-	
-#define writeerr(s) (retval |= write (STDERR_FILE_NO, s, strlen (s)))
-	writeerr (obj->pname);
-	writeerr (": error trying to exec '");
-	writeerr (executable);
-	writeerr ("': ");
-	writeerr (bad_fn);
-	writeerr (": ");
-	writeerr (xstrerror (eno));
-	writeerr ("\n");
-#undef writeerr
-
-	/* Exit with -2 if the error output failed, too.  */
-	_exit (retval < 0 ? -2 : -1);
->>>>>>> 6a2a6928
       }
       /* NOTREACHED */
       return (pid_t) -1;
@@ -719,27 +692,8 @@
     default:
       /* Parent process.  */
       {
-<<<<<<< HEAD
-	/* Restore environ.
-	   Note that the parent either doesn't run until the child execs/exits
-	   (standard vfork behaviour), or if it does run then vfork is behaving
-	   more like fork.  In either case we needn't worry about clobbering
-	   the child's copy of environ.  */
-	environ = save_environ;
-
 	const char *bad_fn = child_bad_fn;
-	if (!VFORK_IS_FORK)
-	  {
-	    int e = child_errno;
-	    if (e)
-	      /* The child managed to give us an error, before failing to
-		 start.  Use that.  */
-	      errno = e;
-	  }
-
-=======
-	const char *bad_fn = NULL;
-	
+
 	/* Restore environ.  Note that the parent either doesn't run
 	   until the child execs/exits (standard vfork behaviour), or
 	   if it does run then vfork is behaving more like fork.  In
@@ -747,7 +701,14 @@
 	   copy of environ.  */
 	environ = save_environ;
 
->>>>>>> 6a2a6928
+	if (!VFORK_IS_FORK)
+	  {
+	    int e = child_errno;
+	    if (e)
+	      /* The child managed to give us an error, before failing to
+		 start.  Use that.  */
+	      errno = e;
+	  }
 	if (!bad_fn && in != STDIN_FILE_NO)
 	  if (close (in) < 0)
 	    bad_fn = "close";
@@ -765,10 +726,6 @@
 	    return (pid_t) -1;
 	  }
       }
-<<<<<<< HEAD
-=======
-
->>>>>>> 6a2a6928
       return pid;
     }
 }
