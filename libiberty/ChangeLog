<<<<<<< HEAD
2020-07-31  Giuliano Belinassi  <giuliano.belinassi@usp.br>

	* Makefile.in: Use `+' on rule calling GCC
=======
2020-08-03  Richard Biener  <rguenther@suse.de>

	PR lto/96385
	* simple-object-elf.c
	(simple_object_elf_copy_lto_debug_sections): Localize global
	UNDEFs and reuse the prevailing name.

2020-07-30  H.J. Lu  <hjl.tools@gmail.com>

	PR bootstrap/96202
	* configure: Regenerated.

2020-07-14  Ian Lance Taylor  <iant@golang.org>

	PR demangler/96143
	* cp-demangle.c (d_lambda): Don't add substitution candidate.
	* testsuite/demangle-expected: Update a few existing test cases
	accordingly, and add a new test case.

2020-07-10  Jason Merrill  <jason@redhat.com>

	* cp-demangle.c (cplus_demangle_operators): Add di, dx, dX.
	(d_expression_1): Handle di and dX.
	(is_designated_init, d_maybe_print_designated_init): New.
	(d_print_comp_inner): Use d_maybe_print_designated_init.
	* testsuite/demangle-expected: Add designator tests.

2020-06-26  Nick Clifton  <nickc@redhat.com>

	* bsearch.c (bsearch): Remove use of register keyword.
	* bsearch_r.c (bsearch_r): Likewise.

2020-06-23  Nick Alcock  <nick.alcock@oracle.com>

	* bsearch_r.c: New file.
	* Makefile.in (CFILES): Add bsearch_r.c.
	(REQUIRED_OFILES): Add bsearch_r.o.
	* functions.texi: Regenerate.

2020-05-29  H.J. Lu  <hjl.tools@gmail.com>

	PR bootstrap/95413
	* configure: Regenerated.

2020-05-15  Iain Buclaw  <ibuclaw@gdcproject.org>

	* d-demangle.c (dlang_attributes): Add @live attribute.
	* testsuite/d-demangle-expected: Add new tests.

2020-05-14  Rainer Schuetze  <r.sagitario@gmx.de>
	    Iain Buclaw  <ibuclaw@gdcproject.org>

	* d-demangle.c (enum dlang_symbol_kinds): Remove enum.
	(struct dlang_info): New struct
	(dlang_decode_backref): New function.
	(dlang_backref): New function.
	(dlang_symbol_backref): New function.
	(dlang_type_backref): New function.
	(dlang_symbol_name_p): New function.
	(dlang_function_type_noreturn): New function.
	(dlang_function_type): Add 'info' parameter.  Decode function type
	with dlang_function_type_noreturn.
	(dlang_function_args): Add 'info' parameter.
	(dlang_type): Add 'info' parameter.  Handle back referenced types.
	(dlang_identifier): Replace 'kind' parameter with 'info'.  Handle back
	referenced symbols.  Split off decoding of plain identifiers to...
	(dlang_lname): ...here.
	(dlang_parse_mangle): Replace 'kind' parameter with 'info'.  Decode
	function type and return with dlang_type.
	(dlang_parse_qualified): Replace 'kind' parameter with 'info', add
	'suffix_modifier' parameter.  Decode function type with
	dlang_function_type_noreturn.
	(dlang_parse_tuple): Add 'info' parameter.
	(dlang_template_symbol_param): New function.
	(dlang_template_args): Add 'info' parameter.  Decode symbol parameter
	with dlang_template_symbol_param.  Handle back referenced values, and
	externally mangled parameters.
	(dlang_parse_template): Add 'info' parameter.
	(dlang_demangle_init_info): New function.
	(dlang_demangle): Initialize and pass 'info' parameter.
	* testsuite/d-demangle-expected: Add new tests.

2020-05-12  H.J. Lu  <hongjiu.lu@intel.com>

	PR bootstrap/94998
	* configure: Regenerated.
>>>>>>> 07cbaed8

2020-04-28  H.J. Lu  <hongjiu.lu@intel.com>

	PR bootstrap/94739
	* configure: Regenerated.

2020-04-27  Jakub Jelinek  <jakub@redhat.com>

	PR demangler/94797
	* cp-demangle.c (cplus_demangle_operators): Add ss <=> operator.
	* testsuite/demangle-expected: Add operator<=> test.

2020-04-25  H.J. Lu  <hongjiu.lu@intel.com>

	PR bootstrap/94739
	* Makefile.in (COMPILE.c): Add @CET_HOST_FLAGS@.
	(configure_deps): Add $(srcdir)/../config/cet.m4 and
	$(srcdir)/../config/enable.m4.
	* aclocal.m4: Include ../config/cet.m4 and ../config/enable.m4.
	* configure.ac: Add GCC_CET_HOST_FLAGS(CET_HOST_FLAGS) and
	AC_SUBST(CET_HOST_FLAGS).
	* configure: Regenerated.

2020-03-05  Egeyar Bagcioglu  <egeyar.bagcioglu@oracle.com>

	* simple-object.c (handle_lto_debug_sections): Name
	".GCC.command.line" among debug sections to be copied over
	from lto objects.

2020-03-02  Nick Clifton  <nickc@redhat.com>

	* testsuite/demangle-expected: Update expected demangling of
	enable_if pattern.

2020-03-02  H.J. Lu  <hongjiu.lu@intel.com>

	PR lto/93966
	* simple-object.c (handle_lto_debug_sections): Also copy
	.note.gnu.property section.

2020-02-12  Sandra Loosemore  <sandra@codesourcery.com>

	PR libstdc++/79193
	PR libstdc++/88999

	* configure: Regenerated.

2020-02-05  Andrew Burgess  <andrew.burgess@embecosm.com>

	* hashtab.c (htab_remove_elt): Make a parameter const.
	(htab_remove_elt_with_hash): Likewise.

2020-01-23  Alexandre Oliva <oliva@adacore.com>

	* argv.c (writeargv): Output empty args as "".

2020-01-01  Jakub Jelinek  <jakub@redhat.com>

	Update copyright years.

2019-12-06  Tim Ruehsen  <tim.ruehsen@gmx.de>

	* make-relative-prefix.c (split_directories):
	Return early on empty 'name'

2019-11-16  Tim Ruehsen  <tim.ruehsen@gmx.de>

	* cp-demangle.c (d_print_init): Remove const from 4th param.
	(cplus_demangle_fill_name): Initialize d->d_counting.
	(cplus_demangle_fill_extended_operator): Likewise.
	(cplus_demangle_fill_ctor): Likewise.
	(cplus_demangle_fill_dtor): Likewise.
	(d_make_empty): Likewise.
	(d_count_templates_scopes): Remobe const from 3rd param,
	Return on dc->d_counting > 1,
	Increment dc->d_counting.
        * cp-demint.c (cplus_demangle_fill_component): Initialize d->d_counting.
	(cplus_demangle_fill_builtin_type): Likewise.
	(cplus_demangle_fill_operator): Likewise.

2019-11-16  Eduard-Mihai Burtescu  <eddyb@lyken.rs>

	* cplus-dem.c (cplus_demangle): Use rust_demangle directly.
	(rust_demangle): Remove.
	* rust-demangle.c (is_prefixed_hash): Rename to is_legacy_prefixed_hash.
	(parse_lower_hex_nibble): Rename to decode_lower_hex_nibble.
	(parse_legacy_escape): Rename to decode_legacy_escape.
	(rust_is_mangled): Remove.
	(struct rust_demangler): Add.
	(peek): Add.
	(next): Add.
	(struct rust_mangled_ident): Add.
	(parse_ident): Add.
	(rust_demangle_sym): Remove.
	(print_str): Add.
	(PRINT): Add.
	(print_ident): Add.
	(rust_demangle_callback): Add.
	(struct str_buf): Add.
	(str_buf_reserve): Add.
	(str_buf_append): Add.
	(str_buf_demangle_callback): Add.
	(rust_demangle): Add.
	* rust-demangle.h: Remove.

2019-11-15  Miguel Saldivar  <saldivarcher@gmail.com>

	* testsuite/demangle-expected: Fix test.

2019-11-04  Kamlesh Kumar  <kamleshbhalui@gmail.com>

	* cp-demangle.c (d_expr_primary): Handle
	nullptr demangling.
	* testsuite/demangle-expected: Added test.

2019-10-29 Paul Pluzhnikov  <ppluzhnikov@google.com>

	* cp-demangle.c (d_number): Avoid signed int overflow.

2019-10-28  Miguel Saldivar  <saldivarcher@gmail.com>

	* cp-demangle.c (d_print_mod): Add a space before printing `complex`
	and `imaginary`, as opposed to after.
	* testsuite/demangle-expected: Adjust test.

2019-10-03  Eduard-Mihai Burtescu  <eddyb@lyken.rs>

	* rust-demangle.c (looks_like_rust): Remove.
	(rust_is_mangled): Don't check escapes.
	(is_prefixed_hash): Allow 0-9a-f permutations.
	(rust_demangle_sym): Don't bail on unknown escapes.
	* testsuite/rust-demangle-expected: Update 'main::$99$' test.

2019-09-03  Eduard-Mihai Burtescu  <eddyb@lyken.rs>

	* rust-demangle.c (unescape): Remove.
	(parse_lower_hex_nibble): New function.
	(parse_legacy_escape): New function.
	(is_prefixed_hash): Use parse_lower_hex_nibble.
	(looks_like_rust): Use parse_legacy_escape.
	(rust_demangle_sym): Use parse_legacy_escape.
	* testsuite/rust-demangle-expected: Add 'llv$u6d$' test.

2019-08-27  Martin Liska  <mliska@suse.cz>

	PR lto/91478
	* simple-object-elf.c (simple_object_elf_copy_lto_debug_sections):
	First find a WEAK HIDDEN symbol in symbol table that will be
	preserved.  Later, use the symbol name for all removed symbols.

2019-08-12  Martin Liska  <mliska@suse.cz>

	* Makefile.in: Add filedescriptor.c.
	* filedescriptor.c: New file.
	* lrealpath.c (is_valid_fd): Remove.

2019-08-08  Martin Liska  <mliska@suse.cz>

	PR bootstrap/91352
	* lrealpath.c (is_valid_fd): New function.

2019-07-24  Martin Liska  <mliska@suse.cz>

	PR lto/91228
	* simple-object-elf.c (simple_object_elf_copy_lto_debug_sections):
	Find first '\0' starting from gnu_lto + 1.

2019-07-12  Ren Kimura  <rkx1209dev@gmail.com>

	* simple-object-elf.c (simple_object_elf_match): Check zero value shstrndx.
	This fixes a Bug 90924.

2019-07-22  Martin Liska  <mliska@suse.cz>

	* simple-object-elf.c (simple_object_elf_copy_lto_debug_sections):
	Do not search for gnu_lto_v1, but search for first '\0'.

2019-07-18  Eduard-Mihai Burtescu  <eddyb@lyken.rs>

	* cplus-dem.c: Include rust-demangle.h.
	* rust-demangle.c: Include rust-demangle.h.
	* rust-demangle.h: New file.

2019-05-31  Michael Forney  <mforney@mforney.org>

	* cp-demangle.c: Don't define CP_DYNAMIC_ARRAYS if __STDC_NO_VLA__
	is non-zero.

2019-04-30  Ben L  <bobsayshilol@live.co.uk>

	* d-demangle.c (dlang_parse_assocarray): Correctly handle error result.
	* testsuite/d-demangle-expected: Add testcase.

	* d-demangle.c (dlang_parse_tuple): Correctly handle error result.
	* testsuite/d-demangle-expected: Add testcase.

	* d-demangle.c (dlang_parse_structlit): Correctly handle error result.
	* testsuite/d-demangle-expected: Add testcase.

	* d-demangle.c (dlang_parse_arrayliteral): Correctly handle error result.
	* testsuite/d-demangle-expected: Add testcase.

	* d-demangle.c (dlang_parse_integer): Fix stack underflow.
	* testsuite/d-demangle-expected: Add testcase.

	* cp-demangle (d_print_comp_inner): Guard against a NULL 'typed_name'.
	* testsuite/demangle-expected: Add testcase.

	* cp-demangle.c (d_encoding): Guard against NULL return values from
	d_right (dc).
	* testsuite/demangle-expected: Add testcase.

2019-04-29  Ben L  <bobsayshilol@live.co.uk>

	* cp-demangle.c (d_expression_1): Don't peek ahead unless the current
	char is valid.
	* testsuite/demangle-expected: Add testcase.

2019-04-10  Nick Clifton  <nickc@redhat.com>

	PR 89394
	* cp-demangle.c (cplus_demangle_fill_name): Reject negative
	lengths.
	(d_count_templates_scopes): Replace num_templates and num_scopes
	parameters with a struct d_print_info pointer parameter.  Adjust
	body of the function accordingly.  Add recursion counter and check
	that the recursion limit is not reached.
	(d_print_init): Pass dpi parameter to d_count_templates_scopes.
	Reset recursion counter afterwards, unless the recursion limit was
	reached.

2019-04-07  Alan Modra  <amodra@gmail.com>

	* functions.texi: Regenerate.

2019-03-14  Jason Merrill  <jason@redhat.com>
	    Jakub Jelinek  <jakub@redhat.com>

	* hashtab.c (htab_remove_elt_with_hash): Return if slot is NULL rather
	than if *slot is HTAB_EMPTY_ENTRY.

2019-02-11  Philippe Waroquiers  <philippe.waroquiers@skynet.be>

	* splay-tree.c (splay_tree_insert): Also release old KEY in case
	of insertion of a key equal to an already present key.
	(splay_tree_new_typed_alloc): Update comment.

2019-01-22  Nidal Faour  <nidal.faour@wdc.com>

	PR lto/88422
	* simple-object.c (O_BINARY): Define if not already defined.
	(simple_object_copy_lto_debug_sections): Create file in binary
	mode.

2019-01-21  Tom Tromey  <tom@tromey.com>

	* splay-tree.c (splay_tree_remove): Delete the key if necessary.

2019-01-14  Tom Honermann  <tom@honermann.net>

	* cp-demangle.c (cplus_demangle_builtin_types)
	(cplus_demangle_type): Add name demangling for char8_t (Du).
	* cp-demangle.h: Increase D_BUILTIN_TYPE_COUNT to accommodate the
	new char8_t type.

2019-01-09  Sandra Loosemore  <sandra@codesourcery.com>

	PR other/16615

	* cp-demangle.c: Mechanically replace "can not" with "cannot".
	* floatformat.c: Likewise.
	* strerror.c: Likewise.

2019-01-01  Jakub Jelinek  <jakub@redhat.com>

	Update copyright years.

2018-12-22  Jason Merrill  <jason@redhat.com>

	Remove support for demangling GCC 2.x era mangling schemes.
	* cplus-dem.c: Remove cplus_mangle_opname, cplus_demangle_opname,
	internal_cplus_demangle, and all subroutines.
	(libiberty_demanglers): Remove entries for ancient GNU (pre-3.0),
	Lucid, ARM, HP, and EDG demangling styles.
	(cplus_demangle): Remove 'work' variable.  Don't call
	internal_cplus_demangle.

2018-12-07  Nick Clifton  <nickc@redhat.com>

	PR 87681
	PR 87675
	PR 87636
	PR 87350
	PR 87335
	* cp-demangle.h (struct d_info): Add recursion_level field.
	* cp-demangle.c (d_function_type): Add recursion counter.
	If the recursion limit is reached and the check is not disabled,
	then return with a failure result.
	(cplus_demangle_init_info): Initialise the recursion_level field.
        (d_demangle_callback): If the recursion limit is enabled, check
	for a mangled string that is so long that there is not enough
	stack space for the local arrays.
        * cplus-dem.c (struct work): Add recursion_level field.
	(squangle_mop_up): Set the numb and numk fields to zero.
	(work_stuff_copy_to_from): Handle the case where a btypevec or
	ktypevec field is NULL.
	(demangle_nested_args): Add recursion counter.  If
	the recursion limit is not disabled and reached, return with a
	failure result.

2018-10-23  Jason Merrill  <jason@redhat.com>

	Implement P0732R2, class types in non-type template parameters.
	* cp-demangle.c (d_dump, d_make_comp, d_count_templates_scopes)
	(d_print_comp_inner): Handle DEMANGLE_COMPONENT_TPARM_OBJ.
	(d_special_name): Handle TA.
	(d_expresion_1): Fix demangling of brace-enclosed initializer list.

2018-10-31  Joseph Myers  <joseph@codesourcery.com>

	PR bootstrap/82856
	Merge from binutils-gdb:
	2018-06-19  Simon Marchi  <simon.marchi@ericsson.com>

	* configure.ac: Remove AC_PREREQ.
	* configure: Re-generate.
	* config.in: Re-generate.

2018-10-01  Nathan Sidwell  <nathan@acm.org>

	* configure.ac (checkfuncs): Add pipe2.
	* config.in, configure: Rebuilt.
	* pex-unix.c (pex_unix_exec_child): Comminicate errors from child
	to parent with a pipe, when possible.

2018-08-23  Nathan Sidwell  <nathan@acm.org>
	    Martin Liska  <mliska@suse.cz>

	PR driver/87056
	* pex-unix.c (pex_unix_exec_child): Duplicate bad_fn into local
	scopes to avoid potential clobber.

2018-08-20  Nathan Sidwell  <nathan@acm.org>

	* pex-unix.c (pex_child_error): Delete.
	(pex_unix_exec_child): Commonize error paths to single message &
	exit.

2018-07-30  Tom Tromey  <tom@tromey.com>

	* cplus-dem.c (remember_Btype): Don't call memcpy with LEN==0.

2018-07-26  Martin Liska  <mliska@suse.cz>

	PR lto/86548
	* make-temp-file.c (TEMP_FILE): Remove leading 'cc'.
	(make_temp_file): Call make_temp_file_with_prefix with
	first argument set to NULL.
	(make_temp_file_with_prefix): Support also prefix.

2018-07-19  Eli Zaretskii  <eliz@gnu.org>

	* simple-object-elf.c (ENOTSUP): If not defined by errno.h, redirect
	to ENOSYS.

2018-05-30  Jan Hubicka  <hubicka@ucw.cz>

	* simple-object.c (handle_lto_debug_sections): Add rename parameter.
	(handle_lto_debug_sections_rename): New function.
	(handle_lto_debug_sections_norename): New function.
	(simple_object_copy_lto_debug_sections): Add rename parameter.

2018-05-28  Bernd Edlinger  <bernd.edlinger@hotmail.de>

	* splay-tree.c (splay_tree_compare_strings,
	splay_tree_delete_pointers): New utility functions.

2018-05-10  Martin Liska  <mliska@suse.cz>

	PR bootstrap/64914
	* md5.c: Use strict alignment with UBSAN_BOOTSTRAP.

2018-04-30  Daniel van Gerpen  <daniel@vangerpen.de>

	* argv.c (expandargv): Fix memory leak for copied argv.

2018-04-13  Rainer Orth  <ro@CeBiTec.Uni-Bielefeld.DE>

	PR lto/81968
	* simple-object.c (handle_lto_debug_sections): Keep .comment
	section.

2018-03-02  David Malcolm  <dmalcolm@redhat.com>

	* cp-demangle.c: Update URL for g++ V3 ABI.

2018-01-20  Eli Zaretskii  <eliz@gnu.org>

	* simple-object-xcoff.c (simple_object_xcoff_find_sections): Use
	ulong_type to avoid warning about 32-bit shift.

2018-01-11  Richard Biener  <rguenther@suse.de>
	Rainer Orth  <ro@CeBiTec.Uni-Bielefeld.DE>

	PR lto/81968
	* simple-object-common.h (struct simple_object_functions):
	Change copy_lto_debug_sections callback signature.
	* simple-object-elf.c (SHN_HIRESERVE, SHT_SYMTAB_SHNDX,
	SHF_INFO_LINK): Add defines.
	(simple_object_elf_copy_lto_debug_sections): Instead of
	leaving not to be copied sections empty unnamed SHT_NULL
	remove them from the target section headers and adjust section
	reference everywhere.  Handle SHN_XINDEX in the symbol table
	processing properly.
	* simple-object.c (handle_lto_debug_sections): Change
	interface to return a modified string and handle renaming
	of relocation sections.

2018-01-10  Daniel van Gerpen  <daniel@vangerpen.de>

	* argv.c (expandargv): Correct check for dynamically
	allocated argv.

2018-01-03  Jakub Jelinek  <jakub@redhat.com>

	Update copyright years.

2017-01-02  Richard Biener  <rguenther@suse.de>

	PR lto/83452
	* simple-object-elf.c (simple_object_elf_copy_lto_debug_section):
	Do not use UNDEF locals for removed symbols but instead just
	define them in the first prevailing section and with no name.
	Use the same gnu_lto_v1 name for all removed globals we promote to
	WEAK UNDEFs so hpux can use a stub to provide this symbol.  Clear
	sh_info and sh_link in removed sections.

2017-10-30  Richard Biener  <rguenther@suse.de>

	PR lto/82757
	* simple-object-elf.c (simple_object_elf_copy_lto_debug_sections):
	Strip two leading _s from the __gnu_lto_* symbols.

2017-10-24  Alan Modra  <amodra@gmail.com>

	PR lto/82687
	PR lto/82575
	* simple-object-elf.c (simple_object_elf_copy_lto_debug_sections):
	Only make __gnu_lto symbols hidden.

2017-10-20  Alan Modra  <amodra@gmail.com>

	PR lto/82575
	* simple-object-elf.c (simple_object_elf_copy_lto_debug_sections):
	Make discarded non-local symbols weak and hidden.

2017-10-18  Jakub Jelinek  <jakub@redhat.com>

	PR lto/82598
	* simple-object.c (handle_lto_debug_sections): Copy over also
	.note.GNU-stack section with unchanged name.
	* simple-object-elf.c (SHF_EXECINSTR): Define.
	(simple_object_elf_copy_lto_debug_section): Drop SHF_EXECINSTR bit
	on .note.GNU-stack section.

2017-09-25  Nathan Sidwell  <nathan@acm.org>

	PR demangler/82195
	* cp-demangle.c (d_encoding): Strip return type when name is a
	LOCAL_NAME.
	(d_local_name): Strip return type of enclosing TYPED_NAME.
	* testsuite/demangle-expected: Add and adjust tests.

2017-09-21  Nathan Sidwell  <nathan@acm.org>

	PR demangler/82195
	* cp-demangle.c (d_name): Revert addition of 'toplevel' parm.
	(has_return_type): Recurse for DEMANGLE_COMPONENT_LOCAL_NAME.
	(d_encoding): Revert d_name change.  Use is_fnqual_component_type
	to strip modifiers that do not belong.
	(d_special_name, d_class_enum_type): Revert d_name call change.
	(d_expresion_1): Commonize DEMANGLE_COMPONENT_UNARY building.
	(d_local_name): Revert parsing of a function type.
	(d_print_comp_inner): An inner LOCAL_NAME might contain a
	TEMPLATE.
	* testsuite/demangle-expected: Add & adjust tests

2017-09-15  Nathan Sidwell  <nathan@acm.org>

	PR demangler/82195
	* cp-demangle.c (d_name): Add 'toplevel' parm.  Pass to	...
	(d_local_name): ... here.  Parse trailing function args on nested
	local_name.
	(d_encoding, d_special_name, d_class_enum_type): Adjust d_name calls.
	* testsuite/demangle-expected: Add tests.

2017-09-15  Richard Biener  <rguenther@suse.de>

	PR lto/81968
	* simple-object-elf.c (simple_object_elf_copy_lto_debug_sections):
	Iterate marking dependent sections necessary.

2017-09-15  Nathan Sidwell  <nathan@acm.org>

	* cp-demangle.c (is_fnqual_component_type): Reimplement using
	FNQUAL_COMPONENT_CASE.
	(d_encoding): Hold bare_function_type in local var.
	(d_local_name): Build name in both cases and build result once.
	Collapse switch-if to single conditional.
	(d_local_name): 

	* testsuite/demangle-expected: Realign blank lines with tests.

2017-09-12  Jiong Wang  <jiong.wang@arm.com>

	* dwarfnames.c (DW_CFA_DUP): New define.

2017-09-01  Martin Liska  <mliska@suse.cz>

	* simple-object-elf.c (simple_object_elf_copy_lto_debug_sections):
	Remove duplicite declaration.

2017-08-31  Richard Biener  <rguenther@suse.de>

	PR lto/81968
	* simple-object-elf.c (simple_object_elf_copy_lto_debug_section):
	Keep names of removed global symbols.

2017-08-29  Tony Reix  <tony.reix@atos.net>

	* simple-object-xcoff.c (simple_object_xcoff_find_sections):
	Improve .go_export csect handling.  Don't make assumptions
	on containing section or number of auxiliary entries.

2017-08-28  Richard Biener  <rguenther@suse.de>

	PR lto/81968
	* simple-object-elf.c (simple_object_elf_copy_lto_debug_section):
	Adjust field with for sh_type write, set SHF_EXCLUDE only for
	removed sections.

2017-08-22  Richard Biener  <rguenther@suse.de>

	PR lto/81925
	* simple-object-elf.c (simple_object_elf_write_shdr): Adjust
	type of sh_addralign and sh_entsize and properly write
	sh_entsize as Elf_Addr.
	(simple_object_elf_write_to_file): Read sh_entsize as Elf_Addr.

2017-08-21  Richard Biener  <rguenther@suse.de>

	* simple-object-common.h (struct simple_object_functions): Add
	copy_lto_debug_sections hook.
	* simple-object.c: Include fcntl.h.
	(handle_lto_debug_sections): New helper function.
	(simple_object_copy_lto_debug_sections): New function copying
	early LTO debug sections to regular debug sections in a new file.
	(simple_object_start_write): Handle NULL segment_name.
	* simple-object-coff.c (simple_object_coff_functions): Adjust
	for not implemented copy_lto_debug_sections hook.
	* simple-object-mach-o.c (simple_object_mach_o_functions): Likewise.
	* simple-object-xcoff.c (simple_object_xcoff_functions): Likewise.
	* simple-object-elf.c (SHT_NULL, SHT_SYMTAB, SHT_RELA, SHT_REL,
	SHT_GROUP): Add various sectopn header types.
	(SHF_EXCLUDE): Add flag.
	(Elf32_External_Sym, Elf64_External_Sym): Add symbol struct.
	(ELF_ST_BIND, ELF_ST_TYPE, ELF_ST_INFO): Add accessors.
	(STT_OBJECT, STT_FUNC, STT_TLS, STT_GNU_IFUNC): Add Symbol types.
	(STV_DEFAULT): Add symbol visibility.
	(SHN_COMMON): Add special section index name.
	(struct simple_object_elf_write): New.
	(simple_object_elf_start_write): Adjust for new private data.
	(simple_object_elf_write_shdr): Pass in values for all fields
	we write.
	(simple_object_elf_write_to_file): Adjust.  Copy from recorded
	section headers if requested.
	(simple_object_elf_release_write): Release private data.
	(simple_object_elf_copy_lto_debug_sections): Copy and rename sections
	as denoted by PFN and all their dependences, symbols and relocations
	to the empty destination file.
	(simple_object_elf_functions): Adjust for copy_lto_debug_sections hook.

2017-07-02  Jan Kratochvil  <jan.kratochvil@redhat.com>

	* dwarfnames.c (DW_FIRST_IDX, DW_END_IDX, DW_IDX, DW_IDX_DUP): New.

2017-06-07  Tony Reix  <tony.reix@atos.net>
	    Matthieu Sarter  <matthieu.sarter.external@atos.net>
	    David Edelsohn  <dje.gcc@gmail.com>

	* simple-object-xcoff.c (simple_object_xcoff_find_sections):
	Search symbol table for .go_export symbol and apply pfn if found.

2017-05-31  DJ Delorie  <dj@redhat.com>

	* configure.ac (strnlen): Add to AC_CHECK_DECLS.
	* configure: Likewise.
	* config.in: Add HACE_DECL_STRNLEN.

2017-05-27  Iain Buclaw  <ibuclaw@gdcproject.org>

	* d-demangle.c (dlang_identifier): Prefix mangled init symbols
	with `initializer for'.
	* testsuite/demangle-expected: Update tests.

2017-05-27  Iain Buclaw  <ibuclaw@gdcproject.org>

	* d-demangle.c (dlang_call_convention_p): Move declaration
	before dlang_type.
	(dlang_type): Handle function types.
	* testsuite/d-demangle-expected: Add tests.

2017-05-27  Iain Buclaw  <ibuclaw@gdcproject.org>

	* d-demangle.c (dlang_parse_real): Remove stack buffer, write
	the demangled hexadecimal directly to string.
	* testsuite/d-demangle-expected: Add tests.

2017-05-24  Eli Zaretskii  <eliz@gnu.org>

	* waitpid.c (wait) [__MINGW32__]: Define as a macro
	that calls _cwait, so that this function works on MinGW.

2017-05-02  Iain Buclaw  <ibuclaw@gdcproject.org>

	* d-demangle.c (dlang_hexdigit): New function.
	(ascii2hex): Remove function.
	(dlang_parse_string): Update to call dlang_hexdigit.
	* testsuite/d-demangle-expected: Add tests.

2017-05-02  Iain Buclaw  <ibuclaw@gdcproject.org>

	* d-demangle.c (strtol): Remove declaration.
	Updated all callers to use dlang_number.
	(dlang_number): New function.
	(dlang_value): Moved check for ISDIGIT into dlang_parse_integer.
	* testsuite/d-demangle-expected: Add tests.

2017-05-02  Iain Buclaw  <ibuclaw@gdcproject.org>

	* d-demangle.c (dlang_parse_symbol): Remove function.
	(dlang_parse_qualified): New function.
	(dlang_parse_mangle): New function.
	(dlang_type): Update to call dlang_parse_qualified.
	(dlang_identifier): Update to call either dlang_parse_qualified or
	dlang_parse_mangle.
	(dlang_type_modifier_p): Remove function.
	(dlang_call_convention_p): Don't allow type modifiers in mangle.
	(dlang_template_args): Update to call dlang_identifier.
	(dlang_demangle): Update to call dlang_parse_mangle.
	* testsuite/d-demangle-expected: Add tests.

2017-05-01  Iain Buclaw  <ibuclaw@gdcproject.org>

	* d-demangle.c (dlang_value): Add comment explaining why cases for
	digits are required.
	* testsuite/d-demangle-expected: Update integer value tests.

2017-05-01  Iain Buclaw  <ibuclaw@gdcproject.org>

	* d-demangle.c (dlang_parse_symbol): Skip over anonymous symbols.
	* testsuite/d-demangle-expected: Add tests.

2017-05-01  Iain Buclaw  <ibuclaw@gdcproject.org>

	* d-demangle.c (dlang_identifier): Handle template constraint symbols.
	(dlang_parse_template): Only advance if template symbol prefix is
	followed by a digit.
	* testsuite/d-demangle-expected: Add tests.

2017-05-01  Iain Buclaw  <ibuclaw@gdcproject.org>

	* d-demangle.c (dlang_attributes): Handle scope attributes.
	* testsuite/d-demangle-expected: Add tests.

2017-04-27  Jonathan Wakely  <jwakely@redhat.com>

	PR demangler/80513
	* cp-demangle.c (d_number): Check for overflow.
	* cplus-dem.c (consume_count): Fix overflow check.
	(gnu_special): Check for underscore after thunk delta.
	* testsuite/demangle-expected: Add tests for overflows and invalid
	characters in thunks.

2017-04-21  Mark Wielaard  <mark@klomp.org>

	* cp-demangle.c (MAX_RECURSION_COUNT): New constant.
	(struct d_print_info): Add recursion field.
	(d_print_init): Initialize recursion.
	(d_print_comp): Check and update d_print_info recursion depth.

2017-04-21  Mark Wielaard  <mark@klomp.org>

	* cp-demangle.c (d_substitution): Return NULL if d_add_substitution
	fails.

2017-04-21  Mark Wielaard  <mark@klomp.org>

	* cp-demangle.h (struct d_info): Remove did_subs field.
	* cp-demangle.c (struct d_info_checkpoint): Likewise.
	(d_template_param): Don't update did_subs.
	(d_substitution): Likewise.
	(d_checkpoint): Don't assign did_subs.
	(d_backtrack): Likewise.
	(cplus_demangle_init_info): Don't initialize did_subs.

2017-03-27  Pedro Alves  <palves@redhat.com>

	* cp-demint.c (cplus_demangle_fill_component): Handle
	DEMANGLE_COMPONENT_RVALUE_REFERENCE.

2017-03-12  Mark Wielaard  <mark@klomp.org>

	* cp-demangle.c (cplus_demangle_fill_name): Initialize
	demangle_component d_printing.
	(cplus_demangle_fill_extended_operator): Likewise.
	(cplus_demangle_fill_ctor): Likewise.
	(cplus_demangle_fill_dtor): Likewise.

2017-03-08  Mark Wielaard  <mark@klomp.org>

	PR demangler/70909
	PR demangler/67264
	* cp-demangle.c: Fix endless recursion. Pass
	struct demangle_component as non const.
	(d_make_empty): Initialize variable.
	(d_print_comp_inner): Limit recursion.
	(d_print_comp): Decrement variable.
	* cp-demint.c (cplus_demangle_fill_component): Initialize
	variable.
	(cplus_demangle_fill_builtin_type): Likewise.
	(cplus_demangle_fill_operator): Likewise.
	* testsuite/demangle-expected: Add tests.

2017-01-18  Markus Trippelsdorf  <markus@trippelsdorf.de>

	PR PR c++/70182
	* cp-demangle.c (d_unqualified_name): Handle "on" for
	operator names.
	* testsuite/demangle-expected: Add tests.

2017-01-18  Markus Trippelsdorf  <markus@trippelsdorf.de>

	PR c++/77489
	* cp-demangle.c (d_discriminator): Handle discriminator >= 10.
	* testsuite/demangle-expected: Add tests for discriminator.

2017-01-04  Jakub Jelinek  <jakub@redhat.com>

	Update copyright years.

2017-01-04  Alan Modra  <amodra@gmail.com>

	* Makefile.in (configure_deps): Update.
	* configure: Regenerate.

2016-12-13  Jakub Jelinek  <jakub@redhat.com>

	PR c++/78761
	* cp-demangle.c (cplus_demangle_type): Demangle Dc as decltype(auto).
	* testsuite/demangle-expected: Add test for decltype(auto).

2016-12-12  Nathan Sidwell  <nathan@acm.org>

	PR c++/78252
	* cp-demangle.c (struct d_print_info): Add is_lambda_arg field.
	(d_print_init): Initialize it.
	(d_print_comp_inner) <DEMANGLE_COMPONENT_TEMPLATE_PARAM>: Check
	is_lambda_arg for auto.
	<DEMANGLE_COMPONENT_REFERENCE,
	DEMANGLE_COMPONENT_RVALUE_REFERENCE>: Skip smashing check when
	is_lambda_arg.
	<DEMANGLE_COMPONENT_LAMBDA>: Increment is_lambda_arg around arg
	printing.
	* testsuite/demangle-expected: Add lambda auto mangling cases. 

2016-12-06  DJ Delorie  <dj@redhat.com>

	* argv.c (expandargv): Check for directories passed as @-files.

2016-11-30  David Malcolm  <dmalcolm@redhat.com>

	PR c/78498
	* strndup.c (strlen): Delete decl.
	(strnlen): Add decl.
	(strndup): Call strnlen rather than strlen.
	* xstrndup.c (xstrndup): Likewise.

2016-11-29  Nathan Sidwell  <nathan@acm.org>

	* cp-demangle.c (d_print_comp_inner): Fix parameter indentation.

2016-11-03  David Tolnay <dtolnay@gmail.com>
	    Mark Wielaard  <mark@klomp.org>

	* Makefile.in (CFILES): Add rust-demangle.c.
	(REQUIRED_OFILES): Add rust-demangle.o.
	* cplus-dem.c (libiberty_demanglers): Add rust_demangling case.
	(cplus_demangle): Handle RUST_DEMANGLING.
	(rust_demangle): New function.
	* rust-demangle.c: New file.
	* testsuite/Makefile.in (really-check): Add check-rust-demangle.
	(check-rust-demangle): New rule.
	* testsuite/rust-demangle-expected: New file.

2016-11-15  Mark Wielaard  <mark@klomp.org>

	* cp-demangle.c (d_expression_1): Make sure third expression
	exists for ?: and fold expressions.
	* testsuite/demangle-expected: Add examples of strings that could
	crash the demangler because of missing expression.

2016-11-14  Mark Wielaard  <mark@klomp.org>

	* cplus-dem.c (demangle_signature): After 'H', template function,
	no success and don't advance position if end of string reached.
	(demangle_template): After 'z', template name, return zero on
	premature end of string.
	(gnu_special): Guard strchr against searching for zero characters.
	(do_type): If member, only advance mangled string when 'F' found.
	* testsuite/demangle-expected: Add examples of strings that could
	crash the demangler by reading past end of input.

2016-11-06  Mark Wielaard  <mark@klomp.org>

	* configure.ac (ac_libiberty_warn_cflags): Add -Wshadow=local.
	* configure: Regenerated.

2016-11-07  Jason Merrill  <jason@redhat.com>

	* cp-demangle.c (is_fnqual_component_type): New.
	(d_encoding, d_print_comp_inner, d_print_mod_list): Use it.
	(FNQUAL_COMPONENT_CASE): New.
	(d_make_comp, has_return_type, d_print_comp_inner)
	(d_print_function_type): Use it.
	(next_is_type_qual): New.
	(d_cv_qualifiers, d_print_mod): Handle noexcept and throw-spec.

2016-11-02  Mark Wielaard  <mjw@redhat.com>

	* cplus-dem.c (demangle_signature): Move fall through comment.
	(demangle_fund_type): Add fall through comment between 'G' and 'I'.
	* hashtab.c (iterative_hash): Add fall through comments.
	* regex.c (regex_compile): Add Fall through comment after '+'/'?'.
	(byte_re_match_2_internal): Add Fall through comment after jump_n.
	Change "Note fall through" to "Fall through".
	(common_op_match_null_string_p): Return false after set_number_at
	instead of fall through.

2016-11-01  Jason Merrill  <jason@redhat.com>

	* cp-demangle.c (d_ctor_dtor_name): Handle inheriting constructor.

2016-10-31  Mark Wielaard  <mjw@redhat.com>

	* cplus-dem.c (ada_demangle): Initialize demangled to NULL and
	XDELETEVEC demangled when unknown.

2016-09-19  Andrew Stubbs  <ams@codesourcery.com>

	* pex-win32.c (argv_to_cmdline): Quote zero-length parameters.
	* testsuite/test-pexecute.c (main): Insert check for zero-length parameters.

2016-09-10  Mark Wielaard  <mjw@redhat.com>

	* cp-demangle.c (d_substitution): Change struct demangle_component
	variable name from c to dc.

2016-08-12  Marek Polacek  <polacek@redhat.com>

	PR c/7652
	* cp-demangle.c (d_print_mod): Add FALLTHRU.

2016-08-04  Marcel Böhme  <boehme.marcel@gmail.com>

	PR c++/71696
	* cplus-dem.c: Prevent infinite recursion when there is a cycle
	in the referencing of remembered mangled types.
	(work_stuff): New stack to keep track of the remembered mangled
	types that are currently being processed.
	(push_processed_type): New method to push currently processed
	remembered type onto the stack.
	(pop_processed_type): New method to pop currently processed
	remembered type from the stack.
	(work_stuff_copy_to_from): Copy values of new variables.
	(delete_non_B_K_work_stuff): Free stack memory.
	(demangle_args): Push/Pop currently processed remembered type.
	(do_type): Do not demangle a cyclic reference and push/pop
	referenced remembered type.

2016-07-29  Aldy Hernandez  <aldyh@redhat.com>

	* make-relative-prefix.c (make_relative_prefix_1): Fall back to
	malloc if alloca argument is greater than MAX_ALLOCA_SIZE.

2016-07-15  Jason Merrill  <jason@redhat.com>

	* cp-demangle.c (cplus_demangle_operators): Add f[lrLR].
	(d_expression_1): Handle them.
	(d_maybe_print_fold_expression): New.
	(d_print_comp_inner): Use it.
	(d_index_template_argument): Handle negative index.

	* cp-demangle.c (cplus_demangle_operators): Add sP and sZ.
	(d_print_comp_inner): Handle them.
	(d_template_args_1): Split out from d_template_args.
	(d_args_length): New.

2016-07-13  Marcel Böhme  <boehme.marcel@gmail.com>

	PR c++/70926
	* cplus-dem.c: Handle large values and overflow when demangling
	length variables.
	(demangle_template_value_parm): Read only until end of mangled string.
	(do_hpacc_template_literal): Likewise.
	(do_type): Handle overflow when demangling array indices.

2016-06-12  Brooks Moses  <bmoses@google.com>

	* cp-demangle.c (cplus_demangle_print_callback): Avoid zero-length
	  VLAs.

2016-05-31  Alan Modra  <amodra@gmail.com>

	* xmemdup.c (xmemdup): Use xmalloc rather than xcalloc.

2016-05-19  Jakub Jelinek  <jakub@redhat.com>

	PR c++/70498
	* cp-demangle.c (d_expression_1): Formatting fix.

2016-05-18  Artemiy Volkov  <artemiyv@acm.org>

	* cplus-dem.c (enum type_kind_t): Add tk_rvalue_reference
	constant.
	(demangle_template_value_parm): Handle tk_rvalue_reference
	type kind.
	(do_type): Support 'O' type id (rvalue references).

	* testsuite/demangle-expected: Add tests.

2016-05-02  Marcel Böhme  <boehme.marcel@gmail.com>

	PR c++/70498
	* cp-demangle.c: Parse numbers as integer instead of long to avoid
	overflow after sanity checks. Include <limits.h> if available.
	(INT_MAX): Define if necessary.
	(d_make_template_param): Takes integer argument instead of long.
	(d_make_function_param): Likewise.
	(d_append_num): Likewise.
	(d_identifier): Likewise.
	(d_number): Parse as and return integer.
	(d_compact_number): Handle overflow.
	(d_source_name): Change variable type to integer for parsed number.
	(d_java_resource): Likewise.
	(d_special_name): Likewise.
	(d_discriminator): Likewise.
	(d_unnamed_type): Likewise.
	* testsuite/demangle-expected: Add regression test cases.

2016-04-30  Oleg Endo  <olegendo@gcc.gnu.org>

	* configure: Remove SH5 support.

2016-04-08  Marcel Böhme  <boehme.marcel@gmail.com>

	PR c++/69687
	* cplus-dem.c: Include <limits.h> if available.
	(INT_MAX): Define if necessary.
	(remember_type, remember_Ktype, register_Btype, string_need):
	Abort if we detect cases where we the size of the allocation would
	overflow.

	PR c++/70492
	* cplus-dem.c (gnu_special): Handle case where consume_count returns
	-1.

2016-03-31  Mikhail Maltsev  <maltsevm@gmail.com>
	    Marcel Bohme  <boehme.marcel@gmail.com>

	PR c++/67394
	PR c++/70481
	* cplus-dem.c (squangle_mop_up): Zero bsize/ksize after freeing
	btypevec/ktypevec.
	* testsuite/demangle-expected: Add coverage tests.

2016-01-27  Iain Buclaw  <ibuclaw@gdcproject.org>

	* d-demangle.c (dlang_call_convention): Handle extern Objective-C
	function calling convention.
	(dlang_call_convention_p): Likewise.
	(dlang_type): Likewise.
	* testsuite/d-demangle-expected: Add coverage tests.

2016-01-27  Iain Buclaw  <ibuclaw@gdcproject.org>

	* d-demangle.c (dlang_function_args): Append ',' for variadic functions
	only if parameters were seen before the elipsis symbol.
	* testsuite/d-demangle-expected: Add coverage test for parameter-less
	variadic functions.

2016-01-27  Iain Buclaw  <ibuclaw@gdcproject.org>

	* d-demangle.c (dlang_type): Handle function types only in the context
	of seeing a pointer type symbol.
	* testsuite/d-demangle-expected: Update function pointer tests.

2016-01-05  Mike Frysinger  <vapier@gentoo.org>

	* argv.c (dupargv): Change arg to char * const *.  Update comment.
	(writeargv, countargv): Likewise.
	* functions.texi (dupargv, writeargv, countargv): Likewise.

2016-01-05  Mike Frysinger  <vapier@gentoo.org>

	* argv.c (dupargv): Replace strlen/xmalloc/strcpy with xstrdup.

2015-12-28  Patrick Palka  <ppalka@gcc.gnu.org>

	* crc32.c: In the documentation, don't refer to GDB's
	now-nonexistent crc32 implementation.  In the table-generation
	program embedded within the documentation, change the type of
	the induction variables i and j from int to unsigned int, to
	avoid undefined behavior.

2015-12-21  Nick Clifton  <nickc@redhat.com>

	PR 66827
	* regex.c (EXTRACT_NUMBER): Cast sign byte to unsigned before left
	shifting.

2015-11-27  Pedro Alves  <palves@redhat.com>

	PR other/61321
	PR other/61233
	* cp-demangle.c (d_demangle_callback, d_make_comp): Handle
	DEMANGLE_COMPONENT_CONVERSION.
	(is_ctor_dtor_or_conversion): Handle DEMANGLE_COMPONENT_CONVERSION
	instead of DEMANGLE_COMPONENT_CAST.
	(d_operator_name): Return a DEMANGLE_COMPONENT_CONVERSION
	component if handling a conversion.
	(d_count_templates_scopes, d_print_comp_inner): Handle
	DEMANGLE_COMPONENT_CONVERSION.
	(d_print_comp_inner): Handle DEMANGLE_COMPONENT_CONVERSION instead
	of DEMANGLE_COMPONENT_CAST.
	(d_print_cast): Rename as ...
	(d_print_conversion): ... this.  Adjust comments.
	(d_print_cast): Rewrite - simply print the left subcomponent.
	* cp-demint.c (cplus_demangle_fill_component): Handle
	DEMANGLE_COMPONENT_CONVERSION.

	* testsuite/demangle-expected: Add tests.

2015-11-12  Mike Stump  <mikestump@comcast.net>

	* Makefile.in (etags tags TAGS): Use && instead of ;.

2015-11-09  Alan Modra  <amodra@gmail.com>

	* configure.ac: Check size of size_t.
	* configure: Regenerate.
	* config.in: Regenerate.

2015-11-09  Alan Modra  <amodra@gmail.com>

	* obstack.c (_obstack_newchunk): Silence -Wc++compat warning.
	(_obstack_begin_worker): Likewise.  Move assignment to h->chunk
	after alloc failure check.

2015-11-09  Alan Modra  <amodra@gmail.com>

	PR gdb/17133
	* obstack.c (__alignof__): Expand alignof_type from alignof.h.
	(obstack_exit_failure): Don't use exitfail.h.
	(_): Include libintl.h when HAVE_LIBINTL_H and nls enabled.
	Provide default.  Don't include gettext.h.
	(_Noreturn): Define.
	* obstacks.texi: Adjust node references to external libc info files.

2015-11-09  Alan Modra  <amodra@gmail.com>

	PR gdb/17133
	* obstack.c: Import current gnulib file.
	* obstacks.texi: Updated doc, from glibc's manual/memory.texi.

2015-11-06  Joel Brobecker  <brobecker@adacore.com>

	* configure.ac: Set AC_CV_FUNC_GETPAGESIZE to "yes" on
	Android hosts.
	* configure: Regenerate.

2015-10-28  Jason Merrill  <jason@redhat.com>

	* Makefile.in (TAGS): Fix for separate build directory.

2015-10-18  Roland McGrath  <roland@gnu.org>
	    Iain Sandoe  <iain@codesourcery.com>

	PR other/63758
	* pex-unix.c: Obtain the environment interface from settings in
	environ.h rather than in-line code.  Update copyright date.
	* setenv.c: Likewise.
	* xmalloc.c: Likewise.

2015-09-30  Jason Merrill  <jason@redhat.com>

	* cp-demangle.c (d_cv_qualifiers): Dx means transaction_safe.
	(cplus_demangle_type): Let d_cv_qualifiers handle it.
	(d_dump, d_make_comp, has_return_type, d_encoding)
	(d_count_templates_scopes, d_print_comp_inner)
	(d_print_mod_list, d_print_mod, d_print_function_type)
	(is_ctor_or_dtor): Handle DEMANGLE_COMPONENT_TRANSACTION_SAFE.

2015-08-15  Ian Lance Taylor  <iant@google.com>

	* cp-demangle.c (d_abi_tags): Preserve di->last_name across any
	ABI tags.

2015-08-11  Iain Buclaw  <ibuclaw@gdcproject.org>

	* d-demangle.c (dlang_parse_real): Remove call to strtod.
	(strtod): Remove declaration.
	* testsuite/d-demangle-expected: Update float and complex literal
	tests to check correct hexadecimal demangling.

2015-07-13  Mikhail Maltsev  <maltsevm@gmail.com>

	* cp-demangle.c (d_dump): Fix syntax error.
	(d_identifier): Adjust type of len to match d_source_name.
	(d_expression_1): Fix out-of-bounds access.  Check code variable for
	NULL before dereferencing it.
	(d_find_pack): Do not recurse for FIXED_TYPE, DEFAULT_ARG and NUMBER.
	(d_print_comp_inner): Add NULL pointer check.
	* cp-demangle.h (d_peek_next_char): Define as inline function when
	CHECK_DEMANGLER is defined.
	(d_advance): Likewise.
	* testsuite/demangle-expected: Add new testcases.

2015-07-09  Uros Bizjak  <ubizjak@gmail.com>

	* getruntime.c (RUSAGE_SELF): Define if not already defined.
	(get_runtime): Use RUSAGE_SELF as argument 1 of getrusage call.

2015-06-01  Jason Merrill  <jason@redhat.com>

	* cp-demangle.c (cplus_demangle_type): Handle arguments to vendor
	extended qualifier.

2015-05-22  Yunlian Jiang  <yunlian@google.com>

	* configure.ac: Add AC_GNU_SOURCE.
	* Makefile.in (COMPILE.c): Add -D_GNU_SOURCE.
	* configure, config.in: Rebuild.
	* floatformat.c (_GNU_SOURCE): Don't define if already defined.

2015-05-16  Iain Buclaw  <ibuclaw@gdcproject.org>

	* d-demangle.c (dlang_symbol_kinds): New enum.
	(dlang_parse_symbol): Update signature.  Handle an ambiguity between
	pascal functions and template value arguments.  Only check for a type
	if parsing a function, or at the top level.  Return failure if the
	entire symbol was not successfully demangled.
	(dlang_identifier): Update signature.  Handle an ambiguity between two
	adjacent digits in a mangled symbol string.
	(dlang_type): Update call to dlang_parse_symbol.
	(dlang_template_args): Likewise.
	(dlang_parse_template): Likewise.
	(dlang_demangle): Likewise.
	* testsuite/d-demangle-expected: Fix bad tests found, and add problematic
	examples to the unittests.

2015-05-16  Iain Buclaw  <ibuclaw@gdcproject.org>

	* d-demangle.c (dlang_template_args): Skip over specialized template
	parameters in mangled symbol.
	* testsuite/d-demangle-expected: Add coverage and unittest for specialized
	template parameters.

2015-05-16  Iain Buclaw  <ibuclaw@gdcproject.org>

	* d-demangle.c (dlang_type): Handle cent and ucent types.
	* testsuite/d-demangle-expected: Add coverage tests for cent and ucent.

2015-05-16  Iain Buclaw  <ibuclaw@gdcproject.org>

	* d-demangle.c (dlang_attributes): Handle return attributes, ignoring
	return parameters in the mangled string.  Return NULL if have encountered
	an unknown attribute.
	(dlang_function_args): Handle return parameters in the mangled string.
	* testsuite/d-demangle-expected: Add coverage tests for functions with
	return parameters and return attributes.

2015-05-16  Iain Buclaw  <ibuclaw@gdcproject.org>

	* d-demangle.c (dlang_identifier): Check encoded length of identifier
	to verify strncmp matches entire string.
	* testsuite/d-demangle-expected: Fix wrong test for postblit symbol.

2015-05-16  Iain Buclaw  <ibuclaw@gdcproject.org>

	* d-demangle.c (dlang_type_modifiers): New function.
	(dlang_type_modifier_p): New function.
	(dlang_call_convention_p): Ignore any kind of type modifier.
	(dlang_type): Handle and emit the type modifier after delegate types.
	(dlang_parse_symbol): Handle and emit the type modifier after the symbol.
	* testsuite/d-demangle-expected: Add coverage tests for all valid
	usages of function symbols with type modifiers.

2015-05-16  Iain Buclaw  <ibuclaw@gdcproject.org>

	* d-demangle.c (dlang_call_convention): Return NULL if have reached the
	end of the symbol, but expected something to read.
	(dlang_attributes): Likewise.
	(dlang_function_type): Likewise.
	(dlang_type): Likewise.
	(dlang_identifier): Likewise.
	(dlang_value): Likewise.

2015-05-16  Iain Buclaw  <ibuclaw@gdcproject.org>

	* d-demangle.c (dlang_parse_string): Represent embedded whitespace or
	non-printable characters as hex or escape sequences.
	* testsuite/d-demangle-expected: Add test for templates with tabs and
	newlines embedded into the signature.

2015-05-08  Joel Brobecker  <brobecker@adacore.com>

	* mkstemps.c: #include <time.h> if HAVE_TIME_H is defined
	but not HAVE_SYS_TIME_H.

2015-04-22  Eli Zaretskii  <eliz@gnu.org>

	* setenv.c <environ>: Declare only if not a macro.

2015-04-14  Max Ostapenko  <m.ostapenko@partner.samsung.com>

	* testsuite/Makefile.in (LIBCFLAGS): Add LDFLAGS.

2015-04-10  Jakub Jelinek  <jakub@redhat.com>
	    Iain Sandoe  <iain@codesourcery.com>

	PR target/65351
	* configure: Regenerate.

2015-04-07  Jakub Jelinek  <jakub@redhat.com>
	    Iain Sandoe  <iain@codesourcery.com>

	PR target/65351
	* configure: Regenerate.

2015-01-19  Eli Zaretskii  <eliz@gnu.org>

	* strerror.c <sys_nerr, sys_errlist>: Declare only if they aren't
	macros.

2014-12-24  Uros Bizjak  <ubizjak@gmail.com>
	    Ben Elliston  <bje@au.ibm.com>
	    Manuel Lopez-Ibanez  <manu@gcc.gnu.org>

	* xasprintf.c: New file.
	* Makefile.in (CFILES): Add xasprintf.c.
	(REQUIRED_OFILES): Add xasprintf.$(objext).
	(xasprintf.$(objext)): New target.
	* functions.texi: Regenerate.

2014-12-11  Uros Bizjak  <ubizjak@gmail.com>
	    Ben Elliston  <bje@au.ibm.com>
	    Manuel Lopez-Ibanez  <manu@gcc.gnu.org>

	* xvasprintf.c: New file.
	* vprintf-support.h: Likewise.
	* vprintf-support.c: Likewise.
	* Makefile.in (CFILES): Add vprintf-support.c, xvasprintf.c.
	(REQUIRED_OFILES): Add vprintf-support.$(objext), xvasprintf.$(objext).
	(vprintf-support.$(objext), xvasprintf.$(objext)): New targets.
	(vasprintf.$(objext)): Depend on $(srcdir)/vprintf-support.h.
	* functions.texi: Regenerate.
	* vasprintf.c (int_vasprintf): Use libiberty_vprintf_buffer_size.

2014-11-22  John David Anglin  <danglin@gcc.gnu.org>

	PR other/63694
	* configure.ac: Check for strtol, strtoul, strtoll and strtoull
	declarations.
	* configure: Regenerated.

2014-11-12  Kirill Yukhin  <kirill.yukhin@intel.com>

	* testsuite/test-strtol.c (run_tests): Cast strtol return to
	unsigned long.

2014-11-11  Anthony Brandon  <anthony.brandon@gmail.com>
	    Manuel López-Ibáñez  <manu@gcc.gnu.org>

	PR driver/36312
	* filename_cmp.c (canonical_filename_eq): New function to check if
	file names are the same.
	* functions.texi: Updated with documentation for new function.

2014-11-11  David Malcolm  <dmalcolm@redhat.com>

	* ChangeLog.jit: New.

2014-11-05  Rainer Orth  <ro@CeBiTec.Uni-Bielefeld.DE>

	* sigsetmask.c (_POSIX_SOURCE): Remove.

2014-10-28  Yury Gribov  <y.gribov@samsung.com>

	* strtoll.c: New file.
	* strtoull.c: New file.
	* configure.ac: Add long long checks.  Add harness for strtoll and
	strtoull.  Check decls for strtol, strtoul, strtoll, strtoull.
	* Makefile.in (CFILES, CONFIGURED_OFILES): Add strtoll and strtoull.
	* config.in: Regenerate.
	* configure: Regenerate.
	* functions.texi: Regenerate.
	* testsuite/Makefile.in (check-strtol): New rule.
	(test-strtol): Likewise.
	(mostlyclean): Clean up strtol test.
	* testsuite/test-strtol.c: New test.

2014-10-15  David Malcolm  <dmalcolm@redhat.com>

	* choose-temp.c (choose_tmpdir): Remove now-redundant local
	copy of prototype.
	* functions.texi: Regenerate.
	* make-temp-file.c (choose_tmpdir): Convert return type from
	char * to const char * - given that this returns a pointer to
	a memoized allocation, the caller must not touch it.

2014-10-14  Joel Brobecker  <brobecker@adacore.com>

	* d-demangle.c: Replace strtold with strtod in global comment.
	(strtold): Remove declaration.
	(strtod): New declaration.
	(dlang_parse_real): Declare value as double instead of long
	double.  Replace call to strtold by call to strtod.
	Update format in call to snprintf.

2014-09-26  Jason Merrill  <jason@redhat.com>

	* cp-demangle.c (d_substitution): Handle abi tags on abbreviation.

2014-09-26  Max Ostapenko  <m.ostapenko@partner.samsung.com>

	* pex-common.h (struct pex_funcs): Add new parameter for open_write field.
	* pex-unix.c (pex_unix_open_write): Add support for new parameter.
	* pex-djgpp.c (pex_djgpp_open_write): Likewise.
	* pex-win32.c (pex_win32_open_write): Likewise.
	* pex-common.c (pex_run_in_environment): Likewise.

2014-09-23  Iain Buclaw  <ibuclaw@gdcproject.org>

	* Makefile.in (CFILES): Add d-demangle.c.
	(REQUIRED_OFILES): Add d-demangle.o.
	* cplus-dem.c (libiberty_demanglers): Add dlang_demangling case.
	(cplus_demangle): Likewise.
	* d-demangle.c: New file.
	* testsuite/Makefile.in (really-check): Add check-d-demangle.
	* testsuite/d-demangle-expected: New file.

2014-09-19  Ian Lance Taylor  <iant@google.com>

	* simple-object-elf.c (simple_object_elf_write_ehdr): Correctly
	handle objects with more than SHN_LORESERVE sections.
	(simple_object_elf_write_shdr): Add sh_link parameter.
	(simple_object_elf_write_to_file): Correctly handle objects with
	more than SHN_LORESERVE sections.

2014-08-29  Andrew Burgess  <aburgess@broadcom.com>

	* cp-demangle.c (d_dump): Only access field from s_fixed part of
	the union for DEMANGLE_COMPONENT_FIXED_TYPE.
	(d_count_templates_scopes): Likewise.

2014-08-13  Gary Benson  <gbenson@redhat.com>

	* testsuite/demangler-fuzzer.c: New file.
	* testsuite/Makefile.in (fuzz-demangler): New rule.
	(demangler-fuzzer): Likewise.
	(mostlyclean): Clean up demangler fuzzer.

2014-06-11  Andrew Burgess  <aburgess@broadcom.com>

	* cplus-dem.c (do_type): Call string_delete even if the call to
	demangle_template fails.

2014-06-01  Ray Donnelly  <mingw.android@gmail.com>

	* pex-win32.c (argv_to_cmdline): Don't quote
	args unnecessarily

2014-05-28  Pedro Alves  <palves@redhat.com>

	* cp-demangle.c (d_dump): Handle DEMANGLE_COMPONENT_FUNCTION_PARAM
	and DEMANGLE_COMPONENT_NUMBER.

2014-05-22  Thomas Schwinge  <thomas@codesourcery.com>

	* testsuite/demangle-expected: Fix last commit.

2014-05-14  Andrew Burgess  <aburgess@broadcom.com>

	* cplus-dmem.c (internal_cplus_demangle): Free any resources
	allocated by possible previous call to gnu_special.
	(squangle_mop_up): Reset pointers to NULL after calling free.
	* testsuite/demangle-expected: New test case.

2014-05-08  Gary Benson  <gbenson@redhat.com>

	* cp-demangle.c (struct d_component_stack): New structure.
	(struct d_print_info): New field component_stack.
	(d_print_init): Initialize the above.
	(d_print_comp_inner): Renamed from d_print_comp.
	Do not restore template stack if it would cause a loop.
	(d_print_comp): New function.
	* testsuite/demangle-expected: New test cases.

2014-04-17  Jakub Jelinek  <jakub@redhat.com>

	PR sanitizer/56781
	* maint-tool: Also emit rule for noasan/ subdirectory.
	* configure.ac (NOASANFLAG): Set and substitute.
	* Makefile.in: Regenerated.
	(NOASANFLAG): Set.
	(all, $(TARGETLIB), mostlyclean): Handle noasan subdir like pic
	subdir.
	(stamp-noasandir): New goal.
	* configure: Regenerated.

2014-04-01  Richard Biener  <rguenther@suse.de>

	* simple-object.c (simple_object_internal_write): Handle
	EINTR and short writes.

2014-03-28  Richard Biener  <rguenther@suse.de>

	* simple-object.c (simple_object_internal_read): Handle
	EINTR and short reads.

2014-03-13  Uros Bizjak  <ubizjak@gmail.com>

	* regex.c (bzero) [!_LIBC]: Define without coma expression.
	(regerror): Cast the call to memcpy to (void) to avoid unused
	value warnings.

2014-01-28  Thomas Schwinge  <thomas@codesourcery.com>

	* cp-demangle.c (d_demangle_callback): Put an abort call in place,
	to help the compiler.

2014-01-21  Tom Tromey  <tromey@redhat.com>

	* _doprint.c (checkit): Use stdarg, not VA_* macros.
	* asprintf.c (asprintf): Use stdarg, not VA_* macros.
	* concat.c (concat_length, concat_copy, concat_copy2, concat)
	(reconcat): Use stdarg, not VA_* macros.
	* snprintf.c (snprintf): Use stdarg, not VA_* macros.
	* vasprintf.c (checkit): Use stdarg, not VA_* macros.
	* vsnprintf.c (checkit): Use stdarg, not VA_* macros.

2014-01-06  Mike Frysinger  <vapier@gentoo.org>

	PR other/56780
	* configure.ac: Delete target_header_dir assignment.
	* configure: Regenerated.

2014-01-06  Gary Benson  <gbenson@redhat.com>

	* cp-demangle.c (struct d_print_info): New fields
	next_saved_scope, copy_templates, next_copy_template and
	num_copy_templates.
	(d_count_templates): New function.
	(d_print_init): New parameter "dc".
	Estimate numbers of templates and scopes required.
	(d_print_free): Removed function.
	(cplus_demangle_print_callback): Allocate stack for
	templates and scopes.  Removed call to d_print_free.
	(d_copy_templates): Removed function.
	(d_save_scope): New function.
	(d_get_saved_scope): Likewise.
	(d_print_comp): Replace state saving/restoring code with
	calls to d_save_scope and d_get_saved_scope.

2013-12-23  Bill Maddox  <maddox@google.com>

	* cp-demangle.c (cplus_demangle_fill_ctor,cplus_demangle_fill_dtor):
	Handle unified ctor/dtor.
	(d_ctor_dtor_name): Handle unified ctor/dtor.

2013-11-22  Cary Coutant  <ccoutant@google.com>
    
	PR other/59195
	* cp-demangle.c (struct d_info_checkpoint): New struct.
	(struct d_print_info): Add current_template field.
	(d_operator_name): Set flag when processing a conversion
	operator.
	(cplus_demangle_type): When processing <template-args> for
	a conversion operator, backtrack if necessary.
	(d_expression_1): Renamed from d_expression.
	(d_expression): New wrapper around d_expression_1.
	(d_checkpoint): New function.
	(d_backtrack): New function.
	(d_print_init): Initialize current_template.
	(d_print_comp): Set current_template.
	(d_print_cast): Put current_template in scope for
	printing conversion operator name.
	(cplus_demangle_init_info): Initialize is_expression and
	is_conversion.
	* cp-demangle.h (struct d_info): Add is_expression and
	is_conversion fields.
	* testsuite/demangle-expected: New test cases.

2013-11-15  Andreas Schwab  <schwab@linux-m68k.org>

	* configure: Regenerate.

2013-11-12  Uros Bizjak  <ubizjak@gmail.com>

	* cp-demangle.c (d_copy_templates): Cast result of malloc
	to (struct d_print_template *).
	(d_print_comp): Cast result of realloc to (struct d_saved scope *).

2013-10-29  Marc Glisse  <marc.glisse@inria.fr>

	PR tree-optimization/58689
	* concat.c: Remove note about xmalloc.

2013-10-27  Gerald Pfeifer  <gerald@pfeifer.com>

	* testsuite/test-demangle.c: Include unistd.h.

2013-10-25  Gary Benson  <gbenson@redhat.com>

	* cp-demangle.c (struct d_saved_scope): New structure.
	(struct d_print_info): New fields saved_scopes and
	num_saved_scopes.
	(d_print_init): Initialize the above.
	(d_print_free): New function.
	(cplus_demangle_print_callback): Call the above.
	(d_copy_templates): New function.
	(d_print_comp): New variables saved_templates and
	need_template_restore.
	[DEMANGLE_COMPONENT_REFERENCE, DEMANGLE_COMPONENT_RVALUE_REFERENCE]:
	Capture scope the first time the component is traversed, and use the
	captured scope for subsequent traversals.
	* testsuite/demangle-expected: Add regression test.

2013-10-23  Gerald Pfeifer  <gerald@pfeifer.com>

	* testsuite/test-expandargv.c: Include unistd.h.

2013-10-15  David Malcolm  <dmalcolm@redhat.com>

	* configure.ac: If --enable-host-shared, use -fPIC.
	* configure: Regenerate.

2013-10-11  Paul Pluzhnikov  <ppluzhnikov@google.com>

	* cp-demangle.c (d_name): Demangle local-source-names.
	* testsuite/demangle-expected: New test.

2013-09-10  Paolo Carlini  <paolo.carlini@oracle.com>

	PR bootstrap/58386
	Revert:

	2013-09-10  Gary Benson  <gbenson@redhat.com>

	* cp-demangle.c: Include hashtab.h.
	(struct d_print_info): New field saved_scopes.
	(d_print_init): Initialize the above.
	(d_print_free): New function.
	(cplus_demangle_print_callback): Call the above.
	(struct d_saved_scope): New structure.
	(d_store_scope): New function.
	(d_free_scope) Likewise.
	(d_restore_scope) Likewise.
	(d_hash_saved_scope) Likewise.
	(d_equal_saved_scope) Likewise.
	(d_print_comp): New variable saved_scope.
	[DEMANGLE_COMPONENT_REFERENCE,
	DEMANGLE_COMPONENT_RVALUE_REFERENCE]: Capture scope the first
	time the component is traversed, and use the captured scope for
	subsequent traversals.
	* testsuite/demangle-expected: Add regression test.

2013-09-10  Gary Benson  <gbenson@redhat.com>

	* cp-demangle.c: Include hashtab.h.
	(struct d_print_info): New field saved_scopes.
	(d_print_init): Initialize the above.
	(d_print_free): New function.
	(cplus_demangle_print_callback): Call the above.
	(struct d_saved_scope): New structure.
	(d_store_scope): New function.
	(d_free_scope) Likewise.
	(d_restore_scope) Likewise.
	(d_hash_saved_scope) Likewise.
	(d_equal_saved_scope) Likewise.
	(d_print_comp): New variable saved_scope.
	[DEMANGLE_COMPONENT_REFERENCE,
	DEMANGLE_COMPONENT_RVALUE_REFERENCE]: Capture scope the first
	time the component is traversed, and use the captured scope for
	subsequent traversals.
	* testsuite/demangle-expected: Add regression test.

2013-08-20  Alan Modra  <amodra@gmail.com>

	* floatformat.c (floatformat_ibm_long_double): Rename to..
	(floatformat_ibm_long_double_big): ..this.
	(floatformat_ibm_long_double_little): New.

2013-07-09  Tristan Gingold  <gingold@adacore.com>

	* makefile.vms (OBJS): Add dwarfnames.obj

2013-05-31  Matt Burgess <matthew@linuxfromscratch.org>

	PR other/56780
	* configure.ac: Move test for --enable-install-libiberty
	outside of the 'with_target_subdir' test so that it actually gets
	run.  Add output messages to show the test result.
	* configure: Regenerate.
	* Makefile.in (install_to_libdir): Place the
	installation of the libiberty library in the same guard as that
	used for the headers to prevent it being installed unless
	requested via --enable-install-libiberty.

2013-05-06  David Edelsohn  <dje.gcc@gmail.com>
	    Peter Bergner  <bergner@vnet.ibm.com>
	    Segher Boessenkool  <segher@kernel.crashing.org>
	    Jakub Jelinek  <jakub@redhat.com>

	* hashtab.c (hash_pointer): Remove conditional and avoid
	unexecuted shift equal to wordsize.

2013-04-22  Andi Kleen  <ak@linux.intel.com>

	* hashtab.c (hash_pointer): Move to end of file and reimplement.

2013-04-03  Jason Merrill  <jason@redhat.com>

	* cp-demangle.c (cplus_demangle_type): Fix function quals.
	(d_pointer_to_member_type): Simplify.

	Demangle C++11 ref-qualifier.
	* cp-demangle.c (d_ref_qualifier): New.
	(d_nested_name, d_function_type): Use it.
	(d_parmlist): Don't get confused by a ref-qualifier.
	(cplus_demangle_type): Reorder ref-qualifier.
	(d_pointer_to_member_type): Likewise.
	(d_dump): Handle DEMANGLE_COMPONENT_REFERENCE_THIS and
	DEMANGLE_COMPONENT_RVALUE_REFERENCE_THIS.
	(d_make_comp, has_return_type, d_encoding): Likewise.
	(d_print_comp, d_print_mod_list, d_print_mod): Likewise.
	(d_print_function_type, is_ctor_or_dtor): Likewise.

2013-03-27  Kai Tietz  <ktietz@redhat.com>

	* configure: Regenerated.

2013-03-06  Tobias Burnus  <burnus@net-b.de>

	* libiberty.texi: Update comment, remove lowersections.
	* obstacks.texi: Regenerate.

2013-03-05  Jakub Jelinek  <jakub@redhat.com>

	PR middle-end/56526
	* simple-object-mach-o.c (simple_object_mach_o_segment): Initialize
	wrapper_sect_offset to avoid a warning.

2013-03-01  Andreas Schwab  <schwab@linux-m68k.org>

	* obstacks.texi (Obstacks): Trim @node to only contain the
	node name.
	* libiberty.texi (Obstacks): Lower section.

2013-02-14  Jason Merrill  <jason@redhat.com>

	* cp-demangle.c (d_dump): Handle DEMANGLE_COMPONENT_DEFAULT_ARG.
	(d_print_comp): Likewise.

2013-02-09  Jakub Jelinek  <jakub@redhat.com>

	PR other/56245
	* regex.c (PTR_INT_TYPE): Define.
	(EXTEND_BUFFER): Change incr type from int to PTR_INT_TYPE.

2013-01-31  Kai Tietz  <ktietz@redhat.com>

	PR other/54620
	* sha1.c (sha1_process_block):  Handle case that size_t is
	a wider-integer-scalar as a 32-bit unsigned integer.

	PR other/53413
	* md5.c (md5_process_block):  Handle case that size_t is
	a wider-integer-scalar a 32-bit unsigned integer.

2013-01-04  Ian Lance Taylor  <iant@google.com>

	PR other/54800
	* simple-object-mach-o.c (simple_object_mach_o_segment): Don't
	bother to zero out a buffer we are about to set anyhow.

2013-01-01  David Edelsohn  <dje.gcc@gmail.com>

	* simple-object-xcoff.c: New file.
	* Makefile.in: Add it to build machinery.
	* simple-object-common.h (simple_object_xcoff_functions): Declare.
	* simple-object.c (format_functions): Add
	simple_object_xcoff_functions.

2012-11-10  Jason Merrill  <jason@redhat.com>

	* cp-demangle.c (d_unqualified_name): Handle abi tags here.
	(d_name): Not here.

2012-11-09  Jason Merrill  <jason@redhat.com>

	* cp-demangle.c (d_dump): Handle DEMANGLE_COMPONENT_TAGGED_NAME.
	(d_make_comp, d_find_pack, d_print_comp): Likewise.
	(d_abi_tags): New.
	(d_name): Call it.

2012-10-08  Jason Merrill  <jason@redhat.com>

	* cp-demangle.c (d_special_name, d_dump): Handle TH and TW.
	(d_make_comp, d_print_comp): Likewise.

2012-09-18  Ian Lance Taylor  <iant@google.com>

	* strnlen.c: New file.
	* configure.ac: Check for strnlen, add it to AC_LIBOBJ if it's not
	present.
	* Makefile.in: Rebuild dependencies.
	(CFILES): Add strnlen.c.
	(CONFIGURED_OFILES): Add ./strnlen.$(objext).
	* configure, config.in, functions.texi: Rebuild.

	* maint-tool: Accept .def files in the include directory.

2012-09-18  Florian Weimer  <fweimer@redhat.com>

	PR other/54411
	* objalloc.c (_objalloc_alloc): Add overflow check covering
	alignment and CHUNK_HEADER_SIZE addition.

2011-08-28  H.J. Lu  <hongjiu.lu@intel.com>

	* argv.c (dupargv): Replace malloc with xmalloc.  Don't check
	xmalloc return.
	(buildargv): Likewise.  Also replace strdup with xstrdup.
	(expandargv): Don't check dupargv return.

2011-08-28  H.J. Lu  <hongjiu.lu@intel.com>

	PR binutils/14526
	* argv.c (buildargv): Replace alloca with xmalloc/free.

2012-08-17  Andreas Schwab  <schwab@linux-m68k.org>

	* floatformat.c (floatformat_to_double): Correctly handle numbers
	between 1 and 2.  Simplify handling of denormal number.
	(main): Test with 1.1.

2012-07-31  Mike Frysinger  <vapier@gentoo.org>

	* md5.c (md5_finish_ctx): Declare swap_bytes.  Assign SWAP() output
	to swap_bytes, and then call memcpy to move it to ctx->buffer.

2012-07-26  Kazu Hirata  <kazu@codesourcery.com>
	    Sandra Loosemore  <sandra@codesourcery.com>

	* pex-win32.c (pex_win32_exec_child): Only close original file
	descriptors if child is launched successfully.

2012-07-18  Jason Merrill  <jason@redhat.com>

	* cp-demangle.c (cplus_demangle_operators): Add *_cast.
	(op_is_new_cast): New.
	(d_expression, d_print_comp): Check it.

2012-07-13  Doug Evans  <dje@google.com>

	* filename_cmp.c (filename_hash, filename_eq): New functions.

2012-06-29  Andreas Schwab  <schwab@linux-m68k.org>

	* copying-lib.texi (Library Copying): Don't use @heading inside
	@enumerate.

2012-05-22  Tom Tromey  <tromey@redhat.com>

	http://sourceware.org/bugzilla/show_bug.cgi?id=14065
	* testsuite/demangle-expected: Add regression test.
	* cp-demangle.c (d_find_pack): Return NULL for
	DEMANGLE_COMPONENT_UNNAMED_TYPE.

2012-04-27  Tom Tromey  <tromey@redhat.com>

	* dwarfnames.c: New file.
	* Makefile.in (CFILES): Add dwarfnames.
	(REQUIRED_OFILES): Add dwarfnames.
	(./dwarfnames.$(objext)): New target.

2012-04-04  Tristan Gingold  <gingold@adacore.com>

	* pex-unix.c (to_ptr32): Fix style.

2012-04-02  Tristan Gingold  <gingold@adacore.com>

	* stack-limit.c: Includes ansidecl.h.
	(stack_limit_increase): Add ATTRIBUTE_UNUSED

2012-03-20  Jason Merrill  <jason@redhat.com>

	* cp-demangle.c (cplus_demangle_type): Handle 'auto'.

2012-03-07  Jason Merrill  <jason@redhat.com>

	* cp-demangle.c (cplus_demangle_operators): Add li.
	(d_unqualified_name): Handle it specially.

2012-01-26  Jakub Jelinek  <jakub@redhat.com>

	* make-relative-prefix.c (make_relative_prefix_1): Avoid warning
	about using preprocessor directives inside of macro arguments.

2012-01-22  Douglas B Rupp  <rupp@gnat.com>

	* configure: Regenerate.

2012-01-10  Jason Merrill  <jason@redhat.com>

	* cp-demangle.c (d_print_comp) [DEMANGLE_COMPONENT_OPERATOR]:
	Omit a trailing space in the operator name.

2012-01-06  Jason Merrill  <jason@redhat.com>

	PR c++/6057
	PR c++/48051
	PR c++/50855
	PR c++/51322
	* cp-demangle.c (d_dump): Handle DEMANGLE_COMPONENT_NULLARY and
	DEMANGLE_COMPONENT_INITIALIZER_LIST.
	(d_make_comp): Likewise.  Allow null right arg for
	DEMANGLE_COMPONENT_TRINARY_ARG2.
	(cplus_demangle_operators): Adjust new/delete; add .*, :: and throw.
	(d_template_args, d_template_arg): Handle 'J' for argument packs.
	(d_exprlist): Add terminator parm.
	(d_expression, d_print_comp): Handle initializer lists, nullary
	expressions, prefix/suffix operators, and new.
	(d_print_subexpr): Avoid parens around DEMANGLE_COMPONENT_QUAL_NAME
	and DEMANGLE_COMPONENT_INITIALIZER_LIST.
	* testsuite/demangle-expected: Add tests.

	* cp-demangle.c (cplus_demangle_type): decltype, pack expansion
	and vector are substitutable.
	(cplus_demangle_operators): Sort.

2012-01-04  Andreas Krebbel  <Andreas.Krebbel@de.ibm.com>

	* configure: Regenerate.

2012-01-02  Jakub Jelinek  <jakub@redhat.com>

	* make-relative-prefix.c (make_relative_prefix_1): Avoid
	stack overflow if PATH contains just a single entry and
	HOST_EXECUTABLE_SUFFIX needs to be used.

	PR driver/48306
	* make-relative-prefix.c: Include sys/stat.h.
	(make_relative_prefix_1): If access succeeds, check also stat
	if nstore is a regular file.

2011-12-20  Andreas Schwab  <schwab@linux-m68k.org>

	* configure: Regenerate.

2011-12-20  Tristan Gingold  <gingold@adacore.com>

	* aclocal.m4: Assume strncmp works in cross case.
	* configure: Regenerate

2011-12-19  Andreas Schwab  <schwab@linux-m68k.org>

	* configure: Regenerate.

2011-11-07  Richard Henderson  <rth@redhat.com>

	Merged from transactional-memory.

	* cp-demangle.c (cplus_demangle_fill_ctor): Accept
	gnu_v3_object_ctor_group.
	(cplus_demangle_fill_dtor): Accept gnu_v3_object_dtor_group.
	(d_ctor_dtor_name): Recognize gnu_v3_object_ctor_group
	and gnu_v3_object_dtor_group.
	(d_dump): Handle DEMANGLE_COMPONENT_TRANSACTION_CLONE
	and DEMANGLE_COMPONENT_NONTRANSACTION_CLONE.
	(d_make_comp, d_print_comp): Likewise.
	(d_special_name): Generate them.

2011-11-04  Jason Merrill  <jason@redhat.com>

	PR c++/48370
	* cp-demangle.c (d_special_name, d_print_comp): Handle a
	discriminator number on DEMANGLE_COMPONENT_REFTEMP.

2011-11-02  Doug Evans  <dje@google.com>

	* Makefile.in (CFILES): Add timeval-utils.c.
	(REQUIRED_OFILES): Add timeval-utils.$(objext).
	(INSTALLED_HEADERS): Add timeval-utils.h.
	(timeval-utils.$(objext)): Add rule.

2011-10-28  Ian Lance Taylor  <iant@google.com>

	* setproctitle.c (setproctitle): Use "GNU/Linux" in comment.

2011-10-26  Iain Sandoe  <iains@gcc.gnu.org>

	PR target/48108
	* simple-object-mach-o.c  (GNU_WRAPPER_SECTS, GNU_WRAPPER_INDEX,
	GNU_WRAPPER_NAMES): New macros.
	(simple_object_mach_o_segment): Handle wrapper scheme.
	(simple_object_mach_o_write_section_header): Allow the segment name
	to be supplied.
	(simple_object_mach_o_write_segment): Handle wrapper scheme.  Ensure
	that the top-level segment name in the load command is empty.
	(simple_object_mach_o_write_to_file): Determine the number of
	sections during segment output, use that in writing the header.

2011-10-10  Ian Lance Taylor  <iant@google.com>

	PR c++/48665
	* cp-demangle.c (d_cv_qualifiers): If qualifiers are applied to a
	function type, change them to apply to the "this" parameter.
	* testsuite/demangle-expected: Add test case.

2011-09-28  Doug Evans  <dje@google.com>

	* timeval-utils.c: New file.

	* argv.c (countargv): New function.

2011-09-23  Cary Coutant  <ccoutant@google.com>

	PR 40831
	* cp-demangle.c (d_make_comp): Add new component type.
	(cplus_demangle_mangled_name): Check for clone suffixes.
	(d_parmlist): Don't error out if we see '.'.
	(d_clone_suffix): New function.
	(d_print_comp): Print info for clone suffixes.
	* testsuite/demangle-expected: Add new testcases.

2011-09-23  Ian Lance Taylor  <iant@google.com>
	    Pierre Vittet  <piervit@pvittet.com>

	* md5.c (md5_process_bytes): Correct handling of unaligned
	buffer.

2011-08-22  Rainer Orth  <ro@CeBiTec.Uni-Bielefeld.DE>

	* aclocal.m4: Include ../config/picflag.m4.
	* configure.ac (GCC_PICFLAG): Call it.
	(enable_shared): Clear PICFLAG unless shared.
	* configure: Regenerate.

2011-08-12  Steve Ellcey  <sje@cup.hp.com>

	* md5.c (md5_read_ctx): Handle mis-aligned resbuf pointer.

2011-08-06  Uros Bizjak  <ubizjak@gmail.com>

	* testsuite/test-expandargv.c (writeout_test): Check result of fwrite.

2011-08-01  Jason Merrill  <jason@redhat.com>

	PR c++/49932
	* cp-demangle.c (d_prefix): Handle decltype.
	* testsuite/demangle-expected: Test it.

2011-07-26  H.J. Lu  <hongjiu.lu@intel.com>

	* testsuite/demangle-expected: Remove an extra line.

2011-07-26  Ian Lance Taylor  <iant@google.com>

	* cp-demangle.c (d_print_init): Initialize pack_index field.
	(d_print_comp): Check for NULL template argument.
	* testsuite/demangle-expected: Add test case.

2011-07-22  Gerald Pfeifer  <gerald@pfeifer.com>

	PR target/49817
	* stack-limit.c: Include <stdint.h>.

2011-07-22  Jakub Jelinek  <jakub@redhat.com>

	PR c++/49756
	* stack-limit.c: New file.
	* Makefile.in: Regenerate deps.
	(CFILES): Add stack-limit.c.
	(REQUIRED_OFILES): Add ./stack-limit.$(objext).
	* configure.ac (checkfuncs): Add getrlimit and setrlimit.
	(AC_CHECK_FUNCS): Likewise.
	* configure: Regenerated.
	* config.in: Regenerated.

2011-07-04  Jason Merrill  <jason@redhat.com>

	* cp-demangle.c (d_expression): Handle 'this'.
	(d_print_comp) [DEMANGLE_COMPONENT_FUNCTION_PARAM]: Likewise.

2011-07-01  Joel Brobecker  <brobecker@adacore.com>

	* filename_cmp.c (filename_cmp, filename_ncmp): Add handling of
	HAVE_CASE_INSENSITIVE_FILE_SYSTEM.

2011-07-01  Jan Kratochvil  <jan.kratochvil@redhat.com>

	PR debug/49408
	* cp-demangle.c (d_print_comp): Suppress argument list for function
	references by the '&' unary operator.  Keep also already processed
	variant without the argument list.  Suppress argument list types for
	function call used in an expression.
	* testsuite/demangle-expected: Fix excessive argument list types in
	`test for typed function in decltype'.  New testcase for no argument
	list types printed.  3 new testcases for function references by the
	'&' unary operator..

2011-06-20  Jason Merrill  <jason@redhat.com>

	PR c++/37089
	* cp-demangle.c (d_print_comp): Handle reference smashing.
	* testsuite/demangle-expected: Test it.

2011-06-13  Jan Kratochvil  <jan.kratochvil@redhat.com>

	* cp-demangle.c (d_print_comp) <DEMANGLE_COMPONENT_FUNCTION_TYPE>:
	Suppress d_print_mod for DMGL_RET_POSTFIX.
	* testsuite/demangle-expected: New testcases for --ret-postfix.

2011-06-13  Jan Kratochvil  <jan.kratochvil@redhat.com>

	* cp-demangle.c (d_print_comp) <DEMANGLE_COMPONENT_FUNCTION_TYPE>: Do
	not pass DMGL_RET_POSTFIX or DMGL_RET_DROP.  Support DMGL_RET_DROP.
	* testsuite/demangle-expected: New testcases for --ret-drop.
	* testsuite/test-demangle.c: Document --ret-drop in a comment.
	(main): New variable ret_drop, fill it, call cplus_demangle with it.

2011-06-13  Jan Kratochvil  <jan.kratochvil@redhat.com>

	* cp-demangle.c (struct d_print_info): Remove field options.
	(d_print_init): Remove parameter options.
	(cplus_demangle_print_callback): Update all the callers.
	(d_print_comp, d_print_mod_list, d_print_mod, d_print_function_type)
	(d_print_array_type, d_print_expr_op, d_print_cast, d_print_subexpr):
	Add parameter options, update all the callers.

2011-04-20  Jim Meyering  <meyering@redhat.com>

	* cp-demint.c (cplus_demangle_v3_components): Remove useless
	if-before-free.
	* cplus-dem.c (squangle_mop_up): Likewise.
	(delete_non_B_K_work_stuff): Likewise.
	* pex-common.c (pex_free): Likewise.
	* pex-msdos.c (pex_msdos_cleanup): Likewise.
	* pex-win32.c (mingw_rootify, msys_rootify): Likewise.
	(win32_spawn): Likewise.
	* regex.c (FREE_VAR, weak_alias): Likewise.
	* spaces.c (spaces): Likewise.

2011-04-10  Jim Meyering  <meyering@redhat.com>

	Avoid memory overrun in a test leading to potential double-free.
	* testsuite/test-expandargv.c (writeout_test): Fix off-by-one error:
	i.e., do copy the trailing NUL byte.

2011-03-31  Tristan Gingold  <gingold@adacore.com>

	* makefile.vms (OBJS): Add filename_cmp.obj

2011-02-28  Kai Tietz  <kai.tietz@onevision.com>

	* filename_cmp.c (filename_ncmp): New function.
	* functions.texi: Regenerated.

2011-02-03  Ralf Wildenhues  <Ralf.Wildenhues@gmx.de>

	* splay-tree.c: Escape wrapping newlines in texinfo markup
	with '@', to fix function declaration output rendering.
	* gather-docs: Relax and improve macro name matching to actually
	match all current names and to allow input line wrapping.
	* bsearch.c, concat.c, crc32.c, fnmatch.txh, fopen_unlocked.c,
	hashtab.c, insque.c, make-relative-prefix.c, memchr.c, memcmp.c,
	memcpy.c, memmem.c, memmove.c, mempcpy.c, memset.c,
	pexecute.txh, random.c, setenv.c, setproctitle.c,
	simple-object.txh, snprintf.c, stpncpy.c, strncmp.c, strtod.c,
	strtol.c, vasprintf.c, vprintf.c, vsnprintf.c, xmemdup.c:
	Wrap long texinfo input lines.
	* functions.texi: Regenerate.

2011-01-18  Mike Frysinger  <vapier@gentoo.org>

	* .gitignore: New file.

2010-12-08  Doug Evans  <dje@google.com>

	* splay-tree.c (splay_tree_foreach_helper): Remove arg `sp',
	all callers updated.  Rewrite to be non-recursive.

2010-11-29  Rainer Orth  <ro@CeBiTec.Uni-Bielefeld.DE>

	* setproctitle.c [HAVE_SYS_PRCTL_H]: Include <sys/types.h>.

2010-11-20  Anthony Green  <green@moxielogic.com>

	* configure.ac: Turn PR_SET_NAME link test into a test for
	sys/prctl.h.
	* configure, config.in: Rebuilt.
	* setproctitle.c: Test for HAVE_SYS_PRCTL_H.
	(setproctitle) Test for PR_SET_NAME definition.

2010-11-20  Ralf Wildenhues  <Ralf.Wildenhues@gmx.de>

	PR other/46202
	* Makefile.in (install-strip): New phony target.
	(install): Also mark as phony.

2010-11-16  Ian Lance Taylor  <iant@google.com>

	* simple-object.c (simple_object_attributes_merge): Rename from
	simple_object_attributes_compare.  Call merge field.
	* simple-object-common.h (struct simple_object_functions): Rename
	attributes_compare field to attribute_merge.
	* simple-object-elf.c (EM_SPARC): Define.
	(EM_SPARC32PLUS): Define.
	(simple_object_elf_attributes_merge): Renamed from
	simple_object_elf_attributes_compare.  Permit EM_SPARC and
	EM_SPARC32PLUS objects to be merged.
	(simple_object_elf_functions): Update function name.
	* simple-object-coff.c (simple_object_coff_attributes_merge):
	Rename from simple_object_coff_attributes_compare.
	(simple_object_coff_functions): Update function name.
	* simple-object-mach-o.c (simple_object_mach_o_attributes_merge):
	Renamed from simple_object_mach_o_attributes_compare.
	(simple_object_mach_o_functions): Update function name.

2010-11-16  H.J. Lu  <hongjiu.lu@intel.com>

	PR other/42670
	PR binutils/11137
	* cp-demangle.c (d_make_demangle_mangled_name): New.
	(d_demangle_callback): Use it on DCT_GLOBAL_XTORS.

	* testsuite/demangle-expected: Updated.

2010-11-14  Kai Tietz  <kai.tietz@onevision.com>

	* simple-object-coff.c (simple_object_coff_read_strtab): Fix reading
	offset.

2010-11-12  Ian Lance Taylor  <iant@google.com>

	PR other/46332
	* cp-demangle.c (d_print_function_type): Don't print parentheses
	if there are no modifiers to print.
	* testsuite/demangle-expected: Tweak one test case, add another.

2010-11-04  Richard Henderson  <rth@redhat.com>

	* configure.ac (AC_CHECK_HEADERS): Add process.h.
	(checkfuncs): Add dup3, spawnve, spawnvpe; sort the list.
	(AC_CHECK_FUNCS): Add dup3, spawnve, spawnvpe.
	* configure, config.in: Rebuild.
	* pex-unix.c [HAVE_SPAWNVE] (pex_unix_exec_child): New function.
	[HAVE_SPAWNVE] (save_and_install_fd, restore_fd): New functions.

2010-11-02  Ian Lance Taylor  <iant@google.com>
	    Dave Korn  <dave.korn.cygwin@gmail.com>
	    Iain Sandoe  <iains@gcc.gnu.org>

	* simple-object.c: New file.
	* simple-object-common.h: New file.
	* simple-object-elf.c: New file.
	* simple-object-mach-o.c: New file.
	* simple-object-coff.c: New file.
	* simple-object.txh: New file.
	* configure.ac: Add AC_TYPE_SSIZE_T.
	* Makefile.in: Rebuild dependencies.
	(CFILES): Add simple-object.c, simple-object-coff,
	simple-object-elf.c, and simple-object-mach-o.c.
	(REQUIRED_OFILES): Add corresponding object files.
	* configure: Rebuild.
	* config.in: Rebuild.
	* functions.texi: Rebuild.

2010-10-29  Ian Lance Taylor  <iant@google.com>

	* setproctitle.c: Add space after function name in @deftypefn
	comment.
	* functions.texi: Rebuild.

2010-10-26  Ralf Wildenhues  <Ralf.Wildenhues@gmx.de>

	* aclocal.m4 (AC_LANG_FUNC_LINK_TRY(C)): Delete.
	* configure: Regenerate.

2010-10-07  Andi Kleen  <ak@linux.intel.com>

	* configure: Regenerate.
	* configure.ac: Turn PR_SET_NAME check into link check.

2010-10-06  Andi Kleen  <ak@linux.intel.com>

	* Makefile.in (CFILES): Add setproctitle.
	(CONFIGURED_OFILES): Add setproctitle.
	(setproctitle): Add rule.
	* config.in: Regenerate.
	* configure: Regenerate.
	* configure.ac: Add checks for prctl PR_SET_NAME and setproctitle.
	* setproctitle.c: Add file.
	* functions.texi: Regenerate.

2010-09-22 Tristan Gingold  <gingold@adacore.com>

	* cplus-dem.c (ada_demangle): Add comments.
	Handle stream and controlled type operations.
	Decoding of some uppercase letters moved before separators.
	* testsuite/demangle-expected: Add tests.

2010-09-10  James Lyon  <jameslyon0@googlemail.com>

	http://sourceware.org/bugzilla/show_bug.cgi?id=11572
	* cp-demangle.c (d_find_pack): Add case for
	DEMANGLE_COMPONENT_LAMBDA.
	* testsuite/demangle-expected: Add regression test.

2010-09-08  Tristan Gingold  <gingold@adacore.com>

	PR 44001
	* maint-tool (missing): Fix pattern for object file.
	(deps): Use $(objext) for object extension.
	* Makefile.in (objext): New variable.
	Replace all occurences of .o with .$(objext)
	Regenerate with maint-deps
	* configure.ac (pexecute): Set to the basename.
	* configure: Regenerate.

2010-08-20  Maciej W. Rozycki  <macro@codesourcery.com>

	* pex-common.c (pex_read_err): Set stderr_pipe to -1 if a
	corresponding stream has been opened.
	(pex_free): Close pipe file descriptors corresponding to child's
	stdout and stderr before waiting.

2010-08-13  Nick Clifton  <nickc@redhat.com>

	* argv.c (expandargv): Limit the number of times that response
	files are opened in order to prevent infinite recursion.

2010-07-21  Pascal Obry  <obry@adacore.com>

	* make-temp-file.c (choose_tmpdir): Append a dot to P_tmpdir if needed.

2010-07-06  Ken Werner  <ken.werner@de.ibm.com>

	* floatformat.c (floatformat_ieee_half_big): New variable.
	(floatformat_ieee_half_little): Likewise.

2010-06-14  Gerald Pfeifer  <gerald@pfeifer.com>

	* libiberty.texi: Remove reference to GCC 3 and 2001 (thrice).
	Update copyright years.
	Move to GFDL 1.3.

2010-06-10  Jakub Jelinek  <jakub@redhat.com>

	PR other/43838
	* cp-demangle.c (struct d_print_info): Add flush_count field.
	(d_print_init): Initialize it to 0.
	(d_print_flush): Increment it.
	(d_print_comp): If needed flush before appending ", ".  Only
	decrement dpi->len if no flushes happened during the recursive
	call.
	* testsuite/demangle-expected: Add a test for this.

2010-06-08  Laurynas Biveinis  <laurynas.biveinis@gmail.com>

	* splay-tree.c: Update copyright years.
	(splay_tree_new_typed_alloc): New.
	(splay_tree_new_with_allocator): Use it.

	* hashtab.c: Update copyright years.
	(htab_create_typed_alloc): New.
	(htab_create_alloc): Use it.

	* functions.texi: Regenerate.

2010-06-03  Joern Rennecke <joern.rennecke@embecosm.com>
	    Ralf Wildenhues  <Ralf.Wildenhues@gmx.de>

	PR bootstrap/42798
	* configure.ac: Check for declaration of 'basename(char *)'.
	* configure: Regenerate.

2010-05-26  Kai Tietz  <kai.tietz@onevision.com>

	* testsuite/demangle-expected: Add tests for __int128
	and unsigned __int128 types.

2010-05-06  Magnus Fromreide  <magfr@lysator.liu.se>
	    Jason Merrill  <jason@redhat.com>

	* cp-demangle.c (cplus_demangle_builtin_types): Add nullptr.
	(cplus_demangle_type): Handle nullptr.
	* testsuite/demangle-expected: Test it.

2010-04-23  Pedro Alves  <pedro@codesourcery.com>

	* lbasename.c (lbasename): Split into ...
	(unix_lbasename, dos_basename): ... these.
	(lbasename): ... and reimplement on top of them.
	* Makefile.in (lbasename.o): Add dependency on
	$(INCDIR)/filenames.h.

2010-04-07  Jakub Jelinek  <jakub@redhat.com>

	* regex.c (byte_re_match_2_internal): Avoid set but not used
	warning.

2010-03-22  Jason Merrill  <jason@redhat.com>

	* cp-demangle.c (d_print_mod): Use () rather than [] for vectors.

2010-03-01  Ralf Wildenhues  <Ralf.Wildenhues@gmx.de>

	* Makefile.in (all): Do not use exec.

2010-02-04  Tom Tromey  <tromey@redhat.com>

	* testsuite/demangle-expected: Add missing --format=gnu-v3.

2010-02-03  Jason Merrill  <jason@redhat.com>

	* cp-demangle.c (d_expression): Handle dependent operator name.

	PR c++/12909
	* cp-demangle.c (d_number_component, d_vector_type): New.
	(cplus_demangle_type, d_print_comp, d_print_mod): Handle vectors.

2010-01-25  Ian Lance Taylor  <iant@google.com>

	* cp-demangle.c (cplus_demangle_type): Check for invalid type
	after "DF".
	* testsuite/demangle-expected: Add test.

2010-01-20  Jason Merrill  <jason@redhat.com>

	PR c++/42338
	* cp-demangle.c (d_print_comp): Fix array index printing.

2010-01-11  Tristan Gingold  <gingold@adacore.com>

	* cplus-dem.c (ada_demangle): Remove prototype.
	(grow_vect): Removed.
	(ada_demangle): Rewritten.
	(cplus_demangle): Fix indentation.
	* testsuite/demangle-expected: Add tests for Ada.

2010-01-09  Ian Lance Taylor  <iant@google.com>

	PR other/42230
	* cp-demangle.c (d_demangle): Return dgs.alc on success.

2010-01-04  Nobuhiro Iwamatsu <iwamatsu@nigauri.org>

	PR target/42316
	* configure.ac (PICFLAG): Use -fPIC on SH hosts.
	* configure: Regenerate.

2009-12-07  Doug Evans  <dje@google.com>

	* pex-unix.c (pex_unix_exec_child): Save/restore environ.

2009-11-26  Ben Elliston  <bje@au.ibm.com>

	* configure.ac (AC_CHECK_FUNCS): Sort into alphabetic order.
	* configure: Regenerate.

2009-11-25  Ben Elliston  <bje@au.ibm.com>

	* functions.texi: Rebuild.

2009-11-25  Manuel Lopez-Ibanez  <manu@gcc.gnu.org>
	    Ben Elliston  <bje@au.ibm.com>

	* README: Mention changes to Makefile.in and functions.texi.
	* gather-docs: Mention 'make stamp-functions' in the header.

2009-11-23  Ben Elliston  <bje@au.ibm.com>
	    Ian Lance Taylor  <iant@google.com>

	* pex-unix.c (pex_child_error): Improve warning avoidance by
	checking the results of write(3) and exiting with -2 if any write
	returns a negative value.

2009-11-22  Steve Ward  <planet36@gmail.com>

	* dyn-string.c (dyn_string_append_char): Fix typo in comment.

2009-11-20  Ben Elliston  <bje@au.ibm.com>

	* pex-unix.c (pex_child_error): Define writeerr macro to avoid
	unused result warnings from write(3) calls.  Undefine writeerr
	after all uses.

2009-10-08  Daniel Gutson  <dgutson@codesourcery.com>
	Daniel Jacobowitz  <dan@codesourcery.com>
	Pedro Alves  <pedro@codesourcery.com>

	* argv.c (consume_whitespace): New function.
	(only_whitespace): New function.
	(buildargv): Always use ISSPACE by calling consume_whitespace.
	(expandargv): Skip empty files.  Do not stop at the first empty
	argument (calling only_whitespace)..
	* testsuite/test-expandargv.c: (test_data): Test empty lines
	and empty arguments.
	(run_tests): Fix false positives due to shorter arguments.

2009-09-30  Martin Thuresson  <martint@google.com>

	* regex.c (byte_re_match_2_internal): Split declaration and
	assignment to avoid -Wc++-compat warning due to goto.

2009-09-29  Jason Merrill  <jason@redhat.com>

	* Makefile.in: Enable demangle target.
	* cp-demangle.c (d_lambda, d_unnamed_type, d_make_default_arg): New.
	(d_name, d_prefix, d_unqualified_name, d_local_name): Handle lambdas.
	(d_parmlist): Factor out from d_bare_function_type.
	(d_compact_number): Factor out from d_template_param and d_expression.
	(d_append_num): Factor out from d_print_comp.
	(d_print_comp, d_print_mod_list): Handle lambdas.
	* testsuite/demangle-expected: Add lambda tests.

2009-09-23  Matthew Gingell  <gingell@adacore.com>

	* cplus-dem.c (ada_demangle): Ensure demangled is freed.

2009-09-22  Ozkan Sezer  <sezeroz@gmail.com>

	* choose-temp.c: Include unistd.h for mingw targets.

2009-09-16  Rainer Orth  <ro@CeBiTec.Uni-Bielefeld.DE>

	* hashtab.c [HAVE_INTTYPES_H]: Include <inttypes.h>.

2009-09-15  Tristan Gingold  <gingold@adacore.com>

	* config.h-vms (intptr_t): Define to compile hashtab.c

2009-09-04  Ozkan Sezer  <sezeroz@gmail.com>

	PR target/39065
	* configure.ac: Replace AC_CHECK_TYPE() for intptr_t and uintptr_t
	with AC_TYPE_INTPTR_T and AC_TYPE_UINTPTR_T.
	* config.in: Regenerated.
	* configure: Regenerated.

2009-09-03  Ozkan Sezer  <sezeroz@gmail.com>

	PR target/39065
	* configure.ac: Also check for intptr_t.
	* config.h.in: Regenerated.
	* configure: Regenerated.
	* hashtab.c (hash_pointer): Cast the pointer argument to intptr_t
	instead of of long.

2009-09-02  Tristan Gingold  <gingold@adacore.com>

	* vmsbuild.com: Removed as unused and superceeded by makefile.vms.
	* makefile.vms: Ported to Itanium VMS.  Remove useless targets and
	dependencies.  Remove unused FORMAT variable.
	* configure.com: New file to create build.com DCL script for
	Itanium VMS or Alpha VMS.

2009-08-24  Ralf Wildenhues  <Ralf.Wildenhues@gmx.de>

	* configure.ac (AC_PREREQ): Bump to 2.64.

2009-08-23  H.J. Lu  <hongjiu.lu@intel.com>

	 PR ld/10536
	 * Makefile.in (install-html-recursive): Removed.

2009-08-22  Ralf Wildenhues  <Ralf.Wildenhues@gmx.de>

	* config.in: Regenerate.
	* configure: Regenerate.

2009-07-30  Ralf Wildenhues  <Ralf.Wildenhues@gmx.de>

	* Makefile.in (AUTOCONF, configure_deps): New variables.
	($(srcdir)/configure): New rule, active only in maintainer mode.

2009-07-29  Douglas B Rupp  <rupp@gnat.com>

	* make-temp-file.c (choose_tmpdir): Try standard temp logical on VMS.

2009-07-27  Douglas B Rupp  <rupp@gnat.com>

	* pex-unix.c (vfork): Remove VMS specific definition (get from header
	file instead).
	(to_ptr32): New function.
	(pex_unix_exec_child): Use it.

2009-07-24  Ian Lance Taylor  <iant@google.com>

	PR bootstrap/40854
	* crc32.c (xcrc32): Rename from crc32.

2009-07-24  Ian Lance Taylor  <iant@google.com>

	* crc32.c: New file.
	* Makefile.in: Rebuild dependencies.
	(CFILES): Add crc32.c.
	(REQUIRED_OFILES): Add ./crc32.o.
	* functions.texi: Rebuild.

2009-07-17  Jan Kratochvil  <jan.kratochvil@redhat.com>

	* cp-demangle.c (d_print_comp <DEMANGLE_COMPONENT_GLOBAL_CONSTRUCTORS>)
	(d_print_comp <DEMANGLE_COMPONENT_GLOBAL_DESTRUCTORS): New.
	(d_make_comp <DEMANGLE_COMPONENT_GLOBAL_CONSTRUCTORS>)
	(d_make_comp <DEMANGLE_COMPONENT_GLOBAL_DESTRUCTORS): New.
	(d_demangle_callback): The variable type is now declared as enum.
	Replace parser of _GLOBAL_ symbols by a d_make_comp call.

2009-06-21  Jakub Jelinek  <jakub@redhat.com>

	* hashtab.c (htab_traverse): Don't call htab_expand for
	nearly empty hashtabs with sizes 7, 13 or 31.

2009-06-16  Nick Clifton  <nickc@redhat.com>

	PR 10197
	* testsuite/test-demangle.c: Rename getline to get_line to avoid
	conflicts with system function of the same name.

2009-05-30  Eli Zaretskii  <eliz@gnu.org>

	* snprintf.c: Doc fix.

	* vsnprintf.c: Doc fix.

2009-05-29  Kai Tietz  <kai.tietz@onevision.com>

	* pex-win32.c (pex_win32_fdopenr): Set INHERIT to false.

2009-05-29  Michael Matz  <matz@suse.de>

	* fibheap.c (fibheap_replace_key_data): Make sure we don't early
	out when forcing the minimum.
	(fibheap_delete_node): Assert that we managed to force the minimum.

2009-05-25  Tristan Gingold  <gingold@adacore.com>

	* config.h-vms: Rewritten.  Define configure macros.
	Use DEC-C builtin alloca.

	* makefile.vms (OBJS): Update list.
	(OPT): New variable.
	(CFLAGS): Update compilation flags.
	(libiberty.olb): Do not depend on alloca-conf.h anymore.

2009-05-19  Ian Lance Taylor  <iant@google.com>
	    Ben Elliston  <bje@au.ibm.com>

	* cp-demangle.c (cplus_demangle_fill_ctor): Fix logic bug.
	(cplus_demangle_fill_dtor): Likewise.

2009-05-17  Julian Brown  <julian@codesourcery.com>

	* pex-win32.c (pex_win32_exec_child): Fix logic to avoid closing
	standard handles (stdin, stdout, stderr) in parent.

2009-04-29  Julian Brown  <julian@codesourcery.com>

	* pex-win32.c (pex_win32_pipe): Add _O_NOINHERIT.
	(pex_win32_exec_child): Ensure each process has only one handle open
	on pipe endpoints. Close standard input after creating child for
	symmetry with standard output/standard error.

2009-04-25  Eli Zaretskii  <eliz@gnu.org>

	* Makefile.in (needed-list): Target removed (not used in GCC
	3.0 and later).  All references deleted.
	(mostlyclean): Remove references to needed.awk and needed2.awk.

2009-04-14  Eli Zaretskii  <eliz@gnu.org>

	* configure.ac  (setobjs, msdosdjgpp): Move a-priori setting of
	existing and required library functions to with_target_subdir
	section, so that the native build does detect them at configure
	time.
	* configure: Regenerated.

2009-04-13  Ozkan Sezer  <sezeroz@gmail.com>

	PR target/39397
	* pex-common.h (struct pex_obj): Store pid values as pid_t,
	not as long (members *children and (*wait))
	* pex-common.c (pex_run_in_environment): Likewise.
	* pex-win32.c (pex_win32_wait): Return pid_t and properly check
	returned pid value.
	* pex-djgpp.c (pex_djgpp_wait): Return pid_t.
	* pex-msdos.c (pex_msdos_wait): Likewise.

2009-04-07  Arnaud Patard <apatard@mandriva.com>

	* configure.ac: Fix Linux/MIPS matching rule.
	* configure: Regenerate.

2009-03-27  Ian Lance Taylor  <iant@google.com>

	* memmem.c: New file, from gnulib.
	* configure.ac: Add memmem to list of functions provided if they
	are not available on the host.
	* Makefile.in: Rebuild dependencies.
	(CFILES): Add memmem.c.
	(CONFIGURED_OFILES): Add memmem.o.
	* configure, config.in, functions.texi: Rebuild.

2009-03-23  Jason Merrill  <jason@redhat.com>

	* cp-demangle.c (d_expression): Handle pack expansion.
	(d_find_pack): Handle DEMANGLE_COMPONENT_FUNCTION_PARAM.
	(d_print_subexpr): Don't wrap function parms in ().
	(d_print_comp) [DEMANGLE_COMPONENT_PACK_EXPANSION]: Handle
	not finding a pack.

2009-03-17  Jason Merrill  <jason@redhat.com>

	* cp-demangle.c (d_make_function_param): new fn.
	(cplus_demangle_mangled_name): Work around abi v2 bug.
	(d_expr_primary): Likewise.
	(cplus_demangle_operators): Add alignof ops.
	(d_expression): Handle function parameters and conversions
	with other than 1 operand.
	(d_print_comp): Handle function parameters.  Fix bug with
	function used in type of function.
	* testsuite/demangle-expected: Update tests.

2009-02-21  Mark Mitchell  <mark@codesourcery.com>

	* make-temp-file.c (<windows.h>): Include on Windows.
	(choose_tmpdir): On Windows, use GetTempPath.

2009-01-18  Dave Korn  <dave.korn.cygwin@gmail.com>

	* configure.ac (funcs, vars, checkfuncs):  Don't munge on Cygwin,
	as it no longer shares libiberty object files.
	* configure:  Regenerated.

2009-01-07  Jason Merrill  <jason@redhat.com>

	* cp-demangle.c (d_expression): Remove mangling for zero-op casts.

2009-01-06  Ben Elliston  <bje@au.ibm.com>

	* cp-demangle.c (cplus_demangle_type): Return NULL if the
	character following a 'D' cannot be recognised.

2008-12-18  Jason Merrill  <jason@redhat.com>

	PR c++/38561
	* cp-demangle.c (d_expression, d_print_comp): Revert
	cast changes.

2008-12-17  Jason Merrill  <jason@redhat.com>

	* cp-demangle.c (d_expression): Handle rvalue stubs too.
	[DEMANGLE_COMPONENT_CAST]: Update mangling.
	(d_print_comp): Avoid extra ", " with empty template argument packs.
	Remove handling for obsolete T() mangling.

2008-12-10  Jason Merrill  <jason@redhat.com>

	* cp-demangle.c (cplus_demangle_type): Support fixed-point types.
	(d_print_comp, d_dump): Likewise.

2008-10-22  Daniel Jacobowitz  <dan@codesourcery.com>

	* Makefile.in (CPPFLAGS): Define.
	(FLAGS_TO_PASS, COMPILE.c): Add CPPFLAGS.

2008-10-15  Paolo Bonzini  <bonzini@gnu.org>

	PR bootstrap/37137
	* Makefile.in (LIBCFLAGS): Remove.
	(FLAGS_TO_PASS): Don't mention it.
	(COMPILE.c, MULTIOSDIR): Replace it with CFLAGS.

2008-10-08  David Edelsohn  <edelsohn@gnu.org>

	* xstrdup.c: Include <sys/types.h> after "config.h"

2008-10-07  Jan Kratochvil  <jan.kratochvil@redhat.com>

	* configure.ac: Call AC_SYS_LARGEFILE.
	* config.in: Regenerated.
	* configure: Likewise.

2008-10-06  Jason Merrill  <jason@redhat.com>

	* cp-demangle.c (struct d_print_info): Add pack_index.
	(d_dump): Add DEMANGLE_COMPONENT_PACK_EXPANSION.
	(d_make_comp): Likewise.  DEMANGLE_COMPONENT_ARGLIST and
	DEMANGLE_COMPONENT_TEMPLATE_ARGLIST can have two null args.
	(cplus_demangle_builtin_types): Add char16/32_t.
	(cplus_demangle_type): Recognize them.
	(d_template_args): Handle empty argument packs.
	(d_template_arg): Handle argument packs.
	(d_expression): Handle dependent name.
	(d_index_template_argument): New fn.
	(d_lookup_template_argument): New fn.
	(d_find_pack, d_pack_length): New fn.
	(d_print_subexpr): Split out...
	(d_print_comp): ...from here.  Use d_*_template_argument.
	Handle empty arg lists.  Support pack expansions.
	* cp-demangle.h (D_BUILTIN_TYPE_COUNT): Increase to 32.

2008-09-09  Jason Merrill  <jason@redhat.com>

	* cp-demangle.c (d_dump): Handle DEMANGLE_COMPONENT_DECLTYPE.
	(d_make_comp): Likewise.
	(cplus_demangle_type): Handle decltype and DFP types.
	(cplus_demangle_operators): Call operator takes 2 args.
	(cplus_demangle_builtin_types): Add DFP types.
	(d_exprlist): New fn.
	(d_expression): Handle parm placeholders, T() and calls.
	(d_print_comp): Handle decltype, T() and calls.
	* testsuite/demangle-expected: Test the above.

2008-08-07  Aaron W. LaFramboise  <aaronavay62@aaronwl.com>

	* pex-win32.c (argv_to_argc): New function.
	(spawn_script): Duplicate argv before calling win32_spawn.

2008-07-31  Jakub Jelinek  <jakub@redhat.com>

	* mkstemps.c (mkstemps): Keep looping even for EISDIR.

2008-07-31  Denys Vlasenko  <dvlasenk@redhat.com>

	* mkstemps.c (mkstemps): If open failed with errno other than
	EEXIST, return immediately.
	* make-temp-file.c: Include errno.h.
	(make_temp_file): If mkstemps failed, print an error message
	before aborting.

2008-07-24  Ralf Wildenhues  <Ralf.Wildenhues@gmx.de>

	* maint-tool (deps): Output config.h instead of stamp-h.
	* Makefile.in: Rebuild deps.
	(maintainer-clean-subdir): Depend on stamp-h rather than config.h.
	Reverts 2007-07-11 change.

2008-06-19  Eric Blake  <ebb9@byu.net>

	Adjust strsignal to POSIX 200x prototype.
	* strsignal.c (strsignal): Remove const.

2008-06-17  Ralf Wildenhues  <Ralf.Wildenhues@gmx.de>

	* configure: Regenerate.

2008-06-15  Ralf Wildenhues  <Ralf.Wildenhues@gmx.de>

	* libiberty.texi: Expand TABs, drop indentation outside examples.
	* obstacks.texi: Likewise.

2008-04-21  Aurelien Jarno  <aurelien@aurel32.net>

	* configure.ac: use -fPIC on Linux/MIPS hosts.
	* configure: Regenerate.

2008-04-18  Kris Van Hees <kris.van.hees@oracle.com>

	* testsuite/demangle-expected: Added tests for char16_t and char32_t.

2008-04-18  Paolo Bonzini  <bonzini@gnu.org>

	PR bootstrap/35457
	* aclocal.m4: Add override.m4.
	* configure: Regenerate.

2008-03-31  Ian Lance Taylor  <iant@google.com>

	* cp-demangle.c (d_substitution): Correct overflow check to avoid
	-fstrict-overflow optimizations.

2008-03-27  Paolo Bonzini  <bonzini@gnu.org>

	* configure.ac (frags): Don't set, use frag instead.
	(PICFLAG): Set here and substitute.
	* Makefile.in (PICFLAG): Substitute from autoconf.
	* configure: Regenerate.

2008-03-24  Ian Lance Taylor  <iant@google.com>

	* sha1.c: New file, from gnulib.
	* Makefile.in: Rebuild dependencies.
	(CFILES): Add sha1.c.
	(REQUIRED_OFILES): Add sha1.o.

2008-03-24  Doug Evans  <dje@google.com>

	* make-relative-prefix.c (make_relative_prefix_1): Handle NULL
	return from strdup.

2008-03-12  Seongbae Park <seongbae.park@gmail.com>

	* cplus-dem.c (malloc, realloc): Use void * instead of char *
	as return type.

2008-03-11  Nick Clifton  <nickc@redhat.com>

	* md5.c (md5_process_bytes): Do not assume that memcpy will
	provide a return value.

2008-02-19  Ben Elliston  <bje@au.ibm.com>

	PR other/12618
	* testsuite/Makefile.in (mostlyclean): Remove any core file.

2008-01-26  David Daney  <ddaney@avtrex.com>

	* cp-demangle.c (d_dump): Handle DEMANGLE_COMPONENT_JAVA_RESOURCE,
	DEMANGLE_COMPONENT_COMPOUND_NAME, and
	DEMANGLE_COMPONENT_CHARACTER cases.
	(d_make_comp): Handle DEMANGLE_COMPONENT_COMPOUND_NAME and
	DEMANGLE_COMPONENT_JAVA_RESOURCE cases.
	(d_make_character): New function.
	(d_java_resource): Same.
	(d_special_name): Handle "Gr" case.
	(d_print_comp): Handle DEMANGLE_COMPONENT_JAVA_RESOURCE,
	DEMANGLE_COMPONENT_COMPOUND_NAME, and
	DEMANGLE_COMPONENT_CHARACTER cases.
	* testsuite/demangle-expected: Add test for java resource name
	mangling.

2008-01-23  Thiago Jung Bauermann  <bauerman@br.ibm.com>

	* cplus-dem.c (demangle_function_name): Changed to return value
	indicating if a name was correctly demangled.
	(iterate_demangle_function): Use demangle_function_name return
	value.

2008-01-19  Manuel Lopez-Ibanez  <manu@gcc.gnu.org>

	PR other/33768
	* splay-tree.c (rotate_left): Fix minor typo in comment.
	(rotate_right): Likewise.

2007-11-12  Joseph Myers  <joseph@codesourcery.com>

	* floatformat.c (floatformat_ibm_long_double_is_valid): Fix
	compiler warnings.
	(floatformat_ibm_long_double): Use
	floatformat_ibm_long_double_is_valid.

2007-11-07  Joseph Myers  <joseph@codesourcery.com>
	    Daniel Jacobowitz  <dan@codesourcery.com>

	* floatformat.c (mant_bits_set): New.
	(floatformat_to_double): Use it.  Note no special handling of
	split formats.
	(floatformat_from_double): Note no special handing of split
	formats.
	(floatformat_ibm_long_double_is_valid,
	floatformat_ibm_long_double): New.
	(floatformat_ieee_single_big, floatformat_ieee_single_little,
	floatformat_ieee_double_big, floatformat_ieee_double_little,
	floatformat_ieee_double_littlebyte_bigword, floatformat_vax_f,
	floatformat_vax_d, floatformat_vax_g, floatformat_i387_ext,
	floatformat_m68881_ext, floatformat_i960_ext,
	floatformat_m88110_ext, floatformat_m88110_harris_ext,
	floatformat_arm_ext_big, floatformat_arm_ext_littlebyte_bigword,
	floatformat_ia64_spill_big, floatformat_ia64_spill_little,
	floatformat_ia64_quad_big, floatformat_ia64_quad_little): Update
	for addition of split_half field.

2007-09-06  Tom Tromey  <tromey@redhat.com>

	* pexecute.txh (pex_free): Document process killing.

2007-08-31  Douglas Gregor  <doug.gregor@gmail.com>

	* cp-demangle.c (d_dump): Handle
	DEMANGLE_COMPONENT_RVALUE_REFERENCE.
	(d_make_comp): Ditto.
	(cplus_demangle_type): Ditto.
	(d_print_comp): Ditto.
	(d_print_mod): Ditto.
	(d_print_function_type): Ditto.

2007-08-24  Kai Tietz  <kai.tietz@onevision.com>

	* pex-common.h: (pex_funcs): Retyped wait and exec_child to pid_t.
	* pex-djgpp.c: Likewise.
	* pex-msdos.c: Likewise.
	* pex-unix.c: Likewise.
	* pex-win32.c: Likewise.

2007-08-17  Michael Snyder  <msnyder@access-company.com>

	* make-relative-prefix.c (make_relative_prefix_1): Resource leaks.

2007-08-03  Michael Snyder  <msnyder@access-company.com>

	* make-relative-prefix.c (make_relative_prefix_1): Fix resource
	leak.

2007-07-31  Michael Snyder  <msnyder@access-company.com>

	* cp-demangle.c (d_print_comp): Guard against null.

2007-07-25  Ben Elliston  <bje@au.ibm.com>

	* Makefile.in (CFILES): Remove ternary.c.
	(REQUIRED_OFILES): Remove ./ternary.o.
	(INSTALLED_HEADERS): Remove ternary.h.
	(ternary.o): Remove.
	* ternary.c: Remove.

2007-07-23  DJ Delorie  <dj@redhat.com>

	* argv.c (writeargv): Fix typo in inline documentation.
	* functions.texi: Regenerate.

2007-07-17  DJ Delorie  <dj@redhat.com>

	* configure.ac (target_header_dir, msdosdjgpp): Remove duplicate
	gettimeofday entry.
	* configure: Likewise.

2007-07-11  Alexandre Oliva  <aoliva@redhat.com>

	* maint-tool (deps): Output stamp-h instead of config.h.
	* Makefile.in: Rebuild deps.
	(maintainer-clean-subdir): Depend on stamp-h rather than config.h.

2007-07-02  Simon Baldwin <simonb@google.com>

	* argv.c (writeargv): Removed declaration of unused variable.

2007-06-14  Paolo Bonzini  <bonzini@gnu.org>

	* configure.ac: Use ACX_PROG_CC_ALMOST_PEDANTIC too.
	* configure: Regenerate.

2007-06-14  Paolo Bonzini  <bonzini@gnu.org>

	* aclocal.m4: Include config/warnings.m4.
	* configure.ac: Use ACX_PROG_CC_WARNING_OPTS.
	* configure: Regenerate.

2007-06-07  Geoffrey Keating  <geoffk@apple.com>

	* configure.ac: Non-default multilibs can be cross compilations.
	* configure: Regenerate

2007-05-07  Nathan Froyd  <froydnj@codesourcery.com>

	* argv.c (writeargv): New function.

2007-05-05  Geoffrey Keating  <geoffk@apple.com>

	* cp-demangle.c (d_name): Detect local-source-name.
	(d_prefix): Likewise.
	(d_unqualified_name): Implement local-source-name.

2007-05-03  Joel Brobecker  <brobecker@adacore.com>

	* filename_cmp.c: Replace include of ctype.h by include of
	safe-ctype.h.
	(filename_cmp): Use TOLOWER instead of tolower for conversions
	that are locale-independent.
	* Makefile.in (filename_cmp.o): Add dependency on safe-ctype.h.

2007-04-11  Thomas Neumann  <tneumann@users.sourceforge.net>

	* argv.c: Use ANSI C declarations.
	* make-relative-prefix.c: Likewise.

2007-04-06  Joel Brobecker  <brobecker@adacore.com>

	* filename_cmp.c (filename_cmp): Improve documentation.

2007-04-02  Andreas Schwab  <schwab@suse.de>

	* filename_cmp.c: Include "config.h".

2007-03-29  Joel Brobecker  <brobecker@adacore.com>

	* filename_cmp.c: New file.
	* Makefile.in (CFILES): Add filename_cmp.c.
	(REQUIRED_OFILES): Add filename_cmp.o
	(filename_cmp.o): New rule.
	* functions.texi: Regenerate.

2007-03-15  Geoffrey Keating  <geoffk@apple.com>

	* cp-demangle.c (d_encoding): Exit early on error.
	(d_pointer_to_member_type): Exit early if cplus_demangle_type
	returns NULL.
	(cplus_demangle_type): Likewise.
	* testsuite/demangle-expected: New testcase.

2007-03-01  Brooks Moses  <brooks.moses@codesourcery.com>

	* Makefile.in: Add install-pdf target as copied from
	automake v1.10 rules.
	* testsuite/Makefile.in: Add dummy install-pdf target.

2007-03-01  Peter Breitenlohner  <peb@mppmu.mpg.de>
	    Eric Botcazou  <ebotcazou@libertysurf.fr>

	PR other/16513
	* Makefile.in: Install library under $(MULTIOSDIR), not $(MULTISUBDIR).
	Install headers in multilib independent location.

2007-02-26  DJ Delorie  <dj@redhat.com>

	* configure.ac: add djgpp-specific results, so we don't have to
	link during a cross compilation.
	* configure: Regenerated.

2007-01-31  Ralf Wildenhues  <Ralf.Wildenhues@gmx.de>

	* hex.c: Fix typo.
	* choose-temp.c: Likewise.
	* functions.texi: Regenerate.

2007-01-31  Vladimir Prus  <vladimir@codesourcery.com>

	* pex-common.h (struct pex_obj): New fields
	stderr_pipe and read_err.
	* pex-common.c (pex_init_common): Initialize
	stderr_pipe.
	(pex_run_in_environment): Add error checking
	for PEX_STDERR_TO_PIPE.  Create a pipe
	for stderr if necessary.
	(pex_read_err): New.
	(pex_free): Close read_err.
	* pexecute.txh: Document changes.
	* functions.texi: Regenerated.

2007-01-31  Ben Elliston  <bje@au.ibm.com>

	* strsignal.c (psignal): Change type of signo to int.
	* functions.texi: Regenerate.

2007-01-29  Simon Baldwin <simonb@google.com>

	* cp-demangle.h (cplus_demangle_operators): External definition
	suppressed if not building for libstdc++.
	* cp-demangle.c (__gcclibcxx_demangle_callback): Augmented interface
	to demangling, provides a malloc-less version of __cxa_demangle.
	(cplus_demangle_print_callback): Public callback version of
	cplus_demangle_print.
	(struct d_growable_string): New growable string structure.
	(d_growable_string_init): New function, provides support for
	growable strings separate from print info.
	(d_growable_string_resize): Likewise.
	(d_growable_string_append_buffer): Likewise.
	(d_growable_string_callback_adapter):): Likewise.
	(d_print_init): New print info initialization function.
	(d_print_error): Macro replace by inline function.
	(d_print_saw_error): Likewise.
	(d_append_char): Likewise.
	(d_append_buffer): Likewise.
	(d_append_string): New inline function, replaces the
	d_append_string_constant macro.
	(d_flush_buffer): New function, flushes buffer to callback.
	(d_demangle_callback, is_ctor_or_dtor): Malloc-based fallback
	for unsupported dynamic arrays replaced by alloca().
	(d_demangle): Return string length estimating removed.
	(d_dump): Moved error case handling from call site into function.
	(d_print_resize): Function removed.
	(d_print_append_char): Likewise.
	(d_print_append_buffer): Likewise.
	(d_print_error): Likewise.
	(d_print_comp): Added special case handling for Java arrays.
	(java_demangle_v3): Removed string post-processing for Java arrays,
	now replaced by special case handling in d_print_comp.
	(cplus_demangle_v3_callback): Augmented interface to demangling,
	provides a malloc-less version of cplus_demangle_v3.
	(java_demangle_v3_callback): Augmented interface to demangling,
	provides a malloc-less version of java_demangle_v3.

2007-01-12  Ben Elliston  <bje@au.ibm.com>

	* pex-unix.c (writeerr): Cast write result to void.

	* choose-temp.c (choose_temp_base): Check the result of the call
	to mktemp rather than testing the length of the modified string.

2006-12-20  Geoffrey Keating  <geoffk@apple.com>

	* cp-demangle.h: Add comment explaining what to do to avoid
	overrunning string.
	(d_check_char): New.
	(d_next_char): Don't advance past trailing '\0'.
	* cp-demangle.c (cplus_demangle_mangled_name): Use d_check_char.
	(d_nested_name): Likewise.
	(d_special_name): Likewise.
	(d_call_offset): Likewise.
	(d_function_type): Likewise.
	(d_array_type): Likewise.
	(d_pointer_to_member_type): Likewise.
	(d_template_param): Likewise.
	(d_template_args): Likewise.
	(d_template_arg): Likewise.
	(d_expr_primary): Likewise.
	(d_local_name): Likewise.
	(d_substitution): Likewise.
	(d_ctor_dtor_name): Use d_advance rather than d_next_char.
	* testsuite/test-demangle.c: Include sys/mman.h.
	(MAP_ANONYMOUS): Define.
	(protect_end): New.
	(main): Use protect_end.
	* testsuite/demangle-expected: Add testcases for overrunning
	the end of the string.

2006-11-30  Andrew Stubbs  <andrew.stubbs@st.com>
	    J"orn Rennecke <joern.rennecke@st.com>

	PR driver/29931
	* make-relative-prefix.c (make_relative_prefix_1): New function,
	broken out of make_relative_prefix.  Make link resolution dependent
	on new parameter.
	(make_relative_prefix): Use make_relative_prefix_1.
	(make_relative_prefix_ignore_links): New function.

2006-11-08  Vladimir Prus  <vladimir@codesourcery.com>

	* pex-win32.c (no_suffixes): Remove.
	(std_suffixes): Add "" as first element.
	(find_executable): Remove detection of already-present
	extension. Try all suffixes in std_suffixes.

2006-11-07  Julian Brown  <julian@codesourcery.com>

	* floatformat.c (get_field): Fix segfault with little-endian word
	order on 64-bit hosts.
	(put_field): Likewise.
	(min): Move definition.

2006-10-26  Danny Smith  <dannysmith@users.sourceforge.net>

	pex-win32.c (argv_to_cmdline): Replace xmalloc with XNEWVEC.
	(find_executable): Likewise.
	(win32_spawn): Cast alloca return to (char**).
	Replace malloc with XNEWVEC.
	bcopy.c (bcopy): Add explict casts in assignments.

2006-10-25  Ben Elliston  <bje@au.ibm.com>

	* pexecute.txh: Wrap pexecute's "flag" argument with @var {..}.

2006-10-10  Brooks Moses  <bmoses@stanford.edu>

	* Makefile.in: Added "pdf", "libiberty.pdf" target support.
	* testsuite/Makefile.in: Added empty "pdf" target.

2006-09-22  Ian Lance Taylor  <ian@airs.com>

	PR other/29176
	* cp-demangle.c (d_substitution): Check for overflow when
	computing substitution index.

2006-08-30  Corinna Vinschen  <corinna@vinschen.de>

	* configure.ac: Add case for Mingw as host.
	* configure: Regenerate.

2006-08-27  Ian Lance Taylor  <ian@airs.com>

	PR driver/27622
	* pex-common.h (struct pex_funcs): Add toclose parameter to
	exec_child field.
	* pex-common.c (pex_run_in_environment): Pass toclose to
	exec_child.
	* pex-djgpp.c (pex_djgpp_exec_child): Add toclose parameter.
	* pex-unix.c (pex_unix_exec_child): Likewise.
	* pex-msdos.c (pex_msdos_exec_child): Likewise.
	* pex-win32.c (pex_win32_exec_child): Likewise.

	PR other/28797
	* cp-demangle.c (d_pointer_to_member_type): Do add a substitution
	for a qualified member which is not a function.
	* testsuite/demangle-expected: Add test case.

2006-07-27  Jan Hubicka  <jh@suse.cz>

	PR rtl-optimization/28071
	* hashtab.c (htab_empty): Clear out n_deleted/n_elements;
	downsize the hashtable.

2006-07-04  Peter O'Gorman  <peter@pogma.com>

	* Makefile.in: chmod 644 before ranlib during install.

2006-06-02  Mark Shinwell  <shinwell@codesourcery.com>

	* pex-unix.c (pex_unix_exec_child): Insert cast when assigning
	to environ.

2006-06-01  Mark Shinwell  <shinwell@codesourcery.com>

	* pex-common.c: New function pex_run_in_environment.
	* pex-common.h: Add environment parameter to exec_child.
	* pex-msdos.c: Add environment parameter to pex_msdos_exec_child.
	* pex-djgpp.c: Add environment parameter to pex_djgpp_exec_child.
	(pex_djgpp_exec_child): Pass environment to child process.
	* pex-unix.c: Add environment parameter to pex_unix_exec_child.
	(pex_unix_exec_child): Pass environment to child process.
	* pex-win32.c: Add environment parameter to pex_win32_exec_child.
	New function env_compare for comparing VAR=VALUE pairs.
	(win32_spawn): Assemble environment block and pass to CreateProcess.
	(spawn_script): Pass environment through to win32_spawn.
	(pex_win32_exec_child): Pass environment through to spawn_script and
	win32_spawn.
	* functions.texi: Regenerate.
	* pexecute.txh: Document pex_run_in_environment.

2006-05-28  Mark Shinwell  <shinwell@codesourcery.com>

	* mkstemps.c: Open temporary files in binary mode.

2006-05-12  Anton Blanchard  <anton@samba.org>

	* cplus-dem.c (demangle_fund_type): Ensure buf is large enough to
	hold "int%u_t".

2006-04-24  Julian Brown  <julian@codesourcery.com>

	* floatformat.c (floatformat_to_double): Fix (biased) exponent=0 case.

2006-03-29  Jim Blandy  <jimb@codesourcery.com>

	* pex-common.c (pex_input_file, pex_input_pipe): New functions.
	(pex_init_common): Initialize obj->input_file.
	(pex_run): Close any file opened by pex_input_file.
	* pexecute.txh (pex_input_file, pex_input_pipe): New docs.
	* pex-common.h (struct pex_obj): New field input_file.
	(struct pex_funcs): New function ptr fdopenw.
	* pex-unix.c (pex_unix_fdopenw): New function.
	(funcs): List it as our fdopenw function.
	* pex-win32.c (pex_win32_fdopenw): New function.
	(funcs): List it as our fdopenw function.
	* pex-djgpp.c (funcs): Leave fdopenw null.
	* pex-msdos (funcs): Same.
	* functions.texi: Regenerated.

2006-04-10  Jim Blandy  <jimb@codesourcery.com>

	* pex-common.c (temp_file): New function, containing guts of
	pex-style temporary file name generation.
	(pex_run): Use it.

2006-04-06  Carlos O'Donell  <carlos@codesourcery.com>

	* Makefile.in: Add install-html, install-html-am, and
	install-html-recursive targets. Define mkdir_p and
	NORMAL_INSTALL.
	* configure.ac: AC_SUBST datarootdir, docdir, htmldir.
	* configure: Regenerate.
	* testsuite/Makefile.in: Add install-html and html targets.

2006-03-31  Mark Mitchell  <mark@codesourcery.com>

	* pex-win32.c (<errno.h>): Include.
	(fix_argv): Remove.
	(argv_to_cmdline): New function.
	(std_suffixes): New variable.
	(no_suffixes): Likewise.
	(find_executable): New function.
	(win32_spawn): Likewise.
	(spawn_script): Use win32_spawn instead of _spawnv[p].
	(pex_win32_exec_child): Replace MSVCRT calls with Win32 API calls.
	(pex_win32_wait): Likewise.

2006-03-24  Jim Blandy  <jimb@codesourcery.com>

	* pex-common.c (pex_run): Simplify output name handling.

2006-03-12  Jim Blandy  <jimb@red-bean.com>

	* pex-common.h (struct pex_obj): Doc fixes.

2006-03-11  Jim Blandy  <jimb@red-bean.com>

	* functions.texi: Regenerate.

2006-02-21  Ben Elliston  <bje@au.ibm.com>

	* pexecute.c (pwait): Syntax fix for previous change.

2006-02-17  Uttam Pawar  <uttamp@us.ibm.com>

	* pexecute.c (pwait): Free vector pointer.
	* partition.c (partition_print): Free class_elements pointer.

2006-02-11  Roger Sayle  <roger@eyesopen.com>
	    R. Scott Bailey  <scott.bailey@eds.com>
	    Bill Northcott  <w.northcott@unsw.edu.au>

	PR bootstrap/16787
	* floatformat.c: Include <float.h> where available.
	(NAN): Use value of DBL_QNAN if defined, and NAN isn't.

2006-01-29  Gabriel Dos Reis  <gdr@integrable-solutions.net>

	* configure.ac: Add -Wc++-compat to ac_libibety_warn_cflags where
	supported.
	* configure: Regenerated.

2006-01-20  Carlos O'Donell  <carlos@codesourcery.com>

	* testsuite/Makefile.in: Add test-expandargv test.
	* testsuite/test-expandargv.c: New test.
	* argv.c (expandargv): Check for errors with ferror,
	rather than just by looking at return value from fread.

2005-12-17  Gabriel Dos Reis  <gdr@integrable-solutions.net>

	* floatformat.c (floatformat_i387_ext_is_valid): Use explicit cast
	to convert from "from".
	(floatformat_to_double): Likewise.
	(floatformat_from_double): Use explicit cast to convert from "to".

2005-12-10  Terry Laurenzo  <tlaurenzo@gmail.com>

	PR java/9861
	* cp-demangle.c (d_bare_function_type): Recognize new 'J' qualifer
	and include return type when found.
	(d_print_comp)[DEMANGLE_COMPONENT_FUNCTION_TYPE]: Add
	conditional logic to change printing order of return type.when
	the DMGL_RET_POSTFIX option is present.
	(java_demangle_v3): Add DMGL_RET_POSTFIX option to d_demangle
	call.
	* testsuite/test-demangle.c (main): Recognize option --ret-postfix
	* testsuite/demangle-expected: Test cases to verify extended encoding.
	Updated comment to document --ret-postfix option.

2005-11-06  Richard Guenther  <rguenther@suse.de>

	* splay-tree.c (rotate_left): New function.
	(rotate_right): Likewise.
	(splay_tree_splay_helper): Remove.
	(splay_tree_splay): Re-implement.

2005-10-31  Mark Kettenis  <kettenis@gnu.org>

	* floatformat.c (floatformat_vax_aingle, floatformat_vax_double):
	New variables.

2005-10-07  Mark Mitchell  <mark@codesourcery.com>

	* at-file.texi: Fix typo.

2005-10-03  Mark Mitchell  <mark@codesourcery.com>

	* at-file.texi: New file.

2005-09-27  Mark Mitchell  <mark@codesourcery.com>

	* argv.c (expandargv): Do not use xmalloc_failed.

2005-09-26  Mark Mitchell  <mark@codesourcery.com>

	* argv.c (safe-ctype.h): Include it.
	(ISBLANK): Remove.
	(stdio.h): Include.
	(buildargv): Use ISSPACE instead of ISBLANK.
	(expandargv): New function.
	* Makefile.in: Regenerated.

2005-09-14  Christopher Faylor  <cgf@timesys.com>

	* pex-win32.c: Include "windows.h".
	(backslashify): New function.
	(fix_argv): Use backslashify to convert path to windows format.
	Allocate one more place in new argv for potential executable from '#!'
	parsing.
	(tack_on_executable): New function.  Conditional on USE_MINGW_MSYS
	(openkey): Ditto.
	(mingw_rootify): Ditto.
	(msys_rootify): Ditto.
	(spawn_script): New function.
	(pex_win32_exec_child): Save translated argv in newargv.  Pass to
	spawn_script if spawnv* fails.
	(main): New function.  Conditional on MAIN.  Useful for testing.

2005-08-17  Mark Kettenis  <kettenis@gnu.org>

	* floatformat.c (floatformat_always_valid): Change type of last
	argument to `void *'.
	(floatformat_i387_ext_is_valid): Likewise.
	(floatformat_to_double): Change type of second argument to `const
	void *'.
	(floatformat_from_double): Change type of last argument to `void
	*'.
	(floatformat_is_valid): Change type of last argument to `const
	void *'.
	(ieee_test): Remove redundant casts.

2005-08-17  Kelley Cook  <kcook@gcc.gnu.org>

	* strverscmp.c: Update FSF address.
	* testsuite/Makefile.in: Likewise.
	* testsuite/test-demangle.c: Likewise.
	* testsuite/test-pexecute.c: Likewise.

2005-07-23  Kaveh R. Ghazi  <ghazi@caip.rutgers.edu>

	* getopt.c: Include ansidecl.h before system headers.

2005-07-22  Ben Elliston  <bje@gnu.org>

	* getopt.c: Include "ansidecl.h".
	(_getopt_initialize): Mark argc and argv parameters as unused.

2005-07-22  Ben Elliston  <bje@gnu.org>

	* regex.c (regcomp): Change type of `i' from unsigned to int.

2005-07-22  Ben Elliston  <bje@gnu.org>

	Recover patch lost in the sourceware repository:
	2005-07-09  Ben Elliston  <bje@au.ibm.com>
	* memcpy.c: Remove ANSI_PROTOTYPES conditional code.
	* memmove.c: Likewise.
	* objalloc.c: Likewise.

2005-07-22  Ben Elliston  <bje@gnu.org>

	* configure.ac: Check for a getopt(3) declaration.
	* configure, config.in: Regenerate.

2005-07-15  Ben Elliston  <bje@au.ibm.com>

	* regex.c (TRANSLATE): Cast rhs of ternary expression to char.

2005-07-12  Ben Elliston  <bje@au.ibm.com>

	* floatformat.c (floatformat_to_double): Add a comment about a
	potential source of warnings when compiling this file.

2005-07-12  Ben Elliston  <bje@au.ibm.com>

	* pexecute.c (pexecute): Cast string litrals to char *.
	* regex.c (re_comp): Cast a call to gettext() to char *.

2005-07-07  Kelley Cook  <kcook@gcc.gnu.org>

	* config.table: Delete file.  Move former contents into ...
	* configure.ac: ... here and escape any brackets for m4.
	* Makefile.in (config.status): Remove dependency on config.table.
	* configure: Regenerate.

2005-07-07  Kelley Cook  <kcook@gcc.gnu.org>

	* config.in: Regenerate for 6/20 change.

2005-07-03  Steve Ellcey  <sje@cup.hp.com>

	PR other/13906
	* md5.c (md5_process_bytes): Check alignment.

2005-07-01  Ian Lance Taylor  <ian@airs.com>

	PR other/22268
	* cp-demangle.c (d_expr_primary): Don't run off the end of the
	string while looking for the end of a literal value.
	* testsuite/demangle-expected: Add test case.

2005-06-30  Daniel Berlin  <dberlin@dberlin.org>

	* hashtab.c (EMPTY_ENTRY): Moved and renamed.
	(DELETED_ENTRY): Ditto.

2005-06-20  Geoffrey Keating  <geoffk@apple.com>

	* strverscmp.c: New.
	* Makefile.in (CFILES): Add strverscmp.c.
	(CONFIGURED_OFILES): Add strverscmp.o.
	(strverscmp.o): New rule.
	(stamp-functions): Add $(srcdir) to files in source directory.
	* configure.ac (funcs): Add strverscmp.
	(AC_CHECK_FUNCS): Add strverscmp.
	* configure: Regenerate.
	* functions.texi: Regenerate.

2005-05-28  Eli Zaretskii  <eliz@gnu.org>

	* configure.ac: Add snprintf and vsnprintf to AC_CHEK_DECLS.
	* config.in, configure: Regenerate.

2005-05-25  Richard Henderson  <rth@redhat.com>

	* cp-demangle.c (d_dump): Handle DEMANGLE_COMPONENT_HIDDEN_ALIAS.
	(d_make_comp, d_print_comp): Likewise.
	(d_special_name): Generate one.
	* testsuite/demangle-expected: Add a hidden alias test.

2005-05-24  Gabriel Dos Reis  <gdr@integrable-solutions.net>

	* configure.ac: Check declarations for calloc(), getenv(),
	malloc(), realloc() and sbrk().
	* config.in: Regenerate.
	* configure: Likewise.

	* alloca.c (C_alloca): Change "new" to "new_storage".  Use XNEWVEC
	instead of xmalloc.
	* choose-temp.c (choose_temp_base): Use XNEWVEC instea od xmalloc.
	* concat.c (liiberty_concat_ptr): Surround definition with an
	extern "C" block, if __cplusplus.
	(concat): Use XNEWVEC instead of xmalloc.
	(reconcat): Likewise.
	* cp-demangle.c (struct d_print_template): Rename member
	"template" to "template_decl".  Adjust use throughout the file.
	(d_print_resize): Properly cast return value of realloc().
	(cplus_demangle_print): Same for malloc().
	(d_demangle): Likewise.
	* cp-demint.c (cplus_demangle_fill_builtin_type): Rename parameter
	"typename" to "type_name".
	* cplus-dem.c (grow_vect): Use XRESIZEVEC instead of xrealloc().
	(work_stuff_copy_to_from): Use XNEWVEC insteand of xmalloc().
	(demangle_template_value_parm): Likewise.
	(demangle_template): Likewise.
	(recursively_demangle): Likewise.
	(do_hpacc_template_literal): Likewise.
	(do_arg): Likewise.
	(remember_type): Likewise.
	(remember_Ktype): Likewise.
	(register_Btype): Likewise.
	(string_need): Use XRESIZEVEC instead of xrealloc().
	* dyn-string.c (dyn_string_init): Use XNEWVEC.
	(dyn_string_new): Use XNEW.
	(dyn_string_resize): Use XRESIZEVEC.
	* fnmatch.c (fnmatch): Rename local variable "not" to "negate".
	* getopt.c (getenv): Declare only if !__cplusplus and !getenv.
	Otherwise include <stdlib.h>.
	(exchange): Cast return value of malloc().
	* hashtab.c (htab_size): Define as both macro and non-inline
	function.
	(htab_elements): Likewise.
	* getpwd.c (getpwd): Use XNEWVEC.
	(htab_create_alloc_ex): Use C90 prototype-style.
	* lrealpath.c (lrealpath): Appropriately cast return value of
	malloc().
	* make-relative-prefix.c (save_string): Likewise.
	* make-temp-file.c (try_dir): Rename from "try".  Adjust use in
	the file.
	(choose_tmpdir): Use XNEWVEC.
	* mkstemps.c (mkstemps): Rename parameter "template" to "pattern".
	* pex-common.c (pex_init_common): Use XNEW.
	(pex_add_remove): Use XRESIZEVEC.
	(pex_run): Likewise.
	(pex_get_status_and_time): Likewise.
	* pex-djgpp.c (pex_djgpp_exec_child): Likewise.
	* pex-msdos.c (pex_init): Use XNEW.
	(pex_msdos_exec_child): Likewise.
	(pex_msdos_exec_child): Use XRESIZEVEC.
	* pex-unix.c (pex_wait): Use XNEW.
	* pex-win32.c (fix_argv): Use XNEWVEC.
	* pexecute.c (pwait): Likewise.
	* setenv.c (setenv): Properly cast return value of malloc().
	* sigsetmask.c (sigsetmask): Rename local variables "old" and
	"new" to "old_sig" and "new_sig".
	* sort.c (main): Use XNEWVEC.
	* spaces.c (spaces): Cast return value of malloc().
	* strndup.c (strndup): Likewise.
	* ternary.c (ternary_insert): Use XNEW.
	* xmalloc.c (malloc, realloc, calloc, sbrk): Surround declaration
	with an extern "C" block if __cplusplus.
	* xstrdup.c (xstrdup): Cast return value of memcpy().
	* xstrerror.c (strerror): Enclose declaration in an extern "C"
	block if __cplusplus.
	* xstrndup.c (xstrndup): Use XNEW. Cast return value of memcpy().

2005-05-16  Andreas Jaeger  <aj@suse.de>

	* getpwd.c: Remove unneeded prototype getcwd and move getwd so
	that it's only declared if needed.

	* getopt1.c: Change order of includes so that __GNU_LIBRARY__ is
	defined.

2005-05-15  Andreas Jaeger  <aj@suse.de>

	* functions.texi: Regenerated.

2005-05-15  Eli Zaretskii  <eliz@gnu.org>

	* pexecute.txh: Enclose multi-word data types in @deftypefn in
	braces.  Minor wording fixes.  Use --- for em-dash.  Use
	@enumerate in enumerated lists.

	* fopen_unlocked.c: Enclose multi-word data types in @deftypefn in
	braces.

2005-05-11  Eli Zaretskii  <eliz@gnu.org>

	* pex-djgpp.c: Include string.h, fcntl.h, unistd.h, and
	sys/stat.h.
	(pex_init): Fix last argument to pex_init_common.
	(pex_djgpp_exec_child): Remove leading underscore from _open,
	_dup, _dup2, _close, and _spawnv/_spawnvp.  Replace `program',
	which is undeclared, with `executable', which was unused.  Remove
	unused variable `e'.  Fix casting of last arg to spawnv/spawnvp.
	(pex_djgpp_wait): Declare arguments with ATTRIBUTE_UNUSED.

2005-05-11  Paul Brook  <paul@codesourcery.com>

	* Makefile.in: Regenerate dependencies.

2005-05-10  Nick Clifton  <nickc@redhat.com>

	* Update the address and phone number of the FSF organization in
	the GPL notices in the following files:
	COPYING.LIB, Makefile.in, _doprnt.c, argv.c, asprintf.c,
	choose-temp.c, clock.c, concat.c, copying-lib.texi, cp-demangle.c,
	cp-demangle.h, cp-demint.c, cplus-dem.c, dyn-string.c, fdmatch.c,
	fibheap.c, floatformat.c, fnmatch.c, fopen_unlocked.c,
	gather-docs, getopt.c, getopt1.c, getruntime.c, hashtab.c, hex.c,
	lbasename.c, lrealpath.c, maint-tool, make-relative-prefix.c,
	make-temp-file.c, md5.c, mempcpy.c, mkstemps.c, objalloc.c,
	obstack.c, partition.c, pex-common.c, pex-common.h, pex-djgpp.c,
	pex-msdos.c, pex-one.c, pex-unix.c, pex-win32.c, pexecute.c,
	physmem.c, putenv.c, regex.c, safe-ctype.c, setenv.c, snprintf.c,
	sort.c, spaces.c, splay-tree.c, stpcpy.c, stpncpy.c, strndup.c,
	strtod.c, ternary.c, unlink-if-ordinary.c, vasprintf.c,
	vsnprintf.c, vsprintf.c, xexit.c, xmalloc.c, xstrndup.c

2005-05-06  Kelley Cook  <kcook@gcc.gnu.org>

	* aclocal.m4 (AC_DEFINE_NOAUTOHEADER): Remove.
	* configure.ac: Replace any AC_DEFINE_NOAUTOHEADER with AC_DEFINE.
	* configure: Regenerate.

2005-05-06  Kelley Cook  <kcook@gcc.gnu.org>

	* configure.ac: Use AC_C_BIGENDIAN instead of AC_C_BIGENDIAN_CROSS.
	Use AC_CHECK_SIZEOF instead of AC_COMPILE_CHECK_SIZEOF.
	* aclocal.m4: Don't include accross.m4.
	* configure, config.in: Regenerate.

2005-04-25  Kaveh R. Ghazi  <ghazi@caip.rutgers.edu>

	* fopen_unlocked.c (unlock_std_streams): New.

	* functions.texi: Regenerate.

2005-04-16  Kaveh R. Ghazi  <ghazi@caip.rutgers.edu>

	* fopen_unlocked.c (unlock_stream): New.
	Consolidate unlocking code into a helper function.

	* functions.texi: Regenerate.

2005-04-13  Gabriel Dos Reis  <gdr@integrable-solutions.net>

	* asprintf.c: Include config.h.
	* basename.c: Likewise.
	* fdmatch.c: Likewise.
	* hex.c: Likewise.
	* lbasename.c: Likewise.
	* spaces.c: Likewise.
	* xatexit.c:Likewise.
	* configure.ac:  Do check declarations for basename, ffs, asprintf
	and vasprintf for real.
	* configure: Regenerate.

2005-04-13  Gabriel Dos Reis  <gdr@integrable-solutions.net>

	* argv.c (dupargv): Allocate space of argv[argc], not
	sizeof(char *) of that amount.  Cast result to char *.

2005-04-12  Gabriel Dos Reis  <gdr@integrable-solutions.net>

	* regex.c (wcs_re_match_2_internal, byte_re_match_2_internal):
	Replace not with negate.

2005-04-12  Gabriel Dos Reis  <gdr@integrable-solutions.net>

	* configure.ac: Check declarations for basename, ffs, asprintf,
	vasprintf.
	* configure: Regenerate.
	* config.in: Likewise.

2005-04-11  Kaveh R. Ghazi  <ghazi@caip.rutgers.edu>

	* Makefile.in (CFILES): Add fopen_unlocked.c.
	(REQUIRED_OFILES): Add ./fopen_unlocked.o.
	Regenerate dependencies.

	* configure.ac: Check for stdio_ext.h and __fsetlocking.

	* fopen_unlocked.c: New file.

	* functions.texi, configure, config.in: Regenerate.

2005-04-04  Ian Lance Taylor  <ian@airs.com>

	* testsuite/test-pexecute.c (TEST_PEX_RUN): Move variable
	declaration before statement.

2005-04-02  Kaveh R. Ghazi  <ghazi@caip.rutgers.edu>

	* bcmp.c: Fix warnings and implement using memcmp.
	* bcopy.c: Fix warnings.
	* bzero.c: Fix warnings and implement using memset.

	* configure.ac (ac_libiberty_warn_cflags): Add -Wwrite-strings
	-Wstrict-prototypes.
	* configure, config.in: Regenerate.

	* bsearch.c, index.c, rindex.c, strstr.c, strtol.c, waitpid.c: Fix
	warnings and reconcile interfaces with relevant standards.

2005-04-02  Ian Lance Taylor  <ian@airs.com>

	* cp-demangle.c: Update copyright.

2005-03-31  Joseph S. Myers  <joseph@codesourcery.com>

	* gettimeofday.c: Add "Supplemental" to @deftypefn.
	* functions.texi: Regenerate.

2005-03-28  Ian Lance Taylor  <ian@airs.com>

	* pex-common.c: New file.
	* pex-one.c: New file.
	* pexecute.c: New file.
	* pex-common.h: Include <stdio.h>.
	(struct pex_obj): Define.
	(struct pex_funcs): Define.
	(pex_init_common): Declare.
	* pex-unix.c: Rewrite.
	* pex-win32.c: Rewrite.
	* pex-djgpp.c: Rewrite.
	* pex-msdos.c: Rewrite.
	* testsuite/text-pexecute.c: New file.
	* pexecute.txh: Rewrite.
	* configure.ac: Check for wait3 and wait4.  Set CHECK to
	really-check rather than check-cplus-dem.
	* functions.texi: Rebuild.
	* Makefile.in: Rebuild dependencies.
	(CFILES): Add pexecute.c, pex-common.c, pex-one.c.
	(REQUIRED_OFILES): Add pexecute.o, pex-common.o, pex-one.o.
	* testsuite/Makefile.in (really-check): New target.
	(check-pexecute, test-pexecute): New targets.
	* configure: Rebuild.

2005-03-28  Mark Kettenis  <kettenis@gnu.org>

	* unlink-if-ordinary.c: Include <sys/types.h>.

2005-03-27  Gabriel Dos Reis  <gdr@integrable-solutions.net>

	Convert libiberty to use ISO C prototype style 7/n.
	* regex.c (PARAMS): Remove definition.
	(PREFIX): Unconditionaly define using ISO C ## operator.
	(init_syntax_once, extract_number, extract_number_and_incr,
	print_fastmap, print_partial_compiled_pattern,
	print_compiled_pattern, print_double_string, printchar,
	convert_mbs_to_wcs, re_set_syntax, regex_grow_registers,
	regex_compile, store_op1, store_op2, insert_op1, insert_op2,
	at_begline_loc_p, at_endline_p, group_in_compile_stack,
	insert_space, wcs_compile_range, byte_compile_range,
	truncate_wchar, re_compile_fastmap, re_compile_fastmap,
	re_set_registers, re_search, re_search_2, re_search_3, re_match,
	re_match_2, count_mbs_length, wcs_re_match_2_internal,
	byte_re_match_2_internal, group_match_null_string_p,
	alt_match_null_string_p, common_op_match_null_string_p,
	bcmp_translate, re_compile_pattern, re_comp, re_exec, regcomp,
	regexec, regerror, regfree): Use ISO C prototype style.
	* partition.c: (elem_compare): Likewise.
	* cp-demangle.c (print_usage): Likewise.

2005-03-27  Gabriel Dos Reis  <gdr@integrable-solutions.net>

	Convert libiberty to use ISO C prototype style 5/n.
	* random.c (srandom, initstate, setstate, random): Use ISO C
	prototypes.
	* putenv.c (putenv): Likewise.
	* physmem.c (physmem_available, physmem_total, main): Likewise.
	* pex-win32.c (fix_argv, pexecute, pwait): Likewise.
	* pex-unix.c (pexecute, pwait): Likewise.
	* pex-msdos.c (pexecute, pwait): Likewise.
	* pex-djgpp.c (pexecute, pwait): Likewise.
	* partition.c (partition_new, partition_delete, partition_union)
	(elem_compare, partition_print): Likewise.
	* obstack.c (_obstack_begin, _obstack_begin_1, _obstack_newchunk,
	_obstack_allocated_p, _obstack_free, obstack_free,
	_obstack_memory_used, print_and_abort, obstack_next_free,
	obstack_object_size, obstack_base): Likewise.  Remove codes
	predicated on !defined(__STDC__).
	* objalloc.c (objalloc_create, _objalloc_alloc, objalloc_free,
	objalloc_free_block): Use ISO C prototypes.
	* mkstemps.c (mkstemps): Likewise.
	* memset.c (memset): Likewise.
	* mempcpy.c (mempcpy): Likewise.
	* rename.c (rename): Likewise.
	* rindex.c (rindex): Likewise.
	* setenv.c (setenv, unsetenv): Likewise.
	* sigsetmask.c (sigsetmask): Likewise.
	* snprintf.c (snprintf): Likewise.
	* sort.c (sort_pointers, xmalloc): Likewise.
	* spaces.c (spaces): Likewise.
	* splay-tree.c (splay_tree_delete_helper,
	splay_tree_splay_helper, splay_tree_splay,
	splay_tree_foreach_helper, splay_tree_xmalloc_allocate,
	splay_tree_new, splay_tree_xmalloc_allocate,
	splay_tree_new_with_allocator, splay_tree_delete,
	splay_tree_insert, splay_tree_remove, splay_tree_lookup,
	splay_tree_max, splay_tree_min, splay_tree_predecessor,
	splay_tree_successor, splay_tree_foreach,
	splay_tree_compare_ints, splay_tree_compare_pointers): Likewise.
	* stpcpy.c (stpcpy): Likewise.
	* stpncpy.c (stpncpy): Likewise.
	* strcasecmp.c (strcasecmp): Likewise.
	* strchr.c (strchr): Likewise.
	* strdup.c (strdup): Likewise.

2005-03-27  Gabriel Dos Reis  <gdr@integrable-solutions.net>

	Convert libiberty to use ISO C prototype style 6/n.
	* strerror.c (init_error_tables, errno_max, strerror, strerrno,
	strtoerrno, main): Use ISO C prototype style.
	* strncasecmp.c (strncasecmp): Likewise.
	* strncmp.c (strncmp): Likewise.
	* strndup.c (strndup): Likewise.
	* strrchr.c (strrchr): Likewise.
	* strsignal.c (init_signal_tables, signo_max, strsignal,
	strsigno, strtosigno, psignal, main): Likewise.
	* strstr.c (strstr): Likewise.
	* strtod.c (strtod, atof): Likewise.
	* strtol.c (strtol): Likewise.
	* strtoul.c (strtoul): Likewise.
	* ternary.c (ternary_insert, ternary_cleanup, ternary_search,
	ternary_recursivesearch): Likewise.
	* tmpnam.c (tmpnam): Likewise.
	* unlink-if-ordinary.c (unlink_if_ordinary): Likewise.
	* vasprintf.c (int_vasprintf, vasprintf, checkit, main): Likewise.
	* vfork.c (vfork): Likewise.
	* vfprintf.c (vfprintf): Likewise.
	* vprintf.c (vprintf): Likewise.
	* vsnprintf.c (vsnprintf, checkit, main): Likewise.
	* vsprintf.c (vsprintf): Likewise.
	* waitpid.c (waitpid): Likewise.
	* xatexit.c (xatexit, xatexit_cleanup): Likewise.
	* xexit.c (xexit): Likewise.
	* xmalloc.c (xmalloc_set_program_name, xmalloc_failed, xmalloc,
	xcalloc, xrealloc): Likewise.
	* xmemdup.c (xmemdup): Likewise.
	* xstrdup.c (xstrdup): Likewise.
	* xstrerror.c (xstrerror): Likewise.
	* xstrndup.c (xstrndup): Likewise.

2005-03-27  Andreas Jaeger  <aj@suse.de>

	* configure.ac (ac_c_preproc_warn_flag): Remove -Wtraditional
	flags.
	* configure: Regenerated.

2005-03-27  Gabriel Dos Reis  <gdr@integrable-solutions.net>

	* getopt1.c (getopt_long_only): Fix thinko.

2005-03-27  Gabriel Dos Reis  <gdr@integrable-solutions.net>

	Convert libiberty to use ISO C prototype style 4/n.
	* hashtab.c (higher_prime_index, hash_pointer, eq_pointer,
	htab_size, htab_elements, htab_mod_1, htab_mod, htab_mod_m2,
	htab_create_alloc, htab_set_functions_ex, htab_create,
	htab_try_create, htab_delete, htab_empty,
	find_empty_slot_for_expand, htab_expand, htab_find_with_hash,
	htab_find, htab_find_slot_with_hash, htab_find_slot,
	htab_remove_elt, htab_remove_elt_with_hash, htab_clear_slot,
	htab_traverse_noresize, htab_traverse, htab_collisions,
	htab_hash_string, iterative_hash): Use ISO C prototype.
	* hex.c (hex_init): Likewise.
	* index.c (index): Likewise.
	* insque.c (insque, remque): Likewise.
	* lbasename.c (lbasename): Likewise.
	* lrealpath.c (lrealpath): Likewise.
	* make-relative-prefix.c (save_string, split_directories,
	free_split_directories, make_relative_prefix): Likewise.
	* make-temp-file.c (try, choose_tmpdir, make_temp_file): Likewise.
	* md5.c (md5_init_ctx, md5_read_ctx, md5_finish_ctx, md5_stream,
	md5_buffer, md5_process_bytes, md5_process_block): Likewise.
	* memchr.c (memchr): Likewise.
	* memcpy.c (memcpy): Likewise.
	* memmove.c (memmove): Likewise.
	* gettimeofday.c (gettimeofday): Likewise.
	* getruntime.c (get_run_time): Likewise.
	* getpwd.c (getpwd, getpwd): Likewise.
	* getpagesize.c (getpagesize): Likewise.
	* getopt1.c (getopt_long, getopt_long_only, main): Likewise.
	* getopt.c (my_index, exchange, _getopt_initialize,
	_getopt_internal, getopt, main): Likewise.
	* getcwd.c (getcwd): Likewise.
	* fnmatch.c (fnmatch): Likewise.
	* floatformat.c (floatformat_always_valid,
	floatformat_i387_ext_is_valid, get_field, floatformat_to_double,
	put_field, floatformat_from_double, floatformat_is_valid,
	ieee_test, main): Likewise.
	* fibheap.c (fibheap_new, fibnode_new, fibheap_compare,
	fibheap_comp_data, fibheap_insert, fibheap_min, fibheap_min_key,
	fibheap_union, fibheap_extract_min, fibheap_replace_key_data,
	fibheap_replace_key, fibheap_replace_data, fibheap_delete_node,
	fibheap_delete, fibheap_empty, fibheap_extr_min_node,
	fibheap_ins_root, fibheap_rem_root, fibheap_consolidate,
	fibheap_link, fibheap_cut, fibheap_cascading_cut,
	fibnode_insert_after, fibnode_remove): Likewise.
	* ffs.c (ffs): Likewise.
	* fdmatch.c (fdmatch): Likewise.
	* dyn-string.c (dyn_string_init, dyn_string_new,
	dyn_string_delete, dyn_string_release, dyn_string_resize,
	dyn_string_clear, dyn_string_copy, dyn_string_copy_cstr,
	dyn_string_prepend, dyn_string_prepend_cstr, dyn_string_insert,
	dyn_string_insert_cstr, dyn_string_insert_char,
	dyn_string_append, dyn_string_append_cstr,
	dyn_string_append_char, dyn_string_substring, dyn_string_eq):
	Likewise.

2005-03-27  Gabriel Dos Reis  <gdr@integrable-solutions.net>

	Convert libiberty to use ISO C prototype style 3/n.
	* cplus-dem.c (set_cplus_marker_for_demangling, consume_count,
	consume_count_with_underscores, code_for_qualifier,
	qualifier_string, demangle_qualifier, cplus_demangle_opname,
	cplus_mangle_opname, cplus_demangle_set_style,
	cplus_demangle_name_to_style, cplus_demangle, grow_vect,
	ada_demangle, internal_cplus_demangle, squangle_mop_up,
	work_stuff_copy_to_from, delete_non_B_K_work_stuff,
	delete_work_stuff, mop_up, demangle_signature,
	demangle_method_args, demangle_template_template_parm,
	demangle_expression, demangle_integral_value,
	demangle_real_value, demangle_template_value_parm,
	demangle_template, arm_pt, demangle_arm_hp_template,
	demangle_class_name, demangle_class, iterate_demangle_function,
	demangle_prefix, gnu_special, recursively_demangle, arm_special,
	demangle_qualified, get_count, do_type, demangle_fund_type,
	do_hpacc_template_const_value, do_hpacc_template_literal,
	snarf_numeric_literal, do_arg, remember_type, remember_Ktype,
	register_Btype, remember_Btype, forget_B_and_K_types,
	forget_types, demangle_args, demangle_nested_args,
	demangle_function_name, string_need, string_delete, string_init,
	string_clear, string_empty, string_append, string_appends,
	string_appendn, string_prepend, string_prepends, string_prependn,
	string_append_template_idx): Use ISO C prootype style.
	* cp-demint.c (cplus_demangle_fill_component,
	cplus_demangle_fill_builtin_type, cplus_demangle_fill_operator,
	cplus_demangle_v3_components): Likewise.

2005-03-26  Gabriel Dos Reis  <gdr@integrable-solutions.net>

	Convert libiberty to use ISO C prototype style 2/n.
	* cp-demangle.h: Remove uses of PARAMS.
	* cp-demangle.c: Likewise.
	(d_dump, cplus_demangle_fill_name,
	cplus_demangle_fill_extended_operator, cplus_demangle_fill_ctor,
	cplus_demangle_fill_dtor, d_make_empty, d_make_comp, d_make_name,
	d_make_builtin_type, d_make_operator, d_make_extended_operator,
	d_make_ctor, d_make_dtor, d_make_template_param, d_make_sub,
	cplus_demangle_mangled_name, has_return_type,
	is_ctor_dtor_or_conversion, d_encoding, d_name, d_nested_name,
	d_prefix, d_unqualified_name, d_source_name, d_number,
	d_identifier, d_operator_name, d_special_name, d_call_offset,
	d_ctor_dtor_name, cplus_demangle_type, d_cv_qualifiers,
	d_function_type, d_bare_function_type, d_class_enum_type,
	d_array_type, d_pointer_to_member_type, d_template_param,
	d_template_args, d_template_arg, d_expression, d_expr_primary,
	d_local_name, d_discriminator, d_add_substitution,
	d_substitution, d_print_resize, d_print_append_char,
	d_print_append_buffer, d_print_error, cplus_demangle_print,
	d_print_comp, d_print_java_identifier, d_print_mod_list,
	d_print_mod, d_print_function_type, d_print_array_type,
	d_print_expr_op, d_print_cast, cplus_demangle_init_info,
	d_demangle, __cxa_demangle, cplus_demangle_v3, java_demangle_v3,
	is_ctor_or_dtor, is_gnu_v3_mangled_ctor, is_gnu_v3_mangled_dtor,
	print_usage, main):

2005-03-26  Gabriel Dos Reis  <gdr@integrable-solutions.net>

	Convert libiberty to ISO C prototype style 1/n.
	* _doprnt.c: Remove conditional #include <varargs.h> on
	ANSI_PROTOTYPES as the latter is always assumed.
	(_doprnt, checkit, main): Use ISO C prototype.
	* alloca.c (find_stack_direction, C_alloca): Use ISO C prototype.
	* argv.c: Remove conditional #includes on ANSI_PROTOTYPES.
	(dupargv, freeargv, buildargv, main): Use ISO C prototype.
	* atexit.c (atexit): Likewise
	* asprintf.c: Remove conditional include on ANSI_PROTOTYPES.
	(asprintf): Use ISO C prototype.
	* basename.c (basename): Likewise
	* bcmp.c (bcmp): Likewise.
	* bcopy.c (bcopy): Likewise.
	* bzero.c (bzero): Likewise.
	* bsearch.c (bsearch): Likewise.  Improve const-correctness.
	* choose-temp.c (choose_temp_base): Likewise.
	* calloc.c: Remove conditional #include on ANSI_PROTOTYPES.
	(calloc): Use ISO C prototype.
	* clock.c (clock): Likewise.
	* concat.c: Remove conditional #include on ANSI_PROTOTYPES.
	(vconcat_length, vconcat_copy, concat_length, concat_copy,
	concat_copy2, concat, reconcat, main): Use ISO C prototype.
	* copysign.c (copysign): Likewise.

2005-03-24  Kaveh R. Ghazi  <ghazi@caip.rutgers.edu>

	* Makefile.in (CFILES): Add strndup.c and xstrndup.c.
	(REQUIRED_OFILES): Add xstrndup.o.
	(CONFIGURED_OFILES): Add strndup.o.
	Regenerate dependencies.

	* configure.ac (funcs, AC_CHECK_FUNCS): Add strndup.

	* strndup.c, xstrndup.c: New.

	* config.in, configure, functions.texi: Regenerate.

2005-03-24  Kaveh R. Ghazi  <ghazi@caip.rutgers.edu>

	* xmemdup.c, xstrdup.c: Expose the tail call.

2005-03-09  Mark Mitchell  <mark@codesourcery.com>

	* configure.ac (funcs): Add gettimeofday.
	* configure: Regenerated.
	* gettimeofday.c: New file.
	* Makefile.in (CFILES): Add gettimeofday.
	(CONFIGURED_OFILES): Add gettimeofday.o.
	(./gettimeofday.o): New rule.

2005-03-09  Ian Lance Taylor  <ian@airs.com>

	* pex-os2.c: Remove.
	* configure.ac: Remove *-*-os2-emx* case when setting pexecute.
	* Makefile.in (CFILES): Remove pex-os2.c.
	(CONFIGURED_OFILES): Remove pex-os2.o.
	(pex-os2.o): Remove target.
	* configure: Rebuild.

2005-03-07  Ian Lance Taylor  <ian@airs.com>

	* mpw-config.in: Remove.
	* mpw-make.sed: Remove.
	* mpw.c: Remove.
	* Makefile.in (CFILES): Remove pex-mpw.c.
	(CONFIGURED_OFILES): Remove pex-mpw.o.
	(mpw.o, pex-mpw.o): Remove targets.
	* maint-tool (undoc): Remove reference to mpw.c.

2005-03-06  DJ Delorie  <dj@redhat.com>

	* configure.ac (target_header_dir): vfork is a stub under djgpp.
	* configure: Regenerated.

2005-03-01  Jan Beulich  <jbeulich@novell.com>

	* Makefile.in (CFILES): Add unlink-if-ordinary.c
	(REQUIRED_OFILES): Add unlink-if-ordinary.o.
	Add dependencies and rule for unlink-if-ordinary.o.
	* unlink-if-ordinary.c: New.

2005-03-01  Ben Elliston  <bje@au.ibm.com>

	* hashtab.c (htab_find_slot_with_hash): Make function
	documentation clearer.

2005-02-13  Jason Merrill  <jason@redhat.com>

	* cp-demangle.c (__cxa_demangle): Change resolution of ambiguous
	arguments.

2005-01-11  Tobias Schl"uter  <tobias.schlueter@physik.uni-muenchen.de>

	* hex.c (hex_value): Group 'unsigned int' together to get correct
	markup.
	* functions.texi: Regenerated.

2004-12-27  H.J. Lu  <hongjiu.lu@intel.com>

	* Makefile.in: Undo to 2004-12-17.
	* aclocal.m4: Likewise.
	* config.table: Likewise.
	* configure.ac: Likewise.
	* maint-tool: Likewise.
	* configure: Likewise.

2004-12-19  H.J. Lu  <hongjiu.lu@intel.com>

	PR bootstrap/19072
	* Makefile.in (enable_shared): New substitute.
	(LTTARGETLIB): New.
	(PREFIXTARGETLIB): New.
	(LTTESTLIB): New.
	(PREFIXTESTLIB): New.
	(CCLD): New.
	(LINK): New.
	($(TARGETLIB)): Use $(LINK) to create libraries and create
	targets by hand.
	($(TESTLIB)): Likewise.
	(mostlyclean): Don't remove .libs. Remove the libtool object
	directory.

	* config.table (enable_shared): Removed.

	* configure.ac (enable_static): Set to yes.
	(AC_PROG_LIBTOOL): Removed.
	(AM_DISABLE_SHARED): Uncommented.
	(AM_PROG_LIBTOOL): Likewise.
	(LIBOBJS): Add `./' to avoid VPATH.
	(LTLIBOBJS): Likewise.
	(enable_shared): Substitute.
	* configure: Regenerated.

2004-12-18  H.J. Lu  <hongjiu.lu@intel.com>

	* Makefile.in (top_builddir): Set to `.'.
	(OUTPUT_OPTION): Removed.
	(LIBTOOL): New.
	(LTLIBOBJS): New.
	(EXTRA_LTOFILES): New.
	(FLAGS_TO_PASS): Add EXTRA_LTOFILES.
	(all): Remove stamp-picdir.
	(LTCOMPILE): New.
	(.c.lo): New rule.
	(REQUIRED_LTOFILES): New.
	(CONFIGURED_LTOFILES): New.
	($(TARGETLIB)): Check .libs for PIC object files. Depend on
	$(REQUIRED_LTOFILES) $(EXTRA_LTOFILES) $(LTLIBOBJS).
	(stamp-picdir): Completely removed.
	(maint-missing): Pass $(REQUIRED_LTOFILES)
	$(CONFIGURED_LTOFILES) instead of (REQUIRED_OFILES)
	$(CONFIGURED_OFILES)
	(maint-buildall): Depend on $(REQUIRED_LTOFILES)
	$(CONFIGURED_LTOFILES).
	(mostlyclean): Also remove *.lo .libs.
	Run "make maint-deps".

	* aclocal.m4: Include ../libtool.m4.

	* config.table: Don't check --enable-shared.

	* configure.ac (AC_PROG_LIBTOOL): Add.
	(AC_PROG_CC_C_O): Removed.
	(OUTPUT_OPTION): Removed.
	(NO_MINUS_C_MINUS_O): Removed.
	(ltpexecute): New substitute.
	(LIBOBJS): Cleanup.
	* configure: Regenerated.

	* maint-tool: Updated for .lo/libtool.

2004-12-11  Ben Elliston  <bje@au.ibm.com>

	* configure.ac: Invoke AC_CHECK_SIZEOF for sizeof (int).
	* configure: Regenerate.
	* config.in: Likewise.

2004-12-07  DJ Delorie  <dj@redhat.com>

	* splay-tree.c (splay_tree_delete_helper): Redesign the logic so
	that recursion (and thus large stack space) is not needed.

2004-11-29  Matt Kraai  <kraai@alumni.cmu.edu>

	* pex-unix.c: Fix the spelling of longjmp.

2004-11-23  Ian Lance Taylor  <ian@wasabisystems.com>

	PR other/18623
	* cp-demangle.c (d_call_offset): Remove useless local variables
	offset and virtual_offset.
	* cplus-dem.c (ada_demangle): Remove useless local variable
	at_start_name.
	(demangle_template): Remove useless local variable start.

2004-11-19  Roger Sayle  <roger@eyesopen.com>

	* objalloc.c, strsignal.c, xstrerror.c: Include "config.h" before
	"ansidecl.h" to avoid redeclaration errors with native compilers.
	* regex.c: Protect config.h from multiple inclusion.

2004-11-12  Mike Stump  <mrs@apple.com>

	* Makefile.in (libiberty.html): Fix html generation.

2004-09-08  Adam Nemet  <anemet@lnxw.com>

	* vasprintf.c: Accept __va_copy in addition to va_copy.

2004-09-03  Paolo Bonzini  <bonzini@gnu.org>

	* configure: Regenerate.

2004-09-02  Paolo Bonzini  <bonzini@gnu.org>

	* configure.ac: Do not enable multilibs for build-side libiberty.

2004-06-29  Danny Smith  <dannysmith@users.sourceforge.net>

	* lrealpath.c (lrealpath): Add _WIN32 support.

2004-06-28  Zack Weinberg  <zack@codesourcery.com>

	* cp-demangle.h: Declare cplus_demangle_operators,
	cplus_demangle_builtin_types, cplus_demangle_mangled_name, and
	cplus_demangle_type as static if IN_GLIBCPP_V3.

2004-06-28  Ian Lance Taylor  <ian@wasabisystems.com>

	PR other/16240
	* cp-demangle.c (d_expr_primary): Check for a failure return from
	cplus_demangle_type.
	* testsuite/demangle-expected: Add test case.

2004-05-31  Danny Smith  <dannysmith@users.sourceforge.net>

	* pex-win32.c (fix_argv): Expand comment.

2004-05-25  Daniel Jacobowitz  <drow@false.org>

	* Makefile.in: Add .NOEXPORT.

2004-04-29  Douglas B Rupp  <rupp@gnat.com>

	* mkstemps.c (mkstemps) [VMS]: Remove special open option. Update
	copyright.

2004-04-26  Maciej W. Rozycki  <macro@ds2.pg.gda.pl>

	* configure.ac (UNSIGNED_64BIT_TYPE): Unquote the definition.
	* configure: Regenerate.

2004-04-22  Richard Henderson  <rth@redhat.com>

	* hashtab.c: Include limits.h, stdint.h, ansidecl.h.
	(CHAR_BIT): Provide default.
	(struct prime_ent, prime_tab): New.
	(higher_prime_index): Rename from higher_prime_number, return index.
	(htab_mod_1): New.
	(htab_mod, htab_mod_m2): Use it.
	(htab_create_alloc, htab_create_alloc_ex): Store prime index.
	(htab_expand): Likewise.
	* configure.ac: Check for stdint.h.
	(UNSIGNED_64BIT_TYPE): New define and checks to fill it in.
	* config.in, configure: Rebuild.

2004-04-13  Ian Lance Taylor  <ian@wasabisystems.com>

	* strerror.c: Include config.h, and redefine sys_nerr and
	sys_errlist, before including ansidecl.h and libiberty.h.

2004-04-13  Jeff Law  <law@redhat.com>

	* hashtab.c (htab_remove_elt_with_hash): New function.
	(htab_remove_elt): Implement in terms of htab_remove_elt_with_hash.

2004-03-31  Richard Henderson  <rth@redhat.com>

	* hashtab.c (htab_size): Move to top of file; mark inline.
	(htab_elements): Likewise.
	(htab_mod, htab_mod_m2): New.
	(htab_delete): Refactor htab->size and htab->entries.
	(htab_empty): Likewise.
	(find_empty_slot_for_expand): Use htab_size, htab_mod, htab_mod_m2.
	(htab_find_with_hash, htab_find_slot_with_hash): Likewise.
	(htab_clear_slot): Use htab_size, htab_elements.
	(htab_traverse_noresize, htab_traverse): Likewise.

2004-03-17  Ian Lance Taylor  <ian@wasabisystems.com>

	* pex-unix.c (pexecute): Use vfork instead of fork, with
	appropriate changes to make this safe.
	* pex-common.h (STDERR_FILE_NO): Define.

	* Makefile.in: Clean up REQUIRED_OFILES and CONFIGURED_OFILES for
	an 80 column screen.  Run maint-deps.

2004-03-09  Kelley Cook  <kcook@gcc.gnu.org>

	* configure.ac: Bump version to 2.59.  Apply suggested autoupdates.
	* acconfig.h: Delete redundant file.
	* config.in: Regenerate.
	* configure: Regenerate.

2004-03-09  Hans-Peter Nilsson  <hp@axis.com>

	* configure: Regenerate for config/accross.m4 correction.

2004-03-07  Andreas Jaeger  <aj@suse.de>

	* testsuite/test-demangle.c: Include <string.h> and <stdlib.h> for
	prototypes.
	(main): Initialize style.

2004-02-24  Ian Lance Taylor  <ian@wasabisystems.com>

	* cp-demangle.h (enum d_builtin_type_print): Add D_PRINT_UNSIGNED,
	D_PRINT_UNSIGNED_LONG, D_PRINT_LONG_LONG,
	D_PRINT_UNSIGNED_LONG_LONG, D_PRINT_FLOAT.
	* cp-demangle.c (cplus_demangle_builtin_types): Change char and
	short types to D_PRINT_DEFAULT.  Change other integer types to use
	new D_PRINT_* values where appropriate.  Change float types to
	D_PRINT_FLOAT.
	(d_print_comp) [LITERAL, LITERAL_NEG]: Handle new D_PRINT_*
	values.
	* testsuite/demangle-expected: Adjust two test cases.

	* cp-demangle.c (d_print_function_type): Print a space before the
	parenthesis around the function type in more cases.
	* testsuite/demangle-expected: Adjust one test case.

	* cp-demangle.c (d_print_comp) [UNARY]: Don't emit extra
	parentheses around a cast.
	* testsuite/demangle-expected: Adjust two test cases to match new
	output.

	* cp-demangle.c (__cxa_demangle): Pass DMGL_PARAMS to d_demangle.

	* cp-demangle.c (d_print_comp) [RESTRICT, VOLATILE, CONST]: Don't
	push more than one of the same CV-qualifier on the top of the
	stack.
	(d_print_comp) [ARRAY_TYPE]: If the array itself is CV-qualified,
	move the CV-qualifiers to apply to the element type instead.
	(d_print_array_type): When checking the modifiers, keep looking
	past ones which have been printed already.
	* testsuite/demangle-expected: Add three test cases.

2004-02-23  Ian Lance Taylor  <ian@wasabisystems.com>

	* cp-demangle.c (__cxa_demangle): Adjust last patch to handle
	empty string correctly.

	* cp-demangle.c (__cxa_demangle): It is not an error if status is
	not NULL.  It is an error if the mangled name is the same as a
	built-in type name.
	(main): If IN_GLIBCPP_V3 is defined, test __cxa_demangle rather
	than cplus_demangle_v3.

	* dyn-string.c: Remove test of IN_LIBGCC2 and IN_GLIBCPP_V3 and
	the associated #define of RETURN_ON_ALLOCATION_FAILURE.

2004-02-16  Matt Kraai  <kraai@alumni.cmu.edu>

	* regex.c: Include <ansidecl.h>.
	(regcomp): Cast i to int.
	(regerror): Add ATTRIBUTE_UNUSED to parameter preg.

2004-01-25  Ian Lance Taylor  <ian@wasabisystems.com>

	* configure.ac: Add m4_pattern_allow(LIBOBJS).
	* configure: Regenerate.

2004-01-22  DJ Delorie  <dj@redhat.com>

	* Makefile.in: Convert to ./ throughout.  Rebuild dependencies
	with explicit build rules.
	(VPATH): Remove.
	(.c.o): Poison.
	* configure.ac (pexecute, LIBOBJS): Add ./ .
	* maint-tool: Build dependencies with explicit rules.

2004-01-15  Kazu Hirata  <kazu@cs.umass.edu>

	* strdup.c (strdup): Constify the argument.

2004-01-14  Loren J. Rittle  <ljrittle@acm.org>

	* Makefile.in (distclean): Remove config.cache.

2004-01-13  Daniel Jacobowitz  <drow@mvista.com>

	* cp-demangle.c (d_make_comp): DEMANGLE_COMPONENT_CONSTRUCTION_VTABLE
	takes two parameters.
	* cp-demint.c (cplus_demangle_fill_component): Likewise.

2004-01-12  Ian Lance Taylor  <ian@wasabisystems.com>

	* cp-demangle.c: Include "cp-demangle.h".  If IN_GLIBCPP_V3 is
	defined, rename some functions which are to become static via
	#define.
	(CP_STATIC_IF_GLIBCPP_V3): Define.
	(struct d_operator_info): Move definition to cp-demangle.h, and
	rename to demangle_operator_info.  Change all uses.
	(enum d_builtin_type_print): Move definition to cp-demangle.h.
	(struct d_builtin_type_info): Move definition to cp-demangle.h,
	and rename to demangle_builtin_type_info.  Change all uses.
	(enum d_comp_type): Move definition to include/demangle.h, and
	rename to demangle_component_type, and change all enums to start
	with DEMANGLE_COMPONENT_ instead of D_.  Change all uses.
	(struct d_comp): Move definition to include/demangle.h, and rename
	to demangle_component.  Change all uses.
	(struct d_info): Move definition to cp-demangle.h.
	(cplus_demangle_fill_name): New function.
	(cplus_demangle_fill_extended_operator): New function.
	(cplus_demangle_fill_ctor): New function.
	(cplus_demangle_fill_dtor): New function.
	(d_make_empty): Remove type parameter.  Change all callers.
	(d_make_name): Use cplus_demangle_fill_name.
	(d_make_extended_operator): Use
	cplus_demangle_fill_extended_operator.
	(d_make_ctor): Use cplus_demangle_fill_ctor.
	(d_make_dtor): Use cplus_demangle_fill_dtor.
	(cplus_demangle_mangled_name): Rename from d_mangled_name.  Make
	non-static by default.  Change all callers.
	(cplus_demangle_operators): Rename from d_operators.  Change all
	uses.  Make non-static by default.  Add sentinel at end of array.
	(d_operator_name): Adjust initialization of high for new sentinel
	in cplus_demangle_operators.
	(cplus_demangle_builtin_types): Rename from d_builtin_types.
	Change all uses.  Make non-static by default.  Change initializer
	to use D_BUILTIN_TYPE_COUNT instead of magic number 26.
	(cplus_demangle_type): Rename from d_type.  Make non-static by
	default.  Change all callers.
	(cplus_demangle_init_info): Rename from d_init_info.  Make
	non-static by default.  Change all callers.
	* cp-demangle.h: New file.
	* cp-demint.c: New file.
	* Makefile.in: Rebuild dependencies.
	(CFILES): Add cp-demint.c.
	(REQUIRED_OFILES): Add cp-demint.o.

2004-01-09  Kelley Cook  <kcook@gcc.gnu.org>

	* configure.in:  Rename file to ...
	* configure.ac:  ... this.
	* Makefile.in: Update a comment for above change.
	* README: Likewise.
	* config.in: Regenerate.

2004-01-02  Ian Lance Taylor  <ian@wasabisystems.com>

	* cp-demangle.c (d_encoding): When DMGL_PARAMS is not set, strip
	CV-qualifiers from D_COMP_LOCAL_NAME right subtree.
	* cplus-dem.c (demangle_arm_hp_template): Set DMGL_PARAMS when
	demangling template parameters.
	* testsuite/test-demangle.c (fail): New static function.
	(main): Support new options in input file: --no-params,
	--is-v3-ctor, and --is-v3-dtor.
	* testsuite/demangle-expected: Add --no-params to most tests, and
	add the correct result when parameters are not demangled.  Add
	some simple tests for V3 constructor/destructor recognition.

2003-12-25  Kaveh R. Ghazi  <ghazi@caip.rutgers.edu>

	* cp-demangle.c (is_ctor_or_dtor): Fix error in last change.

2003-12-22  Daniel Jacobowitz  <drow@mvista.com>

	PR debug/13272
	* Makefile.in (lbasename.o): Depend on filenames.h.
	* lbasename.c: Include "filenames.h" instead of defining
	its macros locally.

2003-12-22  Ian Lance Taylor  <ian@wasabisystems.com>

	* cp-demangle.c (CP_DYNAMIC_ARRAYS): Define if compiler supports
	dynamic arrays.
	(struct d_operator_info): Add len field.
	(struct d_builtin_type_info): Add len and java_len fields.
	(struct d_standard_sub_info): Add simple_len, full_len, and
	set_last_name_len fields.
	(struct d_comp): Add len field to s_string.
	(struct d_info): Add send, did_subs, and expansion fields.
	(d_append_string_constant): Define.
	(d_append_string): Remove.  Change all users to use
	d_append_string_constant or d_append_buffer instead.
	(d_make_sub): Add len parameter.  Change all callers.
	(d_name): Increase expansion when substituting std::.
	(d_unqualified_name): Increase expansion for an operator.
	(d_number): Don't use multiplication for negative numbers.
	(d_identifier): Make sure there are enough characters in the
	string for the specified length.  Adjust expansion for an
	anonymous namespace.
	(d_operators): Initialize len field.
	(d_special_name, d_ctor_dtor_name): Increase expansion.
	(d_builtin_types): Initialize len and java_len fields.
	(d_type): Increase expansion for a builtin type.
	(d_cv_qualifiers): Increase expansion for each qualifier.
	(d_bare_function_type): Decrease expansion when removing single
	void parameter.
	(d_template_param): Increment did_subs.
	(d_expression): Increase expansion for an operator.
	(d_expr_primary): Decrease expansion for a type we will print
	specially.
	(standard_subs): Initialize new fields.
	(d_substitution): Increment did_subs when doing a normal
	substitution.  Increase expansion for a special substitution.
	(d_print): Add estimate parameter.  Change all callers.
	(d_print_comp) [D_COMP_NAME]: Handle C++ case inline.
	(d_print_comp) [D_COMP_BINARY]: Use length to avoid strcmp call.
	(d_print_java_identifier): Rename from d_print_identifier.  Handle
	only Java case.  Change caller.
	(d_init_info): Change return type to void.  Change all callers.
	Initialize send, did_subs, and expansion fields.  Do not
	initialize comps and subs fields.
	(d_demangle): Ifdef CP_DYNAMIC_ARRAYS, allocate comps and subs
	arrays on stack.  Make an estimate of the length of the demangled
	name.  Ifdef CP_DEMANGLE_DEBUG, print estimation failures.
	(is_ctor_or_dtor): Ifdef CP_DYNAMIC_ARRAYS, allocate comps and
	subs arrays on stack.

2003-12-20  Ian Lance Taylor  <ian@wasabisystems.com>

	* cp-demangle.c (d_identifier): In Java mode, skip an optional '$'
	after the identifier.
	* testsuite/demangle-expected: Add test case.

2003-12-19  Ian Lance Taylor  <ian@wasabisystems.com>

	Fix for PR c++/13447:
	* cp-demangle.c (enum d_comp_type): Add D_COMP_LOCAL_NAME.
	(d_dump, d_make_comp): Handle D_COMP_LOCAL_NAME.
	(is_ctor_dtor_or_conversion): Handle D_COMP_LOCAL_NAME like
	D_COMP_QUAL_NAME.
	(is_ctor_or_dtor): Likewise.
	(d_local_name): Use D_COMP_LOCAL_NAME rather than
	D_COMP_QUAL_NAME.
	(d_print_comp) [D_COMP_LOCAL_NAME]: New.
	(d_prinT_comp) [D_COMP_TYPED_NAME]: If the left tree is
	D_COMP_LOCAL_NAME, pull any qualifiers off its right subtree.
	(d_print_mod_list): Handle D_COMP_LOCAL_NAME.
	* testsuite/demangle-expected: Add two test cases.

	* cp-demangle.c (d_print_function_type): Clear the global modifier
	list when printing the modifiers, not just when printing the
	function parameters.
	* testsuite/demangle-expected: Add two test cases.

2003-12-15  Ian Lance Taylor  <ian@wasabisystems.com>

	* cp-demangle.c (d_print_function_type): Print the function
	parameters with no modifiers.
	* testsuite/demangle-expected: Add test case.

	* cp-demangle.c (d_demangle): If DMGL_PARAMS is not set, don't
	expect that we've read the entire string.
	(is_ctor_or_dtor): Don't expect that we've read the entire
	string--reverse patch of 2003-11-29.

2003-12-15  Brendan Kehoe  <brendan@zen.org>

	* Makefile.in (floatformat.o): Add dependency on
	config.h to accompany change of 2003-12-03.

2003-12-15  Ian Lance Taylor  <ian@wasabisystems.com>

	Fix handling of constructor/destructor of standard substitution:
	* cp-demangle.c (struct d_standard_sub_info): Define.
	(d_substitution): Add prefix argument.  Change all callers.
	Rework handling of standard substitutions to print full name when
	qualifying a constructor/destructor, or when DMGL_VERBOSE is set.
	* testsuite/demangle-expected: Add test case.

	Fix handling of negative literal constants:
	* cp-demangle.c (enum d_comp_type): Add D_COMP_LITERAL_NEG.
	(d_dump, d_make_comp): Handle D_COMP_LITERAL_NEG.
	(d_expr_primary): Use D_COMP_LITERAL_NEG for a negative number.
	(d_print_comp): Handle D_COMP_LITERAL_NEG.
	* testsuite/demangle-expected: Add test case.

2003-12-04  Ian Lance Taylor  <ian@wasabisystems.com>

	* cp-demangle.c (IS_UPPER, IS_LOWER): Define.
	(d_last_char): Define new macro.
	(d_make_name): Reject an empty name.
	(d_prefix, d_unqualified_name, d_type): Use new IS_* macros.
	(d_substitution, d_print_identifier): Likewise.
	(d_print_comp) [D_COMP_OPERATOR]: Likewise.
	(d_print_comp) [D_COMP_TEMPLATE]: Use new d_last_char macro.
	(d_print_mod) Use new d_last_char macro.
	(d_print_cast): Use new d_last_char macro.
	(is_ctor_or_dtor): Don't leak memory.

	Fix handling of member function modifiers:
	* cp-demangle.c (enum d_comp_type): Add D_COMP_RESTRICT_THIS,
	D_COMP_VOLATILE_THIS, and D_COMP_CONST_THIS.
	(d_dump): Dump new d_comp_type values.
	(d_make_comp): Accept new d_comp_type values.
	(has_return_type): Only accept _THIS variants of qualifiers.
	(d_encoding): Without DMGL_PARAMS, only remove _THIS variants of
	qualifiers.
	(d_cv_qualifiers): Add member_fn parameter.  Change all callers.
	(d_print_comp) [D_COMP_TYPED_NAME]: Rather than removing
	qualifiers and printing them at the end, add _THIS qualifiers to
	the modifier list.
	(d_print_comp) [D_COMP_*_THIS]: New cases.
	(d_print_comp) [D_COMP_PTRMEM_TYPE]: Remove special handling of
	qualifiers.
	(d_print_mod_list): Add suffix parameter.  Change all callers.
	Keep walking the list even if the current modifier has been
	printed.
	(d_print_mod): Handle new _THIS qualifiers.
	(d_print_function_type): Handle new _THIS qualifiers when deciding
	whether to print a parenthesis.  Put a space before the
	parenthesis in some cases.  Call d_print_mod_list again at the
	end, passing suffix as 1.
	(is_ctor_or_dtor): Look for new _THIS qualifiers.
	* testsuite/demangle-expected: Add test case.

	Fix for PR gcc/13304:
	* cp-demangle.c (d_print_comp) [D_COMP_TEMPLATE]: If the character
	before the '<' is itself a '<', insert a space.
	(d_print_cast): Likewise.
	* testsuite/demangle-expected: Add test case.

	Fix for PR gcc/13244:
	* cp-demangle.c (d_print_comp) [D_COMP_BINARY]: Wrap an expression
	which uses the '>' operator in an extra layer of parens.
	* testsuite/demangle-expected: Add test case.

2003-12-03  Ian Lance Taylor  <ian@wasabisystems.com>

	* floatformat.c: Include "config.h" and <string.h> if available.
	(INFINITY, NAN): Define if not defined by <math.h>.
	(floatformat_to_double): Handle NaN, infinity, and denormalized
	numbers.
	(floatformat_from_double): Likewise.
	(ieee_test): In debugging code, use little endian rather than big
	endian.  Correct tests to handle NaN and to check correct sign of
	zero.  Omit m68k extended test.
	(main): Add more debugging cases.

2003-11-29  Ian Lance Taylor  <ian@wasabisystems.com>

	* cp-demangle.c (d_demangle): Only return success if we consumed
	the entire demangled string.
	(is_ctor_or_dtor): Likewise.

	* testsuite/demangle-expected: Revert one part of 2003-06-26 patch
	to restore expected result of EDG test case to original expected
	result.

2003-11-26  Ian Lance Taylor  <ian@wasabisystems.com>

	* cp-demangle.c (struct d_print_mod): Add templates field.
	(d_make_builtin_type): Check for NULL type.
	(d_make_extended_operator): Check for NULL name.
	(d_make_ctor, d_make_dtor): Likewise.
	(d_mangled_name): Add top_level parameter.  Change all callers.
	(d_encoding): If DMGL_PARAMS is not set, strip off initial
	CV-qualifiers.
	(d_type): Check some return values we rely on.
	(d_bare_function_type, d_array_type): Likewise.
	(d_pointer_to_member_type, d_template_args): Likewise.
	(d_add_substitution): Fail if argument is NULL.
	(d_print_resize): Check whether buf is NULL.
	(d_print_comp): Save current templates list with each modifier.
	Don't pass the modifier list down when printing a template.
	(d_print_cast): Don't pass the modifier list down when printing a
	template.
	(d_print_mod_list): Temporarily set templates list while printing
	a modifier.
	(d_print_mod): Check that buf is not NULL before using it.
	(d_print_function_type): Print parens if there is no modifier.
	(d_init_info): Permit as many substitutions as there are
	characters in the mangled name.
	* testsuite/demangle-expected: Add two new test cases.

2003-11-25  Ian Lance Taylor  <ian@wasabisystems.com>

	* cp-demangle.c (java_demangle_v3): Pass DMGL_PARAMS to
	d_demangle.

2003-11-22  Ian Lance Taylor  <ian@wasabisystems.com>

	* cp-demangle.c (d_encoding): Add top_level parameter.  Change all
	callers.
	(print_usage): Display new -p option.
	(long_options): Add --no-params.
	(main): Accept and handle -p.

2003-11-21  Ian Lance Taylor  <ian@wasabisystems.com>

	* cp-demangle.c (has_return_type): Skip qualifiers when checking
	whether we have a template.
	* testsuite/demangle-expected: Add four new tests.

2003-11-20  Ian Lance Taylor  <ian@wasabisystems.com>

	* testsuite/demangle-expected: Minor changes to match output of
	new demangler: adjust whitespace in four tests, and change order
	of qualifiers in one test.

	* cp-demangle.c: Complete rewrite.

2003-11-19  Mark Mitchell  <mark@codesourcery.com>

	* cp-demangle.c (demangle_type): Correct thinko in substitution
	processing.

2003-11-18  Ian Lance Taylor  <ian@wasabisystems.com>

	* cp-demangle.c (demangle_operator_name): Remove space before
	"sizeof".
	(demangle_type_ptr): Put qualifiers in the right place.  Handle
	qualifiers in pointer to member specially.
	(demangle_type): Handle qualifiers for pointer or reference
	specially.  Handle function type.
	(demangle_local_name): Save and restore caret around demangling of
	initial encoding.

	* testsuite/test-demangle.c (main): Don't pass DMGL_VERBOSE to
	cplus_demangle.

	* testsuite/Makefile.in (test-demangle): Depend upon libiberty.a.

2003-10-31  Andreas Jaeger  <aj@suse.de>

	* floatformat.c (floatformat_always_valid): Add unused attribute.

2003-10-30  Josef Zlomek  <zlomekj@suse.cz>

	Jan Hubicka <jh@suse.cz>
	* vasprintf.c (int_vasprintf): Pass va_list by value.
	Use va_copy for copying va_list.
	(vasprintf): Pass va_list by value.

2003-10-30  Josef Zlomek  <zlomekj@suse.cz>

	* hashtab.c (htab_find_slot_with_hash): Decrease n_deleted
	instead of increasing n_elements when inserting to deleted slot.

2003-10-20  J. Brobecker  <brobecker@gnat.com>

	* cplus-dem.c (demangle_template): Register a new Btype only
	when needed.
	* testsuite/demangle-expected: Add a new test.

2003-10-16  H.J. Lu  <hongjiu.lu@intel.com>

	* testsuite/demangle-expected: Update the expected output of
	_GLOBAL__I__Z2fnv.

2003-10-02  Daniel Jacobowitz  <drow@mvista.com>

	* strerror.c: Revert last change.  Declare static sys_nerr
	and sys_errlist using different names.

2003-10-01  Daniel Jacobowitz  <drow@mvista.com>

	* strerror.c: Don't provide or reference sys_errlist if
	strerror is available.

2003-10-01  H.J. Lu  <hongjiu.lu@intel.com>

	* configure.in: Check if $MAKEINFO is missing.
	* configure: Regenerated.

2003-09-24  Daniel Jacobowitz  <drow@mvista.com>

	* configure.in: Use AC_PROG_CPP_WERROR.
	* configure: Regenerated.

2003-09-22  Andrew Cagney  <cagney@redhat.com>

	* floatformat.c (floatformat_i387_ext_is_valid): New function.
	(floatformat_always_valid): New function.
	(floatformat_i387_ext): Initialize new "is_valid" field to
	"floatformat_i387_ext_is_valid".
	(floatformat_ieee_single_little): Initialize "is_valid" field to
	floatformat_always_valid.
	(floatformat_ieee_double_big): Ditto.
	(floatformat_ieee_double_little): Ditto.
	(floatformat_ieee_double_little): Ditto.
	(floatformat_ieee_double_littlebyte_bigword): Ditto.
	(floatformat_i960_ext): Ditto.
	(floatformat_m88110_ext): Ditto.
	(floatformat_m88110_harris_ext): Ditto.
	(floatformat_arm_ext_big): Ditto.
	(floatformat_arm_ext_littlebyte_bigword): Ditto.
	(floatformat_ia64_spill_big): Ditto.
	(floatformat_ia64_spill_little): Ditto.
	(floatformat_ia64_quad_big): Ditto.
	(floatformat_ia64_quad_little): Ditto.
	(floatformat_ia64_quad_little): Ditto.
	(floatformat_is_valid): Call "is_valid".

2003-09-15  Andrew Cagney  <cagney@redhat.com>

	* floatformat.c (get_field): Make "data" constant.
	(floatformat_is_valid, floatformat_to_double): Make "from"
	constant, fix casts.
	(floatformat_from_double): Make "from" constant.

2003-09-15  Daniel Jacobowitz  <drow@mvista.com>

	* floatformat.c (floatformat_is_valid): New function.
	(get_field, put_field): Correct comments.

2003-09-06  Josef Zlomek  <zlomekj@suse.cz>

	* fibheap.c (fibheap_replace_key_data): Change type of OKEY to
	FIBHEAPKEY_T.

2003-09-02  John David Anglin  <dave.anglin@nrc-cnrc.gc.ca>

	PR bootstrap/12100
	* aclocal.m4 (AC_LANG_FUNC_LINK_TRY): Define.
	* configure: Rebuilt.

2003-08-27  Daniel Jacobowitz  <drow@mvista.com>

	* aclocal.m4: Include acx.m4 and no-executables.m4.
	(libiberty_AC_FUNC_STRNCMP): Use AC_LIBOBJ.
	(LIB_AC_PROG_CC): Remove.
	* configure.in: Update AC_PREREQ to 2.57.  Use GCC_NO_EXECUTABLES.
	Use AC_PROG_CC and set ac_libiberty_warn_cflags instead of using
	LIB_AC_PROG_CC.  Use AC_LIBOBJ.  Call AC_ISC_POSIX later, only if
	performing link tests.
	* configure: Regenerated.

2003-08-12  Nathanael Nerode  <neroden@gcc.gnu.org>

	* cp-demangle.c: Clarify what package(s) this is part of.

2003-07-05  Danny Smith  <dannysmith@users.sourceforge.net>

	* pex-win32.c (pexecute): Mark parameters this_pname and
	temp_base as unused. Remove unused variables retries,
	sleep_interval. Initialize org_stdin, org_stdout.
	(pwait): Mark parameter flags as unused.

2003-07-02  Danny Smith  <dannysmith@users.sourceforge.net>

	* pex-win32.c (fix_argv): Ensure that the executable pathname
	uses Win32 backslashes.
	(pexecute): Cast away constness when assigning *errmsg_arg.

2003-06-26  H.J. Lu <hongjiu.lu@intel.com>

	* testsuite/demangle-expected: Add more GNU V3 testcases.

2003-06-22  Zack Weinberg  <zack@codesourcery.com>

	* safe-ctype.c: Use HOST_CHARSET_ASCII and HOST_CHARSET_EBCDIC,
	not HC_ASCII and HC_EBCDIC.
	Add documentation in form expected by gather-docs.
	* hex.c: Use HOST_CHARSET, not hand-coded check of character set.
	* Makefile.in, functions.texi: Regenerate.

2003-06-21  Zack Weinberg  <zack@codesourcery.com>

	* safe-ctype.c: Separate out EOF==-1 check.  Use HOST_CHARSET
	for charset determination.

2003-06-19  Dara Hazeghi  <dhazeghi@yahoo.com>

	* configure.in: Add check for malloc.h needed by
	m68k for function free().
	* configure: Regenerated.
	* config.in: Add HAVE_MALLOC_H.
	* hashtab.c: include malloc.h were available for
	free().

2003-06-09  Albert Chin-A-Young  <china@thewrittenword.com>

	PR bootstrap/10974
	* physmem.c: Update comment.
	* configure.in: Modify test for _system_configuration for older
	AIX systems.

	* config.in, configure: Regenerated.

2003-06-05  John David Anglin  <dave.anglin@nrc-cnrc.gc.ca>

	PR other/10810
	* test-demangle.c (getline): Fix fence-post error.

2003-06-03  Nick Clifton  <nickc@redhat.com>

	* asprintf.c: Change comment to note that -1 is returned upon
	error.
	* vasprintf.c: Likewise.
	(vasprintf): Return -1 upon error.
	* functions.texi: Document changes to asprintf and vasprintf.

2003-05-19  Kelley Cook  <kelleycook@wideopenwest.com>

	* config.table: Accept i[345867]86 variant.

2003-05-15  Jim Blandy  <jimb@redhat.com>

	* hex.c (_hex_value): Make this unsigned.
	(hex_value): Update documentation for new return type.  hex_value
	now expands to an unsigned int expression, to avoid unexpected
	sign extension when we store it in a bfd_vma, which is larger than
	int on some platforms.
	* functions.texi: Regenerated.

2003-05-07  Josef Zlomek  <zlomekj@suse.cz>

	* splay-tree.c (splay_tree_predecessor): Fix comment.
	(splay_tree_successor): Fix comment.

2003-05-07  Jason Merrill  <jason@redhat.com>

	* hashtab.c (iterative_hash): New fn.
	* configure.in: Add AC_C_BIGENDIAN_CROSS.
	* aclocal.m4: Include accross.m4.
	* configure, config.in: Regenerate.

2003-05-04  Kaveh R. Ghazi  <ghazi@caip.rutgers.edu>

	* configure.in (AC_CHECK_FUNCS): Don't make multiple calls.
	* configure: Regenerate.

2003-05-03  Carlo Wood  <carlo@alinoe.com>

	* cp-demangle.c: Fix typo in "char_traints" string-literal.

2003-04-22  Kaveh R. Ghazi  <ghazi@caip.rutgers.edu>

	* vsnprintf.c (vsnprintf): Don't pad string with extra nulls.
	(main): Test that we don't write too much data.

2003-04-16  Kaveh R. Ghazi  <ghazi@caip.rutgers.edu>

	* configure.in (funcs, AC_CHECK_FUNCS): Add snprintf and
	vsnprintf.
	* snprintf.c, vsnprintf.c: New files.
	* Makefile.in (CFILES): Add snprintf.c and vsnprintf.c.
	(CONFIGURED_OFILES): Add snprintf.o and vsnprintf.o.
	Regenerate dependencies.

	* functions.texi, configure, config.in: Regenerated.

2003-04-15  Kaveh R. Ghazi  <ghazi@caip.rutgers.edu>

	* mempcpy.c, stpcpy.c, stpncpy.c: New files.
	* configure.in (funcs, AC_CHECK_FUNCS): Add mempcpy, stpcpy
	and stpncpy.
	* Makefile.in (CFILES): Add mempcpy.c, stpcpy.c and stpncpy.c.
	(CONFIGURED_OFILES): Add mempcpy.o, stpcpy.o and stpncpy.o.
	Regenerate dependencies.

	* functions.texi, configure, config.in: Regenerated.

2003-04-15  Kaveh R. Ghazi  <ghazi@caip.rutgers.edu>

	* argv.c: Fix comments.
	* calloc.c: Don't unnecessarily include "libiberty.h".
	(bzero): Add prototype.
	* floatformat.c: Include "ansidecl.h", rely on ANSI_PROTOTYPES.
	* getcwd.c (getcwd): Use standard definition to avoid conflicts
	with system headers.
	* hashtab.c (htab_traverse): Delete unused variables.
	* rename.c: Include "ansidecl.h".
	(rename): Use standard definition to avoid conflicts with system
	headers.
	* strsignal.c: Rely on ANSI_PROTOTYPES.
	* strstr.c: Check GNUC >= 2, not GNUC == 2.
	* vfprintf.c: Include "ansidecl.h", rely on ANSI_PROTOTYPES.
	* vprintf.c: Include "ansidecl.h" earlier, rely on
	ANSI_PROTOTYPES.
	* vsprintf.c: Include "ansidecl.h" earlier, rely on
	ANSI_PROTOTYPES and possibly include <stdarg.h>.

	* Makefile.in: Regenerate dependencies.

2003-04-15  DJ Delorie  <dj@redhat.com>

	* maint-tool (deps): Scan for headers in $srcdir also.

2003-04-15  Kaveh R. Ghazi  <ghazi@caip.rutgers.edu>

	PR target/10338
	PR bootstrap/10198
	PR bootstrap/10140
	* getopt.c (exchange, _getopt_initialize): Use mempcpy not
	__mempcpy.
	* regex.c (regerror): Likewise.

2003-04-14  Roger Sayle  <roger@eyesopen.com>

	* argv.c: Use ANSI_PROTOTYPES instead of __STDC__.
	* memchr.c: Likewise.
	* strcasecmp.c: Likewise.
	* strncasecmp.c: Likewise.
	* strncmp.c: Likewise.
	* xatexit.c: Likewise.
	* xmalloc.c: Likewise.

	* copysign.c: Use traditional function declaration instead of DEFUN.
	* sigsetmask.c: Likewise.

	* memcmp.c: Both of the above, ANSI_PROTOTYPES and DEFUN.
	* memset.c: Likewise.

	* memcpy.c: ANSI_PROTOTYPES, DEFUN and prototype bcopy.
	* memmove.c: Likewise.

2003-04-14  Roger Sayle  <roger@eyesopen.com>

	* strdup.c (strdup): Tweak implementation to use memcpy.

2003-04-14  Kaveh R. Ghazi  <ghazi@caip.rutgers.edu>

	* configure.in (HAVE_UINTPTR_T): Always define.
	* configure: Regenerated.

2003-03-23  Alexandre Oliva  <aoliva@redhat.com>

	* Makefile.in (MULTIOSDIR): New macro.  Use $(CC) $(LIBCFLAGS)
	instead of $$CC alone.
	(install_to_tooldir): Use it.

2003-17-03  Jan Hubicka  <jh@suse.cz>

	* hashtab.c (htab_traverse_noresize): Break out from ...
	* hashtab.c (htab_traverse): ... here.

2003-12-03  Jan Hubicka  <jh@suse.cz>

	* hashtab.c (htab_expand): Fix warning.

	* hashtab.c (htab_expand): Compute the size of hashtable based
	on the number of elements actually used.
	(htab_traverse):  Call htab_expand when table is too empty.

2003-03-11  Carlo Wood  <carlo@gnu.org>

	* cplus-dem.c (demangle_integral_value): Correction to reflect
	patch of 2002-01-10 in order to also make negative multi-digits
	without leading underscore work.

2003-03-03  Mark Mitchell  <mark@codesourcery.com>

	* cplus-dem.c: Add license exception to copyright notice.

2003-02-27  Kaveh R. Ghazi  <ghazi@caip.rutgers.edu>

	* physmem.c: Formatting changes from upstream.

2003-02-24  Danny Smith  <dannysmith@users.source.forge.net>

	* physmem.c (physmem_total): Add _WIN32 support.
	(physmem_available): Likewise.

2003-02-24  Rainer Orth  <ro@TechFak.Uni-Bielefeld.DE>

	* physmem.c (physmem_total) [HAVE_GETSYSINFO]: Test for
	GSI_PHYSMEM.
	(physmem_available) [HAVE_TABLE]: Test for TBL_VMSTATS.

2003-02-22  Kaveh R. Ghazi  <ghazi@caip.rutgers.edu>

	* configure.in: Check for sys/systemcfg.h and
	_system_configuration.
	* physmem.c: Add support for AIX.  Tweek formatting as per
	upstream coreutils beta.

2003-02-22  Kaveh R. Ghazi  <ghazi@caip.rutgers.edu>
	    Richard Earnshaw  <rearnsha@arm.com>
	    Geoffrey Keating  <geoffk@apple.com>

	* configure.in: Check for sys/sysctl.h and sysctl.
	* physmem.c: Add support for *bsd and darwin.
	* Makefile.in: Generate depedency for physmem.o.

2003-02-21  Rainer Orth  <ro@TechFak.Uni-Bielefeld.DE>

	* physmem.c (physmem_total) [HAVE_GETSYSINFO]: Use getsysinfo on
	Tru64 UNIX.
	(physmem_available) [HAVE_TABLE && HAVE_SYS_TABLE_H]: Use table on
	Tru64 UNIX.

	* configure.in (AC_CHECK_HEADERS): Check for sys/sysinfo.h,
	machine/hal_sysinfo.h, sys/table.h.
	(checkfuncs, AC_CHECKFUNCS): Check for getsysinfo, table.
	* configure, config.in: Regenerate.

2003-02-21  Kaveh R. Ghazi  <ghazi@caip.rutgers.edu>

	* configure.in: Check for sys/sysmp.h and sysmp.
	* physmem.c: Pull upstream copy, add support for irix6.

	* config.in, configure: Regenerated.

2003-02-21  Kaveh R. Ghazi  <ghazi@caip.rutgers.edu>

	* physmem.c (physmem_total, physmem_available): De-ANSI-fy.
	* configure.in (AC_CHECK_FUNCS): Add pstat_getstatic and
	pstat_getdynamic.

2003-02-20  Kaveh R. Ghazi  <ghazi@caip.rutgers.edu>

	* Makefile.in (CFILES): Add physmem.c.
	(REQUIRED_OFILES): Add physmem.o.
	* configure.in: Check for sys/pstat.h.
	(checkfuncs): Add pstat_getstatic and pstat_getdynamic.
	* physmem.c: New file, copied from textutils.

	* config.in, configure: Regenerated.

2003-02-20  Daniel Jacobowitz  <drow@mvista.com>

	* Makefile.in (CFILES): Add lrealpath.c.
	(REQUIRED_OFILES): Add lrealpath.o.
	(lrealpath.o): Add rule.
	* aclocal.m4 (libiberty_NEED_DECLARATION): Add.
	* configure.in: Add realpath and canonicalize_file_name to
	checkfuncs and AC_CHECK_FUNCS.  Use libiberty_NEED_DECLARATION
	for canonicalize_file_name.
	* lrealpath.c: New file.
	* make-relative-prefix.c: Update documentation.
	(make_relative_prefix): Simplify.  Use lbasename and lrealpath.
	* config.in: Regenerated.
	* configure: Regenerated.
	* functions.texi: Regenerated.

2003-02-20  jmc  <jmc@prioris.mini.pw.edu.pl>

	* cplus_dem.c: Fix typo: intializes -> initializes.

2003-02-20  Alexandre Oliva  <aoliva@redhat.com>

	* configure.in: Propagate ORIGINAL_LD_FOR_MULTILIBS to
	config.status.
	* configure: Rebuilt.

2003-02-13  Daniel Jacobowitz  <drow@mvista.com>

	Fix PR c++/7612.
	* cplus-dem.c (demangle_signature): Call string_delete.
	Remove extra string_init.
	(demangle_arm_hp_template): Call string_delete instead of
	string_clear.  Add missing string_delete call.
	(demangle_qualified): Add missing string_delete call.
	(do_type): Remove unused variable btype.  Add missing string_delete
	call.  Call string_delete instead of string_clear.
	(demangle_fund_type): Move variable btype inside of the switch
	statement.  Add missing string_delete call.
	(do_arg): Call string_delete instead of string_clear.  Remove extra
	string_init.
	(demangle_nested_args): Free work->previous_argument.

2003-02-12  Kaveh R. Ghazi  <ghazi@caip.rutgers.edu>

	* acconfig.h: New file.  Add uintptr_t.
	* config.in: Regenerated.

2003-02-04  Joseph S. Myers  <jsm@polyomino.org.uk>

	* libiberty.texi: Update to GFDL 1.2.

2003-01-30  Christian Cornelssen  <ccorn@cs.tu-berlin.de>

	* Makefile.in (libiberty_topdir): New subst.
	(mkinstalldirs): Redefine in terms of the above.
	* configure.in: AC_SUBST it.
	* configure: Regenerate.

2003-01-28  Christian Cornelssen  <ccorn@cs.tu-berlin.de>

	* Makefile.in (all-subdir, check-subdir, installcheck-subdir)
	(info-subdir, install-info-subdir, clean-info-subdir)
	(dvi-subdir, install-subdir, etags-subdir, mostlyclean-subdir)
	(clean-subdir, distclean-subdir, maintainer-clean-subdir):
	Pass $(FLAGS_TO_PASS).

2003-01-27  Alexandre Oliva  <aoliva@redhat.com>

	* Makefile.in (install_to_tooldir): Instead of $(MULTISUBDIR), use
	/`$$CC -print-multi-os-directory`.

2003-01-26  Daniel Jacobowitz  <drow@mvista.com>

	* hashtab.c (htab_create_alloc_ex): New function.
	(hatab_set_functions_ex): New function.
	(htab_delete, htab_expand): Support alternate allocation functions.

2003-01-24  Christopher Faylor  <cgf@redhat.com>

	* configure.in: Remove special pex-cygwin consideration.
	* configure: Regenerate.
	* pex-cygwin.c: Remove.
	* Makefile.in: Remove pex-cygwin.[co] lines.

2003-01-24  Zack Weinberg  <zack@codesourcery.com>

	* Makefile.in (CFILES): Add pex-*.c.
	(REQUIRED_OFILES): Change pexecute.o to @pexecute@
	(CONFIGURED_OFILES): Add pex-*.o.
	(TEXIFILES): Add pexecute.txh.
	(pexecute.o): Delete rule.
	(pex-cygwin.o, pex-djgpp.o, pex-mpw.o, pex-msdos.o, pex-os2.o,
	pex-unix.o, pex-win32.o): New rules.
	* configure.in: Change AC_INIT argument to xmalloc.c.
	Compute appropriate pexecute implementation and substitute it
	as @pexecute@.

	* pexecute.c: Split up into...
	* pex-cygwin.c, pex-djgpp.c, pex-mpw.c, pex-msdos.c, pex-os2.c,
	pex-unix.c, pex-win32.c, pex-common.h, pexecute.txh: ... these
	new files.

	* functions.texi: Regenerate.
	* configure: Regenerate.

2003-01-20  Josef Zlomek  <zlomekj@suse.cz>

	* hashtab.c (htab_expand): Fix allocation of new entries.

2003-01-09  Christian Cornelssen  <ccorn@cs.tu-berlin.de>

	* Makefile.in (FLAGS_TO_PASS): Also pass DESTDIR.

	* Makefile.in (install_to_libdir, install_to_tooldir): Add a
	mkinstalldirs command.

2002-12-04  Danny Smith  <dannysmith@users.sourceforge.net>

	* make-relative-prefix.c (HAVE_HOST_EXECUTABLE_SUFFIX):
	Define for hosts with HOST_EXECUTABLE_SUFFIX.

2002-11-24  Nick Clifton  <nickc@redhat.com>

	* make-relative-prefix.c (make_relative_prefix): Ensure return
	string is empty before using strcat to construct it.

2002-11-22  Daniel Jacobowitz  <drow@mvista.com>

	* Makefile.in: Add make-relative-prefix.c.
	* make-relative-prefix.c: New file.
	* functions.texi: Rebuilt.

2002-11-16  Jakub Jelinek  <jakub@redhat.com>

	* md5.c (md5_process_block): Avoid `function-like macro "F{G,H,I}" must be
	used with arguments in traditional C' warnings.

2002-10-16  Jakub Jelinek  <jakub@redhat.com>

	* config.table: Use mh-s390pic for s390x too.

2002-10-06  Andreas Jaeger  <aj@suse.de>

	* cplus-dem.c (ada_demangle): Get rid of unneeded
	variable and of strict-aliasing warning.
	(grow_vect): Use char as first parameter.

2002-09-22  Kaveh R. Ghazi  <ghazi@caip.rutgers.edu>

	* Makefile.in (all): Fix multilib parallel build.

2002-09-19  John David Anglin  <dave@hiuly1.hia.nrc.ca>

	* cp-demangle.c (demangling_new): Cast 0 to enum.
	(demangle_char): Cast return of strdup to char *.
	(is_gnu_v3_mangled_ctor): Cast 0 to enum.
	(is_gnu_v3_mangled_dtor): Likewise.
	* cplus-dem.c (grow_vect): Cast return of xrealloc to void *.
	(work_stuff_copy_to_from): Cast return of xmalloc to char **.
	* fibheap.c (fibnode_new): Cast return of xcalloc to fibnode_t.
	* md5.c (md5_process_bytes): Cast results back to const void *.
	(md5_process_block): Add cast to const md5_uint32 *.
	* regex.c (re_compile_fastmap): Cast enum to UCHAR_T.
	* safe-ctype.c (L, XL, U, XU, D, P, _, C, Z, M, V, T, S): Add cast to
	unsigned short.
	* splay-tree.c (splay_tree_xmalloc_allocate): Cast return of xmalloc
	to void *.
	* vasprintf.c (int_vasprintf): Cast return of malloc to char *.

2002-09-19  Nick Clifton  <nickc@redhat.com>

	* README: Update email addresses for bugs and patches.

2002-09-10  Mike Stump  <mrs@apple.com>

	* splay-tree.c (splay_tree_successor): Fix comments.

2002-09-11  Zack Weinberg  <zack@codesourcery.com>

	* cplus-dem.c: Code under #ifdef MAIN moved to gcc/cp/cxxfilt.c.
	* testsuite/Makefile.in: Adjust for test-demangle.
	* testsuite/regress-demangle: Deleted.
	* testsuite/test-demangle.c: New file.
	* testsuite/demangle-expected: Change \$ to $ throughout, now that
	this file is not being read by a shell script.

2002-09-05  Roger Sayle  <roger@eyesopen.com>

	* regex.c: Only use "#pragma alloca" on AIX when not using gcc.

2002-08-07  DJ Delorie  <dj@redhat.com>

	* regex.c (re_error_msgid): Just use a simple array of strings.
	(re_compile_pattern): Compensate.
	(re_comp): Likewise.
	(re_comp): Likewise.
	(regerror): Likewise.

2002-07-29  Neil Booth  <neil@daikokuya.co.uk>

	* cplus-dem.c (PREPEND_BLANK): Remove.

2002-07-10  Jason Merrill  <jason@redhat.com>

	* cp-demangle.c (demangle_identifier): Support extended Unicode
	characters.

2002-07-08  Kaveh R. Ghazi  <ghazi@caip.rutgers.edu>

	* cp-demangle.c (demangle_v3_with_details): Wrap in
	!defined IN_GLIBCPP_V3.

2002-07-01  Mark Mitchell  <mark@codesourcery.com>

	* cp-demangle.c (demangle_operator_name): Add type_arg parameter.
	Set it for the "st" operator.
	(demangle_expression): Handle expressions with types as arguments.

2002-06-30  Douglas Rupp  <rupp@gnat.com>

	* configure.in (OUTPUT_OPTION,NO_MINUS_C_MINUS_O): Configure.
	* Makefile.in (OUTPUT_OPTION): Use.

2002-06-22  Peter Breitenlohner <peb@mppmu.mpg.de>

	* Makefile.in (install_to_libdir): Add $(DESTDIR).
	(install_to_tooldir): Likewise.

2002-06-17  Douglas Rupp  <rupp@gnat.com>

	* lbasename.c: Add 2002 to copyright.
	(IS_DIR_SEPARATOR): Remove VMS junk.

2002-06-05  Geoffrey Keating  <geoffk@redhat.com>

	* hashtab.c (htab_create): New stub function for backward
	compatibility.
	(htab_try_create): Likewise.

2002-06-03  Geoffrey Keating  <geoffk@redhat.com>

	* hashtab.c (htab_create): Delete.
	(htab_try_create): Delete.
	(htab_create_alloc): New.
	(htab_delete): Support user-specified memory allocation.
	(htab_expand): Likewise.

2002-05-22  Roman Lechtchinsky  <rl@cs.tu-berlin.de>

	* configure.in: Fix typo in the code checking for sys_errlist.
	* configure: Regenerated.

2002-05-13  Andreas Schwab  <schwab@suse.de>

	* config.table: Use mh-x86pic also for x86-64.

2002-05-08  Alexandre Oliva  <aoliva@redhat.com>

	* configure.in (ORIGINAL_LD_FOR_MULTILIBS): Preserve LD at
	script entry, and set LD to it when configuring multilibs.
	* configure: Rebuilt.

2002-05-07  Mark Mitchell  <mark@codesourcery.com>

	* configure.in (AC_TYPE_PID_T): Use it.
	* configure: Regenerated.
	* getruntime.c: Include <sys/types.h>.
	* waitpid.c: Likewise.  Use pid_t, not int, as the type of "pid".

2002-04-09  Richard Henderson  <rth@redhat.com>

	* hashtab.c (higher_prime_number): Use 7 as minimum.
	(find_empty_slot_for_expand): Don't compute hash2 unless needed.
	(htab_find_slot_with_hash): Likewise.

2002-04-01  Phil Edwards  <pme@gcc.gnu.org>

	* cp-demangle.c (__cxa_demangle):  Also protect with IN_GLIBCPP_V3.
	(is_gnu_v3_mangled_ctor, is_gnu_v3_mangled_ctor):  Conditionally
	not compile if IN_GLIBCPP_V3 defined.
	* dyn-string.c:  Also allow IN_GLIBCPP_V3 to change allocation scheme.

2002-03-30  Bryce McKinlay  <bryce@waitaki.otago.ac.nz>

	* cp-demangle.c (java_demangle_v3): Don't try to release "demangled"
	if it is NULL.

2002-03-27  DJ Delorie  <dj@redhat.com>

	* hex.c: Add documentation.
	(_hex_value): Provide non-ASCII empty table.
	(hex_init): Initialize the non-ASCII table.
	* functions.texi: Regenerate.

2002-03-27  Mark Mitchell  <mark@codesourcery.com>

	* dyn-string.c: Add libgcc exception to copyright notice.

2002-03-26  H.J. Lu  (hjl@gnu.org)

	* config.table: Support --with-build-subdir.
	* configure.in: Likewise.
	* configure: Rebuild.

2002-03-18  Stuart Griffith  <Stuart_Griffith@credence.com>

	* strtod.c (strtod): Increment 8 chars, not 7, when `infinity'
	seen.

2002-03-12  Mark Mitchell  <mark@codesourcery.com>

	* cp-demangle.c: Add libgcc exception to cp-demangle.c copyright
	notice.

2002-03-11  Douglas B Rupp  <rupp@gnat.com>

	* xatexit.c [VMS]: Include stdlib.h and unixlib.h.

2002-03-06  Jim Blandy  <jimb@redhat.com>

	* splay-tree.c (splay_tree_xmalloc_allocate,
	splay_tree_xmalloc_deallocate): Use K&R-style definitions, not
	prototyped definitions.  Mark `data' arguments as unused.

2002-03-06  Andrew Cagney  <ac131313@redhat.com>

	* floatformat.c (floatformat_arm_ext_big): Delete definition.

2002-03-04  Phil Edwards  <pme@gcc.gnu.org>

	* configure.in:  Add --enable-install-libiberty option.
	* Makefile.in (INSTALLED_HEADERS):  New variable.
	(install_to_libdir):  Possibly also copy headers.
	* configure:  Regenerated.

2002-03-04  Neil Booth  <neil@daikokuya.demon.co.uk>

	* xmalloc.c (xmalloc_fail): Clarify error message further.

2002-03-03  Neil Booth  <neil@daikokuya.demon.co.uk>

	* xmalloc.c (xmalloc_fail): Clarify error message.

2002-02-22  Jim Blandy  <jimb@redhat.com>

	* splay-tree.c (splay_tree_xmalloc_allocate,
	splay_tree_xmalloc_deallocate): New functions.
	(splay_tree_new): Call splay_tree_new_with_allocator, passing the
	above functions and a dummy data pointer.
	(splay_tree_new_with_allocator): New function.
	(splay_tree_delete_helper, splay_tree_delete, splay_tree_insert,
	splay_tree_remove): Use the splay tree's allocation and
	deallocation functions.

2002-02-19  Scott Snyder  <snyder@fnal.gov>

	* testsuite/demangle-expected: Add test case for infinite loop in
	demangler.
	* cplus-dem.c (demangle_arm_hp_template): Stop trying to demangle
	if do_type() doesn't make any progress --- prevents an infinite
	loop.

2002-02-18  Carlo Wood  <carlo@gnu.org>

	PR c++/5390
	* cplus-dem.c (demangle_integral_value): Accept multi-digit
	numbers that do not start with an underscore; This is needed
	for integer template parameters. This doesn't break anything
	because multi-digit numbers are never followed by a digit.
	* testsuite/demangle-expected: Corrected all mangled test
	cases with multi-digit template parameters: g++ 2.95.x does
	not generate underscores around these parameters.

2002-02-05  Jason Merrill  <jason@redhat.com>

	* cplus-dem.c (flags): Add DMGL_VERBOSE
	(cplus_demangle_v3_p): Remove.
	(demangle_it): Add DMGL_TYPES to passed flags.
	* cp-demangle.c (cplus_demangle_v3_all): Remove.
	(cplus_demangle_v3_type): Remove.
	(cplus_demangle_v3): Add options parm.

2002-02-02  H.J. Lu  (hjl@gnu.org)

	* cp-demangle.c (cp_demangle_type): Do not protect with
	IN_LIBGCC2.
	(cplus_demangle_v3_all): New.
	(cplus_demangle_v3): Call cplus_demangle_v3_all.
	(cplus_demangle_v3_type): Call cplus_demangle_v3_all.

	* cplus-dem.c (cplus_demangle_v3_p): New function pointer.
	Initialized to cplus_demangle_v3.
	(cplus_demangle_with_style): Call cplus_demangle_v3_p instead
	of cplus_demangle_v3.
	(main): Set cplus_demangle_v3_p to cplus_demangle_v3_type for
	command line symbol.

	* testsuite/regress-demangle: Pass the mangled name at the
	command line.

2002-02-01  H.J. Lu  <hjl@gnu.org>

	* cp-demangle.c (cp_demangle_type): Call demangling_new with
	DMGL_GNU_V3.

2002-01-31  Phil Edwards  <pme@gcc.gnu.org>

	* cp-demangle.c:  Revert yesterday's change.

2002-01-31  Adam Megacz  <adam@xwt.org>

	* configure.in: Treat mingw the same as cywin
	wrt HAVE_SYS_ERRLIST.

2002-01-30  Phil Edwards  <pme@gcc.gnu.org>

	* cp-demangle.c (cp_demangle_type):  Do not protect with IN_LIBGCC2.
	(cplus_demangle_v3):  Mimic __cxa_demangle and fall back on
	cp_demangle_type.
	* testsuite/demangle-expected:  New gnu-v3 test.

2002-01-22  Momchil Velikov  <velco@fadata.bg>

	* configure.in (variable detection): Use arrays of unspecified
	size instead of plain integers.

2002-01-18  DJ Delorie  <dj@redhat.com>

	* Makefile.in (TESTLIB): New.  This library is for future
	testsuites.
	(CFILES, REQUIRED_OFILES, CONFIGURED_OFILES): Re-alphabetize,
	break down by letter.
	(REQUIRED_OFILES): List long-to-compile files first.
	(maint-deps): New, target for updating dependencies.
	(dependencies): Update.
	* maint-tool: Add dependency-generating option.
	* configure.in: Check for _doprnt even if we're not providing it.
	* configure: Regenerate.

	* _doprnt.c: Modifications to allow compiling on any platform.
	* copysign.c: Likewise.
	* putenv.c: Likewise.
	* setenv.c: Likewise.
	* vsprintf.c: Likewise.

2002-01-15  Douglas B Rupp  <rupp@gnat.com>

	* mkstemps.c (mkstemps): On VMS, open temp file with option
	that causes it to be deleted when closed.

2002-01-02  Kaveh R. Ghazi  <ghazi@caip.rutgers.edu>

	* cp-demangle.c (long_options): Const-ify.
	* cplus-dem.c (long_options): Likewise.

	* cplus-dem.c (mystrstr): Delete.  All callers changed to use
	strstr instead.

2001-12-31  Ira Ruben	<ira@apple.com>

	* aclocal.m4 (libiberty_AC_FUNC_STRNCMP): Use anon mmap as 2nd try.
	* configure: Regenerated.

2001-12-24  Douglas B. Rupp  <rupp@gnat.com>

	* configure.in (uintptr_t): Use AC_CHECK_TYPE.
	* configure: Regenerated.

2001-12-12  Craig Rodrigues  <rodrigc@gcc.gnu.org>

	PR other/2719
	* cplus-dem.c (consume_count): Treat negative count as an error.
	* testsuite/demangle-expected: Added testcase.

Tue Dec 11 07:08:57 2001  Douglas B. Rupp  <rupp@gnat.com>

	* configure.in: Hardcode that vfork works on VMS host.
	* configure: Regenerated.

2001-12-06  Richard Henderson  <rth@redhat.com>

	* cplus-dem.c (libiberty_demanglers): Add no_demangling case.
	(cplus_demangle): Support no_demangling.

2001-11-27  Zack Weinberg  <zack@codesourcery.com>

	* _doprnt.c: Moved here from gcc/doprint.c.  Adjust to build
	in libiberty context.  Fix typo in leading comment.
	* configure.in: Fix various AC_DEFINEs so autoheader works.
	If any of vprintf, vsprintf, vfprintf is missing from libc,
	then AC_REPLACE_FUNCS(_doprnt).

2001-11-26  DJ Delorie  <dj@redhat.com>
	    Daniel Jacobowitz  <drow@mvista.com>

	* Makefile.in (stamp-h): Depend on Makefile for proper
	serialization.
	(*-subdir): Depend on config.h for proper serialization.

2001-11-26  DJ Delorie  <dj@redhat.com>

	* configure.in: Check for alloca.h (for regex.c and putenv.c).
	* configure: Regenerate.
	* config.h: Add HAVE_ALLOCA_H.

2001-11-16  Kaveh R. Ghazi  <ghazi@caip.rutgers.edu>

	* regex.c: Check defined(__STDC__) || defined(ALMOST_STDC) ||
	defined(HAVE_STRINGIZE) to determine whether ISO CPP token pasting
	is available.

Thu Nov 15 11:06:25 2001  Jeffrey A Law  (law@cygnus.com)

	* config.in (HAVE_UINTPTR_T): Provide autoconf stub.
	* configure.in (HAVE_UINTPTR_T): Test for system defining
	uintptr_t and define HAVE_UINTPTR_T appropriately.
	* regex.c (uintptr_t): Do not provide a definition if the
	system provided one.

	* regex.c (PREFIX): Provide an alternate definition for
	non-ANSI/ISO compilers.
	(ARG_PREFIX): Likewise.

2001-11-12  Jim Meyering  <meyering@lucent.com>

	* obstack.c (_): Honor the setting of ENABLE_NLS.  Otherwise,
	this code would end up calling gettext even in packages built
	with --disable-nls.
	* getopt.c (_): Likewise.
	* regex.c (_): Likewise.

2001-11-03  Alan Modra  <amodra@bigpond.net.au>

	* configure.in: Cope with missing makeinfo.
	* configure: Regenerate.

2001-10-22  Kaveh R. Ghazi  <ghazi@caip.rutgers.edu>

	* hex.c (hex_init): Provide empty stub.

	* hex.c (hex_init): Delete.
	(_hex_value): Const-ify and initialize at compile-time.

2001-10-19  H.J. Lu <hjl@gnu.org>

	* Makefile.in ($(TARGETLIB)): Also generate pic/$(TARGETLIB) if
	necessary.

2001-10-17  DJ Delorie  <dj@redhat.com>

	* argv.c, asprintf.c, choose-temp.c, concat.c, cplus-dem.c,
	ffs.c, fnmatch.txh, getruntime.c, make-temp-file.c,
	mkstemps.c, pexecute.c, random.c, strsignal.c, vasprintf.c:
	Improve manual formatting.
	* functions.texi: Regenerate.

2001-10-15  DJ Delorie  <dj@redhat.com>

	* Makefile.in (TEXIFILES): Add fnmatch.txh.
	(maint-undoc): New.
	maint-tool: Add "undoc" tool.
	* alloca.c, argv.c, asprintf.c, choose-temp.c, concat.c,
	fdmatch.c, ffs.c, getruntime.c, insque.c, lbasename.c,
	make-temp-file.c, mkstemps.c, pexecute.c, random.c, spaces.c,
	strerror.s, strsignal.c, strtol.c, vasprintf.c: Add or update
	documentation.
	* fnmatch.txh: New.
	* functions.texi: Regenerate.

2001-10-10  Joseph S. Myers  <jsm28@cam.ac.uk>

	* bcmp.c, setenv.c: Use "nonzero" instead of "non-zero".
	* strtod.c: Use "ISO C" instead of "ANSI C".
	* functions.texi: Regenerate.

2001-10-07  Joseph S. Myers  <jsm28@cam.ac.uk>

	* alloca.c, clock.c, getcwd.c, getpagesize.c, getpwd.c, index.c,
	libiberty.texi, memchr.c, putenv.c, rindex.c, strchr.c, strdup.c,
	strerror.c, strrchr.c, strstr.c, strtod.c, tmpnam.c, vfork.c,
	xatexit.c, xmalloc.c, xstrerror.c: Improve manual formatting.  Fix
	spelling.  Give names to function arguments in documentation.  Use
	(void) prototypes in documentation.
	* functions.texi: Regenerate.

2001-10-07  Kaveh R. Ghazi  <ghazi@caip.rutgers.edu>

	* argv.c (buildargv, tests, main): Const-ify.
	* cp-demangle.c (operator_code): Likewise.
	* cplus-dem.c (optable, libiberty_demanglers,
	cplus_demangle_set_style, cplus_demangle_name_to_style,
	print_demangler_list): Likewise.
	* hashtab.c (higher_prime_number): Likewise.
	* strcasecmp.c (charmap): Likewise.
	* strerror.c (error_info, strerror, main): Likewise.
	* strncasecmp.c (charmap): Likewise.
	* strsignal.c (signal_info): Likewise.

2001-09-29  DJ Delorie  <dj@redhat.com>

	* configure: Regenerate.

2001-09-28  Kaveh R. Ghazi  <ghazi@caip.rutgers.edu>

	* concat.c: Include stdlib.h.

2001-09-27  Eli Zaretskii  <eliz@is.elta.co.il>

	* libiberty.texi: (Top level): Add syncodeindex pg.  Add
	@dircategory and @direntry directives.  Add @finalout.
	(many nodes): Lose the next,prev,up pointers on the @nide line.
	(Using, Supplemental Functions, Replacement Functions): Fix
	markup.
	(Functions): Move around, to allow makeinfo to build the manual
	without next,prev,up pointers in thye node lines.
	(Licenses): Fix typos.

	* index.c, rindex.c, strchr.c, strerror.c, strrchr.c, strstr.c,
	strtol.c, xatexit.c, xexit.c, xmalloc.c: Fix spelling and markup.
	* functions.texi: Regenerate.

	* copying-lib.texi: Lose the next,prev,up pointers on the @node
	line.

2001-09-27  DJ Delorie  <dj@redhat.com>

	* configure.in: Don't use in-tree texinfo, because libiberty must
	be built before it.  Check for makeinfo version 4 or higher.
	* functions.texi: Regenerate.

2001-09-20  DJ Delorie  <dj@redhat.com>
	    Phil Edwards  <pedwards@disaster.jaj.com>

	* configure.in (MAKEINFO, PERL): Detect these.
	(--enable-maintainer-mode): Add.
	* configure: Regenerate.
	* Makefile.in (MAKEINFO, PERL): Define.
	(libiberty.info, libiberty.dvi, libiberty.html): New.
	(CFILES): Add bsearch.c.
	(CONFIGURED_OFILES): New, list of objects configure might add.
	(maint-missing, maint-buildall): New, for maintainers only.
	(clean, mostlyclean): Add info/dvi/html files.
	* libiberty.texi, copying-lib.texi, obstacks.texi, functions.texi: New.
	* gather-docs: New, for maintainers.
	* maint-tool: New, for maintainers.
	* alloca.c, atexit.c, basename.c, bcmp.c, bcopy.c, bsearch.c,
	bzero.c, calloc.c, clock.c, configure.in, configure, getcwd.c,
	getpagesize.c, getpwd.c, index.c, memchr.c, memcmp.c, memcpy.c,
	memmove.c, memset.c, putenv.c, rename.c, rindex.c, setenv.c,
	sigsetmask.c, strcasecmp.c, strchr.c, strdup.c, strerror.c,
	strncasecmp.c, strncmp.c, strrchr.c, strstr.c, strtod.c, strtol.c,
	tmpnam.c, vfork.c, vprintf.c, waitpid.c, xatexit.c, xexit.c,
	xmalloc.c, xmemdup.c, xstrdup.c, xstrerror.c: Add or update
	documentation.

2001-09-25  Kaveh R. Ghazi  <ghazi@caip.rutgers.edu>

	* concat.c (reconcat): Fix for traditional C.

2001-09-24  Kaveh R. Ghazi  <ghazi@caip.rutgers.edu>

	* concat.c (reconcat): New function.

2001-09-17  Kaveh R. Ghazi  <ghazi@caip.rutgers.edu>

	* concat.c (vconcat_length, vconcat_copy, concat_length,
	concat_copy, concat_copy2): New functions.
	(concat): Use vconcat_length/vconcat_copy.

	* alloca.c (libiberty_optr, libiberty_nptr, libiberty_len):
	Define.

2001-09-04  Kaveh R. Ghazi  <ghazi@caip.rutgers.edu>

	* asprintf.c: Don't define USE_STDARG.  Use VPARAMS, VA_OPEN,
	VA_FIXEDARG & VA_CLOSE.

	* vasprintf.c: Check HAVE_STRING_H when including string.h.
	(checkit): Delete redundant prototype.  Add ATTRIBUTE_PRINTF_1.
	Use VA_OPEN, VA_FIXEDARG & VA_CLOSE.  Free allocated string.

2001-08-27  Kaveh R. Ghazi  <ghazi@caip.rutgers.edu>

	* concat.c (concat): Use VPARAMS, VA_OPEN, VA_FIXEDARG & VA_CLOSE.

2001-08-23  Ulrich Drepper  <drepper@redhat.com>

	* regex.c (truncate_wchar): Use wcrtomb not wctomb.

2001-08-23  Ulrich Drepper  <drepper@redhat.com>

	* posix/regex.c [_LIBC] (convert_mbs_to_wcs): Use __mbrtowc
	instead of mbrtowc.
	[_LIBC]: Use __iswctype instead of iswctype, __wcslen instead of
	wcslen, and __wcscoll instead of wcscoll.

2001-08-22  Matt Kraai  <kraai@alumni.carnegiemellon.edu>

	* fibheap.c (fibheap_init, fibnode_init): Remove.
	(fibheap_new, fibnode_new): Use xcalloc to allocate and
	initialize memory.
	(fibheap_insert): Remove check for node allocation failure.

2001-08-21  Richard Henderson  <rth@redhat.com>

	* Makefile.in (fibheap.o): Depend on config.h.
	* fibheap.c: Tidy formatting.  Use config.h.` Rearrange some
	functions for inlining.

Tue Aug 21 12:35:04 2001  Christopher Faylor <cgf@cygnus.com>

	* configure.in: Need to set HAVE_SYS_ERRLIST and HAVE_SYS_NERR whenever
	hosting on cygwin.
	* configure: Regenerate.

2001-08-20  Andrew Cagney  <ac131313@redhat.com>

	* floatformat.c (floatformat_m88110_ext): Remove #ifdef
	HARRIS_FLOAT_FORMAT.
	(floatformat_ia64_spill_little, floatformat_ia64_quad_little)
	(floatformat_ia64_spill_big, floatformat_ia64_quad_big)
	(floatformat_arm_ext_big, floatformat_arm_ext_littlebyte_bigword)
	(floatformat_m88110_harris_ext): New float formats.

2001-08-20  Daniel Berlin  <dan@cgsoftware.com>

	* fibheap.c: New file. Fibonacci heap.

	* Makefile.in (CFILES): Add fibheap.c.
	(REQUIRED_OFILES): Add fibheap.o.
	(fibheap.o): Add dependencies for fibheap.o.

2001-08-17  Christopher Faylor <cgf@cygnus.com>

	* configure.in: Always set HAVE_SYS_ERRLIST when targetting cygwin.
	* configure: Regenerate.

2001-08-16  Richard Henderson  <rth@redhat.com>

	* hashtab.c (htab_hash_string): New.

2001-08-13  Andrew Cagney  <ac131313@redhat.com>

	* floatformat.c (floatformat_ieee_double_littlebyte_bigword): Fix
	name.

2001-08-12  Isamu Hasegawa  <isamu@yamato.ibm.com>

	* regex.c (wcs_regex_compile): Use appropriate string
	to compare with collating element.
	Fix the padding for the alignment.

2001-08-10  Andrew Cagney  <ac131313@redhat.com>

	* lbasename.c (lbasename): Change function definition to return a
	const char pointer.

2001-08-07  Jason Merrill  <jason_merrill@redhat.com>

	* cp-demangle.c (demangle_special_name): "GR" -> "reference temporary
	for".

2001-08-03  Richard Henderson  <rth@redhat.com>

	* Makefile.in (concat.o): Depend on config.h.

2001-07-30  Andreas Jaeger  <aj@suse.de>

	* concat.c: Include "config.h".

2001-07-30  Andreas Jaeger  <aj@suse.de>

	* regex.c: Declare wcs functions only if compiling with
	MBS_SUPPORT.
	Don't use #elif for traditional C.

2001-07-23  Ulrich Drepper  <drepper@redhat.com>

	* regex.c: Revamp memory allocation for WCHAR functions to
	not use too much stack.

2001-07-30  Andreas Jaeger  <aj@suse.de>

	* regex.c: Declare wcs functions only if compiling with
	MBS_SUPPORT.
	Don't use #elif for traditional C.

2001-07-25  Daniel Jacobowitz  <drow@mvista.com>

	* Makefile.in (regex.o): Add dependency on config.h.

2001-07-18  Andreas Schwab  <schwab@suse.de>

	* regex.c (WORDCHAR_P) [WCHAR]: Also return true for the
	underscore character.

2001-07-18  Ulrich Drepper  <drepper@redhat.com>

	* regex.c: Limit string length printed in debug messages to 100
	chars.

2001-07-18  Andreas Jaeger  <aj@suse.de>

	* regex.c: Place under LGPL version 2.1.

2001-07-10  Jeff Johnston  <jjohnstn@redhat.com>

	* Makefile.in: Add support for regex code.
	* regex.c: New file.

2001-07-05  Mark Klein  <mklein@dis.com>

	* Makefile.in: Add ffs.c dependency.
	* configure.in: Add ffs.c.
	* ffs.c: New file.

2001-06-18  Richard Henderson  <rth@redhat.com>

	* concat.c: Include <sys/types.h>.

2001-06-11  Loren J. Rittle  <ljrittle@acm.org>

	bootstrap/3106
	* strerror.c (sys_nerr): Hide the OS header version.
	* strsignal.c (sys_nsig): Likewise.

2001-06-10  Richard Henderson  <rth@redhat.com>

	* concat.c: Include string.h.  Fix int vs size_t usage.
	Simplify the iteration loops.  Use memcpy.

2001-05-16  Matt Kraai  <kraai@alumni.carnegiemellon.edu>

	* partition.c: Fix misspelling of `implementation'.

2001-05-09  Thiemo Seufer  <seufer@csv.ica.uni-stuttgart.de>

	* md5.c (md5_init_ctx): Declare constants as unsigned.
	(md5_process_block): Likewise.

2001-05-07  Zack Weinberg  <zackw@stanford.edu>

	* cp-demangle.c (demangle_v3_with_details,
	is_gnu_v3_mangled_ctor, is_gnu_v3_mangled_dtor): Use K+R style
	function definition.
	* ternary.c: Use K+R style function definitions.  Use PTR, not
	void *.  Make arguments constant where possible.

2001-05-07  Mark Mitchell  <mark@codesourcery.com>

	* splay-tree.h (splay_tree_max): New function.
	(splay_tree_min): Likewise.

2001-04-15  Daniel Berlin  <dan@cgsoftware.com>

	* ternary.c: New file - Ternary search tree implementation.

	* Makefile.in: Add ternary.o, and ternary.c dependencies.

2001-04-03  Zack Weinberg  <zackw@stanford.edu>

	* make-temp-file.c (try): Inline.

2001-02-28  Richard Henderson  <rth@redhat.com>

	* Makefile.in (make-temp-file.o): Depend on config.h.

2001-03-27  Kaveh R. Ghazi  <ghazi@caip.rutgers.edu>

	* memchr.c (memchr): Adjust condition to avoid infinite loop.

2001-03-23  Jakub Jelinek  <jakub@redhat.com>

	* cp-demangle.c (demangle_discriminator): `_0' is discriminator #1,
	`_' not followed by a digit is invalid.

2001-03-22  Jim Blandy  <jimb@redhat.com>

	* cp-demangle.c (string_list_delete): Use dyn_string_delete
	instead of free, to free the contents as well as the string
	structure.

2001-03-21  Zack Weinberg  <zackw@stanford.edu>

	* make-temp-file.c: Always default DIR_SEPARATOR to '/'.
	Don't default P_tmpdir to anything.  Try /var/tmp before
	/usr/tmp.

2001-03-20  Zack Weinberg  <zackw@stanford.edu>

	* choose-temp.c: Split off make_temp_file, and the code
	duplicated between it and choose_temp_base, into...
	* make-temp-file.c: ... here; new file.

	* Makefile.in (CFILES): Add make-temp-file.c.
	(REQUIRED_OFILES): Add make-temp-file.o.

2001-03-20  Jim Blandy  <jimb@redhat.com>

	* cp-demangle.c (struct demangling_def): New fields:
	is_constructor and is_destructor.
	(demangling_new): Initialize them.
	(demangle_ctor_dtor_name): Set them, if we detect a constructor
	or destructor.
	(demangle_v3_with_details, is_gnu_v3_mangled_ctor,
	is_gnu_v3_mangled_dtor): New functions.

2001-03-20  Jason Merrill  <jason@redhat.com>

	* cplus-dem.c (main): Skip initial $.

2001-03-15  Michael Meissner  <meissner@redhat.com>

	* hashtab.c (higher_prime_number): Silence warning that 4294967291
	might be a signed integer under pre-ISO C systems.

2001-03-10  Neil Booth  <neil@daikokuya.demon.co.uk>
	    John David Anglin  <dave@hiauly1.hia.nrc.ca>

	* lbasename.c: New file.
	* Makefile.in: Update for lbasename.

2001-03-06  Zack Weinberg  <zackw@stanford.edu>

	* aclocal.m4 (libiberty_AC_FUNC_C_ALLOCA): New.
	* configure.in: Replace all alloca logic with a simple use of
	the above new macro.
	* config.table: Kill *-*-beos* entry.
	* config/mh-beos: Delete.
	* configure, config.in: Regenerate.

	* Makefile.in (ALLOCA, HFILES): Kill.
	(REQUIRED_OFILES): Add alloca.o.
	(alloca.o): Depend on libiberty.h.
	(argv.o): Don't depend on alloca-conf.h.
	* alloca-conf.h: Delete.
	* alloca.c: Include libiberty.h.  Kill all #ifdef emacs
	blocks.  Provide the C alloca unconditionally.  Use PTR where
	appropriate.  Make i00afunc static.
	* argv.c: Don't include alloca-conf.h.

2001-03-04  John David Anglin  <dave@hiauly1.hia.nrc.ca>

	* cplus-dem.c (main): Cast enum style to int.

2001-02-16  Loren J. Rittle  <ljrittle@acm.org>

	* cplus-dem.c (main): Initialize style.

2001-02-02  Phil Edwards  <pme@sources.redhat.com>

	* COPYING.LIB:  Update to LGPL 2.1 from the FSF.

2001-01-31  Bryce McKinlay  <bryce@albatross.co.nz>

	Add support for Java demangling under the v3 ABI:
	* cp-demangle.c (NAMESPACE_SEPARATOR): New define.
	(struct demangling_def): Add `style' field.
	(demangling_new): New parameter `style'. Set it in demangling_t.
	(demangle_prefix): Use NAMESPACE_SEPARATOR.
	(demangle_type_ptr): Don't emit pointer symbol if doing Java output.
	(cp_demangle): New parameter `style'. Pass it to demangling_new().
	(main): Call cp_demangle with extra parameter.
	(java_demangle_v3): New function.
	(java_builtin_type_names): New. Table of primitive type names used
	for Java demangling.
	(demangle_builtin_type): Look up in java_builtin_type_names if doing
	Java output.
	* cplus-dem.c (cplus_demangle): Use java_demangle_v3 to do Java
	demangling.
	(long_options): Remove obsolete `java' option.
	(main): Remove explicit handling of `java' option. Instead, pass style
	parameter in cplus_demangle flags as gdb does.
	* testsuite/demangle.expected: Add some Java test cases.

2000-12-29  DJ Delorie  <dj@redhat.com>

	* fnmatch.c: Make the note about the origins of this file more
	accurate, at least until we can sync with glibc.
	* getopt.c: Ditto.
	* getopt1.c: Ditto.
	* md5.c: Ditto.
	* obstack.c: Ditto.

2000-12-26  Michael Sokolov  <msokolov@ivan.Harhan.ORG>

	* bsearch.c: New file.
	* configure.in (funcs): Add bsearch.
	(AC_CHECK_FUNCS): Likewise.
	* configure, config.in: Regenerate.

2000-12-13  Michael Sokolov  <msokolov@ivan.Harhan.ORG>

	* safe-ctype.c: #include "ansidecl.h".
	* strtod.c: Likewise.

2000-12-13  Michael Sokolov  <msokolov@ivan.Harhan.ORG>

	* strtoul.c: Include safe-ctype.h, not ctype.h.

2000-12-07  Zack Weinberg  <zack@wolery.stanford.edu>

	* safe-ctype.c: New file.
	* Makefile.in (CFILES): Add safe-ctype.c.
	(REQUIRED_OFILES): Add safe-ctype.o.

	* argv.c: Define ISBLANK and use it, not isspace.
	* basename.c, cplus-dem.c, fnmatch.c, pexecute.c, strtod.c,
	strtol.c, strtoul.c: Include safe-ctype.h, not ctype.h.  Use
	uppercase ctype macros.  Don't test ISUPPER(c)/ISLOWER(c)
	before calling TOLOWER(c)/TOUPPER(c).

2000-12-07  Mike Stump  <mrs@wrs.com>

	* Makefile.in (distclean): When cleaning, remove testsuite.

2000-12-05  Jason Merrill  <jason@redhat.com>

	* cp-demangle.c (cplus_demangle_v3): Check that it's a v3 mangled
	name before allocating the dyn_string.

2000-12-04  Jason Merrill  <jason@redhat.com>

	* cp-demangle.c: s/new_abi/v3/.
	* cplus-dem.c: Likewise.
	(current_demangling_style): Now auto_demangling.
	(cplus_demangle): Try v3 demangling if AUTO_DEMANGLING.
	(main): Use standard symbol chars for auto_demangling.

2000-11-26  Mark Mitchell  <mark@codesourcery.com>

	* hashtab.c (higher_prime_number): Use a table, rather than a
	seive, to find the next prime.

2000-11-22  H.J. Lu  <hjl@gnu.org>

	* cplus-dem.c (main): Handle gnat_demangling.

2000-11-22  Zack Weinberg  <zack@wolery.stanford.edu>

	* aclocal.m4 (LIB_AC_PROG_CC): Moved here from configure.in.
	(AC_DEFINE_NOAUTOHEADER): New - work around bug in autoheader.
	* configure.in: Call AC_C_INLINE and AC_C_CONST.  Use three
	argument form of AC_DEFINE in dummy definitions block.  Use
	AC_DEFINE_NOAUTOHEADER for real definitions of things defined
	in dummy block.  Preload cache variables instead of bypassing
	tests, where possible.
	* acconfig.h: Removed.

	* xmalloc.c (xmalloc_failed): New function, does error
	reporting on failed allocation.
	(xmalloc, xcalloc, xrealloc): Use it.

2000-11-21  Hans-Peter Nilsson  <hp@bitrange.com>

	* cplus-dem.c (cplus_demangle): Fix formatting.
	(grow_vect): Ditto.
	(ada_demangle): Ditto.
	(internal_cplus_demangle): Ditto.
	(mop_up): Ditto.

2000-11-21  H.J. Lu  <hjl@gnu.org>

	* cplus-dem.c (main): Handle java_demangling.

2000-11-19  Kaveh R. Ghazi  <ghazi@caip.rutgers.edu>

	* cplus-dem.c (grow_vect): Prototype.
	(ada_demangle): Cast the arg of ctype macros to unsigned char.

2000-11-15  Hans-Peter Nilsson  <hp@bitrange.com>

	* cplus-dem.c (ada_demangle): Add back ATTRIBUTE_UNUSED for
	parameter `option'.

2000-11-15  Kenneth Block  <kenneth.block@compaq.com>

	* cplus-dem.c: Eliminate use of DEFUN, it is obsolete and cannot
	be used in GCC.

2000-11-15  Kenneth Block  <kenneth.block@compaq.com>

	* cplus-dem.c: Add gnat demangler.  Add java to demangle style
	list.

2000-11-04  Hans-Peter Nilsson  <hp@bitrange.com>

	* hashtab.c (htab_expand): Change to return int.  Use calloc or
	xcalloc depending on htab->return_allocation_failure.  Return zero
	if calloc fails.
	(htab_create): Update comment to cover memory allocation.
	(htab_try_create): New.
	(htab_find_slot_with_hash): Return NULL if htab_expand fails.
	Update comment to cover this.

2000-11-03  Hans-Peter Nilsson  <hp@bitrange.com>

	* hashtab.c: Change void * to PTR where necessary.
	(htab_create, htab_expand): Correct formatting of comment before
	function.

2000-10-22  Alex Samuel  <samuel@codesourcery.com>

	* cp-demangle.c (string_list_def): Add caret_position and comments.
	(result_caret_pos): New macro.
	(result_append_string): Rename to...
	(result_add_string): ... this, and insert at caret position.
	Rename throughout.
	(result_append): Rename to...
	(result_add): ... this, and insert at caret position.  Rename
	throughout.
	(result_append_char): Rename to...
	(result_add_char): ... this, and insert at caret position.  Rename
	throughout.
	(result_append_space): Remove.
	(string_list_new): Initialize caret position.
	(result_add_separated_char): Use caret position.
	(result_get_caret): New funtion.
	(result_set_caret): Likewise.
	(result_shift_caret): Likewise.
	(result_previous_char_is_space): Likewise.
	(substitution_start): Use caret position.
	(substitution_add): Likewise.
	(demangling_new): Initialize caret position.
	(demangle_encoding): Use caret position.
	(demanglin_nested_name): Put CV qualifiers after name.
	(demangle_type_ptr): Use switch statement.  Handle pointers to
	arrays.  Don't use result_append_space.  Use caret position.
	(demangle_type): Emit CV qualifiers after underlying type.  Adjust
	call to demangle_array_type.
	(demangle_array_type): Add parameter to handle pointers to arrays.

2000-10-01  Mark Mitchell  <mark@codesourcery.com>

	* splay-tree.c (splay_tree_insert): Fix formatting.

2000-09-16  Mark Mitchell  <mark@codesourcery.com>

	* splay-tree.c (splay_tree_predecessor): Fix typo in comment.

2000-09-14  Michael Sokolov  <msokolov@ivan.Harhan.ORG>

	* splay-tree.c: #include <stdio.h>.

2000-09-14  Hans-Peter Nilsson  <hp@axis.com>

	* testsuite/demangle-expected: Add two tests for anonymous
	namespaces.
	* cplus-dem.c (gnu_special): Handle anonymous namespaces.

2000-09-10  Mark Mitchell  <mark@codesourcery.com>

	* splay-tree.c (splay_tree_predecessor): New function.
	(splay_tree_successor): Likewise.

2000-09-10  Hans-Peter Nilsson  <hp@axis.com>

	* testsuite/demangle-expected: Add four tests for type_info
	mangling.
	* cplus-dem.c (gnu_special): Use do_type, not demangle_fund_type,
	for a non-template non-qualified type_info function or node.

2000-09-08  Alex Samuel  <samuel@codesourcery.com>

	* cp-demangle.c: Fix copyright banner.

2000-09-07  Michael Sokolov  <msokolov@ivan.Harhan.ORG>

	* md5.c: #include "ansidecl.h".

2000-09-06  Alex Samuel  <samuel@codesourcery.com>

	* cp-demangle.c (status_allocation_failed): Rearrange whitespace.
	(demangle_type): Handle substitution candidates correctly in the
	face of special substitutions.

2000-09-05  Alex Samuel  <samuel@codesourcery.com>

	* cp-demangle.c (demangle_encoding): Rename variable.
	(demangle_name): Rename parameter.  Handle return type
	suppression.
	(demangle_nested_name): Rename parameter.
	(demangle_prefix): Likewise.  Change return type suppression.
	(demangle_unqualified_name): Add parameter.  Flag constructors and
	conversion operators.
	(demangle_special_name): Fix comment.
	(demangle_type): Rename variable.
	(demangle_bare_function_type): Check for missing return type and
	parameter.
	(demangle_class_enum_type): Rename parameter.
	(demangle_discriminator): Fix misspelling in comment.

2000-08-31  DJ Delorie  <dj@redhat.com>

	* configure.in (Cygwin): special case cygwin only when we're
	building cygwin, not when we're hosting cygwin.

2000-09-04  Alex Samuel  <samuel@codesourcery.com>

	* cp-demangle.c (demangle_template_arg): Eat an `E' after an
	<expression>.

2000-09-04  Alex Samuel  <samuel@codesourcery.com>

	* cp-demangle.c (demangle_type_ptr): Increment position past
	pointer and reference characters.

2000-09-04  Alex Samuel  <samuel@codesourcery.com>

	* cp-demangle.c (demangle_nv_offset): New function.
	(demangle_v_offset): Likewise.
	(demangle_call_offset): Likewise.
	(demangle_special_name): Update thunk demangling to comply with
	ABI changes.

2000-09-03  Alex Samuel  <samuel@codesourcery.com>

	* cp-demangle.c (ANONYMOUS_NAMESPACE_PREFIX): New macro.
	(substitution_def): Remove template_parm_number.
	(NOT_TEMPLATE_PARM): Remove.
	(result_insert_string): New macro.
	(result_insert): Likewise.
	(result_insert_char): Likewise.
	(substitution_add): Remove last parameter.  Don't store template
	parm number.
	(BFT_NO_RETURN_TYPE): Define as NULL.
	(demangle_encoding): Adjust call to demangle_bare_function_type.
	(demangle_name): Adjust substitution.  Adjust call to
	substitution_add.
	(demangle_prefix): Adjust call to substitution_add.
	(demangle_identifier): Handle anonymous namespaces.
	(demangle_operator_name): Change demangling of vendor-extended
	operator to match ABI changes.
	(demangle_type_ptr): Change parameters.  Make recursive.  Handle
	substitutions here.
	(demangle_type): Adjust calls to demangle_template_param,
	substitution_add, and demangle_type_ptr.  Fix substitution of
	templated types.
	(demangle_function_type): Change parameter to a pointer.
	(demangle_bare_function_type): Likewise.  Adjust insertion point.
	(demangle_template_param): Remove last parameter.
	(demangle_expr_primary): Remove unused variable.  Adjust call to
	demangle_template_param.
	(is_mangled_char): Accept `$' and `.'.
	* cplus-dem.c (gnu_new_abi_symbol_characters): Add '$' and '.'.
	* dyn-string.c (dyn_string_insert_char): New function.

2000-08-31  Hans-Peter Nilsson  <hp@axis.com>

	* testsuite/demangle-expected: Add nine tests for
	underscore-after-number followed by five tests for name-signature
	delimiter.

2000-08-28  Richard Henderson  <rth@cygnus.com>

	* Makefile.in (md5.o): Depend on config.h.

2000-08-28  Jason Merrill  <jason@redhat.com>

	* Makefile.in (REQUIRED_OFILES): Add md5.o.
	(CFILES): Add md5.c.
	* md5.c: New file.

2000-08-27  Alex Samuel  <samuel@codesourcery.com>

	* cp-demangle.c (demangle_name): Initialize template_p in local
	name case.  Don't re-add substitutions as candidates.
	(demangle_nested_name): Use <unqualified-name>.
	(demangle_prefix): Likewise.  Don't add template names as
	substitution candidates twice, or re-add a substitution or the
	last prefix component.
	(demangle_local_name): Adjust output format.

2000-08-25  Alex Samuel  <samuel@codesourcery.com>

	* cp-demangle.c (result_add_separated_char): Change parameter to
	int.
	(substitution_add): Don't check for duplicates.  Check if
	previously allocated size is zero.
	(demangle_name): Remove duplicate check for std substitution.
	Clear template flag appropriately.
	(demangle_prefix): Remove argument to demangle_substitution.
	Don't check that template flag is already set.
	(demangle_operator_name): Add pt operator.
	(demangle_type): Don't treat r as built-in type.  Remove argument
	to demangle_substitution.  Fix substitution candidate mechanics.
	Handle <template-template-parm>s.  Improve comments.
	(demangle_template_param): Don't handle template arg lists here.
	(demangle_substitution): Remove parameter.
	(print_usage): Remove extra fprintf option.

2000-08-24  Greg McGary  <greg@mcgary.org>

	* random.c (end_ptr): Revert previous change.

2000-08-24  Greg McGary  <greg@mcgary.org>

	* cplus-dem.c (cplus_demangle_opname, cplus_mangle_opname,
	demangle_expression, demangle_function_name): Use ARRAY_SIZE.
	* random.c (end_ptr): Likewise.

2000-08-23  Alex Samuel  <samuel@codesourcery.com>

	* cp-demangle.c (result_close_template_list): Remove function.
	(result_add_separated_char): New function.
	(result_open_template_list): New macro.
	(result_close_template_list): Likewise.
	(demangle_prefix): Don't set template_p if the
	prefix ends with a ctor name.
	(demangle_type_ptr): Remove duplicate RETURN_IF_ERROR.
	(demangle_type): Check for template args after substitution.
	(demangle_template_args): Use result_open_template_list.

2000-08-02  Zack Weinberg  <zack@wolery.cumb.org>

	* pexecute.c:  Don't use vfork.  Initialize 'pid' before retry loop.

2000-07-26  Dave Pitts  <dpitts@cozx.com>

	* config/mh-openedition.h: Added -DLE370 definition.

2000-07-26 Mark Elbrecht <snowball3@bigfoot.com>

	* pexecute.c (pexecute) [__MSDOS__]: Change __GO32__ to
	__DJGPP__. Use P_WAIT instead of constant in the spawnv* call.
	Cast program to 'char *' in errmsg_arg assignment.
	(PWAIT_ERROR): Define.
	(pwait): Use PWAIT_ERROR.  Adjust DJGPP's status code to conform
	to DJGPP's WIF* macros.

2000-07-27  RodneyBrown  <RodneyBrown@pmsc.com>
	    Jeff Law <law@cygnus.com>

	* getcwd.c: Include string.h, stdlib.h for prototypes

	* Makefile.in (rename.o, waitpid.o): Depend on config.h
	* rename.c: Include config.h, unistd.h
	* waitpid.c: Include config.h, sys/wait.h

2000-07-24  Hans-Peter Nilsson  <hp@axis.com>

	* cplus-dem.c (work_stuff_copy_to_from): New.
	(delete_non_B_K_work_stuff): New.
	(delete_work_stuff): New.
	(mop_up): Break out work_stuff partly destruction to
	delete_non_B_K_work_stuff.
	(iterate_demangle_function): New.
	(demangle_prefix): Call iterate_demangle_function instead of
	demangle_function_name.  Leave handling of name-signature
	__-delimiters to iterate_demangle_function.
	(demangle_integral_value): Strip an optional
	following underscore cautiously.  Handle negative numbers.

2000-07-24  Daniel Berlin <dberlin@redhat.com>

	* cplus-dem.c (demangle_signature): Change if (GNU_DEMANGLING) to
	if (AUTO_DEMANGLING || GNU_DEMANGLING)

2000-07-21  Alex Samuel  <samuel@codesourcery.com>

	* cp-demangle.c (demangle_ctor_dtor_name): Remove not-in-charge
	allocating ctor mangling.
	(demangle_array_type): Handle empty and non-constant array length.

2000-07-23  Michael Sokolov  <msokolov@ivan.Harhan.ORG>
	    Jeff Law <law@cygnus.com>

	* configure.in (AC_CHECK_HEADERS): Add time.h.
	(AC_HEADER_TIME): Add check.
	* configure, config.in: Regenerate.
	* getruntime.c: Portably #include <sys/time.h> and/or <time.h>.

	* configure.in (AC_CHECK_HEADERS): Add limits.h.
	* configure, config.in: Regenerate.
	* sort.c: Portably #include <limits.h> and/or <sys/param.h>.
	* strtol.c, strtoul.c: #include "config.h". Portably #include
	<limits.h> and/or <sys/param.h>.
	* Makefile.in (strtol.o, strtoul.o): Update dependencies.

	* aclocal.m4 (libiberty_AC_DECLARE_ERRNO): New macro.
	* configure.in (libiberty_AC_DECLARE_ERRNO): Add check.
	* configure, config.in: Regenerate.
	* pexecute.c, strtol.c, strtoul.c: Declare errno if necessary.

	* cp-demangle.c, mkstemps.c: #include <sys/types.h>.

2000-07-21  Mike Stump  <mrs@wrs.com>

	* Makefile.in (xexit.o): Add dependency for config.h in xexit.c.
	* (vasprintf.o): Add dependency for config.h in vasprintf.c.

2000-07-21  Kaveh R. Ghazi  <ghazi@caip.rutgers.edu>

	* cp-demangle.c (cp_demangle_type): Wrap in IN_LIBGCC2.

	* setenv.c (setenv): Initialize variable `ep'.

	* sigsetmask.c (abort): Prototype.

	* vasprintf.c: Include config.h.  Check ANSI_PROTOTYPES, not
	__STDC__ for stdarg.h include.
	(int_vasprintf): Prototype.
	(checkit): Prototype.  Use VPARAMS/ANSI_PROTOTYPES/VA_START in
	definition.  Cast `global_total_width' in comparison.
	(main): Prototype.  Return a value.

	* vfork.c (fork): Prototype.

	* xexit.c: Include config.h.

2000-07-20  Joseph S. Myers  <jsm28@cam.ac.uk>

	* cplus-dem.c (demangle_fund_type): Make 'dec' an unsigned int,
	and print it with %u.

2000-07-17  Hans-Peter Nilsson  <hp@axis.com>

	* testsuite/regress-demangle (failed test): Show result and
	expected output.

2000-07-07  Andrew Haley  <aph@cygnus.com>

	* cplus-dem.c (main): fflush() after emitting last char before
	waiting for input.

2000-06-28  Alex Samuel  <samuel@codesourcery.com>

	* cp-demangle.c (demangle_encoding): Accept no substitutions.
	(demangle_name): Handle <substitution> followed by
	<unqualified-template-name>.
	(demangle_type): Follow special substitutions with
	<class-enum-type>
	(demangle_subtitution): Set template_p for special substitutions.
	(main): Fix typos.

2000-06-27  Alex Samuel  <samuel@codesourcery.com>

	* cp-demangle.c (demangle_special_name): Swap base and derived
	class when demangling construction vtables.

2000-06-21  Alex Samuel  <samuel@codesourcery.com>

	* cp-demangle.c: Don't include ctype.h.
	(IS_DIGIT): New macro.
	(IS_ALPHA): Likewise.  Use IS_DIGIT and IS_ALPHA throughout
	instead of isdigit and isalpanum.
	(demangling_def): Make name and next const pointers.
	(STATUS_ALLOCATION_FAILED): New status code.
	(dyn_string_append_space): Handle failure in
	dyn_string_append_char.
	(int_to_dyn_string): Likewise.  Change return value to status_t.
	(string_list_new): Handle failure of dyn_string_init.
	(result_close_template_list): Change return type to status_t.
	Handle failure in dyn_string_append.
	(result_push): Change return value to status_t.  Handle failure in
	string_list_new.  Handle failure of result_push throughout.
	(substitution_add): Change return value to status_t.  Handle
	dyn_string failures.  Handle failure of substitution_add
	throughout.
	(template_arg_list_new): Return NULL on allocation failure.
	(result_append_string): Return STATUS_ALLOCATION_FAILED on error.
	Handle error result throughout.
	(result_append): Likewise.
	(result_append_char): Likewise.
	(result_append_space): Likewise.
	(demangling_new): Make argument a const pointer.  Handle
	allocation failures.
	(demangle_template_args): Handle failure in template_arg_list_new
	and result_close_template_list.
	(demangle_discriminator): Return if int_to_dyn_string fails.
	(cp_demangle): Likewise.
	(cp_demangle_type): New function.
	(cplus_demangle_new_abi): Don't call dyn_string_delete.  Abort on
	memory allocation failure.
	(main): Likewise.
	* dyn-string.c (RETURN_ON_ALLOCATION_FAILURE): Define if
	IN_LIBGCC2.
	(dyn_string_init): Change return value to int.  Handle
	RETURN_ON_ALLOCATION_FAILURE case.
	(dyn_string_new): Handle RETURN_ON_ALLOCATION_FAILURE case.
	(dyn_string_release): Delete the dyn_string.
	(dyn_string_resize): Handle RETURN_ON_ALLOCATION_FAILURE case.
	(dyn_string_copy): Change return type to int.
	(dyn_string_copy_cstr): Likewise.
	(dyn_string_prepend): Likewise.
	(dyn_string_prepend_cstr): Likewise.
	(dyn_string_insert): Likewise.
	(dyn_string_insert_cstr): Likewise.
	(dyn_string_append): Likewise.
	(dyn_string_append_cstr): Likewise.
	(dyn_string_append_char): Likewise.
	(dyn_string_substring): Likewise.

2000-06-09  Zack Weinberg  <zack@wolery.cumb.org>

	* cp-demangle.c (demangle_operator_name): Add spaces before
	names beginning with a letter: delete, delete[], new, new[],
	sizeof.
	(demangle_special_name): Handle TF <type> and TJ <type>.

Thu Jun  8 18:52:24 2000  Philippe De Muyter  <phdm@macqel.be>

	* cp-demangle.c (template_arg_list_new): Revert previous PARAMS patch.

Thu Jun  8 09:25:54 2000  Philippe De Muyter  <phdm@macqel.be>

	* cp-demangle.c (stdio.h): File included unconditionaly.
	(template_arg_list_new): Parameter list is PARAMS ((void)), not ().
	* dyn-string.c (stdio.h): File included.
	* partition.c (partition_print): No `&' needed to take the address of
	a function.

2000-06-07  Kaveh R. Ghazi  <ghazi@caip.rutgers.edu>

	* configure.in (ac_libiberty_warn_cflags): Add -pedantic.

	* choose-temp.c (try, choose_temp_base, make_temp_file): Constify.

	* cp-demangle.c (demangle_char): Change parameter from char to int.
	(demangle_expression, demangle_expr_primary): Remove extra
	semi-colon in prototype.

	* dyn-string.c (dyn_string_append_char): Change parameter from
	char to int.

	* memcmp.c (memcmp): Constify.

	* mkstemps.c (gcc_uint64_t): Mark GNUC `long long' case with
	__extension__.

	* partition.c (elem_compare): Prototype.  Don't cast away
	const-ness.

	* setenv.c (setenv): Use braces to avoid ambiguous `else'.

2000-06-07  Kaveh R. Ghazi  <ghazi@caip.rutgers.edu>

	* Makefile.in (cp-demangle.o): Depend on $(INCDIR)/demangle.h.

	* cp-demangle.c: Include demangle.h.
	(template_arg_list_new): DeANSIfy.
	(cp_demangle): Make static and add prototype.
	(operator_code, operators): Constify.
	(demangle_operator_name): Likewise for variables `p1', `p2' and `p'.

2000-06-05  Alex Samuel  <samuel@codesourcery.com>

	* cp-demangle.c (demangle_prefix): Cast argument to isdigit to
	unsigned char.
	(demangle_unqualified_name): Likewise.
	(demangle_number_literally): Likewise.
	(demangle_type): Likewise.
	(demangle_substitution): Likewise.
	(is_mangled_char): Likewise, for isalnum.

2000-06-04  Alex Samuel  <samuel@codesourcery.com>

	* Makefile.in (CFILES): Add cp-demangle.c and dyn-string.c.
	(REQUIRED_OFILES): Add cp-demangle.o and dyn-string.o.
	(cp-demangle.o): New dependency.
	(dyn-string.o): Likewise.

	* dyn-string.c: Move here from gcc/dyn-string.c.  Add new functions.

	* cplus-dem.c (libiberty_demanglers): Add initializer for new-ABI
	demangler.
	(cplus_demangle): Call cplus_demangle_new_abi if in new-ABI
	demangling mode.
	(gnu_new_abi_symbol_characters): New function.
	(main): Use gnu_new_abi_symbol_characters.  * cp-demangle.c: New
	file.
	* cp-demangle.c: New file.

Tue May 30 16:45:25 2000  Andrew Cagney  <cagney@b1.cygnus.com>

	* floatformat.c: Add name to each floatformat field.

Tue May 30 15:07:52 2000  Jeffrey A Law  (law@cygnus.com)

	* Makefile.in (objalloc.o): Depend on config.h

2000-05-29  Zack Weinberg  <zack@wolery.cumb.org>

	* hashtab.c, partition.c, sort.c, xmemdup.c: Include string.h
	if HAVE_STRING_H.
	* pexecute.c, xexit.c: Include stdlib.h if HAVE_STDLIB_H.
	* objalloc.c: Include config.h.  Include stdlib.h and don't
	declare malloc or free if HAVE_STDLIB_H.
	* strerror.c, strsignal.c: Include stdlib.h if HAVE_STDLIB_H,
	else declare malloc without prototype.  Include string.h if
	HAVE_STRING_H, else declare memset without prototype.  Don't
	include stddef.h.

2000-05-23  Mike Stump  <mrs@wrs.com>

	* Makefile.in (xmalloc.o): Add dependency for config.h, fixes make
	-j3.

2000-05-18  J. David Anglin  <dave@hiauly1.hia.nrc.ca>

	* xmalloc.c: Include config.h for HAVE_SBRK definition.

2000-05-16  Horst von Brand <vonbrand@sleipnir.valparaiso.cl>

	* hashtab.c (hash_pointer): Delete low-order bits which are
	probably zero, also eliminate a warning on alpha.

2000-05-15  David Edelsohn  <edelsohn@gnu.org>

	* Makefile.in: Change "pic" to depend on $(PICFLAG), not
	on $(enable_shared).

2000-05-10  Jakub Jelinek  <jakub@redhat.com>

	* config.table: Use mh-sparcpic for sparc*-*-*.

2000-05-08  Nick Clifton  <nickc@cygnus.com>

	* Makefile.in (CFILES): Add strncmp.c.
	(NEEDED): Add strncmp.

2000-05-04  Kaveh R. Ghazi  <ghazi@caip.rutgers.edu>

	* cplus-dem.c (cplus_demangle_opname, demangle_function_name):
	Cast the arguments to `islower' to `unsigned char'.
	(print_demangler_list): Prototype.

Thu May  4 17:14:41 2000  Philippe De Muyter  <phdm@macqel.be>

	* sort.c (UCHAR_MAX): Provide fallback definition.

2000-04-29  Alexandre Oliva  <aoliva@cygnus.com>

	* Makefile.in (maintainer-clean-subdir): Fix handling of empty
	SUBDIRS.

2000-04-28  Kenneth Block  <block@zk3.dec.com>
	    Jason Merrill  <jason@casey.cygnus.com>

	* cplus-dem.c (libiberty_demanglers): New table for demangle styles.
	(cplus_demangle_set_style): New function for setting style.
	(cplus_demangle_name_to_style): New function to translate name.

2000-04-27  Kaveh R. Ghazi  <ghazi@caip.rutgers.edu>

	* aclocal.m4: New file with new test libiberty_AC_FUNC_STRNCMP.

	* configure.in (AC_CHECK_HEADERS): Add sys/mman.h fcntl.h.
	(libiberty_AC_FUNC_STRNCMP): Invoke.

	* strncmp.c: New file.

Thu Apr 27 16:58:43 MET DST 2000  Jan Hubicka  <jh@suse.cz>

	* hashtab.c (htab_expand): Add prototype.
	(find_empty_slot_for_expand): Likewise.

2000-04-24  Kaveh R. Ghazi  <ghazi@caip.rutgers.edu>

	* hashtab.c (hash_pointer, eq_pointer): Make definition static to
	match prototype.
	(htab_expand): Cast the return value of xcalloc.

2000-04-24  Mark Mitchell  <mark@codesourcery.com>

	* hashtab.c (hash_pointer): New function.
	(eq_pointer): Likewise.
	(htab_hash_pointer): New variable.
	(htab_eq_pointer): Likewise.

2000-04-23  Mark Mitchell  <mark@codesourcery.com>

	* sort.c (sort_pointers): Fix endianness bugs.

	* sort.c: New file.
	* Makefile.in (CFILES): Add sort.c
	(REQUIRED_OFILES): Add sort.o.
	(sort.o): New target.

2000-04-21  Michael Sokolov  <msokolov@ivan.Harhan.ORG>

	* Makefile.in (*-subdir): Revamp slightly to avoid losing on
	4.3BSD systems.

Tue Apr 18 16:23:31 2000  Richard Kenner  <kenner@vlsi1.ultra.nyu.edu>

	* hashtab.c: Various minor cleanups.
	(htab_find_slot_with_hash): INSERT is now enum insert_option.
	(htab_find_slot): Likewise.

2000-04-16  Dave Pitts  <dpitts@cozx.com>

	* cplus-dem.c (cplus_demangle_opname): Changed to use islower.

2000-04-05  Richard Henderson  <rth@cygnus.com>

	* splay-tree.c (splay_tree_remove): New.

2000-03-30  Mark Mitchell  <mark@codesourcery.com>

	* hashtab.c (find_empty_slot_for_expand): Use hashval_t for hash
	codes.
	(htab_find_with_hash): Likewise.
	(htab_find_slot_with_hash): Likewise.

2000-03-29  Zack Weinberg  <zack@wolery.cumb.org>

	* hashtab.c (htab_find_with_hash): Avoid calculating hash2
	unless it will be used.  Rearrange loop for better
	optimization.
	(higher_prime_number): Add static prototype.

Thu Mar 16 01:33:58 2000  Jeffrey A Law  (law@cygnus.com)

	* Makefile.in (partition.o): Depend on config.h

2000-03-14  Bernd Schmidt  <bernds@cygnus.co.uk>

	* hashtab.c (find_empty_slot_for_expand): New function.
	(htab_expand): Use it instead of htab_find_slot.
	(htab_find_with_hash): Renamed from htab_find; now accepts extra
	argument HASH.
	(htab_find_slot_with_hash): Likewise for htab_find_slot.
	(htab_find): New wrapper function.
	(htab_find_slot): Likewise.
	(htab_traverse): Pass slot, not entry, to called function.

2000-03-09  Alex Samuel  <samuel@codesourcery.com>

	* Makefile.in (CFILES): Add partition.c.
	(REQUIRED_OFILES): Add partition.o.
	(partition.o): New rule.
	* partition.c: New file.

2000-03-09  Zack Weinberg  <zack@wolery.cumb.org>

	* hashtab.c (htab_create): Set del_f.
	(htab_delete, htab_empty, htab_remove_elt, htab_clear_slot):
	Use it.

2000-03-08  Zack Weinberg  <zack@wolery.cumb.org>

	* hashtab.c: Remove debugging variables (all_searches,
	all_collisions, all_expansions). Delete
	all_hash_table_collisions.
	(create_hash_table, delete_hash_table, empty_hash_table,
	find_hash_table_entry, remove_element_from_hash_table_entry,
	clear_hash_table_slot, traverse_hash_table, hash_table_size,
	hash_table_elements_number, hash_table_collisions): Rename to:
	htab_create, htab_delete, htab_empty, htab_find_slot,
	htab_remove_elt, htab_clear_slot, htab_traverse, htab_size,
	htab_elements, htab_collisions.
	(htab_find): New function, handles common case where you don't
	plan to add or delete an entry.
	(htab_expand): Don't create a whole new table, just a new
	entry vector.
	(htab_find_slot): Simplify logic.

1999-08-03  Ian Lance Taylor  <ian@zembu.com>

	* floatformat.c: Add casts to avoid signed/unsigned warnings.
	* pexecute.c: Add ATTRIBUTE_UNUSED as needed on Unix.

	* Makefile.in (install_to_libdir): Change $(TARGETLIB).n to
	$(TARGETLIB)n so it works on MSDOS.
	(install_to_tooldir): Likewise.

1999-07-21  Ian Lance Taylor  <ian@zembu.com>

	From Mark Elbrecht:
	* makefile.dos: Remove; obsolete.
	* configure.bat: Remove; obsolete.

1999-07-11  Ian Lance Taylor  <ian@zembu.com>

	* splay-tree.c (splay_tree_insert): Add initialization to avoid
	warning.

2000-01-04  Mumit Khan  <khan@xraylith.wisc.edu>

	* pexecute.c: Conditionally include string.h.
	(fix_argv): Handle embedded whitespace in args for Mingw32.

2000-01-04  Kaveh R. Ghazi  <ghazi@caip.rutgers.edu>

	* configure.in (ac_libiberty_warn_cflags): Turn on warnings if
	we're using gcc.

	* Makefile.in (COMPILE.c): Add @ac_libiberty_warn_cflags@

1999-12-27  Geoff Keating  <geoffk@cygnus.com>

	* vasprintf.c (int_vasprintf): Don't re-read the format character
	as this mishandles strings like '%%s'.

1999-12-05  Mark Mitchell  <mark@codesourcery.com>

	* splay-tree.c (splay_tree_new): Use struct splay_tree_node_s
	rather than struct splay_tree_node.
	(splay_tree_insert): Use struct splay_tree_s rather than struct
	splay_tree.

Sun Nov 28 00:59:39 1999  Philippe De Muyter  <phdm@macqel.be>

	* hashtab.c (sys/types.h): File included.

1999-11-22  Jason Merrill  <jason@casey.cygnus.com>

	* strtoul.c, strtol.c, random.c: Remove advertising clause from
	BSD license, pursuant with

	  ftp://ftp.cs.berkeley.edu/pub/4bsd/README.Impt.License.Change

Wed Nov 10 09:42:39 1999  Jeffrey A Law  (law@cygnus.com)

	* hashtab.c: Include stdio.h.

Mon Nov  8 09:23:41 1999  Jeffrey A Law  (law@cygnus.com)

	* hashtab.c (traverse_hash_table): Protect prototype with PARAMS.

Tue Nov  2 03:23:13 1999  Philippe De Muyter  <phdm@macqel.be>

	* xstrdup (sys/types.h): Include this file.

1999-10-28  Nathan Sidwell  <nathan@acm.org>

	* Makefile.in (SUBDIRS): New macro.
	(mostlyclean, clean, distclean, maintainer-clean): Adjust to
	avoid multiple subdirectory cleaning.
	(*-subdir): Use SUBDIRS.

1999-10-25  Jim Kingdon  <http://developer.redhat.com/>

	* cplus-dem.c: Move declarations of standard_symbol_characters and
	hp_symbol_characters inside #ifdef MAIN to avoid compiler
	warnings.

1999-10-23 08:51 -0700  Zack Weinberg  <zack@bitmover.com>

	* hashtab.c (find_hash_table_entry): When returning a
	DELETED_ENTRY slot, change it to EMPTY_ENTRY first.
	(clear_hash_table_slot): New function which deletes an entry
	by its position in the table, not its value.
	(traverse_hash_table): New function which calls a hook
	function for every live entry in the table.

1999-10-19  Mark Mitchell  <mark@codesourcery.com>

	* cplus-dem.c (INTBUF_SIZE): New macro.
	(string_append_template_idx): New function.
	(demangle_expression): Likewise.
	(demangle_integral_value): Use it.
	(demangle_real_value): New function, split out from ...
	(demangle_template_value_parm): ... here.  Use
	string_append_template_idx.  Use demangle_real_value.
	(demangle_template): Use string_append_template_idx.
	(demangle_qualified): Use consume_count_with_underscores.
	(get_count): Tweak formatting.
	(do_type): Use string_append_template_idx.

1999-10-18  Kaveh R. Ghazi  <ghazi@caip.rutgers.edu>

	* calloc.c: Add a public domain notice.

Mon Oct 18 02:30:47 1999  Philippe De Muyter  <phdm@macqel.be>

	* setenv.c (sys/types.h, stdio.h): Include those files unconditionaly.

Fri Oct 15 01:47:51 1999  Vladimir Makarov  <vmakarov@loony.cygnus.com>

	* Makefile.in (CFILES): Add hashtab.c
	(REQUIRED_OFILES): Add hashtab.o
	(hashtab.o): Add dependencies.
	* hashtab.c: New file

Wed Oct 13 01:16:47 1999  Mumit Khan  <khan@xraylith.wisc.edu>

	* basename.c (DIR_SEPARATOR): New macro.
	(DIR_SEPARATOR_2): Likewise.
	(HAVE_DOS_BASED_FILESYSTEM): Likewise.
	(IS_DIR_SEPARATOR): Likewise.
	(main): Handle MSDOS style pathname.

1999-10-11  Mark Mitchell  <mark@codesourcery.com>

	* cplus-dem.c (do_type): Handle pointer to member types whose
	enclosing classes have namespace scope.

Sun Oct 10 01:23:50 1999  Marc Espie <espie@cvs.openbsd.org>

	* config.table:  Provide a backup shell for executing move-if-change.

1999-10-02  Mark Mitchell  <mark@codesourcery.com>

	* xmalloc.c (xmalloc): Fix spelling error.
	(xcalloc, xrealloc): Likewise.

1999-10-02  Kaveh R. Ghazi  <ghazi@caip.rutgers.edu>

	* cplus-dem.c (fancy_abort, demangle_integral_value,
	demangle_arm_hp_template, recursively_demangle,
	standard_symbol_characters, hp_symbol_characters, main): Add prototype.
	(program_name, program_version, fatal): Constify a char*.
	(usage, fatal): Mark with ATTRIBUTE_NORETURN.
	(main): Call return, not exit.

1999-09-25  Kaveh R. Ghazi  <ghazi@caip.rutgers.edu>

	* choose-temp.c: Remove obsolete comment about gcc.
	(make_temp_file): Constify a char*.

Wed Sep  8 20:03:28 1999  Kaveh R. Ghazi  <ghazi@caip.rutgers.edu>

	* xmemdup.c: Include sys/types.h.

1999-09-07  Jeff Garzik  <jgarzik@pobox.com>

	* xmemdup.c: New xmemdup function.
	* Makefile.in, makefile.vms, vmsbuild.com:  Use xmemdup.[co].

Tue Sep  7 23:32:18 1999  Linas Vepstas  <linas@linas.org>

	* config.table: Add openedition target.
	* config/mh-openedition: New file.

Thu Sep  2 01:36:12 1999  Marc Espie <espie@cvs.openbsd.org>

	* pexecute.c (pexecute):  Fill in temp_base when needed.

1999-08-31  Richard Henderson  <rth@cygnus.com>

	* getpwd.c: Check HAVE_GETCWD before defining it away.

1999-08-30  Kaveh R. Ghazi  <ghazi@caip.rutgers.edu>

	* Makefile.in (CFILES): Add calloc.c and getpwd.c.
	(REQUIRED_OFILES): Add getpwd.o.
	(getpwd.o): Add target.

	* configure.in (AC_PREREQ): Bump to 2.13.
	(AC_CHECK_HEADERS): Add check for <sys/stat.h>.

	* getpwd.c: New file, moved here from gcc.

1999-08-25  Kaveh R. Ghazi  <ghazi@caip.rutgers.edu>

	* cplus-dem.c (gnu_special): Cast a `size_t' to `long' when
	comparing against a signed quantity.
	(arm_special): Likewise.
	(demangle_fund_type): Likewise.
	(do_hpacc_template_const_value): Mark parameter `work' with
	ATTRIBUTE_UNUSED.
	(main): Constify variable `valid_symbols'.

Tue Aug 24 02:50:45 1999  Philippe De Muyter  <phdm@macqel.be>

	* strtoul.c (strtoul): Add parentheses around && within ||.

Fri Aug  6 23:32:29 1999  Daniel Jacobowitz <drow@drow.them.org>

	* Makefile.in (FLAGS_TO_PASS): Include prefix, exec_prefix,
	libdir, libsubdir and tooldir.

1999-08-01  Mark Mitchell  <mark@codesourcery.com>

	* splay-tree.c (splay_tree_insert): Return the new node.

1999-07-14  Richard Henderson  <rth@cygnus.com>

	* argv.c: Include stdlib.h and string.h instead of
	prototyping directly.
	* choose-temp.c: Conditionally include string.h.

1999-07-12  Jason Merrill  <jason@yorick.cygnus.com>

	* Makefile.in (NEEDED): Add bcmp, bcopy, bzero.

1999-07-11  Ian Lance Taylor  <ian@zembu.com>

	* splay-tree.c (splay_tree_insert): Add initialization to avoid
	warning.

1999-07-07  Jason Merrill  <jason@yorick.cygnus.com>

	* Makefile.in (needed-list): Only include stuff we actually need
	for libstdc++.

1999-06-21  Andreas Schwab  <schwab@issan.cs.uni-dortmund.de>

	* configure.in (checkfuncs): Add gettimeofday.
	* config.in, configure: Regenerated.

Mon Jun 21 05:56:01 1999  Mumit Khan  <khan@xraylith.wisc.edu>

	* configure.in (*-*-uwin*): UWIN has sys_{errlist,nerr} even if
	the test fails.
	* configure: Regenerate.

1999-06-10  Mike Stump  <mrs@wrs.com>

	* Makefile.in (setenv.o): Add config.h dep for setenv.o to fix
	parallel builds.

1999-05-28  Kaveh R. Ghazi  <ghazi@caip.rutgers.edu>

	* putenv.c: Include ansidecl.h to define `const'.
	* setenv.c: Likewise.

Wed May 26 03:58:20 1999  "Melissa O'Neill" <oneill@cs.sfu.ca>

	* Makefile.in (CFILES): Add putenv.c and setenv.c.
	* configure.in (funcs): Add putenv and setenv.
	(AC_CHECK_FUNCS): Check for putenv and setenv.
	* configure: Rebuilt.
	* putenv.c setenv.c: New files.

	* getcwd.c (getcwd): If pathname is NULL, then obtain SIZE
	bytes of space using malloc.

Mon May 17 01:42:34 1999  Stu Grossman  <grossman@babylon-5.cygnus.com>

	* cplus-dem.c (demangle_fund_type (near 'I' case)): Don't advance
	the *mangled pointer beyond the end of the string.  Clean up code to
	match prevailing coding style.

1999-05-13  Michael Hayes  <m.hayes@elec.canterbury.ac.nz>

	* tmpnam.c (L_tmpnam): Fix typo.

Thu May 13 01:14:46 1999 Marc Espie <espie@cvs.openbsd.org>

	* cplus-dem.c (standard_symbol_characters): Renamed from
	standard_symbol_alphabet.  No longer modify TABLE.
	(hp_symbol_characters): Renamed from hp_symbol_alphabet.  No longer
	modify TABLE.
	(main): Corresponding changes.  Use strchr to determine if a
	character is valid.

1999-05-11  Jim Blandy  <jimb@zwingli.cygnus.com>

	* cplus-dem.c (main): Use table lookup to distinguish identifier
	characters from non-identifier characters.
	(standard_symbol_alphabet, hp_symbol_alphabet): New functions.

Thu May  6 20:34:42 1999  Fred Fish  <fnf@be.com>

	* configure.in (sys/resource.h): Add to AC_CHECK_HEADERS list.
	* getruntime.c: Only attempt to include sys/resource.h and
	use getrusage if both HAVE_GETRUSAGE and HAVE_SYS_RESOURCE_H
	are defined.

Mon Apr 26 01:36:06 1999  Donn Terry (donn@interix.com)

	* configure.in (alloca detection): Handle alloca directly for interix.
	* configure: Rebuilt.

Sun Apr 25 01:18:21 1999  Mumit Khan  <khan@xraylith.wisc.edu>

	* choose-temp.c (DIR_SEPARATOR): Use '\\' only for native windows32.

1999-04-20  Jim Blandy  <jimb@zwingli.cygnus.com>

	Fix from Dale Hawkins:
	* cplus-dem.c (mop_up): Set typevec_size to zero, so it'll be
	reallocated properly if we use it again.

	* cplus-dem.c (demangle_fund_type): Check for buffer overrun.  Be
	stricter about syntax.  Always null-terminate string.

Thu Apr 15 23:00:55 1999  Mumit Khan  <khan@xraylith.wisc.edu>

	* configure.in (checkfuncs): Check for sbrk.
	* config.in: Rebuilt.
	* configure: Likewise.
	* xmalloc.c: Use HAVE_SBRK instead of the host specific definitions.

1999-04-12  Jim Blandy  <jimb@zwingli.cygnus.com>

	Fix from Marcus Daniels:
	* cplus-dem.c (demangle_fund_type): Don't run off the end of the
	identifier looking for another underscore.

Sun Apr 11 23:20:59 1999  Mumit Khan  <khan@xraylith.wisc.edu>

	* pexecute.c: Change all references to __UWIN__ to _UWIN.
	* xmalloc.c: Likewise.
	(xcalloc): UWIN has sbrk.
	(xrealloc): Fix guard macro.

1999-04-11  Richard Henderson  <rth@cygnus.com>

	* alloca-conf.h (alloca) [C_ALLOCA]: Don't use Gcc builtin
	or <alloca.h>.
	* clock.c (GNU_HZ): New definition.
	(clock): Use it.
	* getruntime.c: Likewise.

	* config.table: Use mh-beos.
	* config/mh-beos: New file.

1999-04-11  Mark Mitchell  <mark@codesourcery.com>

	* cplus-dem.c (demangle_template_value_parm): Handle
	pointers-to-members.
	(do_type): Handle template parameters as qualifiers.

1999-04-01  Jim Blandy  <jimb@zwingli.cygnus.com>

	* cplus-dem.c: Attempt to handle overflows in counts with some
	semblance of grace.
	(consume_count): Detect overflows.  Return -1 to indicate errors,
	instead of zero.
	(demangle_template_value_parm, demangle_template): Handle change
	to consume_count's return convention.

1999-04-05  Tom Tromey  <tromey@cygnus.com>

	* testsuite/regress-demangle: New file.
	* testsuite/demangle-expected: New file.

	* Makefile.in (all, check, installcheck, info, install-info,
	clean-info, dvi, install, etags, tags, mostlyclean, clean,
	distclean, maintainer-clean, realclean): Depend on corresponding
	`-subdir' target.
	(all-subdir check-subdir installcheck-subdir info-subdir
	install-info-subdir clean-info-subdir dvi-subdir
	install-info-subdir etags-subdir mostlyclean-subdir clean-subdir
	distclean-subdir maintainer-clean-subdir): New target.
	* testsuite/Makefile.in: New file.
	* configure: Rebuilt.
	* configure.in: Create testsuite/Makefile.

1999-04-02  Mark Mitchell  <mark@codesourcery.com>

	* splay-tree.h (splay_tree_compare_pointers): Define.

1999-03-30  Mark Mitchell  <mark@codesourcery.com>

	* splay-tree.c (splay_tree_compare_ints): Define.

1999-03-30  Tom Tromey  <tromey@cygnus.com>

	* cplus-dem.c (consume_count): If `count' wraps, return 0 and
	don't advance input pointer.
	(demangle_class_name): If consume_count didn't find a count, do
	nothing.  Don't bother with `strlen' sanity check; consume_count
	does it for us.

1999-03-16  Stan Shebs  <shebs@andros.cygnus.com>

	From Art Haas  <ahaas@neosoft.com>:
	* cplus-dem.c (demangle_prefix): Don't grab all the '__' strings
	when doing arm or hp style.
	(demangle_nested_args): Decr forgetting_types field when done.

Thu Mar 11 01:22:58 1999  Mumit Khan  <khan@xraylith.wisc.edu>

	* pexecute.c (__CYGWIN32__): Rename to
	(__CYGWIN__): this.
	* xmalloc.c: Likewise.

	Changes to support i386-pc-uwin.
	* configure.in (*-*-uwin*): Workaround for vfork bug.
	* configure: Regenerate.
	* pexecute.c (pexecute): Be like standard Unix.
	(pwait): Likewise.
	* xmalloc.c (first_break): Define.
	(xmalloc_set_program_name): Use.
	(xmalloc): Use.

Thu Mar 11 01:07:55 1999  Franz Sirl <Franz.Sirl-kernel@lauterbach.com>

	* config.table: Cleanup and add mh-*pic handling for alpha, arm, powerpc

Sun Feb 28 22:30:44 1999  Geoffrey Noer  <noer@cygnus.com>

	* config.table: Check cygwin*, not cygwin32*.

Tue Feb  9 16:39:01 1999  Dave Brolley  <brolley@cygnus.com>

	* Makefile.in: Change mkstemp -> mkstemps.

Tue Feb  9 01:12:27 1999  Marc Espie <Marc.Espie@liafa.jussieu.fr>

	* Makefile.in (REQUIRED_OFILES): remove mkstemp.o
	* configure.in (funcs): Check for and conditionally add mkstemps to
	the list of functions libiberty will provide.
	* configure: Rebuilt.

Wed Feb  3 00:01:15 1999  Mumit Khan  <khan@xraylith.wisc.edu>

	* clock.c (HZ): Define in terms of (ISO C) CLOCKS_PER_SEC on
	platforms that don't have HZ.
	* getruntime.c (HZ): Likewise.

Sat Jan 30 13:28:04 1999  Richard Henderson  <rth@cygnus.com>

	* Makefile.in (xstrdup.o): Depend on config.h.

Wed Jan 13 07:26:44 1999  H.J. Lu  (hjl@gnu.org)

	* cplus-dem.c (mop_up): Set work->previous_argument to NULL after
	freeing it.

Wed Jan 13 14:16:36 1999  Kaveh R. Ghazi  <ghazi@caip.rutgers.edu>

	* xstrdup.c (xstrdup): Switch from strcpy to memcpy for speed.

Tue Jan  5 15:58:29 1999  Elena Zannoni  <ezannoni@kwikemart.cygnus.com>

	* Makefile.in (CFILES): fix typo, splay-tree.c instead of
	splay-tree.o.

1999-01-04  Jason Molenda  (jsm@bugshack.cygnus.com)

	* configure.in: Require autoconf 2.12.1 or higher.

1998-12-30  Michael Meissner  <meissner@cygnus.com>

	* random.c (NULL): Don't redefine NULL if it is already defined.

Tue Dec 22 09:43:35 1998  Kaveh R. Ghazi  <ghazi@caip.rutgers.edu>

	* argv.c (buildargv): Cast the result of alloca in assignment.

	* choose-temp.c: Include stdlib.h.

	* cplus-dem.c (demangle_arm_pt): Remove unused prototype.
	(snarf_numeric_literal): Constify first parameter.
	(code_for_qualifier): Avoid a gcc extension, make the parameter an
	int, not a char.
	(demangle_qualifier): Likewise.
	(demangle_signature): Cast the argument of a ctype function to
	unsigned char.
	(arm_pt): Add parens around assignment used as truth value.
	(demangle_arm_hp_template): Constify variable `args'.
	(do_hpacc_template_const_value): Cast the argument of a ctype
	function to unsigned char.
	(do_hpacc_template_literal): Remove unused variable `i'.
	(snarf_numeric_literal): Constify parameter `args'.
	Cast the argument of a ctype function to unsigned char.

	* floatformat.c (floatformat_to_double): Add explicit braces to
	avoid ambiguous `else'.

	* fnmatch.c (fnmatch): Change type of variables `c', `c1',
	`cstart' and `cend' to unsigned char.  Cast the argument of macro
	`FOLD', which uses ctype functions, to unsigned char.

	* objalloc.c (free): Add prototype.

Sun Dec 20 16:03:46 1998  Hans-Peter Nilsson  <hp@axis.se>

	* Makefile.in (CFILES): Fix typo: splay-tree.c, not splay-tree.o

Fri Dec 18 17:50:18 1998  David Taylor  <taylor@texas.cygnus.com>

	* cplus-dem.c (demangle_arm_pt): remove declaration -- function
	doesn't exist.
	(do_hpacc_template_literal): remove unused variable `i'.

Fri Dec 18 16:11:43 EST 1998  Andrew MacLeod  <amacleod@cygnus.com>

	* cplus-dem.c (demangle_fund_type): Process CV and u codes before
	bumping the pointer we read from. Also prepend these codes,
	as we do in other places.

1998-12-18  Nick Clifton  <nickc@cygnus.com>

	* cplus-dem.c (demangle_arm_hp_template): Make variable 'args' be
	'const char *' in order to match its usage when calling siblings.
	(snarf_numeric_literal): Make first arg 'const char **' in order
	to match usage.

Mon Dec 14 09:55:50 1998  Kaveh R. Ghazi  <ghazi@caip.rutgers.edu>

	* choose-temp.c: Don't check IN_GCC anymore.

	* floatformat.c (floatformat_from_double): Use `const', not `CONST'.
	* memchr.c (memchr): Likewise.
	* memcpy.c (memcpy): Likewise.
	* memmove.c (memmove): Likewise.

	* mkstemp.c: Don't check IN_GCC anymore.
	* pexecute.c: Likewise.
	* splay-tree.c: Likewise.

	* strchr.c (strchr): Use `const', not `CONST'.
	* strrchr.c (strrchr): Likewise.
	* strtol.c (strtol): Likewise.
	* strtoul.c (strtoul): Likewise.

Fri Dec  4 13:51:04 1998  David Taylor   <taylor@texas.cygnus.com>
			  Elena Zannoni  <ezannoni@cygnus.com>
			  Stan Shebs     <shebs@cygnus.com>
			  Edith Epstein  <eepstein@cygnus.com>
			  Andres MacLeod <amacleod@cygnus.com>
			  Satish Pai	 <pai@apollo.hp.com>

	* HP aCC demangling support.
	* cplus-dem.c
	(main): Remove default to HP style demangling, set to EDG
	demangling correctly when -edg specified; set the demangling style
	when user specifies 'edg'. Set strip_underscore to
	prepends_underscore, if not HPUXHPPA.  Set
	current_demangling_style to hp_demangling if HPUXHPPA.  Set
	current demangling style correctly if the switch is hp.  Read
	label correctly also in the HP style case.
	(work_stuff): add temp_start field; add field for volatile member
	function.
	(arm_pt): handle ARM_DEMANGLING and EDG_DEMANGLING styles; HP
	style for this case is the same as ARM.
	(demangle_args): handle EDG_DEMANGLING style; support HP style.
	(demangle_arm_hp_template): new function. (It was
	demangle_arm_pt.); check and set value of temp_start field in
	multiple places. Also, when ceching for end of template args,
	check to see if at end of static member of template class.
	(demangle_class): new local variable : save_class_name_end Don't
	include template args in string defining class.
	(demangle_class_name): use demangel_arm_hp_template.
	(demangle_function_name): handle case where demangling style is
	HP_DEMANGLING and currently point at an 'X' in the mangled name.
	Handle EDG_DEMANGLING style.  Handle constructor and destructor
	ops for HP style.
	(demangle_prefix): handle EDG_DEMANGLING and ARM_DEMANGLING
	styles.  global destructor and constructor for HP style are same
	as for ARM style. Same for local variables.
	(demangle_qualified): handle EDG_DEMANGLING style.
	(demangle_signature): add case for volatile member function.  For
	cases '1' - '9' : initialize the temp_start field to -1 and handle
	the EDG_DEMANGLING style.  for case 'F' : handle EDG_DEMANGLING
	and AUTO_DEMANGLING styles.  If expecting a function and managed
	to demangle the funct args, then handle the LUCID_DEMANGLING,
	ARM_DEMANGLING, and EDG_DEMANGLING styles.  Add case for local
	class name after "Lnnn_ in HP style case. HP style too needs to
	forget types.  _nnn is OK for HP style, so don't report failure.
	(do_hpacc_template_const_value): new function. Handle template's
	value param for HP/aCC.
	(do_hpacc_template_literal): new function.  Handle a template's
	literal parameter for HP aCC.
	(recursively_demangle): new function
	(snarf_numeric_literal): new function.
	(usage): add 'edg' to the list of demangling styles; add hp switch
	to message.

Sat Nov 28 17:25:22 1998  Christopher Faylor <cgf@cygnus.com>

	* pexecute.c: Remove obsolete ifdefed cygwin code.

Fri Nov 27 13:26:06 1998  Kaveh R. Ghazi  <ghazi@caip.rutgers.edu>

	* choose-temp.c: Always include libiberty.h.  Avoid redundancies.
	* cplus-dem.c: Likewise.  Conform to libiberty.h.
	* pexecute.c: Likewise.
	* splay-tree.c: Likewise.

1998-11-25  Mike Stump  <mrs@wrs.com>

	* Makefile.in (splay-tree.o): Add config.h dependency.

Mon Nov 23 16:59:49 1998  Kaveh R. Ghazi  <ghazi@caip.rutgers.edu>

	*  configure.in: Use AC_PREREQ(2.12.1).

1998-11-16  Benjamin Kosnik  <bkoz@haight.constant.com>

	* cplus-dem.c (demangle_fund_type): Add demangling for C9x types.

Thu Nov 19 22:15:50 1998  Jeffrey A Law  (law@cygnus.com)

	* mpw.c (mpw_access): Add missing parens.

Thu Nov 19 12:59:21 1998  Kaveh R. Ghazi  <ghazi@caip.rutgers.edu>

	* configure.in: Call AC_HEADER_SYS_WAIT.

	* pexecute.c: Include sys/wait.h when !IN_GCC.

Thu Nov 19 14:38:20 1998  Geoffrey Noer  <noer@cygnus.com>

	* pexecute.c: revert back to checking old Cygwin
	preprocessor symbol until some time has passed.

Wed Nov 18 08:52:26 1998  Christopher Faylor <cgf@cygnus.com>

	* pexecute.c: Reorganize WIN32 case to accomodate Cygwin
	since it will now support similar constructs.

Fri Nov 13 19:18:05 1998  Kaveh R. Ghazi  <ghazi@caip.rutgers.edu>

	* configure.in: Check for calloc.

	* calloc.c: New	file.

	* xmalloc.c (xcalloc): New function.

Fri Nov 13 08:51:46 EST 1998  Andrew MacLeod  <amacleod@cygnus.com>

	*cplus-dem.c (demangle_prefix): Use the last "__"
	in the mangled name when looking for the signature. This allows
	template names to begin with "__".

1998-11-08  Mark Mitchell  <mark@markmitchell.com>

	* cplus-dem.c (type_kind_t): Add tk_reference.
	(demangle_template_value_parm): Handle it.
	(do_type): Use it for references, instead of tk_pointer.

	* cplus-dem.c (demangle_template_value_parm): Use cplus_demangle,
	not internal_cplus_demangle.

Sat Nov  7 16:02:10 1998  Kaveh R. Ghazi  <ghazi@caip.rutgers.edu>

	* choose-temp.c: Don't include gansidecl.h.
	* mkstemp.c: Likewise.
	* pexecute.c: Likewise.

Mon Nov  2 15:05:33 1998  Geoffrey Noer  <noer@cygnus.com>

	* configure.in: detect cygwin* instead of cygwin32*
	* configure: regenerate

Mon Nov  2 10:22:01 1998  Kaveh R. Ghazi  <ghazi@caip.rutgers.edu>

	* pexecute.c: Check HAVE_CONFIG_H, not IN_GCC, when determining
	whether to include config.h.  Possibly include unistd.h in the
	!IN_GCC case.  Define VFORK_STRING as a printable function call
	for error messages (either "vfork" or "fork".)  If HAVE_VFORK_H is
	defined, include vfork.h.  If VMS is defined, define vfork()
	appropriately.  Remove vfork check on USG, we're using autoconf.
	(pexecute): Set `errmsg_fmt' to VFORK_STRING instead of checking
	locally what string to use.

1998-10-26  Mark Mitchell  <mark@markmitchell.com>

	* splay-tree.c: Tweak include directives to make sure declarations of
	xmalloc and free are available.

1998-10-25  Mark Mitchell  <mark@markmitchell.com>

	* cplus-dem.c (gnu_special): Fix handling of virtual tables in
	anonymous namespaces.

1998-10-23  Mark Mitchell  <mark@markmitchell.com>

	* cplus-dem.c (work_stuff): Replace const_type and volatile_type
	with type_quals.
	(TYPE_UNQUALIFIED): New macro.
	(TYPE_QUAL_CONST): Likewise.
	(TYPE_QUAL_VOLATILE): Likewise.
	(TYPE_QUAL_RESTRICT): Likewise.
	(code_for_qualifier): New function.
	(qualifier_string): Likewise.
	(demangle_qualifier): Likewise.
	(internal_cplus_demangle): Use them.
	(demangle_signature): Likewise.
	(demangle_template_value_parm): Likewise.
	(do_type): Likewise.
	(demangle_fund_type)): Likewise.

Thu Oct 22 19:58:43 1998  Kaveh R. Ghazi  <ghazi@caip.rutgers.edu>

	* splay-tree.c (splay_tree_foreach_helper): Make definition static
	to match prototype.

1998-10-21  Mark Mitchell  <mark@markmitchell.com>

	* splay-tree.c: New file.
	* Makefile.in (CFILES): Add it.
	(REQUIRED_OFILES): Likewise.
	(splay-tree.o): Add dependencies.

Tue Oct 20 12:29:02 1998  Andreas Schwab  <schwab@issan.cs.uni-dortmund.de>

	* cplus-dem.c (demangle_qualified): Fix off-by-one when checking
	range of 'K' index.

Thu Oct 15 18:51:12 1998  Kaveh R. Ghazi  <ghazi@caip.rutgers.edu>

	* choose-temp.c: Prototype mkstemps() when IN_GCC.

	* cplus-dem.c (consume_count): Cast argument of ctype macro to
	`unsigned char'.
	(cplus_demangle_opname): Cast the result of `strlen' to (int) when
	comparing against one.
	(cplus_mangle_opname): Likewise.
	(demangle_integral_value): Cast argument of ctype macro to
	`unsigned char'.
	(demangle_template_value_parm): Likewise.
	(demangle_template): Initialize variable `bindex'.  Cast the
	result of `strlen' to (int) when comparing against one.  Remove
	unused variable `start_of_value_parm'.
	(demangle_class_name): Cast the result of `strlen' to (int) when
	comparing against one.
	(demangle_prefix): Cast argument of ctype macro to `unsigned char'.
	(gnu_special): Likewise.  Cast the result of `strlen' to (int)
	when comparing against one.
	(demangle_qualified): Cast argument of ctype macro to `unsigned char'.
	(get_count): Likewise.
	(do_type): Likewise.  Cast the result of `strlen' to (int) when
	comparing against one.
	(demangle_fund_type): Cast argument of ctype macro to `unsigned char'.
	(demangle_function_name): Cast the result of `strlen' to (int)
	when comparing against one.

	* mkstemp.c (mkstemps): Cast variable `len' to (int) when
	comparing against one.

Tue Oct 13 23:51:51 1998  Jeffrey A Law  (law@cygnus.com)

	* mkstemp.c: Check HAVE_SYS_TIME_H before including sys/time.h
	* configure.in (AC_CHECK_HEADERS): Check for sys/time.h too.
	* config.in, configure: Rebuilt.

	* getopt.c: Check HAVE_STRINGS_H before including strings.h.
	* configure.in (AC_CHECK_HEADERS): Check for strings.h too.
	* config.in, configure: Rebuilt.

Mon Oct 12 19:15:59 1998  Geoffrey Noer  <noer@cygnus.com>

	* configure.in: in comment, call AC_EXEEXT instead of AM_EXEEXT

Sun Oct 11 17:36:06 1998  Michael Tiemann  <tiemann@holodeck.cygnus.com>

	* Makefile.in (cplus-dem.o, obstack.o): Depend upon config.h.

Thu Oct  8 23:42:08 1998  Jeffrey A Law  (law@cygnus.com)

	* Merge egcs & devo libiberty.

1998-09-08  Martin von Löwis  <loewis@informatik.hu-berlin.de>

	* cplus-dem.c (demangle_arm_pt): Demangle anonymous namespaces.

Mon Sep  7 23:29:01 1998  Kaveh R. Ghazi  <ghazi@caip.rutgers.edu>

	* mkstemp.c: Include config.h even when not IN_GCC.  Wrap header
	inclusions inside HAVE_*_H macros.  Include ansidecl.h when not
	IN_GCC.

	* vasprintf.c: Include stdarg.h/varargs.h first.

	* vprintf.c: Likewise.

Sat Sep  5 03:24:49 1998  Jeffrey A Law  (law@cygnus.com)

	* pexecute.c: Updates from gcc.  Copy in gcc has been removed.  This
	is the canonical copy.  Define ISSPACE if !IN_GCC.
	* alloca.c, vfprintf.c, choose-temp.c, mkstemp.c, getopt.c: Similarly.
	* getopt1.c, obstack.c: Similarly.
	* Makefile.in: Build mkstemp.o

Tue Sep  1 23:12:47 1998  Christopher Faylor <cgf@cygnus.com>

	* configure.in: Include asprintf in list of functions known not
	to be in newlib.
	* configure: Rebuild.

Wed Aug 19 14:05:01 1998  Mumit Khan  <khan@xraylith.wisc.edu>

	* cplus-dem.c (work_stuff): Add dllimported.
	(demangled_prefix): Mark symbols imported from PE DLL.
	(internal_cplus_demangled): Handle.

1998-08-17  Jason Merrill  <jason@yorick.cygnus.com>

	* cplus-dem.c (do_type): Fix simple array handling.  If we fail,
	stay failed.

Mon Aug 17 10:40:34 1998  Kaveh R. Ghazi  <ghazi@caip.rutgers.edu>

	* cplus-dem.c: Include config.h if it exists.  Also, only
	prototype malloc/realloc if we can't get stdlib.h.

Sat Aug 15 16:15:01 1998  Ian Lance Taylor  <ian@cygnus.com>

	* configure.in: Switch back to checking --with-target-subdir when
	deciding whether to check for newlib, undoing part of July 15
	change.
	* configure: Rebuild.

Thu Aug 13 16:47:38 1998  Mark Mitchell  <mark@markmitchell.com>

	* cplus-dem.c (type_kind_t): New type.
	(demangle_template_value_parm): Add type_kind_t parameter.  Rely
	on this paramter, rather than demangling the type again.
	(demangle_integral_value): Pass tk_integral.
	(demangle_template_: Pass the value returned from do_type.
	(do_type): Return a type_kind_t.  Pass tk_integral to
	demangle_template_value_parm for array bounds.
	(demangle_fund_type): Likewise.

	Also incorporate from GCC version:

	Tue Jul 21 13:28:19 1998  Jason Merrill  <jason@yorick.cygnus.com>

	* cplus-dem.c (do_type): Use demangle_template_value_parm for arrays.

Thu Aug 13 16:47:38 1998  Kaveh R. Ghazi  <ghazi@caip.rutgers.edu>

	* cplus-dem.c (demangle_nested_args): Make function definition
	static to match the prototype.

Tue Jul 28 11:33:09 1998  Mark Mitchell  <mark@markmitchell.com>

	* cplus-dem.c (type_kind_t): New type.
	(demangle_template_value_parm): Add type_kind_t parameter.  Rely
	on this paramter, rather than demangling the type again.
	(demangle_integral_value): Pass tk_integral.
	(demangle_template_: Pass the value returned from do_type.
	(do_type): Return a type_kind_t.  Pass tk_integral to
	demangle_template_value_parm for array bounds.
	(demangle_fund_type): Likewise.

	Also incorporate from GCC version:

	Tue Jul 21 13:28:19 1998  Jason Merrill  <jason@yorick.cygnus.com>

	* cplus-dem.c (do_type): Use demangle_template_value_parm for arrays.

Mon Jul 27 12:16:08 1998  Ian Lance Taylor  <ian@cygnus.com>

	* Makefile.in (ALLOCA): New variable.
	($(TARGETLIB)): Add $(ALLOCA) to library.
	(needed-list): Add $(ALLOCA).
	($(ALLOCA)): Depend upon stamp-picdir.

Sun Jul 19 08:23:17 1998  Kaveh R. Ghazi  <ghazi@caip.rutgers.edu>

	* cplus-dem.c (demangle_nested_args): Make function definition
	static to match the prototype.

Wed Jul 15 00:12:58 1998  Ian Lance Taylor  <ian@cygnus.com>

	* configure.in: Check --with-cross-host rather than
	--with-target-subdir when deciding whether build uses a cross
	compiler, and when deciding where to install the library.
	* configure: Rebuild.

Sun Jul 12 01:27:05 1998  Jason Merrill  <jason@yorick.cygnus.com>

	* cplus-dem.c (demangle_nested_args): Return a value.

Sat Jul 11 16:19:48 1998  Mark Mitchell  <mark@markmitchell.com>

	* cplus-dem.c (string): Move definition before work_stuff.
	(work_stuff): Add volatile_type, forgetting_types,
	previous_argument, and nrepeats fields.
	(SCOPE_STRING): New macro.
	(demangle_template): Add `remember' parameter.  Add comment.
	Register the `B' code type here, if remembering.  Tidy.  Fix crash
	on NULL tmpl_argvec.  Be consistent with use of tname/trawname.
	(demangle_nested_args): New function.
	(internal_cplus_demangle): Handle volatile-qualified member
	functions.
	(mop_up): Delete the previous_argument string if present.
	(demangle_signature): Tidy.  Handle volatile-qualified member
	functions.  Handle back-references using the `B' code.  Use extra
	parameter to demangle_template and SCOPE_STRING where appropriate.
	(demangle_template_value_parm): Fix thinko; 'B' is not an integral
	code.
	(demangle_class): Use SCOPE_STRING.
	(gnu_special): Pass additional argument to demangle_template.
	Use SCOPE_STRING.
	(demangle_qualified): Save qualified types for later
	back-references.  Handle constructors and destructors for template
	types correctly.
	(do_type): Tidy.  Use SCOPE_STRING.  Pass extra argument to
	demangle_template.  Use demangled_nested_args.  Don't remember
	qualified types here; that's now done in demangle_qualified.
	Similarly for templates.
	(do_arg): Improve commment.  Handle 'n' repeat code.
	(remember_type): Check forgetting_types.
	(demangle_args): Deal with 'n' repeat codes.  Tidy.

Thu Jul  2 16:26:24 1998  Ian Lance Taylor  <ian@cygnus.com>

	* config.table: Only use mh-fbsd21 on *-*-freebsd2.2.[012], not on
	*-*-freebsd2.2.*.  From Dmitrij Tejblum <tejblum@arc.hq.cti.ru>.

Mon Jun 15 16:29:01 1998  Ian Lance Taylor  <ian@cygnus.com>

	* configure.in (setobjs): Correct quoting error in cygwin32 case.
	From Chris Faylor <cgf@cygnus.com>.

Mon Jun  1 13:47:55 1998  Jason Molenda  (crash@bugshack.cygnus.com)

	* obstack.c: Update to latest FSF version.

Mon Jun  1 14:17:36 1998  Mike Stump  <mrs@wrs.com>

	* Makefile.in: Add a dependency on stamp-picdir for the
	objects, so that we can do a parallel build.

Sat May 30 22:17:13 1998  Mumit Khan  <khan@xraylith.wisc.edu>

	* configure.in (checkfuncs): Add missing "'".

Fri May 29 12:40:41 1998  Jason Molenda  (crash@bugshack.cygnus.com)

	* obstack.c (_obstack_memory_used):  Elide this function if we're
	on a system with GNU libc.

Tue May 26 18:28:43 1998  Ian Lance Taylor  <ian@cygnus.com>

	* Makefile.in (distclean): Remove config.log.

Tue May 26 15:01:52 1998  Andreas Schwab  <schwab@issan.informatik.uni-dortmund.de>

	* Makefile.in (distclean): Don't remove alloca-conf.h.

Fri May 22 01:38:07 1998  Hans-Peter Nilsson  <hp@axis.se>

	* cplus-dem.c (MBUF_SIZE): Bumped from 512 to 32767.

1998-05-21  Mark Mitchell  <mmitchell@usa.net>

	* cplus-dem.c (do_type): Handle volatile qualification.

1998-05-21  Manfred Hollstein  <manfred@s-direktnet.de>

	* configure.in: Check for unistd.h as well.
	* configure: Rebuild.
	* config.in: Rebuild.
	* getpagesize.c (GNU_OUR_PAGESIZE): Use sysconf only if _SC_PAGESIZE
	is defined in unistd.h. Reformat conditional block for easier reading.

	* config.table (shared): Default to no if ${enable_shared}
	is unset or empty; this logic is used by the toplevel
	configure scripts, too.

Sat May 16 14:01:26 1998  Jeffrey A Law  (law@cygnus.com)

	* config.table: Add line to set enable_shared in the Makefile
	as needed.

Wed May 13 14:24:38 1998  Kaveh R. Ghazi  <ghazi@caip.rutgers.edu>

	* cplus-dem.c (squangle_mop_up): Change return type to void.
	(internal_cplus_demangle): Remove unused parameter `options'.
	All callers changed.
	(cplus_demangle_opname): Remove function wide variable `int i' and
	replace with `size_t i' at each location where it is used.
	(cplus_mangle_opname): change type of `i' from int to size_t.

Wed May 13 13:39:38 1998  Ian Lance Taylor  <ian@cygnus.com>

	* alloca-conf.h: Include config.h.  Check HAVE_ALLOCA_H rather
	than sparc or sun.
	* Makefile.in (argv.o): Depend upon config.h and alloca-conf.h.

Fri May  8 00:23:51 1998  Ian Lance Taylor  <ian@cygnus.com>

	* configure.in: Set libiberty_topdir correctly when srcdir is
	"." and with_target_subdir is not set.
	* configure: Rebuild.

Thu May  7 13:01:44 1998  Ian Lance Taylor  <ian@cygnus.com>

	* configure.in: Add *-*-mingw32* case.
	* configure: Rebuild.

Wed May  6 11:33:51 1998  Ian Lance Taylor  <ian@cygnus.com>

	* config.table: Never use a PIC file for *-*-cygwin32*.

	* Makefile.in (config.status): Depend upon config.table.

	* configure.in: On a cygwin32 host, always compile random, and
	don't test for sys_siglist, strsignal, or psignal.
	* configure: Rebuild.

	* clock.c: Check HAVE_SYS_PARAM_H rather than NO_SYS_PARAM_H.
	* getcwd.c: Likewise.
	* getpagesize.c: Likewise.
	* getruntime.c: Likewise.

Tue May  5 18:08:32 1998  Ian Lance Taylor  <ian@cygnus.com>

	Use autoconf tests rather than the old dummy.c test:
	* configure.in: Add AC_ARG_WITH calls for --with-target-subdir and
	--with-newlib.  Add AC_CONFIG_HEADER.  Use AC_REPLACE_FUNCS for
	most functions.  Add special cases to handle newlib and VxWorks.
	Remove target_makefile_frag.  Create stamp-h in AC_OUTPUT if
	CONFIG_HEADERS is set.  Only call config-ml.in in AC_OUTPUT if
	CONFIG_FILES is set; set ac_file before calling it.
	* config.table (arm-*-riscix*, *-*-cygwin32): Remove.
	(*-*-hpux*, *-*-hiux*, *-*-irix4*, *-*-solaris2*): Remove.
	(*-*-sysv4*, *-*-go32, *-*-vxworks5*, *-*-vxworks): Remove
	(i[3456]-*-mingw32*): Remove.
	* Makefile.in (ERRORS_CC, CONFIG_H, NEEDED_LIST): Remove.
	(LIBOBJS): New variable.
	(HOST_OFILES, DO_ALSO, STAGESTUFF): Remove.
	(all): Depend upon needed-list.  Don't check RULE1.
	(@target_makefile_frag@): Remove.
	(COMPILE.c): Include @DEFS@.
	(HFILES): Add alloca-conf.h.
	(REQUIRED_OFILES): Remove basename.o.
	($(TARGETLIB)): New target.
	(stamp-needed, lneeded-list, needed.awk, stamp-config): Remove.
	(lconfig.h, needed2.awk, dummy.o, errors): Remove.
	(needed-list, config.h): Rewrite.
	(RULE1, $(RULE1), RULE2, $(RULE2)): Remove.
	(.always.): Remove.
	(Makefile): Set CONFIG_FILES and CONFIG_HEADERS.
	(stamp-h): New target.
	(atexit.o, clock.o, getcwd.o, getpagesize.o): New targets.
	(basename.o): Don't depend upon config.h.
	(getruntime.o): Depend upon config.h.
	* atexit.c: Include config.h.  Check HAVE_ON_EXIT rather than
	NEED_on_exit.
	* basename.c: Don't include config.h.  Don't check NEED_basename.
	* clock.c: Include config.h.
	* getcwd.c: Likewise.
	* getpagesize.c: Likewise.
	* getruntime.c: Likewise.  Fix checks which set HAVE_GETRUSAGE and
	HAVE_TIMES.
	* strerror.c: Change uses of NEED_sys_errlist to
	HAVE_SYS_ERRLIST.  Likewise for NEED_strerror and HAVE_STRERROR.
	* strsignal.c: Likewise for NEED_sys_siglist and HAVE_SYS_SIGLIST,
	and for NEED_strsignal and HAVE_STRSIGNAL and for NEED_psignal and
	HAVE_PSIGNAL.
	* acconfig.h: New file.
	* dummy.c: Remove.
	* functions.def: Remove.
	* config/mh-cxux7 (HDEFINES): Remove -DHAVE_SYSCONF.
	* config/mh-windows (HDEFINES): Remove.
	* config/mh-cygwin32: Remove.
	* config/mh-go32: Remove.
	* config/mh-irix4: Remove.
	* config/mh-riscix: Remove.
	* config/mh-sysv4: Remove.
	* config/mt-mingw32: Remove.
	* config/mt-vxworks5: Remove.
	* config.in: New file, generated using autoheader.
	* configure: Rebuild.

Mon May  4 13:00:28 1998  Ian Lance Taylor  <ian@cygnus.com>

	* configure.in: Rewrite to use autoconf.
	* configure: Generate using autoconf.
	* config/mh-a68bsd: Remove.
	* config/mh-apollo68: Remove.
	* config/mh-hpbsd: Remove.
	* config/mh-ncr3000: Remove.
	* config/mh-sysv: Remove.
	* config/mh-aix (RANLIB, INSTALL): Don't define.
	* config/mh-cxux7 (RANLIB, INSTALL): Don't define.
	* config/mh-irix4 (CC, RANLIB, INSTALL): Don't define.
	* config/mh-sysv4 (RANLIB, INSTALL): Don't define.
	* config.table: Change config_shell to CONFIG_SHELL, and use
	libiberty_topdir to find move-if-change.
	(m68k-apollo-bsd*, m68k-apollo-sysv*): Remove.
	(i[3456]86-ncr-sysv4*, *-*-dgux*, hppa*-hp-bsd*): Remove.
	(*-*-irix*, *-*-m88kbcs*, *-*-sysv*): Remove.
	* Makefile.in (srcdir): Set to @srcdir@.
	(VPATH): Likewise.
	(prefix, exec_prefix, bindir, libdir): Set to autoconf variables.
	(SHELL, INSTALL, INSTALL_PROGRAM, INSTALL_DATA): Likewise.
	(CC, CFLAGS, RANLIB)): Likewise.
	(datadir, man*dir, infodir, includedir, MAKEINFO): Remove.
	(target_makefile_frag, host_makefile_frag): Add substitutions.
	(INSTALL_DEST): Set to @INSTALL_DEST@.
	(Makefile): Depend upon config.status.  Don't depend upon
	$(host_makefile_frag) or $(target_makefile_frag).
	(config.status): New target.

Sun May  3 17:58:49 1998  Ian Lance Taylor  <ian@cygnus.com>

	* config/mt-sunos4: Remove.  Should be handled by --with-headers
	and --with-libraries options at top level.
	* config.table: Never use mt-sunos4.

	* alloca-conf.h: New file, combining alloca-norm.h and
	alloca-botch.h.
	* alloca-norm.h: Remove.
	* alloca-botch.h: Remove.
	* configure.in: Set shell variables files and links to empty.
	* config.table: Don't set shell variable files.
	* configure.bat: Don't create alloca-conf.h.
	* makefile.vms: Likewise.
	* mpw-config.in: Likewise.
	* vmsbuild.com: Likewise.

Fri May  1 11:41:42 1998  Ian Lance Taylor  <ian@cygnus.com>

	* Makefile.in ($(HOST_OFILES) $(REQUIRED_OFILES)): Remove old
	target depending upon config.h.
	(alloca.o): Add target depending upon config.h
	(basename.o, choose-temp.o, fnmatch.o): Likewise.
	(getopt.o, getopt1.o, pexecute.o, strerror.o): Likewise.
	(strsignal.o, xstrerror.o): Likewise.

Fri May  1 04:26:25 1998  Peter Schauer <pes@regent.e-technik.tu-muenchen.de>

	* cplus-dem.c (cplus_demangle_opname):  Initialize work.

Mon Apr 27 15:53:30 EDT 1998 Andrew MacLeod <amacleod@cygnus.com>

	* cplus-dem.c (demangle_qualified): Replace missing else.

Sun Apr 26 15:38:50 1998  Andreas Schwab  <schwab@issan.informatik.uni-dortmund.de>

	* cplus-dem.c (gnu_special): Fix off-by-one bug when checking the
	length in the name of a virtual table.

Wed Apr 22 10:53:49 EDT 1998 Andrew MacLeod  <amacleod@cygnus.com>

	* cplus-dem.c (struct work stuff): Add field for B and K mangle codes.
	(cplus_demangle_opname): Call mop_up_squangle.
	(cplus_demangle): Initialize squangle info, then call
	internal_cplus_demangle. (Most code moved there as well)
	(internal_cplus_demangle): New function, performs most of what use
	to be done in cplus_demangle, but is only called with this file.
	(squangle_mop_up): New function to clean up B and K code data.
	(mop_up): set pointers to NULL after freeing.
	(demangle_signature, demangle_template, demangle_class): Add
	switch elements to handle K and B codes.
	(demangle_prefix, gnu_special, demangle_qualified): Add
	code to handle K and B codes.
	(do_type, demangle_fund_type): Handle B and K codes.
	(remember_Ktype): New function to store K info.
	(register_Btype, remember_Btype): New functions for B codes.
	(forget_B_and_K_types): New function to destroy B and K info.

Fri Apr 10 01:49:10 1998  Jeffrey A Law  (law@cygnus.com)

	* COPYING.LIB, choose-temp.c, cplus-dem.c: Sync with egcs & gcc.

Thu Mar  5 09:23:28 1998  Manfred Hollstein  <manfred@s-direktnet.de>

	* config.table: Make locating frag files failsafe even for the
	special case if configuring and building in srcdir.

Mon Feb 23 14:33:15 1998  Ian Lance Taylor  <ian@cygnus.com>

	* choose-temp.c: Fix handling of sys/file.h to work in libiberty.

Sun Feb 22 18:03:23 1998  Jeffrey A Law  (law@cygnus.com)

	* choose-temp.c: Sync with copy in gcc.

Thu Feb 12 16:29:49 1998  Ian Lance Taylor  <ian@cygnus.com>

	* getopt.c: Update to latest FSF version.
	* getopt1.c: Likewise.

Tue Feb 10 16:58:33 1998  Stan Shebs  <shebs@andros.cygnus.com>

	* cplus-dem.c (gnu_special): Don't get confused by .<digits>
	strings that are not actually lengths.

Fri Feb  6 01:35:17 1998  Manfred Hollstein  <manfred@s-direktnet.de>

	* Makefile.in (FLAGS_TO_PASS): Don't pass PICFLAG.
	(.c.o): Check value of enable_shared, not PICFLAG.
	(stamp-picdir): Dito.

Thu Feb  5 18:48:56 1998  Geoffrey Noer  <noer@cygnus.com>

	* config/mh-cygwin32: remove vasprintf.o from EXTRA_OFILES
	since it gets built automatically

Sun Feb  1 02:52:32 1998  Mike Stump  <mrs@wrs.com>

	* config.table (vxworks configs): Default to VxWorks 5.x, as that is
	the currently shipping OS.

Tue Jan 27 16:08:20 1998  Pat Rankin  <rankin@eql.caltech.edu>

	* vmsbuild.com [REQUIRE_OFILES]: Synchronized with Makefile.in:
	Add fnmatch.o and objalloc.o; remove vasprintf.o.
	[config.h]: Define NEED_strsignal.

Mon Jan 19 12:20:01 1998  Ian Lance Taylor  <ian@cygnus.com>

	* functions.def: Correct argument types for strerror and
	strsignal.  Reported by Alex Gutman <agutman@emc.com>.

Sun Jan 18 15:57:28 1998  Michael Snyder  <msnyder@cleaver.cygnus.com>

	* vasprintf.c (int_vasprintf): Increase buffer size for float/double
	values.

Sat Jan 17 22:28:38 1998  Mumit Khan  <khan@xraylith.wisc.edu>
			  J.J. VanderHeijden <J.J.vanderHeijden@student.utwente.nl>

	Add mingw32 support.
	* pexecute.c (pexecute): New function for mingw32. Supports pipes.
	(pwait): New function for mingw32.

	* config.table (i[3456]86-*-mingw32*): Support for i386-mingw32.
	* config/mt-mingw32: New file.
	* xmalloc.c (first_break): Not used for mingw32.
	(xmalloc_set_program_name): Don't use sbrk on mingw32.
	(xmalloc): Likewise.
	(xrealloc): Likewise.

Sat Jan 17 22:28:05 1998  Jeffrey A Law  (law@cygnus.com)

	* choose-temp.c: Sync with gcc version.

Tue Jan 13 18:34:39 1998  Jim Wilson  <wilson@cygnus.com>

	* Makefile.in (install_to_libdir, install_to_tooldir): Add MULTISUBDIR
	to all filenames in libdir and tooldir.
	(distclean): Do MULTICLEAN before deleting Makefile.
	(stamp-needed, stamp-config): Add MULTISRCTOP to
	pathname for move-if-change.

Thu Dec  4 17:25:19 1997  Jeffrey A Law  (law@cygnus.com)

	* strsignal.c (sys_nsig): Try NSIG and _NSIG.

Wed Nov 19 13:37:06 1997  Michael Meissner  <meissner@cygnus.com>

	* alloca-norm.h (alloca, GCC case): Don't redefine alloca if it
	was already defined previously.

Mon Nov 10 12:48:03 1997  Philippe De Muyter  <phdm@macqel.be>

	* Makefile.in (INSTALL): Use ../install-sh, not install.

Tue Oct 28 23:41:15 1997  Judy Goldberg  <jodyg@idt.net>

	* Makefile.in (CFILES): Add pexecute.c.

Wed Oct 15 19:13:48 1997  Ian Lance Taylor  <ian@cygnus.com>

	* asprintf.c: Consistently use either stdarg or varargs.

Tue Oct 14 12:01:00 1997  Mark Mitchell  <mmitchell@usa.net>

	* cplus-dem.c (demangle_signature): Don't look for return types on
	constructors.  Handle member template constructors.

Fri Oct  3 17:53:30 1997  Ian Lance Taylor  <ian@cygnus.com>

	* README: Fix configuration instructions.

Mon Sep 29 12:28:41 1997  Ian Lance Taylor  <ian@cygnus.com>

	* pexecute.c: Update to current version from /gd/gnu/lib:

	Mon Sep 29 12:27:59 1997  Ian Lance Taylor  <ian@cygnus.com>

	* pexecute.c: Use spawn if __CYGWIN32__.

	1997-08-08  Paul Eggert  <eggert@twinsun.com>

	* pexecute.c: Include "config.h" first, as per autoconf manual.

	Fri Jun 27 15:20:29 1997  Scott Christley <scottc@net-community.com>

	* pexecute.c (fix_argv): New function.
	(pexecute): Win32 but not Cygwin32 needs its arguments fixed.
	Add underscore to cwait function call.

Sun Sep 28 12:00:52 1997  Mark Mitchell  <mmitchell@usa.net>

	* cplus-dem.c (demangle_template): Add new parameter.  Handle new
	template-function mangling.
	(consume_count_with_underscores): New function.
	(demangle_signature): Handle new name-mangling scheme.

Wed Sep 24 00:31:59 1997  Felix Lee  <flee@yin.cygnus.com>

	* asprintf.c: stdarg.h when ALMOST_STDC
	* config/mh-windows (EXTRA_OFILES): add asprintf.o and
	strncasecmp.o.

Thu Aug 28 14:27:15 1997  Andrew Cagney  <cagney@b1.cygnus.com>

	* vasprintf.c (vasprintf): Allow for _BSD_VA_LIST_.

	* config.table: Add case for FreeBSD 2.1 and 2.2, needs mh-fbsd21.

	* config/mh-fbsd21 (EXTRA_OFILES): Force vasprintf.o

Wed Sep 10 12:43:10 1997  Jason Merrill  <jason@yorick.cygnus.com>

	* cplus-dem.c (demangle_fund_type): Change "complex" to "__complex".

Fri Sep  5 16:34:42 1997  Andrew Cagney  <cagney@b1.cygnus.com>

	* asprintf.c (asprintf): New file.
	* Makefile.in (CFILES): Add asprintf.c
	* functions.def: Ditto.

Thu Aug 28 18:53:34 1997  Andrew Cagney  <cagney@b1.cygnus.com>

	* argv.c (dupargv): New function, duplicate an argument vector.

Tue Aug 19 20:28:45 1997  Geoffrey Noer  <noer@cygnus.com>

	* config/mh-cygwin32: also build random.o

Tue Aug 19 17:10:56 1997  Jason Merrill  <jason@yorick.cygnus.com>

	* cplus-dem.c: Add 'extern' to prepends_underscore.

Wed Jul 30 11:42:19 1997  Per Bothner  <bothner@cygnus.com>

	* cplus-dem.c: Various changes to produce Java output when passed
	DMGL_JAVA.  Thus "::" becomes "." and "JArray<Foo>" becomes "Foo[]".
	(main): Support --java and -j flags to set DMGL_JAVA.

Tue Jul 22 19:05:23 1997  Robert Hoehne <robert.hoehne@Mathematik.TU-Chemnitz.DE>

	* config/mh-go32 (CC, AR, RANLIB): Don't define.

Tue Jul 22 17:49:54 1997  Ian Lance Taylor  <ian@cygnus.com>

	* Makefile.in (REQUIRED_OFILES): Add pexecute.o.
	(pexecute.o): New target.

	* Makefile.in (stamp-needed): New target, replacing needed-list.
	(needed-list): Just depend upon stamp-needed.
	(stamp-config): New target, replacing config.h.
	(config.h): Just depend upon stamp-config.
	(mostlyclean): Remove stamp-*.

Thu Jun 12 11:00:18 1997  Angela Marie Thomas (angela@cygnus.com)

	* Makefile.in (FLAGS_TO_PASS): pass INSTALL, INSTALL_PROGRAM and
	INSTALL_DATA for multilibbed installs

Tue Jun  3 13:21:05 1997  Doug Evans  <dje@canuck.cygnus.com>

	Tue Dec 10 09:44:57 1996  Paul Eggert  <eggert@twinsun.com>

	* choose-temp.c (choose_temp_base): Don't dump core if TMPDIR is empty.

	* choose-temp.c (try): Insist that temp dir be searchable.

	Wed Oct 23 17:36:39 1996  Doug Rupp  (rupp@gnat.com)

	* choose-temp.c (choose_temp_base): On VMS, use proper syntax
	for current directory.

	Sat Feb 15 19:03:48 1997  Geoffrey Noer  (noer@cygnus.com)

	* pexecute.c: Remove special cases for cygwin32.
	(pwait): Remove local definition of `pid'.

	Tue Nov 12 18:26:15 1996  Doug Rupp  (rupp@gnat.com)

	* pexecute.c (vfork): Supply new definition for VMS.
	(pwait): Use waitpid instead of wait for VMS.

Tue May 20 14:02:20 1997  Brendan Kehoe  <brendan@lisa.cygnus.com>

	* cplus-dem.c (do_type): Handle `J'.
	(demangle_fund_type): Print "complex" for it.

Wed Apr 30 12:15:45 1997  Jason Merrill  <jason@yorick.cygnus.com>

	* configure.in: Don't turn on multilib here.

Mon Apr 28 19:04:31 1997  Michael Snyder  <msnyder@cleaver.cygnus.com>

	* obstack.c: move _obstack_memory_used outside of ifdef.  Cannot be
	elided; needed by gdb and not present in libc.

Thu Apr 24 19:33:47 1997  Ian Lance Taylor  <ian@cygnus.com>

	* Makefile.in (clean): Remove tmpmulti.out.

Tue Apr 22 10:25:15 1997  Fred Fish  <fnf@cygnus.com>

	* floatformat.c (floatformat_ieee_double_littlebyte_bigword):
	Add new floatformat, mainly for ARM doubles.

Mon Apr 14 12:11:16 1997  Ian Lance Taylor  <ian@cygnus.com>

	* config.table: Use ${config_shell} with ${moveifchange}.  From
	Thomas Graichen <graichen@rzpd.de>.

Fri Apr  4 03:09:24 1997  Ulrich Drepper  <drepper@cygnus.com>

	* configure.in: Enable multilibing by default.
	Update multilib template to read config-ml.in.

Tue Apr  1 16:26:39 1997  Klaus Kaempf  <kkaempf@progis.de>

	* makefile.vms: Add objalloc.

Mon Mar 31 23:57:51 1997  H.J. Lu  <hjl@gnu.ai.mit.edu>

	* cplus-dem.c (demangle_it): Add prototype declaration.
	(usage, fatal): Likewise.

	* xexit.c (_xexit_cleanup): Add prototype.

	* strerror.c (init_error_tables): Declare.

Fri Mar 28 11:43:20 1997  H.J. Lu  <hjl@lucon.org>

	* functions.def: Add DEF of vasprintf, and DEFFUNC of strsignal.
	* strsignal.c: Only define strsignal if NEED_strsignal.
	* Makefile.in (REQUIRED_OFILES): Remove vasprintf.o.
	* configure.in: Add NEED_strsignal to xconfig.h.  Add vasprintf.o
	to xneeded-list.
	* config/mh-cygwin32 (HDEFINES): Add -DNEED_strsignal.
	(EXTRA_OFILES): Define to vasprintf.o.
	* config/mh-windows (HDEFINES): Add -DNEED_strsignal.
	(EXTRA_OFILES): Add vasprintf.o.
	* config/mt-vxworks5 (vxconfig.h): Define NEED_strsignal.
	(vxneeded-list): Add vasprintf.o.

Thu Mar 20 17:02:09 1997  Ian Lance Taylor  <ian@cygnus.com>

	* objalloc.c: Include <stdio.h>.

Mon Mar 17 19:23:11 1997  Ian Lance Taylor  <ian@cygnus.com>

	* objalloc.c: New file.
	* Makefile.in (CFILES): Add objalloc.c
	(REQUIRED_OFILES): Add objalloc.o.
	(objalloc.o): New target.

Sat Mar 15 18:49:41 1997  Ian Lance Taylor  <ian@cygnus.com>

	* obstack.c: Update to current FSF version.

Fri Mar 14 14:18:47 1997  Ian Lance Taylor  <ian@cygnus.com>

	* cplus-dem.c: Add prototypes for all static functions.
	(mystrstr): Make static.  Make arguments and result const.
	(cplus_match): Remove; not used.

Tue Mar 11 14:20:31 1997  Brendan Kehoe  <brendan@lisa.cygnus.com>

	* cplus-dem.c (gnu_special): Call demangled_fund_type for other
	__t* symbols.

Tue Mar 11 15:41:21 1997  H.J. Lu  <hjl@lucon.org>

	* spaces.c: Declare malloc and free properly.
	* strsignal.c (init_signal_tables): Add prototype.
	* xatexit.c (_xexit_cleanup): Add parameter declarations.

Wed Feb 19 15:43:24 1997  Brendan Kehoe  <brendan@lisa.cygnus.com>

	* Makefile.in (lneeded-list): If alloca.o is needed, xexit.o is
	also required because of xmalloc.o.

Fri Feb 14 13:43:38 1997  Ian Lance Taylor  <ian@cygnus.com>

	* strsignal.c: Unconditionally redefine sys_siglist around the
	inclusion of the system header files.

Thu Feb 13 22:01:04 1997  Klaus Kaempf  <kkaempf@progis.de>

	* makefile.vms: Remove 8 bit characters.  Update to latest
	gcc release.

Tue Feb  4 11:52:19 1997  Ian Lance Taylor  <ian@cygnus.com>

	* strsignal.c: Use NEED_sys_siglist instead of
	LOSING_SYS_SIGLIST.
	* config.table: Don't use mh-lynxos.
	* config/mh-lynxos: Remove.

Thu Jan 16 14:51:03 1997  Bob Manson  <manson@charmed.cygnus.com>

	* cplus-dem.c: Fix indenting; make identical to the copy
	in GCC.
	(do_type, case 'M'): Check for a template as well as a class.

Thu Dec 19 13:51:33 1996  Brendan Kehoe  <brendan@lisa.cygnus.com>

	* config/mt-vxworks5 (vxneeded-list): Remove sigsetmask.o, since
	vxworks 5.[0-3] all have sigsetmask in them; the one provided by
	libiberty is incorrect, as well.

Mon Dec  2 15:03:42 1996  Michael Meissner  <meissner@tiktok.cygnus.com>

	* alloca.c (alloca): When compiled with an ANSI/ISO compiler,
	alloca takes a size_t argument, not just unsigned.

Mon Nov 18 15:42:08 1996  Jason Merrill  <jason@yorick.cygnus.com>

	* cplus-dem.c: Note that this file also lives in GCC.

Mon Nov 18 15:19:00 1996  Dawn Perchik  <dawn@critters.cygnus.com>

	* alloca.c: Remove include of libiberty.h for hpux.
	* argv.c:  Replace defs from libiberty.h.
	* spaces.c: Put back externs from removed from libiberty.h.
	* vasprintf.c: Remove include of libiberty.h for hpux.

Mon Nov 18 14:08:00 1996  Dawn Perchik  <dawn@critters.cygnus.com>

	* cplus-dem.c: Checking in again; last checkin filed due to sticky tag.

Wed Nov 13 08:22:00 1996  Dawn Perchik  <dawn@critters.cygnus.com>

	* cplus-dem.c: Revert last two commits due to conflicts with
	hpux system headers.

Wed Nov 13 08:22:00 1996  Dawn Perchik  <dawn@critters.cygnus.com>

	* alloca.c, argv.c, spaces.c, strcasecmp.c, vasprintf.c, vprintf.c:
	Revert last commit due to conflicts with hpux system headers.

Wed Nov 13 10:36:50 1996  Michael Meissner  <meissner@tiktok.cygnus.com>

	* cplus-dem.c (x{m,re}alloc): Make declarations compatibile with
	libiberty.h when compiled with a standard compiler.

Tue Nov 12 16:31:00 1996  Dawn Perchik  <dawn@critters.cygnus.com>

	* alloca.c: Include libiberty.h for definition of xmalloc.
	Don't redefine NULL.
	* argv.c: Move prototypes to libiberty.h.
	* cplus-dem.c: Include libiberty.h for definition of xmalloc.
	Don't redefine NULL.
	Use casts to eliminate compiler warnings.
	* spaces.c: Remove prototypes for malloc and free which are
	already in libibrty.h.
	* strcasecmp.c: Use casts to eliminate compiler warnings.
	* vasprintf.c: Include libiberty.h for definition of malloc.
	Don't redefine NULL.
	* vprintf.c: Include stdarg.h if __STDC__.

Fri Oct 11 15:42:12 1996  Stu Grossman  (grossman@critters.cygnus.com)

	* config/mh-windows:  Add strcasecmp.o to EXTRA_OFILES.

Fri Oct 11 11:16:31 1996  Stan Shebs  <shebs@andros.cygnus.com>

	* mpw.c (mpwify_filename): Rewrite to simplify, and to handle
	upward components correctly.

Tue Oct  8 08:55:34 1996  Stu Grossman  (grossman@critters.cygnus.com)

	* config.table, config/mh-windows:  Add support for building under
	MSVC (the Microsoft build environment).

Mon Oct  7 10:50:27 1996  Ian Lance Taylor  <ian@cygnus.com>

	* fnmatch.c: Undef const if not __STDC__.

Thu Oct  3 13:46:39 1996  Ian Lance Taylor  <ian@cygnus.com>

	* fnmatch.c: New file.
	* Makefile.in (CFILES): Add fnmatch.c.
	(REQUIRED_OFILES): Add fnmatch.o.
	(fnmatch.o): New target.

Wed Sep 18 14:49:13 1996  Jason Merrill  <jason@yorick.cygnus.com>

	* cplus-dem.c (demangle_template): Fix handling of address args.
	(gnu_special): Handle type_info stuff.

Fri Sep 13 17:52:55 1996  Stan Shebs  <shebs@andros.cygnus.com>

	* mpw.c (DebugPI): Make settable from the env var DEBUG_PATHNAMES.
	(mpwify_filename): Handle "::/" case.

Thu Sep 12 13:30:40 1996  Geoffrey Noer  <noer@cygnus.com>

	* config/mh-cygwin32: new file (need -DNEED_basename and
		-DNEED_sys_siglist for native NT rebuilding)
	* config.table (*-*-cygwin32): new entry
	* choose-temp.c: bring in sync with gcc (revert Aug 17 change)

Thu Aug 29 16:48:45 1996  Michael Meissner  <meissner@tiktok.cygnus.com>

	* config.table (i[345]86-*-*): Recognize i686 for pentium pro.

Tue Aug 27 13:47:58 1996  Stan Shebs  <shebs@andros.cygnus.com>

	* pexecute.c (pexecute) [MPW]: Remove old bogus code that
	messed with arguments that included a '/', add escape chars
	to double quotes, remove const decl from arg that Mac
	compilers don't seem to like.

Sat Aug 17 04:44:27 1996  Geoffrey Noer  <noer@cygnus.com>

	* pexecute.c: Update test for win32 (&& ! cygwin32).
	* choose-temp.c: fix WIN32 preprocessor defines

Thu Aug 15 12:26:48 1996  Stan Shebs  <shebs@andros.cygnus.com>

	* mpw-make.sed: Add @DASH_C_FLAG@ and @SEGMENT_FLAG({Default})@
	to editing of default makefile rule.

Sun Aug 11 21:03:27 1996  Stu Grossman  (grossman@critters.cygnus.com)

	* alloca-norm.h:  Include <malloc.h> if _WIN32.
	* argv.c:  Include non-prototyped decls for malloc and string
	functions if ! _WIN32 or if __GNUC__.

Thu Aug  8 12:42:40 1996  Klaus Kaempf  <kkaempf@progis.de>

	* config.h-vms: New file.
	* makefile.vms: Use it.

Wed Aug  7 17:16:12 1996  Stu Grossman  (grossman@critters.cygnus.com)

	* getopt.c (_getopt_internal):  If argc is 0, just return (before
	we reference *argv and segfault).

Mon Aug  5 01:29:08 1996  Jason Merrill  <jason@yorick.cygnus.com>

	* Makefile.in (distclean): Add multilib.out.

Thu Jul 18 17:40:55 1996  Ian Lance Taylor  <ian@cygnus.com>

	* alloca-norm.h: Change #ifdef sparc to #if defined (sparc) &&
	defined (sun).  From Andrew Gierth <ANDREWG@microlise.co.uk>.

Mon Jul  1 13:40:44 1996  Ken Raeburn  <raeburn@cygnus.com>

	Tue May 28 15:29:03 1996  Pat Rankin  <rankin@eql.caltech.edu>

	* vmsbuild.com (REQUIRD_OFILES): Add choose-temp.o and xstrdup.o.

	Thu Jan 25 18:20:04 1996  Pat Rankin  <rankin@eql.caltech.edu>

	* vmsbuild.com: Changes to handle DEFFUNC(on_exit).
	(do_ofiles): Allow nonexistent source file in pass 3.
	(chk_deffunc): New routine.

Tue Jun 25 19:24:43 1996  Doug Evans  <dje@canuck.cygnus.com>

	* pexecute.c (PEXECUTE_VERBOSE): Define.
	(MPW pexecute): Check flags & PEXECUTE_VERBOSE instead of verbose_flag.

Tue Jun 25 23:11:48 1996  Jason Molenda  (crash@godzilla.cygnus.co.jp)

	* Makefile.in (docdir): Removed.

Tue Jun 25 23:01:07 1996  Jason Molenda  (crash@godzilla.cygnus.co.jp)

	* Makefile.in (oldincludedir): Removed.

Tue Jun 25 22:50:07 1996  Jason Molenda  (crash@godzilla.cygnus.co.jp)

	* Makefile.in (datadir): Set to $(prefix)/share.

Thu Jun 20 21:17:52 1996  Ian Lance Taylor  <ian@cygnus.com>

	* cplus-dem.c (demangle_arm_pt): Reindent.  Avoid endless loop by
	checking for errors from do_type.

Tue Jun 18 14:36:19 1996  Klaus Kaempf  <kkaempf@progis.de>

	* makefile.vms: New file.
	* xmalloc.c: If VMS, include <stdlib.h> and <unixlib.h> rather
	than declaring malloc, realloc, and sbrk.

Mon Jun 10 13:17:17 1996  Doug Evans  <dje@canuck.cygnus.com>

	* pexecute.c: New file.

Wed Jun  5 16:57:45 1996  Richard Henderson  <rth@tamu.edu>

	* xmalloc.c: Declare sbrk.

Sat May  4 05:08:45 1996  Peter Schauer  (pes@regent.e-technik.tu-muenchen.de)

	* alloca-norm.h:  Add SPARCworks cc compatible __builtin_alloca
	declaration.

Mon Apr 22 18:41:49 1996  Ian Lance Taylor  <ian@cygnus.com>

	* xstrerror.c: Include <stdio.h>.

Sun Apr 21 11:55:12 1996  Doug Evans  <dje@canuck.cygnus.com>

	* Makefile.in (CFILES): Add atexit.c.

Sun Apr 21 09:50:09 1996  Stephen L Moshier  (moshier@world.std.com)

	* choose-temp.c: Include sys/types.h before sys/file.h for sco3.2v5.

Wed Apr 17 11:17:55 1996  Doug Evans  <dje@canuck.cygnus.com>

	* choose-temp.c: Don't #include sys/file.h ifdef NO_SYS_FILE_H.
	#include <stdio.h>
	* config/mt-vxworks5 (HDEFINES): Define NO_SYS_FILE_H.

Tue Apr 16 11:27:16 1996  Jeffrey A Law  (law@cygnus.com)

	* Makefile.in (lneeded-list): If alloca.o is needed, so is xmalloc.o.
	Reverts Feb 8, 1995 change.

Mon Apr 15 12:53:26 1996  Doug Evans  <dje@canuck.cygnus.com>

	* choose-temp.c: New file.
	* Makefile.in (CFILES): Add choose-temp.c.
	(REQUIRED_OFILES): Add choose-temp.o.

Sat Apr 13 14:19:30 1996  Stu Grossman  (grossman@critters.cygnus.com)

	* floatformat.c (floatformat_to_double):  Don't bias exponent when
	handling zero's, denorms or NaNs.

Thu Apr 11 13:36:56 1996  Stu Grossman  (grossman@critters.cygnus.com)

	* floatformat.c (floatformat_to_double):  Fix bugs with handling
	numbers with fractions < 32 bits.

Mon Apr  8 14:48:34 1996  Ian Lance Taylor  <ian@cygnus.com>

	* config.table: Permit --enable-shared to specify a list of
	directories.

Tue Mar 19 22:02:07 1996  Jason Merrill  <jason@yorick.cygnus.com>

	* cplus-dem.c (demangle_template): Fix for non-mangled pointer
	arguments.

Fri Mar  8 17:24:18 1996  Ian Lance Taylor  <ian@cygnus.com>

	* configure.in: If srcdir is `.' and with_target_subdir is not
	`.', then set MULTISRCTOP before calling config-ml.in.

Thu Mar  7 13:37:10 1996  Stan Shebs  <shebs@andros.cygnus.com>

	* mpw.c (mpw_open): Add debugging output option.

Wed Mar  6 17:36:03 1996  Jason Merrill  <jason@yorick.cygnus.com>

	* cplus-dem.c (demangle_template): Fix for address-of-extern arguments.

Tue Feb 27 12:00:50 1996  Raymond Jou  <rjou@mexican.cygnus.com>

	* mpw.c (mpwify_filename): Change 6 to 5 in
	strncmp (unixname, "/tmp/", 5).

Tue Feb 20 10:55:53 1996  Ian Lance Taylor  <ian@cygnus.com>

	* cplus-dem.c (demangle_template): Initialize is_bool.  Correctly
	handle 0 as a pointer value parameter.

Mon Feb  5 16:41:44 1996  Ian Lance Taylor  <ian@cygnus.com>

	* Makefile.in (all): Depend upon required-list.
	(required-list): New target.
	(clean): Remove required-list.

Wed Jan 31 10:19:41 1996  Steve Chamberlain  <sac@slash.cygnus.com>

	* win32.c: Deleted.
	* config.table (i386-*-win32): Deleted.
	* config/mh-i386win32: Deleted.

Thu Jan 18 11:34:17 1996  Ian Lance Taylor  <ian@cygnus.com>

	* cplus-dem.c (cplus_demangle_opname): Change opname parameter to
	const char *.
	(cplus_mangle_opname): Change return type and opname parameter to
	const char *.  Don't cast return value.

Tue Jan 16 12:13:11 1996  Stan Shebs  <shebs@andros.cygnus.com>

	* mpw.c: Include Timer.h, in order to get m68k Microseconds trap
	definition.

Wed Jan  3 13:15:04 1996  Fred Fish  <fnf@cygnus.com>

	* obstack.c: Update copyright to 1996.
	(_obstack_memory_used): Define new function.  Called via
	obstack_memory_used macro.

Thu Dec 28 11:39:40 1995  Ian Lance Taylor  <ian@cygnus.com>

	* xstrdup.c: New file.
	* Makefile.in (CFILES): Add xstrdup.c.
	(REQUIRED_OFILES): Add xstrdup.o.
	(xstrdup.o): New target.

Mon Dec 11 18:18:52 1995  Mike Stump  <mrs@cygnus.com>

	* atexit.c: New stub to provide atexit on systems that have
	on_exit, like SunOS 4.1.x systems.
	* functions.def (on_exit, atexit): Ditto.

Mon Dec 11 15:42:14 1995  Stan Shebs  <shebs@andros.cygnus.com>

	* mpw.c (mpw_abort): Remove decl.
	(mpw_access): Move debugging printf.

Sat Dec  2 01:25:23 1995  Ian Lance Taylor  <ian@cygnus.com>

	* config.table: Consistently use ${host} rather than ${xhost} or
	${target}.
	* configure.in: Don't bother to set ${xhost} before calling
	config.table.

Tue Nov 28 14:16:57 1995  Brendan Kehoe  <brendan@lisa.cygnus.com>

	* Makefile.in (.c.o): Use test instead of the left bracket, to
	avoid problems with some versions of make.

Tue Nov 28 11:45:17 1995  Stan Shebs  <shebs@andros.cygnus.com>

	* mpw-make.sed: Fix INCDIR edit to work with Nov 14 change.

Tue Nov 21 11:26:34 1995  Fred Fish  <fnf@rtl.cygnus.com>

	* config/mh-hpux: Remove.  It was only used to define EXTRA_OFILES,
	which was set to just alloca.o, which is now automatically marked
	as needed by the autoconfiguration process.

Tue Nov 21 14:15:06 1995  Ian Lance Taylor  <ian@cygnus.com>

	* config.table: Check ${with_cross_host} rather than comparing
	${host} and ${target}.

Thu Nov 16 14:34:42 1995  Ian Lance Taylor  <ian@cygnus.com>

	* configure.in: If with_target_subdir is empty, set xhost to
	${host} rather than ${target} before calling config.table.

Tue Nov 14 01:38:30 1995  Doug Evans  <dje@canuck.cygnus.com>

	* Makefile.in (MULTITOP): Deleted.
	(MULTISRCTOP, MULTIBUILDTOP): New.
	(FLAGS_TO_PASS): Delete INCDIR.
	(INCDIR): Add $(MULTISRCTOP).
	(install_to_libdir): Add $(MULTISUBDIR).  Call $(MULTIDO).
	* configure.in: Delete call to cfg-ml-com.in.  Call config-ml.in
	instead of cfg-ml-pos.in.
	(cross-compile check): Change to test for with_target_subdir.
	(EXTRA_LINKS): Delete.

Sun Nov 12 12:13:04 1995  Stan Shebs  <shebs@andros.cygnus.com>

	* mpw-make.sed: Add getpagesize.c.o to needed-list.
	* mpw.c [USE_MW_HEADERS]: Conditionalize compiling of
	functions that are supplied by Metrowerks libraries.
	(fstat): Clean up descriptor->pointer conversion code.
	(InstallConsole, etc): Empty definitions, for when linking
	with SIOUX.

Sun Nov  5 19:25:27 1995  Per Bothner  <bothner@kalessin.cygnus.com>

	* Makefile.in (FLAGS_TO_PASS):  Also pass PICFLAGS.
	(.c.o):  Stylistic change.

Thu Nov  2 12:06:29 1995  Ian Lance Taylor  <ian@cygnus.com>

	* strtol.c, strtoul.c: Don't include <stdlib.h>.  From
	phdm@info.ucl.ac.be (Philippe De Muyter).

Wed Nov  1 11:59:36 1995  Ian Lance Taylor  <ian@cygnus.com>

	* configure.in: Correct sed call.

Mon Oct 30 13:03:45 1995  Per Bothner  <bothner@kalessin.cygnus.com>

	* configure.in:  Clean up / simplify for native.

	* configure.in:  Merge in stuff from ../xiberty/configure.in.
	* Makefile.in (CC):  Add definition (so it can be overrridden
	by ../configure).

Tue Oct 24 17:57:27 1995  Stan Shebs  <shebs@andros.cygnus.com>

	* mpw-make.sed: Leave strerror.c.o in standard list of functions.
	* mpw.c (R_OK, ENOENT, EACCESS, ENOSYS): Remove.
	(link): Remove useless definition with error return.
	(last_microseconds, warn_if_spin_delay, record_for_spin_delay):
	Use UnsignedWide type for microsecond counts.

Thu Oct 19 10:52:07 1995  Michael Meissner  <meissner@wogglebug.tiac.net>

	* memcmp.c (memcmp): Argument types are const void *, not void
	*const.

	* strncasecmp.c (strncasecmp): Include ansidecl.h/stdarg.h, not
	sys/types.h.
	* strcasecmp.c (strcasecmp): Ditto.

Tue Oct 10 11:03:24 1995  Fred Fish  <fnf@cygnus.com>

	* Makefile.in (BISON):  Remove macro.

Tue Sep 26 15:06:46 1995  Stan Shebs  <shebs@andros.cygnus.com>

	* Makefile.in (HFILES): Add default empty definition.
	* mpw-config.in (config.h): Only update if changed.
	* mpw-make.in: Remove.
	* mpw-make.sed: New file, edits Makefile.in into MPW makefile.
	* mpw.c: Remove semi-clone of strerror code.
	(sys_nerr, sys_errlist): Define here.
	(Microseconds): Only define as A-line trap if m68k Mac.

Wed Sep 20 12:53:32 1995  Ian Lance Taylor  <ian@cygnus.com>

	* Makefile.in (maintainer-clean): New synonym for distclean.

Mon Aug 28 19:47:52 1995  Per Bothner  <bothner@kalessin.cygnus.com>

	* config.table:  For host, generalize rs6000-ibm-aix*
	to *-ibm-aix* so we also include powerpc.

Tue Aug 22 03:18:05 1995  Ken Raeburn  <raeburn@kr-laptop.cygnus.com>

	Fri Jun 16 18:35:40 1995  Pat Rankin  (rankin@eql.caltech.edu)

	* xstrerror.c: New file.
	* Makefile.in, vmsbuild.com: Compile it.

Mon Jul 31 12:16:32 1995  steve chamberlain  <sac@slash.cygnus.com>

	* config.table (i386-*-win32): New.

Fri Jul 21 11:35:52 1995  Doug Evans  <dje@canuck.cygnus.com>

	* Makefile.in (MULTITOP): New variable.
	(MULTIDIRS, MULTISUBDIR, MULTIDO, MULTICLEAN): Likewise.
	(all): Add multilib support.
	(install_to_tooldir, *clean): Likewise.

Mon Jul 10 11:47:27 1995  Ken Raeburn  <raeburn@cygnus.com>

	* makefile.dos (OBJS): Add hex.o.  From DJ Delorie.

Fri Jun 30 17:28:59 1995  Pat Rankin  (rankin@eql.caltech.edu)

	* vmsbuild.com:  create "new-lib.olb", build libiberty under that
	name, and then make it become "liberty.olb" when done, so that an
	incomplete build attempt never leaves behind something which looks
	like a complete library.

Thu Jun 29 00:22:02 1995  Steve Chamberlain  <sac@slash.cygnus.com>

	* config/mh-i386pe: New file for PE hosts.
	* config.table: Understand PE hosts.

Wed Jun 28 19:13:23 1995  Jason Merrill  <jason@phydeaux.cygnus.com>

	* cplus-dem.c: Update from gcc.

	* argv.c, dummy.c: If __STDC__, #include "alloca-conf.h" after
	<stddef.h>.
	* alloca-norm.h: If __STDC__, declare alloca with its parameter.

Thu Jun 22 18:57:47 1995  Stan Shebs  <shebs@andros.cygnus.com>

	* mpw-make.in (ALL_CFLAGS): Define NEED_basename.
	* mpw.c: Only test DebugPI once whenever printing debug info.
	(mpwify_filename): If filename is /tmp/foo, change it into :_foo,
	also fix to not write on input filename buffer.
	(mpw_access): Use stat() instead of open(), works for directories
	as well as files.

Mon Jun 19 00:33:22 1995  Jason Merrill  <jason@phydeaux.cygnus.com>

	* Makefile.in: Massage broken shells that require 'else true'.

Sat Jun 17 23:21:58 1995  Fred Fish  <fnf@cygnus.com>

	* alloca-norm.h: Declare alloca as type "PTR" to match functions.def.
	Declare __builtin_alloca in the sparc case, as argv.c did.
	* argv.c: Replace inline version of alloca-norm.h at start of file with
	a #include of alloca-conf.h.  Precede it with an include of ansidecl.h
	because alloca-norm.h needs to declare alloca as "PTR".

Mon Jun 12 14:24:26 1995  Steve Chamberlain  <sac@slash.cygnus.com>

	* win32.c: New file.

Fri Jun  9 15:16:14 1995  Jason Merrill  <jason@phydeaux.cygnus.com>

	* dummy.c: #include "alloca-conf.h".

Wed Jun  7 11:46:23 1995  Jason Merrill  <jason@phydeaux.cygnus.com>

	* Makefile.in (mostlyclean): Remove stamp-picdir.
	(clean): Don't.

Mon Jun  5 18:46:06 1995  Jason Merrill  <jason@phydeaux.cygnus.com>

	* config.table (frags): Use toplevel pic frags.

	* Makefile.in (PICFLAG): New macro.
	(all): Depend on stamp-picdir.
	(needed-list): Ditto.
	(.c.o): Also build pic object.
	(stamp-picdir): New rule.
	(mostlyclean): Remove pic.
	(clean): Remove stamp-picdir.

Fri Mar 24 16:55:48 1995  Pat Rankin  (rankin@eql.caltech.edu)

	* vmsbuild.com (config.h): Add `#define NEED_basename'.

Tue May 23 10:12:46 1995  Per Bothner  <bothner@kalessin.cygnus.com>

	* clock.c, getopt.c, strtod.c, vsprintf.c:  Change from using LGPL
	to libio-style copyright.
	* getpagesize.c:  Remove FSF copyright.

Sat May 20 12:30:23 1995  Ken Raeburn  <raeburn@kr-laptop.cygnus.com>

	Added improved VMS support from Pat Rankin:

	Fri Mar 17 18:40:36 1995  Pat Rankin  (rankin@eql.caltech.edu)

	* vmsbuild.com:  new file.

	* getpagesize.c (getpagesize):  implement for VMS;
	* strerror.c (strerror, strerrno, strtoerrno):  add rudimentary
	support for EVMSERR.

Thu May 18 17:01:42 1995  Ken Raeburn  <raeburn@kr-laptop.cygnus.com>

	Wed May 10 14:28:16 1995 Richard Earnshaw (rearnsha@armltd.co.uk)

	* floatformat.c (floatformat_arm_ext): Define.

Tue May 16 13:30:59 1995  Per Bothner  <bothner@kalessin.cygnus.com>

	* basename.c, bcmp.c, getcwd.c, insque.c, rename.c, sigsetmask.c,
	strerror.c, strsignal.c:  Remove FSF copyright.
	* sigsetmask.c: #include <sys/types.h> - seems to be needed by ISC.

Mon May 15 19:53:17 1995  Per Bothner  <bothner@kalessin.cygnus.com>

	* bcopy.c, bzero.c, memcmp.c, memcpy.c, memset.c, strchr.c,
	strrchr.c, strstr.c, vfork.c:  Remove FSF Copyright, because this
	might contaminate libstdc++ with the LGPL.  (OK'd by RMS 11 Oct 94.)
	* strchr.c, strrchr.c:  Add cast to suppress const warning.

Thu May  4 14:36:42 1995  Jason Merrill  <jason@phydeaux.cygnus.com>

	* cplus-dem.c: Use const instead of CONST.  Don't include
	ansidecl.h directly.

Wed Apr 19 01:30:27 1995  Jason Merrill  <jason@phydeaux.cygnus.com>

	* cplus-dem.c: Don't include libiberty.h.  Do declare xmalloc and
	xrealloc.
	(-DMAIN): Don't rely on an externally-defined version number;
	instead, require the version number to be defined as a
	preprocessor macro.  Handle the RS/6000 leading dot.  Define
	xmalloc, xrealloc and fatal.  Don't strip a leading underscore
	if we couldn't demangle the word.

Tue Apr  4 13:03:51 1995  Stan Shebs  <shebs@andros.cygnus.com>

	(Old mpw.c change descriptions retained for informational value.)
	* mpw.c (warning_threshold): Default to .4 sec.
	(overflow_count, current_progress): New globals.
	(warn_if_spin_delay): Include current progress type,
	such as program name, in message.
	(mpw_start_progress): Set current_progress variable from arg.
	(mpw_end_progress): Report spin delays by power-of-two-size
	buckets instead of constant-size buckets.

	* mpw.c: Clean up formatting, types, returns, etc.
	(ENOSYS): Define.
	(mpw_fread, mpw_fwrite): Define.
	(sleep): Define correctly.

	* mpw.c: New code to implement cursor spinning support.
	(umask): New function.
	(mpw_fopen, mpw_fseek, stat, fstat): Call PROGRESS.

	* mpw.c (mpw_basename, mpw_mixed_basename): New functions, find
	basenames for MPW and MPW/Unix filenames.
	(mpw_special_init): New function, calls Macsbug if desired.

	* mpw.c: Add GPL notice.
	(mpwify_filename): Add more transformations.
	(mpw_fopen): Call mpwify_filename on file names.
	(rename): Remove.
	(chdir, getcwd): Add simple definitions.

	* mpw.c: Random cleanups, remove unused code bits.
	Added copy of strerror.c for gcc's use.
	(stat, fstat, _stat): New versions based on Guido van Rossum code.

	* mpw.c (mpw_fseek): Make it work correctly when doing SEEK_CUR.

	* mpw.c (stat): Remove hack definition, get from sys/stat.h.
	(fork, vfork, etc): Print error messages if called.
	(getrusage, sbrk, environ, isatty, link, utime, mkdir, rmdir,
	rename, chown): Define.

	* mpw-config.in: New file, MPW version of configure.in.
	* mpw-make.in: New file, MPW version of Makefile.in.
	* mpw.c: New file, MPW compatibility routines.

Fri Mar 24 14:10:30 1995  Jim Kingdon  (kingdon@lioth.cygnus.com)

	* basename.c: Include config.h before checking for NEED_basename.

Thu Mar 23 19:09:54 1995  Jason Merrill  <jason@phydeaux.cygnus.com>

	* functions.def: Add DEFFUNC for basename.

	* basename.c: Only define basename if NEED_basename.

Thu Mar 16 13:36:05 1995  Jason Merrill  <jason@phydeaux.cygnus.com>

	* config.table: Fix --enable-shared logic for native builds.

Mon Mar 13 11:05:11 1995  Jason Merrill  <jason@phydeaux.cygnus.com>

	* cplus-dem.c (demangle_template): Demangle bool literals properly.

Mon Mar  6 23:57:28 1995  Stu Grossman  (grossman@cygnus.com)

	* strtol.c strtoul.c:  Replace these with less buggy versions from
	NetBSD.  (strtoul in particular couldn't handle base 16.)

Wed Mar  1 15:59:01 1995  Ian Lance Taylor  <ian@cygnus.com>

	* config/mt-vxworks5 (HDEFINES): Define NO_SYS_PARAM_H.

	* clock.c: If NO_SYS_PARAM_H is defined, don't include
	<sys/param.h>.
	* getcwd.c, getpagesize.c, getruntime.c: Likewise.

Fri Feb 17 15:40:55 1995  Ian Lance Taylor  <ian@cygnus.com>

	* getruntime.c (get_run_time): Don't assume that CLOCKS_PER_SEC is
	a number; ANSI appears to permit any expression, including a
	function call.

	* config.table (*-*-vxworks5*): Use mt-vxworks5 when configuring
	xiberty.
	* config/mt-vxworks5: New file.

Thu Feb  9 14:19:45 1995  Ian Lance Taylor  <ian@cygnus.com>

	* basename.c (basename): Change argument to be const.

Wed Feb  8 18:06:52 1995  Jason Merrill  <jason@phydeaux.cygnus.com>

	* Makefile.in (lneeded-list): Don't worry about xmalloc.

Sun Jan 15 00:40:36 1995  Jeff Law  (law@snake.cs.utah.edu)

	* Makefile.in (distclean): Delete xhost-mkfrag.

Thu Jan 12 16:54:18 1995  Jason Merrill  <jason@phydeaux.cygnus.com>

	* Makefile.in (lneeded-list): If alloca.o is needed, so is xmalloc.o.

Wed Jan 11 22:39:56 1995  Ken Raeburn  <raeburn@cujo.cygnus.com>

	* hex.c: New file.
	* Makefile.in (REQUIRED_OFILES, CFILES): List it.
	(hex.o): Add dependencies.

	* cplus-dem.c (demangle_prefix): For GNU style constructor and
	destructor names, try demangling the remainder of the string.

Wed Dec 28 00:49:15 1994  Ian Lance Taylor  <ian@tweedledumb.cygnus.com>

	* vasprintf.c (int_vasprintf): New static function.
	(vasprintf): Use int_vasprintf.  Removes assumption that va_list
	is assignment compatible.

Sat Nov  5 19:29:12 1994  Jason Merrill  (jason@phydeaux.cygnus.com)

	* Makefile.in (LIBCFLAGS): New variable.
	(FLAGS_TO_PASS): Pass it.
	(.c.o): Use it.

Thu Nov  3 19:09:47 1994  Ken Raeburn  <raeburn@cujo.cygnus.com>

	* getopt.c, getopt1.c: Do compile these functions under Linux,
	since many native versions are based on glibc but are buggy.

Mon Oct 24 15:16:46 1994  Per Bothner  <bothner@kalessin.cygnus.com>

	* vasprintf.c:  Make 'format' arg be const, to avoid a mismatch
	with prototype in GNU libc.  Support stdarg.h as well as varargs.h.

Tue Oct 11 17:48:27 1994  Jason Merrill  (jason@phydeaux.cygnus.com)

	* Makefile.in (REQUIRED_OFILES): Add vasprintf.o.
	* functions.def: Remove vasprintf.

Wed Sep 14 17:04:55 1994  Ian Lance Taylor  (ian@sanguine.cygnus.com)

	* xmalloc.c (first_break): New static variable.
	(xmalloc_set_program_name): Record sbrk (0) in first_break.
	(xmalloc): If memory allocation fails, try to report how much
	memory was allocated by the program up to this point.
	(xrealloc): Likewise.

Sun Sep 04 17:58:10 1994  Richard Earnshaw (rwe@pegasus.esprit.ec.org)

	* Makefile.in (ERRORS_CC): New variable, defaulted to $(CC).  Use it
	when linking dummy.
	* config.table: Add host RISCiX Makefile frag.
	* config/mh-riscix: New file.

Thu Aug 25 17:29:44 1994  Ian Lance Taylor  (ian@sanguine.cygnus.com)

	* Makefile.in (FLAGS_TO_PASS): Define.
	($(RULE1)): Use $(FLAGS_TO_PASS).

Wed Aug 24 17:08:47 1994  Ian Lance Taylor  (ian@sanguine.cygnus.com)

	* vasprintf.c: Include <string.h>.
	(vasprintf): Add casts to void for va_arg to avoid gcc warnings.
	* xatexit.c: Declare malloc.

Fri Aug 19 15:29:12 1994  Kung Hsu  (kung@mexican.cygnus.com)

	* cplus-dem.c (demangle_args): Fix a bug in previous patch (the
	one below).

Thu Aug 18 14:37:14 1994  Kung Hsu  (kung@mexican.cygnus.com)

	* cplus-dem.c (demangle args): Handle ARM repeat encoding where
	the type index is greater than 9.

Wed Aug 17 16:13:49 1994  Kung Hsu  (kung@mexican.cygnus.com)

	* cplus-dem.c (demangle_qualified): accept optional '_' between
	qualified name. This is baecause the template name may end with
	numeric and can mixed up with the length of next qualified name.

Wed Aug  3 05:52:14 1994  D. V. Henkel-Wallace  (gumby@cygnus.com)

	* config/mt-sunos4: Use our standard location for cross-includes
	and cross-libs when the target is also a "host" environment (ie no
	newlib; includes and such don't belong to us).  This is specific
	to the Cygnus Support environment.

Tue Aug  2 15:25:12 1994  Kung Hsu  (kung@mexican.cygnus.com)

	* cplus-dem.c (demangle_template): demangle as xxx<'Q'> not
	xxx<ch=81>.

Mon Aug  1 17:02:48 1994  Kung Hsu  (kung@mexican.cygnus.com)

	* cplus-dem.c (main): flush stdout to make pipe work.

Sat Jul 16 12:56:32 1994  Stan Shebs  (shebs@andros.cygnus.com)

	* config.table (*-*-cxux7*):  Recognize.
	* floatformat.c (floatformat_m88110_ext) [HARRIS_FLOAT_FORMAT]:
	Harris-specific float format.
	* config/mh-cxux7: New file.

Wed Jun 29 00:26:17 1994  Peter Schauer  (pes@regent.e-technik.tu-muenchen.de)

	* cplus-dem.c (demangle_template):  Make sure that the result of
	consume_count doesn't index beyond the end of the string.

Mon Jun 20 23:54:37 1994  Peter Schauer  (pes@regent.e-technik.tu-muenchen.de)

	* cplus-dem.c (gnu_special):  Handle vtable mangling of gcc-2.4.5 and
	earlier. Improve test for new vtable mangling. Change output back
	to `virtual table'.

Mon Jun 20 11:37:30 1994  Ian Lance Taylor  (ian@sanguine.cygnus.com)

	* obstack.c: Always compile this code, even if using the GNU
	library.  Avoids problems with relatively recent binary
	incompatibility.

Thu Jun 16 17:54:01 1994  Ian Lance Taylor  (ian@tweedledumb.cygnus.com)

	* cplus-dem.c: Include libiberty.h.
	(xmalloc, xrealloc, free): Don't declare.
	(strstr): Don't declare parameters.
	(xmalloc, xrealloc): Don't define.
	(long_options): Add no-strip-underscores.
	(main): Call xmalloc_set_program_name.  Pass n in short options to
	getopt_long.  Handle option 'n' to not strip underscores.
	(usage): Mention -n and --no-strip-underscores.

Sun Jun 12 01:37:09 1994  Jason Merrill  (jason@deneb.cygnus.com)

	* cplus-dem.c (demangle_template): Separate consecutive >'s with a
	space.
	(gnu_special): Demangle template and qualified names in a vtable name.

Fri May 27 12:27:52 1994  Ken Raeburn  (raeburn@cujo.cygnus.com)

	From gas-2.3 and binutils-2.4 net releases:

	Wed May 11 22:32:00 1994  DJ Delorie (dj@ctron.com)

	* makefile.dos: [new] Makefile for dos/go32
	* configure.bat: update for latest files
	* msdos.c: remove some functions now in libc.a

Fri May 20 18:53:32 1994  Per Bothner  (bothner@kalessin.cygnus.com)

	* cplus-dem.c (gnu_special):  Recognize thunks, as well as
	the new naming style for vtables (when -fvtable-thunks).

Wed May 18 13:34:06 1994  Ian Lance Taylor  (ian@tweedledumb.cygnus.com)

	* Makefile.in (XTRAFLAGS): Don't define.
	(.c.o, dummy.o): Don't use XTRAFLAGS.
	($(RULE1)): Don't pass XTRAFLAGS down in recursive call.

Fri May 13 16:02:12 1994  Jim Kingdon  (kingdon@lioth.cygnus.com)

	* vasprintf.c: New file.
	* Makefile.in, functions.def: Add it.

Fri May 13 16:20:28 1994  Jason Merrill  (jason@deneb.cygnus.com)

	* cplus-dem.c (demangle_fund_type): Grok bool.

Fri May  6 14:44:21 1994  Steve Chamberlain  (sac@cygnus.com)

	* config.table: Add go32
	* config/mh-go32: New template.

Fri May  6 11:01:59 1994  D. V. Henkel-Wallace  (gumby@rtl.cygnus.com)

	* config.table, config/mt-sunos4: config for when sun4 is cross target.

Mon Apr 11 00:54:33 1994  Richard Stallman  (rms@mole.gnu.ai.mit.edu)

	* getopt.c [not __GNU_LIBRARY__] [__GCC__] [not __STDC__]:
	Declare strlen to return int.  Don't include stddef.h.

Fri Apr  1 00:38:17 1994  Jim Wilson  (wilson@mole.gnu.ai.mit.edu)

	* getopt.c: Delete use of IN_GCC to control whether
	stddef.h or gstddef.h is included.

Thu Apr 14 14:00:56 1994  Kung Hsu  (kung@mexican.cygnus.com)

	* cplus-dem.c (demangle_signature): Fix a bug in template function
	type numbering.

Wed Apr 13 17:23:03 1994  Kung Hsu  (kung@mexican.cygnus.com)

	* cplus-dem.c (demangle_signature): Fix template function with arm
	style argument type number, Tn.

Wed Apr 13 17:11:15 1994  Jason Merrill  (jason@deneb.cygnus.com)

	* cplus-dem.c (optable): Add new[] and delete[].

Fri Apr  8 11:21:42 1994  Jim Kingdon  (kingdon@deneb.cygnus.com)

	* argv.c (buildargv): Don't produce empty argument just because
	there is trailing whitespace.

Wed Apr  6 11:42:14 1994  Kung Hsu  (kung@mexican.cygnus.com)

	* cplus-dem.c (demangle_template): fix 'Q' qualified name bug.
	Handle 'p' same as 'P'.
	* cplus-dem.c (do_type): Handle 'p' same as 'P'.

Sat Mar 26 12:00:13 1994  Peter Schauer  (pes@regent.e-technik.tu-muenchen.de)

	* floatformat.c (get_field, put_field):  Fix off by one error in
	little endian case.

Thu Mar 24 10:40:19 1994  Jim Kingdon  (kingdon@lioth.cygnus.com)

	* floatformat.c (floatformat_from_double): Pass unsigned char *,
	not char *, to put_field.

Fri Mar 18 12:34:33 1994  Per Bothner  (bothner@kalessin.cygnus.com)

	* memmove.c:  Re-wrote;  placed in public domain.

Wed Mar 16 10:33:07 1994  Jim Kingdon  (kingdon@lioth.cygnus.com)

	* cplus-dem.c (demangle_prefix): If ARM demangling, don't treat
	__Q* as a constructor.

Mon Mar 14 12:26:02 1994  Ian Lance Taylor  (ian@cygnus.com)

	* ieee-float.c: Removed; no longer used.
	* Makefile.in: Changed accordingly.

Mon Mar  7 12:28:17 1994  Ian Lance Taylor  (ian@tweedledumb.cygnus.com)

	* floatformat.c (get_field): Removed unused local variable i.
	(put_field): Removed unused local variable i.

Sun Feb 27 21:50:11 1994  Jim Kingdon  (kingdon@deneb.cygnus.com)

	* floatformat.c: New file, intended to replace ieee-float.c.
	* Makefile.in: Change accordingly.

Thu Feb 24 11:51:12 1994  David J. Mackenzie  (djm@rtl.cygnus.com)

	* getopt.c: Remove #ifdef GETOPT_COMPAT and #if 0 code.
	 (_getopt_initialize): New function, broken out of _getopt_internal.
	 (_getopt_internal):
	 If long_only and the ARGV-element has the form "-f", where f is
	 a valid short option, don't consider it an abbreviated form of
	 a long option that starts with f.  Otherwise there would be no
	 way to give the -f short option.

Thu Feb 10 14:44:16 1994  Richard Stallman  (rms@mole.gnu.ai.mit.edu)

	* getopt.c [not __GNU_LIBRARY__] [__GNUC__] [not IN_GCC]:
	Test just __STDC__, not emacs.

Wed Feb  9 00:14:00 1994  Richard Stallman  (rms@mole.gnu.ai.mit.edu)

	* getopt.c [not __GNU_LIBRARY__] [__GNUC__] [not IN_GCC]
	[emacs] [not __STDC__]: Don't include stddef.h.  Don't declare strlen.

Fri Dec 24 19:43:00 1993  Noah Friedman  (friedman@nutrimat.gnu.ai.mit.edu)

	* getopt.c (_NO_PROTO): Define before config.h is included.

Mon Sep 20 15:59:03 1993  Roland McGrath  (roland@churchy.gnu.ai.mit.edu)

	* getopt.c, getopt1.c [emacs || CONFIG_BROKETS]: Include
	<config.h> only under these, else "config.h".

Thu Aug 12 18:16:49 1993  Roland McGrath  (roland@churchy.gnu.ai.mit.edu)

	* getopt.c, getopt1.c [HAVE_CONFIG_H]: Include
	<config.h> instead of "config.h".

Sun Feb 20 17:17:01 1994  Ian Lance Taylor  (ian@lisa.cygnus.com)

	* concat.c: Check ANSI_PROTOTYPES rather than __STDC__ to decide
	whether to use prototypes or not.
	* strerror.c (const): Never undefine; let ansidecl.h handle it.
	* strsignal.c (const): Likewise.

Thu Feb 17 13:27:35 1994  Ian Lance Taylor  (ian@tweedledumb.cygnus.com)

	* xatexit.c (_xexit_cleanup): Declare as extern; don't initialize.
	Merging common and initialized variables need not be supported by
	ANSI C compilers.
	(xatexit): Initialize _xexit_cleanup if not already set.
	* xexit.c: Comment fix.

Wed Feb 16 01:15:36 1994  Ian Lance Taylor  (ian@tweedledumb.cygnus.com)

	* xmalloc.c: Don't declare xexit; it's declared in libiberty.h.
	(xrealloc): If oldmem is NULL, allocate with malloc, rather than
	assuming that realloc works correctly.

Tue Feb 15 09:26:16 1994  Peter Schauer  (pes@regent.e-technik.tu-muenchen.de)

	* concat.c, ieee-float.c:  Replace inclusion of <string.h>
	with explicit function declarations, as recommended by Ian Taylor.

Sat Feb 12 10:31:11 1994  David J. Mackenzie  (djm@rtl.cygnus.com)

	* xmalloc.c (xmalloc, xrealloc): Use PTR and size_t throughout.
	(malloc, realloc): Declare.

Thu Feb 10 17:08:19 1994  Ian Lance Taylor  (ian@tweedledumb.cygnus.com)

	* argv.c, basename.c: Include ansidecl.h and libiberty.h.
	* concat.c, fdmatch.c, getruntime.c, spaces.c: Likewise.
	* strerror.c, strsignal.c, xatexit.c, xexit.c: Likewise.
	* xmalloc.c: Likewise.
	* concat.c: Don't declare xmalloc.  If __STDC__, use <stdarg.h>
	macros, not <varargs.h> macros.
	* spaces.c (spaces): Make return type const.  Don't crash if
	malloc returns NULL.
	* strerror.c (struct error_info): Make name and msg fields const.
	(error_names): Make const.
	(strerrno): Make const.
	(strtoerrno): Make argument const.
	* strsignal.c (struct signal_info): Make name and msg fields
	const.
	(signal_names, sys_siglist): Make const.
	(strsignal, strsigno): Make const.
	(strtosigno): Make argument const.
	* xatexit.c: Declare parameter types.
	* xmalloc.c (name): Make const.
	(xmalloc_set_program_name): Make argument const.
	* Makefile.in (INCDIR): Define.
	(.c.o): Use $(INCDIR).
	(dummy.o): Likewise.
	(argv.o, basename.o): New targets; depend on libiberty.h.
	(concat.o, fdmatch.o, getruntime.o, spaces.o): Likewise.
	(strerror.o, strsignal.o, xatexit.o, xexit.o): Likewise.
	(xmalloc.o): Likewise.
	(cplus-dem.o): New target; depend on demangle.h.
	(getopt.o, getopt1.o): New targets; depend on getopt.h.
	(ieee-float.o): New target; depend on ieee-float.h.
	(obstack.o): New target; depend on obstack.h.

Tue Feb  8 05:29:08 1994  David J. Mackenzie  (djm@thepub.cygnus.com)

	Handle obstack_chunk_alloc returning NULL.  This allows
	obstacks to be used by libraries, without forcing them
	to call exit or longjmp.
	* obstack.c (_obstack_begin, _obstack_begin_1, _obstack_newchunk):
	If CALL_CHUNKFUN returns NULL, set alloc_failed, else clear it.
	(_obstack_begin, _obstack_begin_1): Return 1 if successful, 0 if not.

Tue Feb  8 00:32:28 1994  Peter Schauer  (pes@regent.e-technik.tu-muenchen.de)

	* concat.c, ieee-float.c:  Include <string.h>.

Sun Feb  6 21:28:46 1994  David J. Mackenzie  (djm@thepub.cygnus.com)

	* xmalloc.c (xmalloc_set_program_name): New function.
	(xmalloc, xrealloc): Include the name in the error message, if set.

	* Replace atexit.c with xatexit.c.
	* Makefile.in (CFILES), functions.def: Change references.

Sat Feb  5 14:02:32 1994  Stan Shebs  (shebs@andros.cygnus.com)

	* getruntime.c (get_run_time): Use getrusage or times if
	HAVE_GETRUSAGE or HAVE_TIMES are defined.

Fri Feb  4 15:49:38 1994  David J. Mackenzie  (djm@thepub.cygnus.com)

	* atexit.c: New file.
	* Makefile.in (CFILES), functions.def: Add it.
	* xexit.c: New file.
	* Makefile.in (CFILES, REQUIRED_OFILES): Add it.
	* xmalloc.c (xmalloc, xrealloc): Call xexit instead of exit.
	Change request for 0 bytes into request for 1 byte.

Wed Feb  2 11:36:49 1994  Ian Lance Taylor  (ian@tweedledumb.cygnus.com)

	* xmalloc.c (xmalloc, xrealloc): Print size using %lu, and cast to
	unsigned long, to avoid warnings.

Fri Jan 28 17:49:06 1994  Ken Raeburn  (raeburn@cujo.cygnus.com)

	* dummy.c: Don't include time.h ever; always define clock_t as
	"unsigned long".  Until gcc/fixincludes ensures that clock_t
	exists, __STDC__ isn't a sufficient test.  And if clock() doesn't
	exist, clock_t probably doesn't either.

Mon Jan 24 11:52:31 1994  Stan Shebs  (shebs@andros.cygnus.com)

	* clock.c, getruntime.c: New files.
	* Makefile.in: Add to file lists.
	* functions.def (clock): Add to list.
	* dummy.c (time.h): Add if __STDC__.
	(clock_t): #define as "unsigned long" if not __STDC__.

Tue Jan 11 11:27:44 1994  Ian Lance Taylor  (ian@tweedledumb.cygnus.com)

	* strtod.c: Declare atof.  From edler@jan.ultra.nyu.edu (Jan
	Edler).

Tue Dec 28 14:17:30 1993  Ian Lance Taylor  (ian@tweedledumb.cygnus.com)

	* Makefile.in (errors): Use CFLAGS as well as LDFLAGS when
	linking.

Fri Dec 17 12:26:07 1993  Kung Hsu  (kung@cirdan.cygnus.com)

	* cplus-dem.c (demangle_arm_pt): New function.  Common code
	for ARM template demangling.
	* cplus-dem.c (demangle_class_name): Use demangle_arm_pt.
	* cplus-dem.c (demangle_prefix): Likewise.

Tue Nov 30 15:47:48 1993  Jason Merrill  (jason@deneb.cygnus.com)

	* cplus-dem.c (cplus_demangle_opname): Add CONST to please gcc.

Sat Nov 27 11:05:50 1993  Fred Fish  (fnf@cygnus.com)

	Merge changes from tom@basil.icce.rug.nl (Tom R.Hageman)
	* strerror.c, strsignal.c:  As a small space optimization, don't
	include messages when they aren't actually used.

	Merge changes from takefive.co.at!joe (Josef Leherbauer)
	* cplus-dem.c (demangle_prefix, demangle_function_name,
	cplus_demangle_opname):  Fixes for systems where cplus_marker
	is something other than '$'.

Fri Nov 26 13:51:11 1993  Per Bothner  (bothner@kalessin.cygnus.com)

	* waitpid.c:  Simple-minded approcimation to waitpid
	using vanilla wait.
	* functions.def, Makefile.in:  Update accordingly,

Thu Nov 18 18:01:15 1993  Kung Hsu  (kung@cirdan.cygnus.com)

	* cplus-dem.c(demangle_template): fix bug template instantiation
	with value of user defined type.

Wed Nov 17 18:30:21 1993  Kung Hsu  (kung@cirdan.cygnus.com)

	* cplus-dem.c(cplus_demangle_opname): add the subject new function
	to support unified search of operator in class.

Wed Nov 10 09:47:22 1993  Jim Kingdon  (kingdon@lioth.cygnus.com)

	gcc -Wall lint:
	* strtoul.c (strtoul): use "(digit = *s) != '\0'" not just
	"digit = *s" as condition in while loop.

Tue Nov  9 15:52:22 1993  Mark Eichin  (eichin@cygnus.com)

	* Makefile.in: pass SHELL to recursive make

Thu Nov  4 12:09:26 1993  Per Bothner  (bothner@kalessin.cygnus.com)

	* vfprintf.c, vprintf.c, vsprintf.c:  Make format arg
	be (const char*), for ANSI (and gcc w/fixproto) consistency.

Thu Nov  4 08:29:04 1993  Jim Kingdon  (kingdon@lioth.cygnus.com)

	* config.table: Make *-*-hiux* use mh-hpux.

Fri Oct 22 07:53:15 1993  Jim Kingdon  (kingdon@lioth.cygnus.com)

	* config.table: Add * to end of all OS names.

Tue Oct 19 17:12:01 1993  david d `zoo' zuhn  (zoo@rtl.cygnus.com)

	* Makefile.in (lneeded-list): ensure that object file names are
	  not duplicated, as multiple instances of the same object file in
	  a library causes problems on some machines

Mon Oct 18 21:59:28 1993  Jim Kingdon  (kingdon@lioth.cygnus.com)

	* strcasecmp.c, strncasecmp.c: Change u_char to unsigned char.

Fri Oct 15 22:17:11 1993  david d `zoo' zuhn  (zoo@rtl.cygnus.com)

	* strncasecmp.c: new file, implements strncasecmp
	* strcasecmp.c: new file, implement strcasecmp

	* Makefile.in (CFILES): list these two new source files

	* functions.def: add strcasecmp and strncasecmp entries

Fri Oct 15 14:53:05 1993  Ian Lance Taylor  (ian@tweedledumb.cygnus.com)

	* strtoul.c (strtoul), strtol.c (strtol): Handle overflow
	according to ANSI C.

Thu Oct 14 16:34:19 1993  Kung Hsu  (kung@cirdan.cygnus.com)

	* cplus-dem.c: add support of ARM global constructor/destructor,
	and 'G' for passing record or union in parameter.

Wed Oct 13 13:36:19 1993  Jim Kingdon  (kingdon@lioth.cygnus.com)

	* Makefile.in: Fix comment to clarify that stuff in REQUIRED_OFILES
	should not be in functions.def.

Wed Oct 13 13:13:38 1993  Ian Lance Taylor  (ian@tweedledumb.cygnus.com)

	* functions.def: Removed xmalloc.  Stuff in REQUIRED_OFILES should
	not be in functions.def.

Mon Oct  4 18:26:39 1993  Kung Hsu  (kung@cirdan.cygnus.com)

	* cplus-dem.c: change globl constructor/destructor to proper name

Tue Sep 28 18:11:07 1993  Kung Hsu  (kung@cirdan.cygnus.com)

	* cplus-dem.c: fix bug in constructor/destructor

Tue Sep 28 16:20:49 1993  Kung Hsu  (kung@cirdan.cygnus.com)

	* cplus-dem.c: support both old and new _vt$... vtbl mangled names

Fri Sep 24 19:07:16 1993  Jason Merrill  (jason@deneb.cygnus.com)

	* cplus-dem.c: Fix demangle_template prototype

Fri Sep 24 17:32:55 1993  Kung Hsu  (kung@cirdan.cygnus.com)

	* cplus-dem.c: fix template demangling
	* cplus-dem.c: fix const type demangling
	* cplus-dem.c: fix constructor/destructor, virtual table,
	qualifier, global constructor/destructor demangling

Wed Sep  1 23:13:11 1993  Jim Kingdon  (kingdon@lioth.cygnus.com)

	* strsignal.c, strerror.c: Use fully-bracketed initializer to
	keep gcc -Wall happy.

Fri Aug 27 10:30:09 1993  Jason Merrill  (jason@deneb.cygnus.com)

	* cplus-dem.c (do_type): Add CONSTS to make gcc happy with last
	patch.

Fri Aug 27 11:24:54 1993  Jim Kingdon  (kingdon@lioth.cygnus.com)

	Patch from Paul Flinders:
	* cplus-dem.c (do_type): Deal with arrays.

Tue Aug 24 14:23:50 1993  Jim Kingdon  (kingdon@lioth.cygnus.com)

	* cplus-dem.c (demangle_qualified: Deal with GNU format for more
	than 9 classes.

Wed Aug 18 19:50:29 1993  Jason Merrill  (jason@deneb.cygnus.com)

	* Makefile.in (dummy.o): Redirect to /dev/null to avoid "variable
	not initialized" warnings under HP/UX

Sun Aug 15 20:42:40 1993  Jim Kingdon  (kingdon@lioth.cygnus.com)

	* strerror.c: Move include of stdio.h after sys_errlist #define.
	Also remove NULL definition (stdio.h always defines NULL, so it
	never did anything but clutter up the code).

Sat Aug 14 14:21:49 1993  david d `zoo' zuhn  (zoo@rtl.cygnus.com)

	* Makefile.in, functions.def: handle xmalloc.c

	* xmalloc.c: provide xmalloc and xrealloc functions

Thu Aug 12 17:38:57 1993  David J. Mackenzie  (djm@thepub.cygnus.com)

	* cplus-dem.c: Fix a comment.

Sat Aug  7 13:56:35 1993  David J. Mackenzie  (djm@thepub.cygnus.com)

	* getopt1.c: Declare const the way getopt.c does.

Fri Aug  6 17:03:13 1993  David J. Mackenzie  (djm@thepub.cygnus.com)

	* obstack.c, alloca.c: Update from FSF.
	* getopt.c, getopt1.c: Update to current FSF version, which
	doesn't use alloca.

Tue Jul 27 14:03:57 1993  Brendan Kehoe  (brendan@lisa.cygnus.com)

	* Makefile.in (demangle): Add the target with a message saying
	where demangle went.

Mon Jul 26 15:49:54 1993  Jim Kingdon  (kingdon@lioth.cygnus.com)

	* Makefile.in: Remove obsolete `demangle' target.

Thu Jul 22 08:31:01 1993  Fred Fish  (fnf@deneb.cygnus.com)

	* cplus-dem.c (arm_special):  Apply patch from arg@lucid.com to
	avoid infinite loop on vtbl symbols with disambiguating "junk"
	tacked on the end.

Mon Jul 19 14:10:37 1993  david d `zoo' zuhn  (zoo@rtl.cygnus.com)

	* strsignal.c: work around some systems losing definitions of
	sys_siglist

	* config/mh-lynxos: this system has a losing definition of
	sys_siglist

	* config.table: use mh-lynxos for *-*-lynxos

Mon Jul 19 17:08:52 1993  Ken Raeburn  (raeburn@rtl.cygnus.com)

	* config.table: Add support for HPPA BSD hosts.

	* config/mh-hpbsd: New file.

Mon Jul 12 18:00:40 1993  K. Richard Pixley  (rich@cygnus.com)

	* Makefile.in (TAGS): make work when srcdir != objdir.

Sun Jun 27 15:35:31 1993  David J. Mackenzie  (djm@thepub.cygnus.com)

	* cplus-dem.c (main): Add long options, including --help and
	--version.
	(usage): New function from code in main.

Tue Jun 22 11:37:38 1993  Per Bothner  (bothner@deneb.cygnus.com)

	* config.table:  New shell scipt, sourced by both ./configure,in
	and ../xiberty/configure.in, to avoid maintainance lossages.
	* configure.in and ../xiberty/configure.in:  Use config.table.

	* configure.in: Don't use mh-aix for AIX 3.2, only for 3.1.
	* configure.in: Map *-*-irix* (except irix4) to mh-sysv.
	* ../xiberty/configure.in:  Update from ./configure.in.

Tue Jun 15 17:05:31 1993  david d `zoo' zuhn  (zoo at cirdan.cygnus.com)

	* Makefile.in: remove parentdir support

Wed May 26 12:59:09 1993  Peter Schauer  (pes@regent.e-technik.tu-muenchen.de)

	* cplus-dem.c (xrealloc):  Match definition with prototype.

Tue May 25 14:27:51 1993  Peter Schauer  (pes@regent.e-technik.tu-muenchen.de)

	* cplus-dem.c (demangle_prefix):  Demangle cfront
	local variables as an extension to ARM demangling.

Fri May 21 09:53:57 1993  Jim Kingdon  (kingdon@lioth.cygnus.com)

	* ieee-float.c: Don't require pointers to double to be aligned.

Tue May 18 17:12:10 1993  Fred Fish  (fnf@cygnus.com)

	(merge changes from dlong@cse.ucsc.edu)
	* cplus-dem.c (consume_count):  Simplify.
	* cplus-dem.c (arm_pt, demangle_class_name):  New functions.
	* cplus-dem.c (various):  Calls to arm_pt, demangle_class_name.

	* cplus-dem.c (xmalloc, xrealloc, strstr):  Make extern decls into
	full prototypes.
	* cplus-dem.c (free):  Add prototype.
	* cplus-dem.c (optable):  Fully bracketize initializer.

Fri May 14 17:13:05 1993  Per Bothner  (bothner@cygnus.com)

	* cplus-dem.c:  Whether initial underscores are stripped
	depends on the external variable prepends_underscore
	(which is generated by the binutils Makefile).

Fri May 14 07:32:20 1993  Ken Raeburn  (raeburn@deneb.cygnus.com)

	* cplus-dem.c (mop_up, arm_special): Remove some unused variables.

Tue May  4 20:31:59 1993  Fred Fish  (fnf@cygnus.com)

	* cplus-dem.c (consume_count):  Return zero if arg does not
	start with digit, and don't consume any input.

Tue May  4 08:10:28 1993  Jim Kingdon  (kingdon@cygnus.com)

	* Makefile.in (demangle): Use ${srcdir} not $^.

	* strtod.c: New file, needed at least for BSD 4.3.

Sun May  2 11:30:42 1993  Fred Fish  (fnf@cygnus.com)

	* strsignal.c (sys_siglist):  For ANSI compilations, type is
	"const char *const".  Also remove conditionalization on __STDC__
	since const is defined away for non-ANSI.

Wed Apr 28 19:29:55 1993  Ken Raeburn  (raeburn@deneb.cygnus.com)

	* configure.in: Recognize *-*-hpux.
	* config/mh-hpux: New file.

Tue Apr 27 15:22:19 1993  Per Bothner  (bothner@cygnus.com)

	* tmpnam.c:  Added ANSI tmpnam() function.
	* functions.def, Makefile.in:  Update accordingly.

Tue Apr 27 13:38:38 1993  Peter Schauer  (pes@regent.e-technik.tu-muenchen.de)

	* cplus-dem.c (demangle_function_name): Get the demangling of
	stop__1A right.

Fri Apr 16 23:48:24 1993  Jim Kingdon  (kingdon at calvin)

	* cplus-dem.c: Declare strstr return type.

Fri Mar 26 12:01:26 1993  Jim Kingdon  (kingdon@cygnus.com)

	* strsignal.c: Add some AIX signals.

Thu Mar 25 15:17:23 1993  Ian Lance Taylor  (ian@cygnus.com)

	* Makefile.in (MAKEOVERRIDES): Define to be empty.

Wed Mar 24 01:59:25 1993  david d `zoo' zuhn  (zoo at poseidon.cygnus.com)

	* Makefile.in: add installcheck & dvi targets

Thu Mar 18 14:05:44 1993  Per Bothner  (bothner@rtl.cygnus.com)

	* ieee-float.c:  New file, moved from ../gdb (since it is
	needed by ../opcode/m68k-dis.c).

Tue Mar  2 17:47:31 1993  Fred Fish  (fnf@cygnus.com)

	* cplus-dem.c:  Replace all references to cfront with ARM.

Fri Feb 26 00:17:07 1993  Per Bothner  (bothner@rtl.cygnus.com)

	* cplus-dem.c:  Fix main program (when compiled with -DMAIN)
	to be more useful as a filter.

Sat Feb 20 21:41:39 1993  Brendan Kehoe  (brendan@lisa.cygnus.com)

	* Makefile.in (install_to_libdir, install_to_tooldir): Go into the
	destination directory before running $(RANLIB), in case that
	program tries to create a file in the current directory as part of
	its work.

Thu Feb 18 23:00:19 1993  John Gilmore  (gnu@cygnus.com)

	* strsignal.c (sys_siglist):  Remove yet another *%^&%&$# "const"
	because BSD 4.4 lacks one.  Isn't this fun?

Thu Feb 18 11:24:25 1993  Fred Fish  (fnf@cygnus.com)

	* cplus-dem.c (demangle_signature):  Set func_done after
	demangling a template.
	* cplus-dem.c (demangle_template):  Fix several small bugs
	in demangling GNU style templates.
	* cplus-dem.c (demangle_prefix):  Fix for templates in GNU
	style constructors.
	* cplus-dem.c (gnu_special):  Fix for templates in GNU style
	static data members.

Tue Feb 16 17:28:35 1993  Fred Fish  (fnf@cygnus.com)

	* cplus-dem.c (demangle_signature):  Modify to include type
	modifiers like static and const in remembered types.

Thu Feb 11 22:20:47 1993  Fred Fish  (fnf@cygnus.com)

	* cplus-dem.c (demangled_qualified):  Add new parameter that tells
	whether to prepend or append the qualifiers.
	* cplus-dem.c (string_prepends):  Used now, remove #if 0.
	* cplus-dem.c (demangle_signature):  Call demangle_qualified
	with prepending.
	* cplus-dem.c (gnu_special):  Recognize static data members that
	use qualified names.
	* cplus-dem.c (demangle_qualified):  Accumulate qualifiers in a
	temporary buffer and the prepend or append them to the result,
	as specified by the new "append" flag.
	* cplus-dem.c (do_type):  Call demangled_qualified with
	appending.

Mon Dec 28 10:47:19 1992  Ken Raeburn  (raeburn@cygnus.com)

	* strsignal.c (signal_table): Now const.
	(init_signal_tables): Variable eip now points to const.

	* strerror.c (error_table): Now const.
	(init_error_tables): Variable eip now points to const.

Tue Dec 15 15:36:50 1992  Per Bothner  (bothner@cygnus.com)

	* memchr.c (memchr):  New (ANSI standard) function.
	* Makefile.in, functions.def:  Added memchr.
	* Makefile.in (AR_FLAGS): Use rc instad of non-standard cq.

Wed Dec  2 22:49:10 1992  david d `zoo' zuhn  (zoo at cirdan.cygnus.com)

	* getopt.c: remove use of USG around <alloca.h>, which never meant
	anything anyway

	* config/mh-{aix,apollo68,ncr3000,sysv,sysv4}: removed definitions
	of USG and USGr4

Thu Nov 19 03:09:33 1992  Brendan Kehoe  (brendan@lisa.cygnus.com)

	* cplus-dem.c (demangle_fund_type): Recognize `w', a wide character;
	it's now a type according to the ANSI X3J16 working paper; output
	"wchar_t" for it.
	(demangle_template): Accept `w' as an integral type.
	(xmalloc, xrealloc): Use `char *', not `PTR'.  Cast calls to their
	counterparts malloc and realloc to `char *'.
	(main): Exit with a 0 status.
	* Makefile.in (demangle): Don't expect the user to define
	DEMANGLE, instead force to be cplus-dem.c.  Look in $(srcdir)/../include
	for demangle.h.  Pass it any HDEFINES or XTRAFLAGS.

Wed Nov 18 18:56:20 1992  John Gilmore  (gnu@cygnus.com)

	* Makefile.in (AR_FLAGS):  Avoid verbosity.
	* config/mh-sysv4:  Remove AR_FLAGS override, use INSTALL=cp,
	replace USGr4 with HAVE_SYSCONF.
	* config/mh-solaris:  Remove; mh-sysv4 works now.
	* getpagesize.c:  Replace USGr4 with HAVE_SYSCONF.
	* configure.in:  Simplify host matching table, remove separate
	solaris config file.

Sun Nov 15 09:35:16 1992  Fred Fish  (fnf@cygnus.com)

	* configure.in (i[34]86-*-solaris2*):  Add, use mh-sysv4.

Tue Nov  3 21:27:03 1992  Brendan Kehoe  (brendan@cygnus.com)

	* cplus-dem.c (xmalloc, xrealloc): Add decls.
	(remember_type): Don't cast xmalloc.
	(string_need): Likewise; don't cast xrealloc either.

Fri Oct 23 08:52:01 1992  Ian Lance Taylor  (ian@cygnus.com)

	* Makefile.in, functions.defs, rename.c: added simple
	implementation of rename, since some binutils programs use it.

Thu Oct 15 15:18:22 1992  Per Bothner  (bothner@cygnus.com)

	* strsignal.c:  Add appropriate 'const' to sys_siglist
	extern declaration (if __STDC__).  (Needed for Linux.)
	* strsignal.c (strsignal): Add cast to remove const-ness.

Fri Oct  9 03:22:55 1992  John Gilmore  (gnu@cygnus.com)

	* Makefile.in (needed.awk, needed2.awk):  Remove erroneous \'s
	before "'s, diagnosed by BSD 4.4 awk.

Thu Oct  8 15:25:12 1992  Ian Lance Taylor  (ian@cygnus.com)

	* Makefile.in: create config.h and needed-list through $(CONFIG_H)
	and $(NEEDED_LIST), to give some hooks for xiberty.

Thu Oct  1 23:31:42 1992  david d `zoo' zuhn  (zoo at cirdan.cygnus.com)

	* configure.in: use cpu-vendor-triple instead of nested cases

Wed Sep 30 11:26:59 1992  Per Bothner  (bothner@rtl.cygnus.com)

	* Makefile.in, argv.c, basename.c, bcmp.c, bcopy.c, bzero.c,
	concat.c, cplus-dem.c, fdmatch.c, getcwd.c, getopt.c, getopt1.c,
	getpagesize.c, insque.c, memcmp.c, memcpy.c, memmove.c, memset.c,
	obstack.c, sigsetmask.c, spaces.c, strchr.c, strerror.c,
	strrchr.c, strsignal.c, strstr.c, vfork.c, vsprintf.c:
	Convert from using GPL to LGPL.

Sat Sep 26 04:01:30 1992  John Gilmore  (gnu@cygnus.com)

	* Makefile.in (errors):  Leave dummy.o and dummy around so that
	we can see how the needed list was generated (it's sometimes wrong).
	(mostlyclean):  Remove them.

Mon Sep 21 14:50:42 1992  Ian Lance Taylor  (ian@cygnus.com)

	* getcwd.c: supply a default if MAXPATHLEN is not defined.

	* config/mh-irix4: set EXTRA_OFILES to alloca.o, from WRS.

Wed Sep  9 12:41:48 1992  Ian Lance Taylor  (ian@cygnus.com)

	* Makefile.in: Use XTRAFLAGS when compiling, so that xiberty works
	when cross-compiling.

Thu Sep  3 13:29:39 1992  K. Richard Pixley  (rich@sendai.cygnus.com)

	* cplus-dem.c: (demangle_prefix): reduction in strength of strstr
	  as a time optimization.

	* cplus-dem.c (cplus_demangle): remove strpbrk test.  Appears to
	  be more expensive than simply demangling.

	* cplus-dem.c (cplus_match): new function.

Tue Sep  1 15:24:04 1992  Per Bothner  (bothner@rtl.cygnus.com)

	* cplus-dem.c:  #include <stdio.h>, to define NULL.
	Define current_demangling_style.

Sun Aug 30 17:58:19 1992  Per Bothner  (bothner@rtl.cygnus.com)

	* cplus-dem.c:  New file, moved from ../gdb.
	* cplus-dem.c (set_cplus_marker_for_demangling):  New exported
	function, to avoid compiling in target-dependency for CPLUS_MARKER.
	* cplus-dem.c (cplus_demangle):  Allow demangling style option
	to be passed as a parameter, but using the global variable
	current_demangling_style as a default.
	* Makefile.in:  Update for cplus-dem.c

Sat Aug 29 10:44:09 1992  Fred Fish  (fnf@cygnus.com)

	* obstack.c:  Merge in comment changes from FSF version.  Now
	matches the FSF version exactly.

Fri Aug 28 18:39:08 1992  John Gilmore  (gnu@cygnus.com)

	* obstack.c (CALL_FREEFUN):  Can't use ?: with void values (at
	least on losing DECstations!); use if-then-else instead.

Wed Aug 19 14:40:34 1992  Ian Lance Taylor  (ian@cygnus.com)

	* Makefile.in: always create installation directories.

Mon Aug 10 17:33:40 1992  david d `zoo' zuhn  (zoo at cirdan.cygnus.com)

	* Makefile.in: clean up definition of CFILES, more comments

Sat Aug  8 23:10:59 1992  Fred Fish  (fnf@cygnus.com)

	* getopt.c (my_index):  Make first arg const to match strchr,
	which it sometimes is remapped to.

Sat Aug  1 13:48:50 1992  Fred Fish  (fnf@cygnus.com)

	* obstack.c (DEFAULT_ALIGNMENT):  Update to match FSF version.
	* obstack.c (_obstack_begin):  Initialize use_extra_arg.
	* obstack.c (_obstack_begin_1):  New, from FSF version.

Mon Jul 20 21:07:58 1992  Fred Fish  (fnf@cygnus.com)

	* obstack.c (CALL_CHECKFUN, CALL_FREEFUN):  Use use_extra_arg and
	extra_arg.
	* obstack.c (_obstack_begin):  Remove area_id and flags arguments
	(previously added for mmalloc support, interface has changed).
	Also convert flags usage to use use_extra_arg and maybe_empty_object.

Fri Jul 10 00:41:53 1992  Fred Fish  (fnf@cygnus.com)

	* argv.c:  Move expandargv inline and eliminate static variables.
	Rewrite to always allocate in powers of two.  Fix to return an
	argv with a single null string arg if passed a null string.

Fri Jul  3 20:27:29 1992  Fred Fish  (fnf@cygnus.com)

	* random.c, sigsetmask.c, strerror.c, strsignal.c:  Remove
	"(void)" casts from function calls where the return value is
	ignored, in accordance with GNU coding standards.

Mon Jun 29 10:54:19 1992  Fred Fish  (fnf at cygnus.com)

	* bcopy.c, strerror.c, strsignal.c:  Lint.

Thu Jun 25 09:18:41 1992  K. Richard Pixley  (rich@rtl.cygnus.com)

	* getopt.c: merge changes from make.

Thu Jun 25 04:43:22 1992  John Gilmore  (gnu at cygnus.com)

	* alloca.c:  Incorporate fixes from gdb/alloca.c.
	FIXME:  Eventually move gdb's alloca configuration files here,
	and remove gdb/alloca.c and its Makefile.in support.

Tue Jun 23 21:56:30 1992  Fred Fish  (fnf@cygnus.com)

	* dummy.c:  Define NOTHING to /*nothing*/, change return type
	of main to int and return zero.
	* functions.def:  Supply NOTHING as the fourth arg to macros
	that don't have an explicit arg, to satisfy picky preprocessors.

Wed Jun 17 18:13:58 1992  Per Bothner  (bothner@rtl.cygnus.com)

	* Makefile.in:  Clean up *clean rules, as per standards.texi.

Tue Jun 16 16:11:59 1992  K. Richard Pixley  (rich@rtl.cygnus.com)

	* getopt.c, getopt1.c: merged largely gratuitous, mostly
	  whitespace diffs from other prep distributions.

Mon Jun 15 12:25:46 1992  Fred Fish  (fnf@cygnus.com)

	* config/mh-ncr3000 (INSTALL):  Don't use /usr/ucb/install,
	it is broken on ncr 3000's.

Mon Jun 15 01:03:26 1992  John Gilmore  (gnu at cygnus.com)

	* sigsetmask.c:  Rewrite.  Old one was very confused about its
	arguments and result.  New one can't do much, but at least knows
	what it can't do, and it's good enough for GDB's use.

Sun Jun 14 15:17:40 1992  Stu Grossman  (grossman at cygnus.com)

	* functions.def:  Use proper prototype for strtoul.

Fri Jun 12 19:22:40 1992  John Gilmore  (gnu at cygnus.com)

	* Makefile.in:  Add random.c.
	* config/mh-*:  Use "true" rather than "echo >/dev/null" for ranlib.
	* configure.in:  update solaris2 config.

Wed Jun 10 16:31:29 1992  Fred Fish  (fnf@cygnus.com)

	* random.c:  Add for random() and srandom().
	* functions.def:  Add random

Tue Jun  9 17:27:18 1992  Fred Fish  (fnf@cygnus.com)

	* config/{mh-ncr3000, mh-sysv4}:  Add definition for INSTALL
	using /usr/ucb/install.

Mon Jun  1 13:20:17 1992  Per Bothner  (bothner@rtl.cygnus.com)

	* strerror.c:  Kludge to guard against a conflict with
	possible declaration of sys_errlist in errno.h.

Sun May 31 15:07:47 1992  Mark Eichin  (eichin at cygnus.com)

	* configure.in, config/mh-solaris: add solaris2 config support.

Fri May 29 17:23:23 1992  Per Bothner  (bothner@rtl.cygnus.com)

	* sigsetmask.c:  #ifdef out sigsetmask if SIG_SETMASK
	is not defined (should be defined in signal.h, says Posix.).

Mon May 18 17:35:04 1992  K. Richard Pixley  (rich@cygnus.com)

	* getopt.c: merged changes from make-3.62.11.

Fri May  8 14:53:07 1992  K. Richard Pixley  (rich@cygnus.com)

	* getopt.c: merged changes from bison-1.18.

Tue May  5 11:51:40 1992  Per Bothner  (bothner@rtl.cygnus.com)

	* Makefile.in:  Don't have $(EXTRA_OFILES) depend on config.h,
	since that introduces a circular dependency.
	($(EXTRA_OFILES) are used to build config.h.)

	* strtoul.c:  Fixes to handle non-decimal bases better.

Wed Apr 22 09:27:51 1992  Fred Fish  (fnf@cygnus.com)

	* config/mh-ncr3000:  Replace MINUS_G with CFLAGS.
	* Makefile.dos:  Finish MINUS_G eradication.
	* Makefile.in (CFILES):  Add strsignal.c.
	* Makefile.in (REQUIRED_OFILES):  Add strerror.o strsignal.o
	* Makefile.in (needed-list):  Split creation of errors file to
	separate make target.
	* Makefile.in (config.h, needed2.awk, errors):  New targets.
	* Makefile.in (clean):  Split to multiple lines, add needed2.awk
	and config.h.
	* dummy.c (DEFFUNC, DEFVAR):  Add defines and undefs.
	* functions.def (strerror):  Remove from optional list.
	* functions.def (sys_nerr, sys_errlist, sys_siglist):  DEFVAR's
	* functions.def (strerror, psignal):  DEFFUNC's
	* strerror.c:  Rewrite from scratch to use sys_errlist only if
	available, add errno_max(), add strerrno(), add strtoerrno(),
	add test driver.
	* strsignal.c:  New file, signal equivalent to strerror.c.
	Uses sys_siglist if available, defines signo_max(), strsignal(),
	strsigno(), strtosigno(), psignal(), and test driver.

Mon Apr 20 20:49:32 1992  K. Richard Pixley  (rich@cygnus.com)

	* Makefile.in: do not print recursion line.

	* Makefile.in: allow CFLAGS to be passed in from command line.
	  Removed MINUS_G.  Default CFLAGS to -g.

Mon Apr 20 12:57:46 1992  Per Bothner  (bothner@rtl.cygnus.com)

	* config/mh-aix:  New.  EXTRA_OFILES lists copysign.o,
	so libg++ users don't have to be inconvenienced by a
	libc.a bug (libc.a needs copysign, but doesn't define it!).
	* configure.in:  Use config/mh-aix.
	* strtoul.c:  Handle '-' as required by ANSI.
	Clean up radix handling.
	* strstr.c:  Fix buggy algorithm.
	* Makefile.in:  Change so that ${EXTRA_OFILES} is
	appended to needed-list (which is used by libg++).

Fri Apr 10 22:51:41 1992  Fred Fish  (fnf@cygnus.com)

	* configure.in:  Recognize new ncr3000 config.
	* config/mh-ncr3000:  New config file.

Wed Apr  1 23:31:43 1992  John Gilmore  (gnu at cygnus.com)

	* argv.c, dummy.c:  Lint.

Tue Mar 31 18:46:44 1992  Fred Fish  (fnf@cygnus.com)

	* config/mh-sysv4:  New config file.
	* configure.in (host_makefile_frag):  Set to config/mh-sysv4 for
	host_os == sysv4.
	* getpagesize.c:  For SVR4, use sysconf(_SC_PAGESIZE) to get
	pagesize.

Sun Mar 29 12:26:42 1992  John Gilmore  (gnu at cygnus.com)

	* getopt.c:  Lint.

Fri Mar 27 08:32:55 1992  Fred Fish  (fnf@cygnus.com)

	* functions.def (alloca):  Fix return type and args to avoid
	type clash with gcc's builtin alloca.

Tue Mar 24 23:33:42 1992  K. Richard Pixley  (rich@cygnus.com)

	* configure.in, config/mh-irix4: irix4 support.

	* Makefile.in, functions.def, alloca.c: added alloca.

Tue Mar 24 17:34:46 1992  Stu Grossman  (grossman at cygnus.com)

	* obstack.c (CALL_FREEFUN):  Make it compile on DECstations.

Thu Mar 19 13:57:42 1992  Fred Fish  (fnf@cygnus.com)

	* argv.c:  Fix various external function definitions to be
	correct in an ANSI compilation environment.

Sat Mar 14 17:28:17 1992  Fred Fish  (fnf@cygnus.com)

	* obstack.c:  Changes to support calling mmalloc functions,
	which take an additional argument over malloc functions.

Fri Mar  6 22:01:10 1992  K. Richard Pixley  (rich@cygnus.com)

	* added check target.

Thu Feb 27 22:19:39 1992  Per Bothner  (bothner@cygnus.com)

	* argv.c:  #include alloca-conf.h (needed by AIX).

Wed Feb 26 18:04:40 1992  K. Richard Pixley  (rich@cygnus.com)

	* Makefile.in, configure.in: removed traces of namesubdir,
	  -subdirs, $(subdir), $(unsubdir), some rcs triggers.  Forced
	  copyrights to '92, changed some from Cygnus to FSF.

Sat Feb 22 01:09:21 1992  Stu Grossman  (grossman at cygnus.com)

	* argv.c:  Check in Fred's version which fixes problems with
	alloca().

Fri Feb  7 21:46:08 1992  Stu Grossman  (grossman at cygnus.com)

	* makefile.dos:  Remove NUL to keep patch from failing.

Thu Jan 30 22:48:41 1992  Stu Grossman  (grossman at cygnus.com)

	* getopt.c (_getopt_internal):  Fix usage of enum has_arg.

Mon Jan 20 18:53:23 1992  Stu Grossman  (grossman at cygnus.com)

	* getopt.c, getopt1.c, ../include/getopt.h:  Get latest versions.

Sat Jan 18 16:53:01 1992  Fred Fish  (fnf at cygnus.com)

	* argv.c:  New file to build and destroy standard argument
	vectors from a command string.

	* Makefile.in:  Add argv.c and argv.o to appropriate macros.

Fri Dec 20 12:12:57 1991  Fred Fish  (fnf at cygnus.com)

	* configure.in:  Change svr4 references to sysv4.

	* rindex.c:  Declare return type of externally used function
	strrchr().

Thu Dec 19 18:35:03 1991  John Gilmore  (gnu at cygnus.com)

	* Makefile.in:  Remove "***" in normal output, since Make produces
	this on errors, and it's convenient to search for.

Tue Dec 17 23:21:30 1991  Per Bothner  (bothner at cygnus.com)

	* memcmp.c, memcpy.c, memmove.c, memset.c, strchr.c, strrchr.c:
	New ANSI functions.  The old non-ANSI functions (such as bcopy)
	should be avoided.
	* bcopy.c:  Fix to correctly handle overlapping regions.
	* index.c, rindex.c:  Re-write in terms of strchr() and strrchr().
	* functions.def:  Add the new functions.
	* functions.def:  Add 4th parameter to DEF macro,
	an ansidecl.h-style prototype.
	* dummy.c:  Use expanded DEF macro to create a dummy function
	call, with correct parameter types.  (This avoids some
	complaints from gcc about predefined builtins.)

	Move the functionality of config/mh-default into Makefile.in.
	This avoid duplication, and simplifies things slightly.
	* Makefile.in:  Tweak so we don't need config/mh-default.
	* README:  Update.
	* configure.in:  No longer need config/mh-default.
	* config/mh-default:  Deleted.
	* config/mh-sysv:  Remove lines copied from old mh-default.

Tue Dec 17 05:46:46 1991  John Gilmore  (gnu at cygnus.com)

	* fdmatch.c (fdmatch):  Don't compare st_rdev, which is for
	'mknod' device numbers.

Mon Dec 16 12:25:34 1991  Fred Fish  (fnf at cygnus.com)

	* fdmatch.c, Makefile.in:  Add new function that takes two
	open file descriptors and returns nonzero if they refer to
	the same file, zero otherwise.  (used in gdb)

Wed Dec 11 17:40:39 1991  Steve Chamberlain  (sac at rtl.cygnus.com)
	From DJ:
	* msdos.c: stub functions for dos.
	* makefile.dos, configdj.bat: new.
	* getopt.c: Don't include alloca-conf.h in a GO32 world.


Tue Dec 10 04:14:49 1991  K. Richard Pixley  (rich at rtl.cygnus.com)

	* Makefile.in: infodir belongs in datadir.

Fri Dec  6 23:26:45 1991  K. Richard Pixley  (rich at rtl.cygnus.com)

	* Makefile.in: remove spaces following hyphens because bsd make
	  can't cope.  added standards.text support.  install using
	  INSTALL_DATA.

	* configure.in: remove commontargets as it is no longer a
	  recognized hook.

Thu Dec  5 22:46:46 1991  K. Richard Pixley  (rich at rtl.cygnus.com)

	* Makefile.in: idestdir and ddestdir go away.  Added copyrights
	  and shift gpl to v2.  Added ChangeLog if it didn't exist. docdir
	  and mandir now keyed off datadir by default.

Fri Nov 22 19:15:29 1991  John Gilmore  (gnu at cygnus.com)

	* Makefile.in:  find-needed.awk does not fit in 14 chars.

	* Makefile.in:  Suppress error checking when compiling the test
	program, because Ultrix make/sh aborts there due to a bug.

Fri Nov 22 12:23:17 1991  Per Bothner  (bothner at cygnus.com)

	* Makefile.in:  Re-did how EXTRA_OFILES is used to be more useful.
	* README:  Explained how the auto-configuration works,
	and how to add new files and/or configurations.

Fri Nov 22 09:45:23 1991  John Gilmore  (gnu at cygnus.com)

	* strtoul.c:  Avoid defining ULONG_MAX if already defined;
	cast a const char * to char * for pedants.

	* getopt.c:  Only define "const" after local include files get to,
	and only if they haven't defined it.

Thu Nov 21 16:58:53 1991  John Gilmore  (gnu at cygnus.com)

	* getcwd.c (remove getwd.c): GNU code should call getcwd().  We
	emulate it with getwd() if available.  This avoids callers having
	to find a MAXPATHLEN or PATH_MAX value from somewhere.
	* Makefile.in, functions.def:  getwd->getcwd.
	* configure.in:  Use generic case for every system.
	* config/mh-{delta88,mach,rs6000,svr4}:  Remove.
	* config/mh-sysv:  Use default handling, just add -DUSG.

Thu Nov 14 10:58:05 1991  Per Bothner  (bothner at cygnus.com)

	* Makefile.in, config/mh-default: Re-do make magic
	so that for the default ("automatic") mode we only
	compile the files we actually need.  Do this using
	a recursive make:  The top-level generates the list
	of needed files (loosely, the ones missing in libc),
	and then passes that list to the recursive make.
	* config/mh-mach:  Remove obsolete STRERROR-{C,O} macros.

Tue Nov 12 19:10:57 1991  John Gilmore  (gnu at cygnus.com)

	RS/6000 host support (grumble).

	* configure.in:  Build alloca-conf.h file from alloca-norm.h
	(everything else) or alloca-botch.h (rs/6000).
	* Makefile.in:  Include . on the include path.
	* getopt.c:  Use alloca-conf.h.
	* alloca-norm.h:  How to declare alloca on reasonable machines.
	* alloca-botch.h: How to declare alloca on braindead machines.

Tue Nov 12 09:21:48 1991  Fred Fish  (fnf at cygnus.com)

	* concat.c :  New file, like concat() in gdb but can take a
	variable number of arguments rather than fixed at 3 args.  For
	now, client applications must supply an xmalloc(), which is a
	front end function to malloc() that deals with out-of-memory
	conditions.

	* Makefile.in:  Add concat.c and concat.o to appropriate macros.

Sat Nov  9 13:29:59 1991  Fred Fish  (fnf at cygnus.com)

	* config/mh-svr4:  Add sigsetmask to list of required functions.

Sun Nov  3 11:57:56 1991  Per Bothner  (bothner at cygnus.com)

	* vsprintf.c:  New file.
	* functions.def, Makefile.in:  Add vsprintf.

Sun Oct 27 16:31:22 1991  John Gilmore  (gnu at cygnus.com)

	* configure.in, config/mh-rs6000:  Add rs/6000 host support.
	* Makefile.in:  Compile with debug info.

Fri Oct 25 17:01:12 1991  Per Bothner  (bothner at cygnus.com)

	* Makefile.in, configure.in, and new files: dummy.c, functions.def,
	config/mf-default:  Added a default configuration mode,
	which includes into libiberty.a functions that are "missing" in libc.
	* strdup.c, vprintf.c, vfprintf.c: New files.

Thu Oct 24 02:29:26 1991  Fred Fish  (fnf at cygnus.com)

	* config/hmake-svr4: New file.

	* config/hmake-sysv: Add HOST_CFILES and HOST_OFILES.

	* basename.c, bcmp.c, bcopy.c, bzero.c, getpagesize.c getwd.c,
	index.c, insque.c, rindex.c, spaces.c, strstr.c, vfork.c: New
	files containing either portable C versions or emulations using
	native library calls.

	* strerror.c:  Add copyright, internal documentation, etc.

	* strtol.c:  Replace hardwired hex constants with some more
	portable macros.  Remove illegal (according to gcc) cast.

	* strtoul.c: Replace hardwired hex constant with more portable
	macro.

	* Makefile.in: Move TARGETLIB and CFLAGS where makefile fragments
	can override them.  Add new source and object file names to CFILES
	and OFILES respectively.

	* configure.in: Add support for SVR4 makefile fragments.

Tue Oct 22 19:00:23 1991  Steve Chamberlain  (steve at cygnus.com)

	* Makefile.in: Move RANLIB, AR and AR_FLAGS to where they can be
	over-ridden by config/hmake-*
	* configure.in: added m88kcvs to sysv list

Fri Oct  4 01:29:08 1991  John Gilmore  (gnu at cygnus.com)

	* Makefile.in:  Most hosts need strerror, but one or two don't,
	and they override these definitions in the host-dependent makefile
	fragment.
	* config/hmake-mach:  The odd man out on strerror -- it's supplied.
	* strerror.c:  New file.

	* strtol.c, strtoul.c:  Add strtol to libiberty, since Mach lacks
	it and bfd uses it.
	* configure.in, Makefile.in, config/hmake-mach:  Only configure
	strtol & strotoul in on Mach.

Tue Sep  3 06:36:23 1991  John Gilmore  (gnu at cygint.cygnus.com)

	* obstack.c:  Merge with latest FSF version.


Local Variables:
version-control: never
End:<|MERGE_RESOLUTION|>--- conflicted
+++ resolved
@@ -1,8 +1,3 @@
-<<<<<<< HEAD
-2020-07-31  Giuliano Belinassi  <giuliano.belinassi@usp.br>
-
-	* Makefile.in: Use `+' on rule calling GCC
-=======
 2020-08-03  Richard Biener  <rguenther@suse.de>
 
 	PR lto/96385
@@ -89,7 +84,6 @@
 
 	PR bootstrap/94998
 	* configure: Regenerated.
->>>>>>> 07cbaed8
 
 2020-04-28  H.J. Lu  <hongjiu.lu@intel.com>
 
